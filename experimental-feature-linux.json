--- conflicted
+++ resolved
@@ -1,10 +1,5 @@
 [
   "PSAMSIMethodInvocationLogging",
-<<<<<<< HEAD
-  "PSAnsiRenderingFileInfo",
-=======
-  "PSCleanBlock",
->>>>>>> ac95793f
   "PSCommandNotFoundSuggestion",
   "PSExec",
   "PSLoadAssemblyFromNativeCode",
