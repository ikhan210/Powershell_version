THIRD PARTY SOFTWARE NOTICES AND INFORMATION

Do Not Translate or Localize

This software incorporates material from third parties.
Microsoft makes certain open source code available at https://3rdpartysource.microsoft.com,
or you may send a check or money order for US $5.00, including the product name,
the open source component name, and version number, to:

Source Code Compliance Team
Microsoft Corporation
One Microsoft Way
Redmond, WA 98052
USA

Notwithstanding any other terms, you may reverse engineer this software to the extent
required to debug changes to any libraries licensed under the GNU Lesser General Public License.


-------------------------------------------------------------------

Markdig.Signed 0.15.6 - BSD-2-Clause

Copyright (c)   . All rights reserved.

Redistribution and use in source and binary forms, with or without modification, are permitted provided that the following conditions are met:

   1. Redistributions of source code must retain the above copyright notice, this list of conditions and the following disclaimer.

   2. Redistributions in binary form must reproduce the above copyright notice, this list of conditions and the following disclaimer in the documentation and/or other materials provided with the distribution.

THIS SOFTWARE IS PROVIDED BY THE COPYRIGHT HOLDERS AND CONTRIBUTORS "AS IS" AND ANY EXPRESS OR IMPLIED WARRANTIES, INCLUDING, BUT NOT LIMITED TO, THE IMPLIED WARRANTIES OF MERCHANTABILITY AND FITNESS FOR A PARTICULAR PURPOSE ARE DISCLAIMED. IN NO EVENT SHALL THE COPYRIGHT HOLDER OR CONTRIBUTORS BE LIABLE FOR ANY DIRECT, INDIRECT, INCIDENTAL, SPECIAL, EXEMPLARY, OR CONSEQUENTIAL DAMAGES (INCLUDING, BUT NOT LIMITED TO, PROCUREMENT OF SUBSTITUTE GOODS OR SERVICES; LOSS OF USE, DATA, OR PROFITS; OR BUSINESS INTERRUPTION) HOWEVER CAUSED AND ON ANY THEORY OF LIABILITY, WHETHER IN CONTRACT, STRICT LIABILITY, OR TORT (INCLUDING NEGLIGENCE OR OTHERWISE) ARISING IN ANY WAY OUT OF THE USE OF THIS SOFTWARE, EVEN IF ADVISED OF THE POSSIBILITY OF SUCH DAMAGE.

-------------------------------------------------------------------

-------------------------------------------------------------------

Microsoft.NETCore.Platforms 2.1.0 - MIT

The MIT License (MIT)

Copyright (c) .NET Foundation and Contributors

All rights reserved.

Permission is hereby granted, free of charge, to any person obtaining a copy
of this software and associated documentation files (the "Software"), to deal
in the Software without restriction, including without limitation the rights
to use, copy, modify, merge, publish, distribute, sublicense, and/or sell
copies of the Software, and to permit persons to whom the Software is
furnished to do so, subject to the following conditions:

The above copyright notice and this permission notice shall be included in all
copies or substantial portions of the Software.

THE SOFTWARE IS PROVIDED "AS IS", WITHOUT WARRANTY OF ANY KIND, EXPRESS OR
IMPLIED, INCLUDING BUT NOT LIMITED TO THE WARRANTIES OF MERCHANTABILITY,
FITNESS FOR A PARTICULAR PURPOSE AND NONINFRINGEMENT. IN NO EVENT SHALL THE
AUTHORS OR COPYRIGHT HOLDERS BE LIABLE FOR ANY CLAIM, DAMAGES OR OTHER
LIABILITY, WHETHER IN AN ACTION OF CONTRACT, TORT OR OTHERWISE, ARISING FROM,
OUT OF OR IN CONNECTION WITH THE SOFTWARE OR THE USE OR OTHER DEALINGS IN THE
SOFTWARE.


-------------------------------------------------------------------

-------------------------------------------------------------------

Microsoft.NETCore.Platforms 2.1.1 - MIT

The MIT License (MIT)

Copyright (c) .NET Foundation and Contributors

All rights reserved.

Permission is hereby granted, free of charge, to any person obtaining a copy
of this software and associated documentation files (the "Software"), to deal
in the Software without restriction, including without limitation the rights
to use, copy, modify, merge, publish, distribute, sublicense, and/or sell
copies of the Software, and to permit persons to whom the Software is
furnished to do so, subject to the following conditions:

The above copyright notice and this permission notice shall be included in all
copies or substantial portions of the Software.

THE SOFTWARE IS PROVIDED "AS IS", WITHOUT WARRANTY OF ANY KIND, EXPRESS OR
IMPLIED, INCLUDING BUT NOT LIMITED TO THE WARRANTIES OF MERCHANTABILITY,
FITNESS FOR A PARTICULAR PURPOSE AND NONINFRINGEMENT. IN NO EVENT SHALL THE
AUTHORS OR COPYRIGHT HOLDERS BE LIABLE FOR ANY CLAIM, DAMAGES OR OTHER
LIABILITY, WHETHER IN AN ACTION OF CONTRACT, TORT OR OTHERWISE, ARISING FROM,
OUT OF OR IN CONNECTION WITH THE SOFTWARE OR THE USE OR OTHER DEALINGS IN THE
SOFTWARE.


-------------------------------------------------------------------

-------------------------------------------------------------------

Microsoft.NETCore.Platforms 2.1.2 - MIT

The MIT License (MIT)

Copyright (c) .NET Foundation and Contributors

All rights reserved.

Permission is hereby granted, free of charge, to any person obtaining a copy
of this software and associated documentation files (the "Software"), to deal
in the Software without restriction, including without limitation the rights
to use, copy, modify, merge, publish, distribute, sublicense, and/or sell
copies of the Software, and to permit persons to whom the Software is
furnished to do so, subject to the following conditions:

The above copyright notice and this permission notice shall be included in all
copies or substantial portions of the Software.

THE SOFTWARE IS PROVIDED "AS IS", WITHOUT WARRANTY OF ANY KIND, EXPRESS OR
IMPLIED, INCLUDING BUT NOT LIMITED TO THE WARRANTIES OF MERCHANTABILITY,
FITNESS FOR A PARTICULAR PURPOSE AND NONINFRINGEMENT. IN NO EVENT SHALL THE
AUTHORS OR COPYRIGHT HOLDERS BE LIABLE FOR ANY CLAIM, DAMAGES OR OTHER
LIABILITY, WHETHER IN AN ACTION OF CONTRACT, TORT OR OTHERWISE, ARISING FROM,
OUT OF OR IN CONNECTION WITH THE SOFTWARE OR THE USE OR OTHER DEALINGS IN THE
SOFTWARE.


-------------------------------------------------------------------

-------------------------------------------------------------------

Microsoft.NETCore.Targets 2.1.0 - MIT

The MIT License (MIT)

Copyright (c) .NET Foundation and Contributors

All rights reserved.

Permission is hereby granted, free of charge, to any person obtaining a copy
of this software and associated documentation files (the "Software"), to deal
in the Software without restriction, including without limitation the rights
to use, copy, modify, merge, publish, distribute, sublicense, and/or sell
copies of the Software, and to permit persons to whom the Software is
furnished to do so, subject to the following conditions:

The above copyright notice and this permission notice shall be included in all
copies or substantial portions of the Software.

THE SOFTWARE IS PROVIDED "AS IS", WITHOUT WARRANTY OF ANY KIND, EXPRESS OR
IMPLIED, INCLUDING BUT NOT LIMITED TO THE WARRANTIES OF MERCHANTABILITY,
FITNESS FOR A PARTICULAR PURPOSE AND NONINFRINGEMENT. IN NO EVENT SHALL THE
AUTHORS OR COPYRIGHT HOLDERS BE LIABLE FOR ANY CLAIM, DAMAGES OR OTHER
LIABILITY, WHETHER IN AN ACTION OF CONTRACT, TORT OR OTHERWISE, ARISING FROM,
OUT OF OR IN CONNECTION WITH THE SOFTWARE OR THE USE OR OTHER DEALINGS IN THE
SOFTWARE.


-------------------------------------------------------------------

-------------------------------------------------------------------

Microsoft.NETCore.Targets 2.0.0 - MIT

The MIT License (MIT)

Copyright (c) .NET Foundation and Contributors

All rights reserved.

Permission is hereby granted, free of charge, to any person obtaining a copy
of this software and associated documentation files (the "Software"), to deal
in the Software without restriction, including without limitation the rights
to use, copy, modify, merge, publish, distribute, sublicense, and/or sell
copies of the Software, and to permit persons to whom the Software is
furnished to do so, subject to the following conditions:

The above copyright notice and this permission notice shall be included in all
copies or substantial portions of the Software.

THE SOFTWARE IS PROVIDED "AS IS", WITHOUT WARRANTY OF ANY KIND, EXPRESS OR
IMPLIED, INCLUDING BUT NOT LIMITED TO THE WARRANTIES OF MERCHANTABILITY,
FITNESS FOR A PARTICULAR PURPOSE AND NONINFRINGEMENT. IN NO EVENT SHALL THE
AUTHORS OR COPYRIGHT HOLDERS BE LIABLE FOR ANY CLAIM, DAMAGES OR OTHER
LIABILITY, WHETHER IN AN ACTION OF CONTRACT, TORT OR OTHERWISE, ARISING FROM,
OUT OF OR IN CONNECTION WITH THE SOFTWARE OR THE USE OR OTHER DEALINGS IN THE
SOFTWARE.


-------------------------------------------------------------------

-------------------------------------------------------------------

Microsoft.Win32.Registry 4.5.0 - MIT

The MIT License (MIT)

Copyright (c) .NET Foundation and Contributors

All rights reserved.

Permission is hereby granted, free of charge, to any person obtaining a copy
of this software and associated documentation files (the "Software"), to deal
in the Software without restriction, including without limitation the rights
to use, copy, modify, merge, publish, distribute, sublicense, and/or sell
copies of the Software, and to permit persons to whom the Software is
furnished to do so, subject to the following conditions:

The above copyright notice and this permission notice shall be included in all
copies or substantial portions of the Software.

THE SOFTWARE IS PROVIDED "AS IS", WITHOUT WARRANTY OF ANY KIND, EXPRESS OR
IMPLIED, INCLUDING BUT NOT LIMITED TO THE WARRANTIES OF MERCHANTABILITY,
FITNESS FOR A PARTICULAR PURPOSE AND NONINFRINGEMENT. IN NO EVENT SHALL THE
AUTHORS OR COPYRIGHT HOLDERS BE LIABLE FOR ANY CLAIM, DAMAGES OR OTHER
LIABILITY, WHETHER IN AN ACTION OF CONTRACT, TORT OR OTHERWISE, ARISING FROM,
OUT OF OR IN CONNECTION WITH THE SOFTWARE OR THE USE OR OTHER DEALINGS IN THE
SOFTWARE.


-------------------------------------------------------------------

-------------------------------------------------------------------

Microsoft.Win32.Registry.AccessControl 4.5.0 - MIT

The MIT License (MIT)

Copyright (c) .NET Foundation and Contributors

All rights reserved.

Permission is hereby granted, free of charge, to any person obtaining a copy
of this software and associated documentation files (the "Software"), to deal
in the Software without restriction, including without limitation the rights
to use, copy, modify, merge, publish, distribute, sublicense, and/or sell
copies of the Software, and to permit persons to whom the Software is
furnished to do so, subject to the following conditions:

The above copyright notice and this permission notice shall be included in all
copies or substantial portions of the Software.

THE SOFTWARE IS PROVIDED "AS IS", WITHOUT WARRANTY OF ANY KIND, EXPRESS OR
IMPLIED, INCLUDING BUT NOT LIMITED TO THE WARRANTIES OF MERCHANTABILITY,
FITNESS FOR A PARTICULAR PURPOSE AND NONINFRINGEMENT. IN NO EVENT SHALL THE
AUTHORS OR COPYRIGHT HOLDERS BE LIABLE FOR ANY CLAIM, DAMAGES OR OTHER
LIABILITY, WHETHER IN AN ACTION OF CONTRACT, TORT OR OTHERWISE, ARISING FROM,
OUT OF OR IN CONNECTION WITH THE SOFTWARE OR THE USE OR OTHER DEALINGS IN THE
SOFTWARE.


-------------------------------------------------------------------

-------------------------------------------------------------------

Microsoft.Win32.SystemEvents 4.5.0 - MIT

The MIT License (MIT)

Copyright (c) .NET Foundation and Contributors

All rights reserved.

Permission is hereby granted, free of charge, to any person obtaining a copy
of this software and associated documentation files (the "Software"), to deal
in the Software without restriction, including without limitation the rights
to use, copy, modify, merge, publish, distribute, sublicense, and/or sell
copies of the Software, and to permit persons to whom the Software is
furnished to do so, subject to the following conditions:

The above copyright notice and this permission notice shall be included in all
copies or substantial portions of the Software.

THE SOFTWARE IS PROVIDED "AS IS", WITHOUT WARRANTY OF ANY KIND, EXPRESS OR
IMPLIED, INCLUDING BUT NOT LIMITED TO THE WARRANTIES OF MERCHANTABILITY,
FITNESS FOR A PARTICULAR PURPOSE AND NONINFRINGEMENT. IN NO EVENT SHALL THE
AUTHORS OR COPYRIGHT HOLDERS BE LIABLE FOR ANY CLAIM, DAMAGES OR OTHER
LIABILITY, WHETHER IN AN ACTION OF CONTRACT, TORT OR OTHERWISE, ARISING FROM,
OUT OF OR IN CONNECTION WITH THE SOFTWARE OR THE USE OR OTHER DEALINGS IN THE
SOFTWARE.


-------------------------------------------------------------------

-------------------------------------------------------------------

Microsoft.Windows.Compatibility 2.0.1 - MIT

The MIT License (MIT)

Copyright (c) .NET Foundation and Contributors

All rights reserved.

Permission is hereby granted, free of charge, to any person obtaining a copy
of this software and associated documentation files (the "Software"), to deal
in the Software without restriction, including without limitation the rights
to use, copy, modify, merge, publish, distribute, sublicense, and/or sell
copies of the Software, and to permit persons to whom the Software is
furnished to do so, subject to the following conditions:

The above copyright notice and this permission notice shall be included in all
copies or substantial portions of the Software.

THE SOFTWARE IS PROVIDED "AS IS", WITHOUT WARRANTY OF ANY KIND, EXPRESS OR
IMPLIED, INCLUDING BUT NOT LIMITED TO THE WARRANTIES OF MERCHANTABILITY,
FITNESS FOR A PARTICULAR PURPOSE AND NONINFRINGEMENT. IN NO EVENT SHALL THE
AUTHORS OR COPYRIGHT HOLDERS BE LIABLE FOR ANY CLAIM, DAMAGES OR OTHER
LIABILITY, WHETHER IN AN ACTION OF CONTRACT, TORT OR OTHERWISE, ARISING FROM,
OUT OF OR IN CONNECTION WITH THE SOFTWARE OR THE USE OR OTHER DEALINGS IN THE
SOFTWARE.


-------------------------------------------------------------------

-------------------------------------------------------------------

System.CodeDom 4.5.0 - MIT

The MIT License (MIT)

Copyright (c) .NET Foundation and Contributors

All rights reserved.

Permission is hereby granted, free of charge, to any person obtaining a copy
of this software and associated documentation files (the "Software"), to deal
in the Software without restriction, including without limitation the rights
to use, copy, modify, merge, publish, distribute, sublicense, and/or sell
copies of the Software, and to permit persons to whom the Software is
furnished to do so, subject to the following conditions:

The above copyright notice and this permission notice shall be included in all
copies or substantial portions of the Software.

THE SOFTWARE IS PROVIDED "AS IS", WITHOUT WARRANTY OF ANY KIND, EXPRESS OR
IMPLIED, INCLUDING BUT NOT LIMITED TO THE WARRANTIES OF MERCHANTABILITY,
FITNESS FOR A PARTICULAR PURPOSE AND NONINFRINGEMENT. IN NO EVENT SHALL THE
AUTHORS OR COPYRIGHT HOLDERS BE LIABLE FOR ANY CLAIM, DAMAGES OR OTHER
LIABILITY, WHETHER IN AN ACTION OF CONTRACT, TORT OR OTHERWISE, ARISING FROM,
OUT OF OR IN CONNECTION WITH THE SOFTWARE OR THE USE OR OTHER DEALINGS IN THE
SOFTWARE.


-------------------------------------------------------------------

-------------------------------------------------------------------

System.Collections.Immutable 1.5.0 - MIT

The MIT License (MIT)

Copyright (c) .NET Foundation and Contributors

All rights reserved.

Permission is hereby granted, free of charge, to any person obtaining a copy
of this software and associated documentation files (the "Software"), to deal
in the Software without restriction, including without limitation the rights
to use, copy, modify, merge, publish, distribute, sublicense, and/or sell
copies of the Software, and to permit persons to whom the Software is
furnished to do so, subject to the following conditions:

The above copyright notice and this permission notice shall be included in all
copies or substantial portions of the Software.

THE SOFTWARE IS PROVIDED "AS IS", WITHOUT WARRANTY OF ANY KIND, EXPRESS OR
IMPLIED, INCLUDING BUT NOT LIMITED TO THE WARRANTIES OF MERCHANTABILITY,
FITNESS FOR A PARTICULAR PURPOSE AND NONINFRINGEMENT. IN NO EVENT SHALL THE
AUTHORS OR COPYRIGHT HOLDERS BE LIABLE FOR ANY CLAIM, DAMAGES OR OTHER
LIABILITY, WHETHER IN AN ACTION OF CONTRACT, TORT OR OTHERWISE, ARISING FROM,
OUT OF OR IN CONNECTION WITH THE SOFTWARE OR THE USE OR OTHER DEALINGS IN THE
SOFTWARE.


-------------------------------------------------------------------

-------------------------------------------------------------------

System.ComponentModel.Composition 4.5.0 - MIT

The MIT License (MIT)

Copyright (c) .NET Foundation and Contributors

All rights reserved.

Permission is hereby granted, free of charge, to any person obtaining a copy
of this software and associated documentation files (the "Software"), to deal
in the Software without restriction, including without limitation the rights
to use, copy, modify, merge, publish, distribute, sublicense, and/or sell
copies of the Software, and to permit persons to whom the Software is
furnished to do so, subject to the following conditions:

The above copyright notice and this permission notice shall be included in all
copies or substantial portions of the Software.

THE SOFTWARE IS PROVIDED "AS IS", WITHOUT WARRANTY OF ANY KIND, EXPRESS OR
IMPLIED, INCLUDING BUT NOT LIMITED TO THE WARRANTIES OF MERCHANTABILITY,
FITNESS FOR A PARTICULAR PURPOSE AND NONINFRINGEMENT. IN NO EVENT SHALL THE
AUTHORS OR COPYRIGHT HOLDERS BE LIABLE FOR ANY CLAIM, DAMAGES OR OTHER
LIABILITY, WHETHER IN AN ACTION OF CONTRACT, TORT OR OTHERWISE, ARISING FROM,
OUT OF OR IN CONNECTION WITH THE SOFTWARE OR THE USE OR OTHER DEALINGS IN THE
SOFTWARE.


-------------------------------------------------------------------

-------------------------------------------------------------------

System.Configuration.ConfigurationManager 4.5.0 - MIT

The MIT License (MIT)

Copyright (c) .NET Foundation and Contributors

All rights reserved.

Permission is hereby granted, free of charge, to any person obtaining a copy
of this software and associated documentation files (the "Software"), to deal
in the Software without restriction, including without limitation the rights
to use, copy, modify, merge, publish, distribute, sublicense, and/or sell
copies of the Software, and to permit persons to whom the Software is
furnished to do so, subject to the following conditions:

The above copyright notice and this permission notice shall be included in all
copies or substantial portions of the Software.

THE SOFTWARE IS PROVIDED "AS IS", WITHOUT WARRANTY OF ANY KIND, EXPRESS OR
IMPLIED, INCLUDING BUT NOT LIMITED TO THE WARRANTIES OF MERCHANTABILITY,
FITNESS FOR A PARTICULAR PURPOSE AND NONINFRINGEMENT. IN NO EVENT SHALL THE
AUTHORS OR COPYRIGHT HOLDERS BE LIABLE FOR ANY CLAIM, DAMAGES OR OTHER
LIABILITY, WHETHER IN AN ACTION OF CONTRACT, TORT OR OTHERWISE, ARISING FROM,
OUT OF OR IN CONNECTION WITH THE SOFTWARE OR THE USE OR OTHER DEALINGS IN THE
SOFTWARE.


-------------------------------------------------------------------

-------------------------------------------------------------------

System.Data.DataSetExtensions 4.5.0 - MIT

The MIT License (MIT)

Copyright (c) .NET Foundation and Contributors

All rights reserved.

Permission is hereby granted, free of charge, to any person obtaining a copy
of this software and associated documentation files (the "Software"), to deal
in the Software without restriction, including without limitation the rights
to use, copy, modify, merge, publish, distribute, sublicense, and/or sell
copies of the Software, and to permit persons to whom the Software is
furnished to do so, subject to the following conditions:

The above copyright notice and this permission notice shall be included in all
copies or substantial portions of the Software.

THE SOFTWARE IS PROVIDED "AS IS", WITHOUT WARRANTY OF ANY KIND, EXPRESS OR
IMPLIED, INCLUDING BUT NOT LIMITED TO THE WARRANTIES OF MERCHANTABILITY,
FITNESS FOR A PARTICULAR PURPOSE AND NONINFRINGEMENT. IN NO EVENT SHALL THE
AUTHORS OR COPYRIGHT HOLDERS BE LIABLE FOR ANY CLAIM, DAMAGES OR OTHER
LIABILITY, WHETHER IN AN ACTION OF CONTRACT, TORT OR OTHERWISE, ARISING FROM,
OUT OF OR IN CONNECTION WITH THE SOFTWARE OR THE USE OR OTHER DEALINGS IN THE
SOFTWARE.


-------------------------------------------------------------------

-------------------------------------------------------------------

System.Data.Odbc 4.5.0 - MIT

The MIT License (MIT)

Copyright (c) .NET Foundation and Contributors

All rights reserved.

Permission is hereby granted, free of charge, to any person obtaining a copy
of this software and associated documentation files (the "Software"), to deal
in the Software without restriction, including without limitation the rights
to use, copy, modify, merge, publish, distribute, sublicense, and/or sell
copies of the Software, and to permit persons to whom the Software is
furnished to do so, subject to the following conditions:

The above copyright notice and this permission notice shall be included in all
copies or substantial portions of the Software.

THE SOFTWARE IS PROVIDED "AS IS", WITHOUT WARRANTY OF ANY KIND, EXPRESS OR
IMPLIED, INCLUDING BUT NOT LIMITED TO THE WARRANTIES OF MERCHANTABILITY,
FITNESS FOR A PARTICULAR PURPOSE AND NONINFRINGEMENT. IN NO EVENT SHALL THE
AUTHORS OR COPYRIGHT HOLDERS BE LIABLE FOR ANY CLAIM, DAMAGES OR OTHER
LIABILITY, WHETHER IN AN ACTION OF CONTRACT, TORT OR OTHERWISE, ARISING FROM,
OUT OF OR IN CONNECTION WITH THE SOFTWARE OR THE USE OR OTHER DEALINGS IN THE
SOFTWARE.


-------------------------------------------------------------------

-------------------------------------------------------------------

System.Diagnostics.DiagnosticSource 4.5.0 - MIT

The MIT License (MIT)

Copyright (c) .NET Foundation and Contributors

All rights reserved.

Permission is hereby granted, free of charge, to any person obtaining a copy
of this software and associated documentation files (the "Software"), to deal
in the Software without restriction, including without limitation the rights
to use, copy, modify, merge, publish, distribute, sublicense, and/or sell
copies of the Software, and to permit persons to whom the Software is
furnished to do so, subject to the following conditions:

The above copyright notice and this permission notice shall be included in all
copies or substantial portions of the Software.

THE SOFTWARE IS PROVIDED "AS IS", WITHOUT WARRANTY OF ANY KIND, EXPRESS OR
IMPLIED, INCLUDING BUT NOT LIMITED TO THE WARRANTIES OF MERCHANTABILITY,
FITNESS FOR A PARTICULAR PURPOSE AND NONINFRINGEMENT. IN NO EVENT SHALL THE
AUTHORS OR COPYRIGHT HOLDERS BE LIABLE FOR ANY CLAIM, DAMAGES OR OTHER
LIABILITY, WHETHER IN AN ACTION OF CONTRACT, TORT OR OTHERWISE, ARISING FROM,
OUT OF OR IN CONNECTION WITH THE SOFTWARE OR THE USE OR OTHER DEALINGS IN THE
SOFTWARE.


-------------------------------------------------------------------

-------------------------------------------------------------------

System.Diagnostics.EventLog 4.5.0 - MIT

The MIT License (MIT)

Copyright (c) .NET Foundation and Contributors

All rights reserved.

Permission is hereby granted, free of charge, to any person obtaining a copy
of this software and associated documentation files (the "Software"), to deal
in the Software without restriction, including without limitation the rights
to use, copy, modify, merge, publish, distribute, sublicense, and/or sell
copies of the Software, and to permit persons to whom the Software is
furnished to do so, subject to the following conditions:

The above copyright notice and this permission notice shall be included in all
copies or substantial portions of the Software.

THE SOFTWARE IS PROVIDED "AS IS", WITHOUT WARRANTY OF ANY KIND, EXPRESS OR
IMPLIED, INCLUDING BUT NOT LIMITED TO THE WARRANTIES OF MERCHANTABILITY,
FITNESS FOR A PARTICULAR PURPOSE AND NONINFRINGEMENT. IN NO EVENT SHALL THE
AUTHORS OR COPYRIGHT HOLDERS BE LIABLE FOR ANY CLAIM, DAMAGES OR OTHER
LIABILITY, WHETHER IN AN ACTION OF CONTRACT, TORT OR OTHERWISE, ARISING FROM,
OUT OF OR IN CONNECTION WITH THE SOFTWARE OR THE USE OR OTHER DEALINGS IN THE
SOFTWARE.


-------------------------------------------------------------------

-------------------------------------------------------------------

System.Diagnostics.PerformanceCounter 4.5.0 - MIT

The MIT License (MIT)

Copyright (c) .NET Foundation and Contributors

All rights reserved.

Permission is hereby granted, free of charge, to any person obtaining a copy
of this software and associated documentation files (the "Software"), to deal
in the Software without restriction, including without limitation the rights
to use, copy, modify, merge, publish, distribute, sublicense, and/or sell
copies of the Software, and to permit persons to whom the Software is
furnished to do so, subject to the following conditions:

The above copyright notice and this permission notice shall be included in all
copies or substantial portions of the Software.

THE SOFTWARE IS PROVIDED "AS IS", WITHOUT WARRANTY OF ANY KIND, EXPRESS OR
IMPLIED, INCLUDING BUT NOT LIMITED TO THE WARRANTIES OF MERCHANTABILITY,
FITNESS FOR A PARTICULAR PURPOSE AND NONINFRINGEMENT. IN NO EVENT SHALL THE
AUTHORS OR COPYRIGHT HOLDERS BE LIABLE FOR ANY CLAIM, DAMAGES OR OTHER
LIABILITY, WHETHER IN AN ACTION OF CONTRACT, TORT OR OTHERWISE, ARISING FROM,
OUT OF OR IN CONNECTION WITH THE SOFTWARE OR THE USE OR OTHER DEALINGS IN THE
SOFTWARE.


-------------------------------------------------------------------

-------------------------------------------------------------------

System.DirectoryServices 4.5.0 - MIT

The MIT License (MIT)

Copyright (c) .NET Foundation and Contributors

All rights reserved.

Permission is hereby granted, free of charge, to any person obtaining a copy
of this software and associated documentation files (the "Software"), to deal
in the Software without restriction, including without limitation the rights
to use, copy, modify, merge, publish, distribute, sublicense, and/or sell
copies of the Software, and to permit persons to whom the Software is
furnished to do so, subject to the following conditions:

The above copyright notice and this permission notice shall be included in all
copies or substantial portions of the Software.

THE SOFTWARE IS PROVIDED "AS IS", WITHOUT WARRANTY OF ANY KIND, EXPRESS OR
IMPLIED, INCLUDING BUT NOT LIMITED TO THE WARRANTIES OF MERCHANTABILITY,
FITNESS FOR A PARTICULAR PURPOSE AND NONINFRINGEMENT. IN NO EVENT SHALL THE
AUTHORS OR COPYRIGHT HOLDERS BE LIABLE FOR ANY CLAIM, DAMAGES OR OTHER
LIABILITY, WHETHER IN AN ACTION OF CONTRACT, TORT OR OTHERWISE, ARISING FROM,
OUT OF OR IN CONNECTION WITH THE SOFTWARE OR THE USE OR OTHER DEALINGS IN THE
SOFTWARE.


-------------------------------------------------------------------

-------------------------------------------------------------------

System.DirectoryServices.AccountManagement 4.5.0 - MIT

The MIT License (MIT)

Copyright (c) .NET Foundation and Contributors

All rights reserved.

Permission is hereby granted, free of charge, to any person obtaining a copy
of this software and associated documentation files (the "Software"), to deal
in the Software without restriction, including without limitation the rights
to use, copy, modify, merge, publish, distribute, sublicense, and/or sell
copies of the Software, and to permit persons to whom the Software is
furnished to do so, subject to the following conditions:

The above copyright notice and this permission notice shall be included in all
copies or substantial portions of the Software.

THE SOFTWARE IS PROVIDED "AS IS", WITHOUT WARRANTY OF ANY KIND, EXPRESS OR
IMPLIED, INCLUDING BUT NOT LIMITED TO THE WARRANTIES OF MERCHANTABILITY,
FITNESS FOR A PARTICULAR PURPOSE AND NONINFRINGEMENT. IN NO EVENT SHALL THE
AUTHORS OR COPYRIGHT HOLDERS BE LIABLE FOR ANY CLAIM, DAMAGES OR OTHER
LIABILITY, WHETHER IN AN ACTION OF CONTRACT, TORT OR OTHERWISE, ARISING FROM,
OUT OF OR IN CONNECTION WITH THE SOFTWARE OR THE USE OR OTHER DEALINGS IN THE
SOFTWARE.


-------------------------------------------------------------------

-------------------------------------------------------------------

System.DirectoryServices.Protocols 4.5.0 - MIT

The MIT License (MIT)

Copyright (c) .NET Foundation and Contributors

All rights reserved.

Permission is hereby granted, free of charge, to any person obtaining a copy
of this software and associated documentation files (the "Software"), to deal
in the Software without restriction, including without limitation the rights
to use, copy, modify, merge, publish, distribute, sublicense, and/or sell
copies of the Software, and to permit persons to whom the Software is
furnished to do so, subject to the following conditions:

The above copyright notice and this permission notice shall be included in all
copies or substantial portions of the Software.

THE SOFTWARE IS PROVIDED "AS IS", WITHOUT WARRANTY OF ANY KIND, EXPRESS OR
IMPLIED, INCLUDING BUT NOT LIMITED TO THE WARRANTIES OF MERCHANTABILITY,
FITNESS FOR A PARTICULAR PURPOSE AND NONINFRINGEMENT. IN NO EVENT SHALL THE
AUTHORS OR COPYRIGHT HOLDERS BE LIABLE FOR ANY CLAIM, DAMAGES OR OTHER
LIABILITY, WHETHER IN AN ACTION OF CONTRACT, TORT OR OTHERWISE, ARISING FROM,
OUT OF OR IN CONNECTION WITH THE SOFTWARE OR THE USE OR OTHER DEALINGS IN THE
SOFTWARE.


-------------------------------------------------------------------

-------------------------------------------------------------------

System.Drawing.Common 4.5.0 - MIT

The MIT License (MIT)

Copyright (c) .NET Foundation and Contributors

All rights reserved.

Permission is hereby granted, free of charge, to any person obtaining a copy
of this software and associated documentation files (the "Software"), to deal
in the Software without restriction, including without limitation the rights
to use, copy, modify, merge, publish, distribute, sublicense, and/or sell
copies of the Software, and to permit persons to whom the Software is
furnished to do so, subject to the following conditions:

The above copyright notice and this permission notice shall be included in all
copies or substantial portions of the Software.

THE SOFTWARE IS PROVIDED "AS IS", WITHOUT WARRANTY OF ANY KIND, EXPRESS OR
IMPLIED, INCLUDING BUT NOT LIMITED TO THE WARRANTIES OF MERCHANTABILITY,
FITNESS FOR A PARTICULAR PURPOSE AND NONINFRINGEMENT. IN NO EVENT SHALL THE
AUTHORS OR COPYRIGHT HOLDERS BE LIABLE FOR ANY CLAIM, DAMAGES OR OTHER
LIABILITY, WHETHER IN AN ACTION OF CONTRACT, TORT OR OTHERWISE, ARISING FROM,
OUT OF OR IN CONNECTION WITH THE SOFTWARE OR THE USE OR OTHER DEALINGS IN THE
SOFTWARE.


-------------------------------------------------------------------

-------------------------------------------------------------------

System.IO.FileSystem.AccessControl 4.5.0 - MIT

The MIT License (MIT)

Copyright (c) .NET Foundation and Contributors

All rights reserved.

Permission is hereby granted, free of charge, to any person obtaining a copy
of this software and associated documentation files (the "Software"), to deal
in the Software without restriction, including without limitation the rights
to use, copy, modify, merge, publish, distribute, sublicense, and/or sell
copies of the Software, and to permit persons to whom the Software is
furnished to do so, subject to the following conditions:

The above copyright notice and this permission notice shall be included in all
copies or substantial portions of the Software.

THE SOFTWARE IS PROVIDED "AS IS", WITHOUT WARRANTY OF ANY KIND, EXPRESS OR
IMPLIED, INCLUDING BUT NOT LIMITED TO THE WARRANTIES OF MERCHANTABILITY,
FITNESS FOR A PARTICULAR PURPOSE AND NONINFRINGEMENT. IN NO EVENT SHALL THE
AUTHORS OR COPYRIGHT HOLDERS BE LIABLE FOR ANY CLAIM, DAMAGES OR OTHER
LIABILITY, WHETHER IN AN ACTION OF CONTRACT, TORT OR OTHERWISE, ARISING FROM,
OUT OF OR IN CONNECTION WITH THE SOFTWARE OR THE USE OR OTHER DEALINGS IN THE
SOFTWARE.


-------------------------------------------------------------------

-------------------------------------------------------------------

System.IO.Packaging 4.5.0 - MIT

The MIT License (MIT)

Copyright (c) .NET Foundation and Contributors

All rights reserved.

Permission is hereby granted, free of charge, to any person obtaining a copy
of this software and associated documentation files (the "Software"), to deal
in the Software without restriction, including without limitation the rights
to use, copy, modify, merge, publish, distribute, sublicense, and/or sell
copies of the Software, and to permit persons to whom the Software is
furnished to do so, subject to the following conditions:

The above copyright notice and this permission notice shall be included in all
copies or substantial portions of the Software.

THE SOFTWARE IS PROVIDED "AS IS", WITHOUT WARRANTY OF ANY KIND, EXPRESS OR
IMPLIED, INCLUDING BUT NOT LIMITED TO THE WARRANTIES OF MERCHANTABILITY,
FITNESS FOR A PARTICULAR PURPOSE AND NONINFRINGEMENT. IN NO EVENT SHALL THE
AUTHORS OR COPYRIGHT HOLDERS BE LIABLE FOR ANY CLAIM, DAMAGES OR OTHER
LIABILITY, WHETHER IN AN ACTION OF CONTRACT, TORT OR OTHERWISE, ARISING FROM,
OUT OF OR IN CONNECTION WITH THE SOFTWARE OR THE USE OR OTHER DEALINGS IN THE
SOFTWARE.


-------------------------------------------------------------------

-------------------------------------------------------------------

System.IO.Pipes.AccessControl 4.5.0 - MIT

The MIT License (MIT)

Copyright (c) .NET Foundation and Contributors

All rights reserved.

Permission is hereby granted, free of charge, to any person obtaining a copy
of this software and associated documentation files (the "Software"), to deal
in the Software without restriction, including without limitation the rights
to use, copy, modify, merge, publish, distribute, sublicense, and/or sell
copies of the Software, and to permit persons to whom the Software is
furnished to do so, subject to the following conditions:

The above copyright notice and this permission notice shall be included in all
copies or substantial portions of the Software.

THE SOFTWARE IS PROVIDED "AS IS", WITHOUT WARRANTY OF ANY KIND, EXPRESS OR
IMPLIED, INCLUDING BUT NOT LIMITED TO THE WARRANTIES OF MERCHANTABILITY,
FITNESS FOR A PARTICULAR PURPOSE AND NONINFRINGEMENT. IN NO EVENT SHALL THE
AUTHORS OR COPYRIGHT HOLDERS BE LIABLE FOR ANY CLAIM, DAMAGES OR OTHER
LIABILITY, WHETHER IN AN ACTION OF CONTRACT, TORT OR OTHERWISE, ARISING FROM,
OUT OF OR IN CONNECTION WITH THE SOFTWARE OR THE USE OR OTHER DEALINGS IN THE
SOFTWARE.


-------------------------------------------------------------------

-------------------------------------------------------------------

System.IO.Ports 4.5.0 - MIT

The MIT License (MIT)

Copyright (c) .NET Foundation and Contributors

All rights reserved.

Permission is hereby granted, free of charge, to any person obtaining a copy
of this software and associated documentation files (the "Software"), to deal
in the Software without restriction, including without limitation the rights
to use, copy, modify, merge, publish, distribute, sublicense, and/or sell
copies of the Software, and to permit persons to whom the Software is
furnished to do so, subject to the following conditions:

The above copyright notice and this permission notice shall be included in all
copies or substantial portions of the Software.

THE SOFTWARE IS PROVIDED "AS IS", WITHOUT WARRANTY OF ANY KIND, EXPRESS OR
IMPLIED, INCLUDING BUT NOT LIMITED TO THE WARRANTIES OF MERCHANTABILITY,
FITNESS FOR A PARTICULAR PURPOSE AND NONINFRINGEMENT. IN NO EVENT SHALL THE
AUTHORS OR COPYRIGHT HOLDERS BE LIABLE FOR ANY CLAIM, DAMAGES OR OTHER
LIABILITY, WHETHER IN AN ACTION OF CONTRACT, TORT OR OTHERWISE, ARISING FROM,
OUT OF OR IN CONNECTION WITH THE SOFTWARE OR THE USE OR OTHER DEALINGS IN THE
SOFTWARE.


-------------------------------------------------------------------

-------------------------------------------------------------------

System.Management 4.5.0 - MIT

The MIT License (MIT)

Copyright (c) .NET Foundation and Contributors

All rights reserved.

Permission is hereby granted, free of charge, to any person obtaining a copy
of this software and associated documentation files (the "Software"), to deal
in the Software without restriction, including without limitation the rights
to use, copy, modify, merge, publish, distribute, sublicense, and/or sell
copies of the Software, and to permit persons to whom the Software is
furnished to do so, subject to the following conditions:

The above copyright notice and this permission notice shall be included in all
copies or substantial portions of the Software.

THE SOFTWARE IS PROVIDED "AS IS", WITHOUT WARRANTY OF ANY KIND, EXPRESS OR
IMPLIED, INCLUDING BUT NOT LIMITED TO THE WARRANTIES OF MERCHANTABILITY,
FITNESS FOR A PARTICULAR PURPOSE AND NONINFRINGEMENT. IN NO EVENT SHALL THE
AUTHORS OR COPYRIGHT HOLDERS BE LIABLE FOR ANY CLAIM, DAMAGES OR OTHER
LIABILITY, WHETHER IN AN ACTION OF CONTRACT, TORT OR OTHERWISE, ARISING FROM,
OUT OF OR IN CONNECTION WITH THE SOFTWARE OR THE USE OR OTHER DEALINGS IN THE
SOFTWARE.


-------------------------------------------------------------------

-------------------------------------------------------------------

System.Net.Http.WinHttpHandler 4.5.2 - MIT

The MIT License (MIT)

Copyright (c) .NET Foundation and Contributors

All rights reserved.

Permission is hereby granted, free of charge, to any person obtaining a copy
of this software and associated documentation files (the "Software"), to deal
in the Software without restriction, including without limitation the rights
to use, copy, modify, merge, publish, distribute, sublicense, and/or sell
copies of the Software, and to permit persons to whom the Software is
furnished to do so, subject to the following conditions:

The above copyright notice and this permission notice shall be included in all
copies or substantial portions of the Software.

THE SOFTWARE IS PROVIDED "AS IS", WITHOUT WARRANTY OF ANY KIND, EXPRESS OR
IMPLIED, INCLUDING BUT NOT LIMITED TO THE WARRANTIES OF MERCHANTABILITY,
FITNESS FOR A PARTICULAR PURPOSE AND NONINFRINGEMENT. IN NO EVENT SHALL THE
AUTHORS OR COPYRIGHT HOLDERS BE LIABLE FOR ANY CLAIM, DAMAGES OR OTHER
LIABILITY, WHETHER IN AN ACTION OF CONTRACT, TORT OR OTHERWISE, ARISING FROM,
OUT OF OR IN CONNECTION WITH THE SOFTWARE OR THE USE OR OTHER DEALINGS IN THE
SOFTWARE.


-------------------------------------------------------------------

-------------------------------------------------------------------

System.Private.ServiceModel 4.5.3 - MIT

The MIT License (MIT)

Copyright (c) .NET Foundation and Contributors

All rights reserved.

Permission is hereby granted, free of charge, to any person obtaining a copy
of this software and associated documentation files (the "Software"), to deal
in the Software without restriction, including without limitation the rights
to use, copy, modify, merge, publish, distribute, sublicense, and/or sell
copies of the Software, and to permit persons to whom the Software is
furnished to do so, subject to the following conditions:

The above copyright notice and this permission notice shall be included in all
copies or substantial portions of the Software.

THE SOFTWARE IS PROVIDED "AS IS", WITHOUT WARRANTY OF ANY KIND, EXPRESS OR
IMPLIED, INCLUDING BUT NOT LIMITED TO THE WARRANTIES OF MERCHANTABILITY,
FITNESS FOR A PARTICULAR PURPOSE AND NONINFRINGEMENT. IN NO EVENT SHALL THE
AUTHORS OR COPYRIGHT HOLDERS BE LIABLE FOR ANY CLAIM, DAMAGES OR OTHER
LIABILITY, WHETHER IN AN ACTION OF CONTRACT, TORT OR OTHERWISE, ARISING FROM,
OUT OF OR IN CONNECTION WITH THE SOFTWARE OR THE USE OR OTHER DEALINGS IN THE
SOFTWARE.


-------------------------------------------------------------------

-------------------------------------------------------------------

System.Reflection.DispatchProxy 4.5.0 - MIT

The MIT License (MIT)

Copyright (c) .NET Foundation and Contributors

All rights reserved.

Permission is hereby granted, free of charge, to any person obtaining a copy
of this software and associated documentation files (the "Software"), to deal
in the Software without restriction, including without limitation the rights
to use, copy, modify, merge, publish, distribute, sublicense, and/or sell
copies of the Software, and to permit persons to whom the Software is
furnished to do so, subject to the following conditions:

The above copyright notice and this permission notice shall be included in all
copies or substantial portions of the Software.

THE SOFTWARE IS PROVIDED "AS IS", WITHOUT WARRANTY OF ANY KIND, EXPRESS OR
IMPLIED, INCLUDING BUT NOT LIMITED TO THE WARRANTIES OF MERCHANTABILITY,
FITNESS FOR A PARTICULAR PURPOSE AND NONINFRINGEMENT. IN NO EVENT SHALL THE
AUTHORS OR COPYRIGHT HOLDERS BE LIABLE FOR ANY CLAIM, DAMAGES OR OTHER
LIABILITY, WHETHER IN AN ACTION OF CONTRACT, TORT OR OTHERWISE, ARISING FROM,
OUT OF OR IN CONNECTION WITH THE SOFTWARE OR THE USE OR OTHER DEALINGS IN THE
SOFTWARE.


-------------------------------------------------------------------

-------------------------------------------------------------------

System.Reflection.Metadata 1.6.0 - MIT

The MIT License (MIT)

Copyright (c) .NET Foundation and Contributors

All rights reserved.

Permission is hereby granted, free of charge, to any person obtaining a copy
of this software and associated documentation files (the "Software"), to deal
in the Software without restriction, including without limitation the rights
to use, copy, modify, merge, publish, distribute, sublicense, and/or sell
copies of the Software, and to permit persons to whom the Software is
furnished to do so, subject to the following conditions:

The above copyright notice and this permission notice shall be included in all
copies or substantial portions of the Software.

THE SOFTWARE IS PROVIDED "AS IS", WITHOUT WARRANTY OF ANY KIND, EXPRESS OR
IMPLIED, INCLUDING BUT NOT LIMITED TO THE WARRANTIES OF MERCHANTABILITY,
FITNESS FOR A PARTICULAR PURPOSE AND NONINFRINGEMENT. IN NO EVENT SHALL THE
AUTHORS OR COPYRIGHT HOLDERS BE LIABLE FOR ANY CLAIM, DAMAGES OR OTHER
LIABILITY, WHETHER IN AN ACTION OF CONTRACT, TORT OR OTHERWISE, ARISING FROM,
OUT OF OR IN CONNECTION WITH THE SOFTWARE OR THE USE OR OTHER DEALINGS IN THE
SOFTWARE.


-------------------------------------------------------------------

-------------------------------------------------------------------

System.Runtime.Caching 4.5.0 - MIT

The MIT License (MIT)

Copyright (c) .NET Foundation and Contributors

All rights reserved.

Permission is hereby granted, free of charge, to any person obtaining a copy
of this software and associated documentation files (the "Software"), to deal
in the Software without restriction, including without limitation the rights
to use, copy, modify, merge, publish, distribute, sublicense, and/or sell
copies of the Software, and to permit persons to whom the Software is
furnished to do so, subject to the following conditions:

The above copyright notice and this permission notice shall be included in all
copies or substantial portions of the Software.

THE SOFTWARE IS PROVIDED "AS IS", WITHOUT WARRANTY OF ANY KIND, EXPRESS OR
IMPLIED, INCLUDING BUT NOT LIMITED TO THE WARRANTIES OF MERCHANTABILITY,
FITNESS FOR A PARTICULAR PURPOSE AND NONINFRINGEMENT. IN NO EVENT SHALL THE
AUTHORS OR COPYRIGHT HOLDERS BE LIABLE FOR ANY CLAIM, DAMAGES OR OTHER
LIABILITY, WHETHER IN AN ACTION OF CONTRACT, TORT OR OTHERWISE, ARISING FROM,
OUT OF OR IN CONNECTION WITH THE SOFTWARE OR THE USE OR OTHER DEALINGS IN THE
SOFTWARE.


-------------------------------------------------------------------

-------------------------------------------------------------------

System.Runtime.CompilerServices.Unsafe 4.5.2 - MIT

The MIT License (MIT)

Copyright (c) .NET Foundation and Contributors

All rights reserved.

Permission is hereby granted, free of charge, to any person obtaining a copy
of this software and associated documentation files (the "Software"), to deal
in the Software without restriction, including without limitation the rights
to use, copy, modify, merge, publish, distribute, sublicense, and/or sell
copies of the Software, and to permit persons to whom the Software is
furnished to do so, subject to the following conditions:

The above copyright notice and this permission notice shall be included in all
copies or substantial portions of the Software.

THE SOFTWARE IS PROVIDED "AS IS", WITHOUT WARRANTY OF ANY KIND, EXPRESS OR
IMPLIED, INCLUDING BUT NOT LIMITED TO THE WARRANTIES OF MERCHANTABILITY,
FITNESS FOR A PARTICULAR PURPOSE AND NONINFRINGEMENT. IN NO EVENT SHALL THE
AUTHORS OR COPYRIGHT HOLDERS BE LIABLE FOR ANY CLAIM, DAMAGES OR OTHER
LIABILITY, WHETHER IN AN ACTION OF CONTRACT, TORT OR OTHERWISE, ARISING FROM,
OUT OF OR IN CONNECTION WITH THE SOFTWARE OR THE USE OR OTHER DEALINGS IN THE
SOFTWARE.


-------------------------------------------------------------------

-------------------------------------------------------------------

System.Security.AccessControl 4.5.0 - MIT

The MIT License (MIT)

Copyright (c) .NET Foundation and Contributors

All rights reserved.

Permission is hereby granted, free of charge, to any person obtaining a copy
of this software and associated documentation files (the "Software"), to deal
in the Software without restriction, including without limitation the rights
to use, copy, modify, merge, publish, distribute, sublicense, and/or sell
copies of the Software, and to permit persons to whom the Software is
furnished to do so, subject to the following conditions:

The above copyright notice and this permission notice shall be included in all
copies or substantial portions of the Software.

THE SOFTWARE IS PROVIDED "AS IS", WITHOUT WARRANTY OF ANY KIND, EXPRESS OR
IMPLIED, INCLUDING BUT NOT LIMITED TO THE WARRANTIES OF MERCHANTABILITY,
FITNESS FOR A PARTICULAR PURPOSE AND NONINFRINGEMENT. IN NO EVENT SHALL THE
AUTHORS OR COPYRIGHT HOLDERS BE LIABLE FOR ANY CLAIM, DAMAGES OR OTHER
LIABILITY, WHETHER IN AN ACTION OF CONTRACT, TORT OR OTHERWISE, ARISING FROM,
OUT OF OR IN CONNECTION WITH THE SOFTWARE OR THE USE OR OTHER DEALINGS IN THE
SOFTWARE.


-------------------------------------------------------------------

-------------------------------------------------------------------

System.Security.Cryptography.Cng 4.5.0 - MIT

The MIT License (MIT)

Copyright (c) .NET Foundation and Contributors

All rights reserved.

Permission is hereby granted, free of charge, to any person obtaining a copy
of this software and associated documentation files (the "Software"), to deal
in the Software without restriction, including without limitation the rights
to use, copy, modify, merge, publish, distribute, sublicense, and/or sell
copies of the Software, and to permit persons to whom the Software is
furnished to do so, subject to the following conditions:

The above copyright notice and this permission notice shall be included in all
copies or substantial portions of the Software.

THE SOFTWARE IS PROVIDED "AS IS", WITHOUT WARRANTY OF ANY KIND, EXPRESS OR
IMPLIED, INCLUDING BUT NOT LIMITED TO THE WARRANTIES OF MERCHANTABILITY,
FITNESS FOR A PARTICULAR PURPOSE AND NONINFRINGEMENT. IN NO EVENT SHALL THE
AUTHORS OR COPYRIGHT HOLDERS BE LIABLE FOR ANY CLAIM, DAMAGES OR OTHER
LIABILITY, WHETHER IN AN ACTION OF CONTRACT, TORT OR OTHERWISE, ARISING FROM,
OUT OF OR IN CONNECTION WITH THE SOFTWARE OR THE USE OR OTHER DEALINGS IN THE
SOFTWARE.


-------------------------------------------------------------------

-------------------------------------------------------------------

System.Security.Cryptography.Pkcs 4.5.2 - MIT

The MIT License (MIT)

Copyright (c) .NET Foundation and Contributors

All rights reserved.

Permission is hereby granted, free of charge, to any person obtaining a copy
of this software and associated documentation files (the "Software"), to deal
in the Software without restriction, including without limitation the rights
to use, copy, modify, merge, publish, distribute, sublicense, and/or sell
copies of the Software, and to permit persons to whom the Software is
furnished to do so, subject to the following conditions:

The above copyright notice and this permission notice shall be included in all
copies or substantial portions of the Software.

THE SOFTWARE IS PROVIDED "AS IS", WITHOUT WARRANTY OF ANY KIND, EXPRESS OR
IMPLIED, INCLUDING BUT NOT LIMITED TO THE WARRANTIES OF MERCHANTABILITY,
FITNESS FOR A PARTICULAR PURPOSE AND NONINFRINGEMENT. IN NO EVENT SHALL THE
AUTHORS OR COPYRIGHT HOLDERS BE LIABLE FOR ANY CLAIM, DAMAGES OR OTHER
LIABILITY, WHETHER IN AN ACTION OF CONTRACT, TORT OR OTHERWISE, ARISING FROM,
OUT OF OR IN CONNECTION WITH THE SOFTWARE OR THE USE OR OTHER DEALINGS IN THE
SOFTWARE.


-------------------------------------------------------------------

-------------------------------------------------------------------

System.Security.Cryptography.ProtectedData 4.5.0 - MIT

The MIT License (MIT)

Copyright (c) .NET Foundation and Contributors

All rights reserved.

Permission is hereby granted, free of charge, to any person obtaining a copy
of this software and associated documentation files (the "Software"), to deal
in the Software without restriction, including without limitation the rights
to use, copy, modify, merge, publish, distribute, sublicense, and/or sell
copies of the Software, and to permit persons to whom the Software is
furnished to do so, subject to the following conditions:

The above copyright notice and this permission notice shall be included in all
copies or substantial portions of the Software.

THE SOFTWARE IS PROVIDED "AS IS", WITHOUT WARRANTY OF ANY KIND, EXPRESS OR
IMPLIED, INCLUDING BUT NOT LIMITED TO THE WARRANTIES OF MERCHANTABILITY,
FITNESS FOR A PARTICULAR PURPOSE AND NONINFRINGEMENT. IN NO EVENT SHALL THE
AUTHORS OR COPYRIGHT HOLDERS BE LIABLE FOR ANY CLAIM, DAMAGES OR OTHER
LIABILITY, WHETHER IN AN ACTION OF CONTRACT, TORT OR OTHERWISE, ARISING FROM,
OUT OF OR IN CONNECTION WITH THE SOFTWARE OR THE USE OR OTHER DEALINGS IN THE
SOFTWARE.


-------------------------------------------------------------------

-------------------------------------------------------------------

System.Security.Cryptography.Xml 4.5.0 - MIT

The MIT License (MIT)

Copyright (c) .NET Foundation and Contributors

All rights reserved.

Permission is hereby granted, free of charge, to any person obtaining a copy
of this software and associated documentation files (the "Software"), to deal
in the Software without restriction, including without limitation the rights
to use, copy, modify, merge, publish, distribute, sublicense, and/or sell
copies of the Software, and to permit persons to whom the Software is
furnished to do so, subject to the following conditions:

The above copyright notice and this permission notice shall be included in all
copies or substantial portions of the Software.

THE SOFTWARE IS PROVIDED "AS IS", WITHOUT WARRANTY OF ANY KIND, EXPRESS OR
IMPLIED, INCLUDING BUT NOT LIMITED TO THE WARRANTIES OF MERCHANTABILITY,
FITNESS FOR A PARTICULAR PURPOSE AND NONINFRINGEMENT. IN NO EVENT SHALL THE
AUTHORS OR COPYRIGHT HOLDERS BE LIABLE FOR ANY CLAIM, DAMAGES OR OTHER
LIABILITY, WHETHER IN AN ACTION OF CONTRACT, TORT OR OTHERWISE, ARISING FROM,
OUT OF OR IN CONNECTION WITH THE SOFTWARE OR THE USE OR OTHER DEALINGS IN THE
SOFTWARE.


-------------------------------------------------------------------

-------------------------------------------------------------------

System.Security.Permissions 4.5.0 - MIT

The MIT License (MIT)

Copyright (c) .NET Foundation and Contributors

All rights reserved.

Permission is hereby granted, free of charge, to any person obtaining a copy
of this software and associated documentation files (the "Software"), to deal
in the Software without restriction, including without limitation the rights
to use, copy, modify, merge, publish, distribute, sublicense, and/or sell
copies of the Software, and to permit persons to whom the Software is
furnished to do so, subject to the following conditions:

The above copyright notice and this permission notice shall be included in all
copies or substantial portions of the Software.

THE SOFTWARE IS PROVIDED "AS IS", WITHOUT WARRANTY OF ANY KIND, EXPRESS OR
IMPLIED, INCLUDING BUT NOT LIMITED TO THE WARRANTIES OF MERCHANTABILITY,
FITNESS FOR A PARTICULAR PURPOSE AND NONINFRINGEMENT. IN NO EVENT SHALL THE
AUTHORS OR COPYRIGHT HOLDERS BE LIABLE FOR ANY CLAIM, DAMAGES OR OTHER
LIABILITY, WHETHER IN AN ACTION OF CONTRACT, TORT OR OTHERWISE, ARISING FROM,
OUT OF OR IN CONNECTION WITH THE SOFTWARE OR THE USE OR OTHER DEALINGS IN THE
SOFTWARE.


-------------------------------------------------------------------

-------------------------------------------------------------------

System.Security.Principal.Windows 4.5.1 - MIT

The MIT License (MIT)

Copyright (c) .NET Foundation and Contributors

All rights reserved.

Permission is hereby granted, free of charge, to any person obtaining a copy
of this software and associated documentation files (the "Software"), to deal
in the Software without restriction, including without limitation the rights
to use, copy, modify, merge, publish, distribute, sublicense, and/or sell
copies of the Software, and to permit persons to whom the Software is
furnished to do so, subject to the following conditions:

The above copyright notice and this permission notice shall be included in all
copies or substantial portions of the Software.

THE SOFTWARE IS PROVIDED "AS IS", WITHOUT WARRANTY OF ANY KIND, EXPRESS OR
IMPLIED, INCLUDING BUT NOT LIMITED TO THE WARRANTIES OF MERCHANTABILITY,
FITNESS FOR A PARTICULAR PURPOSE AND NONINFRINGEMENT. IN NO EVENT SHALL THE
AUTHORS OR COPYRIGHT HOLDERS BE LIABLE FOR ANY CLAIM, DAMAGES OR OTHER
LIABILITY, WHETHER IN AN ACTION OF CONTRACT, TORT OR OTHERWISE, ARISING FROM,
OUT OF OR IN CONNECTION WITH THE SOFTWARE OR THE USE OR OTHER DEALINGS IN THE
SOFTWARE.


-------------------------------------------------------------------

-------------------------------------------------------------------

System.ServiceModel.Duplex 4.5.3 - MIT

The MIT License (MIT)

Copyright (c) .NET Foundation and Contributors

All rights reserved.

Permission is hereby granted, free of charge, to any person obtaining a copy
of this software and associated documentation files (the "Software"), to deal
in the Software without restriction, including without limitation the rights
to use, copy, modify, merge, publish, distribute, sublicense, and/or sell
copies of the Software, and to permit persons to whom the Software is
furnished to do so, subject to the following conditions:

The above copyright notice and this permission notice shall be included in all
copies or substantial portions of the Software.

THE SOFTWARE IS PROVIDED "AS IS", WITHOUT WARRANTY OF ANY KIND, EXPRESS OR
IMPLIED, INCLUDING BUT NOT LIMITED TO THE WARRANTIES OF MERCHANTABILITY,
FITNESS FOR A PARTICULAR PURPOSE AND NONINFRINGEMENT. IN NO EVENT SHALL THE
AUTHORS OR COPYRIGHT HOLDERS BE LIABLE FOR ANY CLAIM, DAMAGES OR OTHER
LIABILITY, WHETHER IN AN ACTION OF CONTRACT, TORT OR OTHERWISE, ARISING FROM,
OUT OF OR IN CONNECTION WITH THE SOFTWARE OR THE USE OR OTHER DEALINGS IN THE
SOFTWARE.


-------------------------------------------------------------------

-------------------------------------------------------------------

System.ServiceModel.Http 4.5.3 - MIT

The MIT License (MIT)

Copyright (c) .NET Foundation and Contributors

All rights reserved.

Permission is hereby granted, free of charge, to any person obtaining a copy
of this software and associated documentation files (the "Software"), to deal
in the Software without restriction, including without limitation the rights
to use, copy, modify, merge, publish, distribute, sublicense, and/or sell
copies of the Software, and to permit persons to whom the Software is
furnished to do so, subject to the following conditions:

The above copyright notice and this permission notice shall be included in all
copies or substantial portions of the Software.

THE SOFTWARE IS PROVIDED "AS IS", WITHOUT WARRANTY OF ANY KIND, EXPRESS OR
IMPLIED, INCLUDING BUT NOT LIMITED TO THE WARRANTIES OF MERCHANTABILITY,
FITNESS FOR A PARTICULAR PURPOSE AND NONINFRINGEMENT. IN NO EVENT SHALL THE
AUTHORS OR COPYRIGHT HOLDERS BE LIABLE FOR ANY CLAIM, DAMAGES OR OTHER
LIABILITY, WHETHER IN AN ACTION OF CONTRACT, TORT OR OTHERWISE, ARISING FROM,
OUT OF OR IN CONNECTION WITH THE SOFTWARE OR THE USE OR OTHER DEALINGS IN THE
SOFTWARE.


-------------------------------------------------------------------

-------------------------------------------------------------------

System.ServiceModel.NetTcp 4.5.3 - MIT

The MIT License (MIT)

Copyright (c) .NET Foundation and Contributors

All rights reserved.

Permission is hereby granted, free of charge, to any person obtaining a copy
of this software and associated documentation files (the "Software"), to deal
in the Software without restriction, including without limitation the rights
to use, copy, modify, merge, publish, distribute, sublicense, and/or sell
copies of the Software, and to permit persons to whom the Software is
furnished to do so, subject to the following conditions:

The above copyright notice and this permission notice shall be included in all
copies or substantial portions of the Software.

THE SOFTWARE IS PROVIDED "AS IS", WITHOUT WARRANTY OF ANY KIND, EXPRESS OR
IMPLIED, INCLUDING BUT NOT LIMITED TO THE WARRANTIES OF MERCHANTABILITY,
FITNESS FOR A PARTICULAR PURPOSE AND NONINFRINGEMENT. IN NO EVENT SHALL THE
AUTHORS OR COPYRIGHT HOLDERS BE LIABLE FOR ANY CLAIM, DAMAGES OR OTHER
LIABILITY, WHETHER IN AN ACTION OF CONTRACT, TORT OR OTHERWISE, ARISING FROM,
OUT OF OR IN CONNECTION WITH THE SOFTWARE OR THE USE OR OTHER DEALINGS IN THE
SOFTWARE.


-------------------------------------------------------------------

-------------------------------------------------------------------

System.ServiceModel.Primitives 4.5.3 - MIT

The MIT License (MIT)

Copyright (c) .NET Foundation and Contributors

All rights reserved.

Permission is hereby granted, free of charge, to any person obtaining a copy
of this software and associated documentation files (the "Software"), to deal
in the Software without restriction, including without limitation the rights
to use, copy, modify, merge, publish, distribute, sublicense, and/or sell
copies of the Software, and to permit persons to whom the Software is
furnished to do so, subject to the following conditions:

The above copyright notice and this permission notice shall be included in all
copies or substantial portions of the Software.

THE SOFTWARE IS PROVIDED "AS IS", WITHOUT WARRANTY OF ANY KIND, EXPRESS OR
IMPLIED, INCLUDING BUT NOT LIMITED TO THE WARRANTIES OF MERCHANTABILITY,
FITNESS FOR A PARTICULAR PURPOSE AND NONINFRINGEMENT. IN NO EVENT SHALL THE
AUTHORS OR COPYRIGHT HOLDERS BE LIABLE FOR ANY CLAIM, DAMAGES OR OTHER
LIABILITY, WHETHER IN AN ACTION OF CONTRACT, TORT OR OTHERWISE, ARISING FROM,
OUT OF OR IN CONNECTION WITH THE SOFTWARE OR THE USE OR OTHER DEALINGS IN THE
SOFTWARE.


-------------------------------------------------------------------

-------------------------------------------------------------------

System.ServiceModel.Security 4.5.3 - MIT

The MIT License (MIT)

Copyright (c) .NET Foundation and Contributors

All rights reserved.

Permission is hereby granted, free of charge, to any person obtaining a copy
of this software and associated documentation files (the "Software"), to deal
in the Software without restriction, including without limitation the rights
to use, copy, modify, merge, publish, distribute, sublicense, and/or sell
copies of the Software, and to permit persons to whom the Software is
furnished to do so, subject to the following conditions:

The above copyright notice and this permission notice shall be included in all
copies or substantial portions of the Software.

THE SOFTWARE IS PROVIDED "AS IS", WITHOUT WARRANTY OF ANY KIND, EXPRESS OR
IMPLIED, INCLUDING BUT NOT LIMITED TO THE WARRANTIES OF MERCHANTABILITY,
FITNESS FOR A PARTICULAR PURPOSE AND NONINFRINGEMENT. IN NO EVENT SHALL THE
AUTHORS OR COPYRIGHT HOLDERS BE LIABLE FOR ANY CLAIM, DAMAGES OR OTHER
LIABILITY, WHETHER IN AN ACTION OF CONTRACT, TORT OR OTHERWISE, ARISING FROM,
OUT OF OR IN CONNECTION WITH THE SOFTWARE OR THE USE OR OTHER DEALINGS IN THE
SOFTWARE.


-------------------------------------------------------------------

-------------------------------------------------------------------

System.ServiceModel.Syndication 4.5.0 - MIT

The MIT License (MIT)

Copyright (c) .NET Foundation and Contributors

All rights reserved.

Permission is hereby granted, free of charge, to any person obtaining a copy
of this software and associated documentation files (the "Software"), to deal
in the Software without restriction, including without limitation the rights
to use, copy, modify, merge, publish, distribute, sublicense, and/or sell
copies of the Software, and to permit persons to whom the Software is
furnished to do so, subject to the following conditions:

The above copyright notice and this permission notice shall be included in all
copies or substantial portions of the Software.

THE SOFTWARE IS PROVIDED "AS IS", WITHOUT WARRANTY OF ANY KIND, EXPRESS OR
IMPLIED, INCLUDING BUT NOT LIMITED TO THE WARRANTIES OF MERCHANTABILITY,
FITNESS FOR A PARTICULAR PURPOSE AND NONINFRINGEMENT. IN NO EVENT SHALL THE
AUTHORS OR COPYRIGHT HOLDERS BE LIABLE FOR ANY CLAIM, DAMAGES OR OTHER
LIABILITY, WHETHER IN AN ACTION OF CONTRACT, TORT OR OTHERWISE, ARISING FROM,
OUT OF OR IN CONNECTION WITH THE SOFTWARE OR THE USE OR OTHER DEALINGS IN THE
SOFTWARE.


-------------------------------------------------------------------

-------------------------------------------------------------------

System.ServiceProcess.ServiceController 4.5.0 - MIT

The MIT License (MIT)

Copyright (c) .NET Foundation and Contributors

All rights reserved.

Permission is hereby granted, free of charge, to any person obtaining a copy
of this software and associated documentation files (the "Software"), to deal
in the Software without restriction, including without limitation the rights
to use, copy, modify, merge, publish, distribute, sublicense, and/or sell
copies of the Software, and to permit persons to whom the Software is
furnished to do so, subject to the following conditions:

The above copyright notice and this permission notice shall be included in all
copies or substantial portions of the Software.

THE SOFTWARE IS PROVIDED "AS IS", WITHOUT WARRANTY OF ANY KIND, EXPRESS OR
IMPLIED, INCLUDING BUT NOT LIMITED TO THE WARRANTIES OF MERCHANTABILITY,
FITNESS FOR A PARTICULAR PURPOSE AND NONINFRINGEMENT. IN NO EVENT SHALL THE
AUTHORS OR COPYRIGHT HOLDERS BE LIABLE FOR ANY CLAIM, DAMAGES OR OTHER
LIABILITY, WHETHER IN AN ACTION OF CONTRACT, TORT OR OTHERWISE, ARISING FROM,
OUT OF OR IN CONNECTION WITH THE SOFTWARE OR THE USE OR OTHER DEALINGS IN THE
SOFTWARE.


-------------------------------------------------------------------

-------------------------------------------------------------------

System.Text.Encoding.CodePages 4.5.1 - MIT

The MIT License (MIT)

Copyright (c) .NET Foundation and Contributors

All rights reserved.

Permission is hereby granted, free of charge, to any person obtaining a copy
of this software and associated documentation files (the "Software"), to deal
in the Software without restriction, including without limitation the rights
to use, copy, modify, merge, publish, distribute, sublicense, and/or sell
copies of the Software, and to permit persons to whom the Software is
furnished to do so, subject to the following conditions:

The above copyright notice and this permission notice shall be included in all
copies or substantial portions of the Software.

THE SOFTWARE IS PROVIDED "AS IS", WITHOUT WARRANTY OF ANY KIND, EXPRESS OR
IMPLIED, INCLUDING BUT NOT LIMITED TO THE WARRANTIES OF MERCHANTABILITY,
FITNESS FOR A PARTICULAR PURPOSE AND NONINFRINGEMENT. IN NO EVENT SHALL THE
AUTHORS OR COPYRIGHT HOLDERS BE LIABLE FOR ANY CLAIM, DAMAGES OR OTHER
LIABILITY, WHETHER IN AN ACTION OF CONTRACT, TORT OR OTHERWISE, ARISING FROM,
OUT OF OR IN CONNECTION WITH THE SOFTWARE OR THE USE OR OTHER DEALINGS IN THE
SOFTWARE.


-------------------------------------------------------------------

-------------------------------------------------------------------

System.Text.Encodings.Web 4.5.0 - MIT

The MIT License (MIT)

Copyright (c) .NET Foundation and Contributors

All rights reserved.

Permission is hereby granted, free of charge, to any person obtaining a copy
of this software and associated documentation files (the "Software"), to deal
in the Software without restriction, including without limitation the rights
to use, copy, modify, merge, publish, distribute, sublicense, and/or sell
copies of the Software, and to permit persons to whom the Software is
furnished to do so, subject to the following conditions:

The above copyright notice and this permission notice shall be included in all
copies or substantial portions of the Software.

THE SOFTWARE IS PROVIDED "AS IS", WITHOUT WARRANTY OF ANY KIND, EXPRESS OR
IMPLIED, INCLUDING BUT NOT LIMITED TO THE WARRANTIES OF MERCHANTABILITY,
FITNESS FOR A PARTICULAR PURPOSE AND NONINFRINGEMENT. IN NO EVENT SHALL THE
AUTHORS OR COPYRIGHT HOLDERS BE LIABLE FOR ANY CLAIM, DAMAGES OR OTHER
LIABILITY, WHETHER IN AN ACTION OF CONTRACT, TORT OR OTHERWISE, ARISING FROM,
OUT OF OR IN CONNECTION WITH THE SOFTWARE OR THE USE OR OTHER DEALINGS IN THE
SOFTWARE.


-------------------------------------------------------------------

-------------------------------------------------------------------

System.Threading.AccessControl 4.5.0 - MIT

The MIT License (MIT)

Copyright (c) .NET Foundation and Contributors

All rights reserved.

Permission is hereby granted, free of charge, to any person obtaining a copy
of this software and associated documentation files (the "Software"), to deal
in the Software without restriction, including without limitation the rights
to use, copy, modify, merge, publish, distribute, sublicense, and/or sell
copies of the Software, and to permit persons to whom the Software is
furnished to do so, subject to the following conditions:

The above copyright notice and this permission notice shall be included in all
copies or substantial portions of the Software.

THE SOFTWARE IS PROVIDED "AS IS", WITHOUT WARRANTY OF ANY KIND, EXPRESS OR
IMPLIED, INCLUDING BUT NOT LIMITED TO THE WARRANTIES OF MERCHANTABILITY,
FITNESS FOR A PARTICULAR PURPOSE AND NONINFRINGEMENT. IN NO EVENT SHALL THE
AUTHORS OR COPYRIGHT HOLDERS BE LIABLE FOR ANY CLAIM, DAMAGES OR OTHER
LIABILITY, WHETHER IN AN ACTION OF CONTRACT, TORT OR OTHERWISE, ARISING FROM,
OUT OF OR IN CONNECTION WITH THE SOFTWARE OR THE USE OR OTHER DEALINGS IN THE
SOFTWARE.


-------------------------------------------------------------------

-------------------------------------------------------------------

Microsoft.ApplicationInsights 2.8.1 - MIT

MIT License

Copyright (c)

Permission is hereby granted, free of charge, to any person obtaining a copy of this software and associated documentation files (the "Software"), to deal in the Software without restriction, including without limitation the rights to use, copy, modify, merge, publish, distribute, sublicense, and/or sell copies of the Software, and to permit persons to whom the Software is furnished to do so, subject to the following conditions:

The above copyright notice and this permission notice shall be included in all copies or substantial portions of the Software.

THE SOFTWARE IS PROVIDED "AS IS", WITHOUT WARRANTY OF ANY KIND, EXPRESS OR IMPLIED, INCLUDING BUT NOT LIMITED TO THE WARRANTIES OF MERCHANTABILITY, FITNESS FOR A PARTICULAR PURPOSE AND NONINFRINGEMENT. IN NO EVENT SHALL THE AUTHORS OR COPYRIGHT HOLDERS BE LIABLE FOR ANY CLAIM, DAMAGES OR OTHER LIABILITY, WHETHER IN AN ACTION OF CONTRACT, TORT OR OTHERWISE, ARISING FROM, OUT OF OR IN CONNECTION WITH THE SOFTWARE OR THE USE OR OTHER DEALINGS IN THE SOFTWARE.

-------------------------------------------------------------------

-------------------------------------------------------------------

NJsonSchema 9.12.2 - MIT

MIT License

Copyright (c) <year> <copyright holders>

Permission is hereby granted, free of charge, to any person obtaining a copy of this software and associated documentation files (the "Software"), to deal in the Software without restriction, including without limitation the rights to use, copy, modify, merge, publish, distribute, sublicense, and/or sell copies of the Software, and to permit persons to whom the Software is furnished to do so, subject to the following conditions:

The above copyright notice and this permission notice shall be included in all copies or substantial portions of the Software.

THE SOFTWARE IS PROVIDED "AS IS", WITHOUT WARRANTY OF ANY KIND, EXPRESS OR IMPLIED, INCLUDING BUT NOT LIMITED TO THE WARRANTIES OF MERCHANTABILITY, FITNESS FOR A PARTICULAR PURPOSE AND NONINFRINGEMENT. IN NO EVENT SHALL THE AUTHORS OR COPYRIGHT HOLDERS BE LIABLE FOR ANY CLAIM, DAMAGES OR OTHER LIABILITY, WHETHER IN AN ACTION OF CONTRACT, TORT OR OTHERWISE, ARISING FROM, OUT OF OR IN CONNECTION WITH THE SOFTWARE OR THE USE OR OTHER DEALINGS IN THE SOFTWARE.

-------------------------------------------------------------------

-------------------------------------------------------------------

Newtonsoft.Json 11.0.2 - MIT

The MIT License (MIT)

Copyright (c) 2007 James Newton-King

Permission is hereby granted, free of charge, to any person obtaining a copy of
this software and associated documentation files (the "Software"), to deal in
the Software without restriction, including without limitation the rights to
use, copy, modify, merge, publish, distribute, sublicense, and/or sell copies of
the Software, and to permit persons to whom the Software is furnished to do so,
subject to the following conditions:

The above copyright notice and this permission notice shall be included in all
copies or substantial portions of the Software.

THE SOFTWARE IS PROVIDED "AS IS", WITHOUT WARRANTY OF ANY KIND, EXPRESS OR
IMPLIED, INCLUDING BUT NOT LIMITED TO THE WARRANTIES OF MERCHANTABILITY, FITNESS
FOR A PARTICULAR PURPOSE AND NONINFRINGEMENT. IN NO EVENT SHALL THE AUTHORS OR
COPYRIGHT HOLDERS BE LIABLE FOR ANY CLAIM, DAMAGES OR OTHER LIABILITY, WHETHER
IN AN ACTION OF CONTRACT, TORT OR OTHERWISE, ARISING FROM, OUT OF OR IN
CONNECTION WITH THE SOFTWARE OR THE USE OR OTHER DEALINGS IN THE SOFTWARE.


-------------------------------------------------------------------

-------------------------------------------------------------------

NETStandard.Library 2.0.3 - MIT

The MIT License (MIT)

Copyright (c) .NET Foundation and Contributors

Permission is hereby granted, free of charge, to any person obtaining a copy
of this software and associated documentation files (the "Software"), to deal
in the Software without restriction, including without limitation the rights
to use, copy, modify, merge, publish, distribute, sublicense, and/or sell
copies of the Software, and to permit persons to whom the Software is
furnished to do so, subject to the following conditions:

The above copyright notice and this permission notice shall be included in all
copies or substantial portions of the Software.

THE SOFTWARE IS PROVIDED "AS IS", WITHOUT WARRANTY OF ANY KIND, EXPRESS OR
IMPLIED, INCLUDING BUT NOT LIMITED TO THE WARRANTIES OF MERCHANTABILITY,
FITNESS FOR A PARTICULAR PURPOSE AND NONINFRINGEMENT. IN NO EVENT SHALL THE
AUTHORS OR COPYRIGHT HOLDERS BE LIABLE FOR ANY CLAIM, DAMAGES OR OTHER
LIABILITY, WHETHER IN AN ACTION OF CONTRACT, TORT OR OTHERWISE, ARISING FROM,
OUT OF OR IN CONNECTION WITH THE SOFTWARE OR THE USE OR OTHER DEALINGS IN THE
SOFTWARE.


-------------------------------------------------------------------

-------------------------------------------------------------------

Microsoft.NETCore.App 2.1.0 - MIT

The MIT License (MIT)

Copyright (c) 2015 .NET Foundation

Permission is hereby granted, free of charge, to any person obtaining a copy
of this software and associated documentation files (the "Software"), to deal
in the Software without restriction, including without limitation the rights
to use, copy, modify, merge, publish, distribute, sublicense, and/or sell
copies of the Software, and to permit persons to whom the Software is
furnished to do so, subject to the following conditions:

The above copyright notice and this permission notice shall be included in all
copies or substantial portions of the Software.

THE SOFTWARE IS PROVIDED "AS IS", WITHOUT WARRANTY OF ANY KIND, EXPRESS OR
IMPLIED, INCLUDING BUT NOT LIMITED TO THE WARRANTIES OF MERCHANTABILITY,
FITNESS FOR A PARTICULAR PURPOSE AND NONINFRINGEMENT. IN NO EVENT SHALL THE
AUTHORS OR COPYRIGHT HOLDERS BE LIABLE FOR ANY CLAIM, DAMAGES OR OTHER
LIABILITY, WHETHER IN AN ACTION OF CONTRACT, TORT OR OTHERWISE, ARISING FROM,
OUT OF OR IN CONNECTION WITH THE SOFTWARE OR THE USE OR OTHER DEALINGS IN THE
SOFTWARE.



-------------------------------------------------------------------

-------------------------------------------------------------------

Microsoft.NETCore.App 2.1.5 - MIT

The MIT License (MIT)

Copyright (c) 2015 .NET Foundation

Permission is hereby granted, free of charge, to any person obtaining a copy
of this software and associated documentation files (the "Software"), to deal
in the Software without restriction, including without limitation the rights
to use, copy, modify, merge, publish, distribute, sublicense, and/or sell
copies of the Software, and to permit persons to whom the Software is
furnished to do so, subject to the following conditions:

The above copyright notice and this permission notice shall be included in all
copies or substantial portions of the Software.

THE SOFTWARE IS PROVIDED "AS IS", WITHOUT WARRANTY OF ANY KIND, EXPRESS OR
IMPLIED, INCLUDING BUT NOT LIMITED TO THE WARRANTIES OF MERCHANTABILITY,
FITNESS FOR A PARTICULAR PURPOSE AND NONINFRINGEMENT. IN NO EVENT SHALL THE
AUTHORS OR COPYRIGHT HOLDERS BE LIABLE FOR ANY CLAIM, DAMAGES OR OTHER
LIABILITY, WHETHER IN AN ACTION OF CONTRACT, TORT OR OTHERWISE, ARISING FROM,
OUT OF OR IN CONNECTION WITH THE SOFTWARE OR THE USE OR OTHER DEALINGS IN THE
SOFTWARE.



-------------------------------------------------------------------

-------------------------------------------------------------------

Microsoft.NETCore.DotNetAppHost 2.1.0 - MIT

The MIT License (MIT)

Copyright (c) 2015 .NET Foundation

Permission is hereby granted, free of charge, to any person obtaining a copy
of this software and associated documentation files (the "Software"), to deal
in the Software without restriction, including without limitation the rights
to use, copy, modify, merge, publish, distribute, sublicense, and/or sell
copies of the Software, and to permit persons to whom the Software is
furnished to do so, subject to the following conditions:

The above copyright notice and this permission notice shall be included in all
copies or substantial portions of the Software.

THE SOFTWARE IS PROVIDED "AS IS", WITHOUT WARRANTY OF ANY KIND, EXPRESS OR
IMPLIED, INCLUDING BUT NOT LIMITED TO THE WARRANTIES OF MERCHANTABILITY,
FITNESS FOR A PARTICULAR PURPOSE AND NONINFRINGEMENT. IN NO EVENT SHALL THE
AUTHORS OR COPYRIGHT HOLDERS BE LIABLE FOR ANY CLAIM, DAMAGES OR OTHER
LIABILITY, WHETHER IN AN ACTION OF CONTRACT, TORT OR OTHERWISE, ARISING FROM,
OUT OF OR IN CONNECTION WITH THE SOFTWARE OR THE USE OR OTHER DEALINGS IN THE
SOFTWARE.



-------------------------------------------------------------------

-------------------------------------------------------------------

Microsoft.NETCore.DotNetAppHost 2.1.5 - MIT

The MIT License (MIT)

Copyright (c) 2015 .NET Foundation

Permission is hereby granted, free of charge, to any person obtaining a copy
of this software and associated documentation files (the "Software"), to deal
in the Software without restriction, including without limitation the rights
to use, copy, modify, merge, publish, distribute, sublicense, and/or sell
copies of the Software, and to permit persons to whom the Software is
furnished to do so, subject to the following conditions:

The above copyright notice and this permission notice shall be included in all
copies or substantial portions of the Software.

THE SOFTWARE IS PROVIDED "AS IS", WITHOUT WARRANTY OF ANY KIND, EXPRESS OR
IMPLIED, INCLUDING BUT NOT LIMITED TO THE WARRANTIES OF MERCHANTABILITY,
FITNESS FOR A PARTICULAR PURPOSE AND NONINFRINGEMENT. IN NO EVENT SHALL THE
AUTHORS OR COPYRIGHT HOLDERS BE LIABLE FOR ANY CLAIM, DAMAGES OR OTHER
LIABILITY, WHETHER IN AN ACTION OF CONTRACT, TORT OR OTHERWISE, ARISING FROM,
OUT OF OR IN CONNECTION WITH THE SOFTWARE OR THE USE OR OTHER DEALINGS IN THE
SOFTWARE.



-------------------------------------------------------------------

-------------------------------------------------------------------

Microsoft.NETCore.DotNetHostPolicy 2.1.0 - MIT

The MIT License (MIT)

Copyright (c) 2015 .NET Foundation

Permission is hereby granted, free of charge, to any person obtaining a copy
of this software and associated documentation files (the "Software"), to deal
in the Software without restriction, including without limitation the rights
to use, copy, modify, merge, publish, distribute, sublicense, and/or sell
copies of the Software, and to permit persons to whom the Software is
furnished to do so, subject to the following conditions:

The above copyright notice and this permission notice shall be included in all
copies or substantial portions of the Software.

THE SOFTWARE IS PROVIDED "AS IS", WITHOUT WARRANTY OF ANY KIND, EXPRESS OR
IMPLIED, INCLUDING BUT NOT LIMITED TO THE WARRANTIES OF MERCHANTABILITY,
FITNESS FOR A PARTICULAR PURPOSE AND NONINFRINGEMENT. IN NO EVENT SHALL THE
AUTHORS OR COPYRIGHT HOLDERS BE LIABLE FOR ANY CLAIM, DAMAGES OR OTHER
LIABILITY, WHETHER IN AN ACTION OF CONTRACT, TORT OR OTHERWISE, ARISING FROM,
OUT OF OR IN CONNECTION WITH THE SOFTWARE OR THE USE OR OTHER DEALINGS IN THE
SOFTWARE.



-------------------------------------------------------------------

-------------------------------------------------------------------

Microsoft.NETCore.DotNetHostPolicy 2.1.5 - MIT

The MIT License (MIT)

Copyright (c) 2015 .NET Foundation

Permission is hereby granted, free of charge, to any person obtaining a copy
of this software and associated documentation files (the "Software"), to deal
in the Software without restriction, including without limitation the rights
to use, copy, modify, merge, publish, distribute, sublicense, and/or sell
copies of the Software, and to permit persons to whom the Software is
furnished to do so, subject to the following conditions:

The above copyright notice and this permission notice shall be included in all
copies or substantial portions of the Software.

THE SOFTWARE IS PROVIDED "AS IS", WITHOUT WARRANTY OF ANY KIND, EXPRESS OR
IMPLIED, INCLUDING BUT NOT LIMITED TO THE WARRANTIES OF MERCHANTABILITY,
FITNESS FOR A PARTICULAR PURPOSE AND NONINFRINGEMENT. IN NO EVENT SHALL THE
AUTHORS OR COPYRIGHT HOLDERS BE LIABLE FOR ANY CLAIM, DAMAGES OR OTHER
LIABILITY, WHETHER IN AN ACTION OF CONTRACT, TORT OR OTHERWISE, ARISING FROM,
OUT OF OR IN CONNECTION WITH THE SOFTWARE OR THE USE OR OTHER DEALINGS IN THE
SOFTWARE.



-------------------------------------------------------------------

-------------------------------------------------------------------

Microsoft.NETCore.DotNetHostResolver 2.1.0 - MIT

The MIT License (MIT)

Copyright (c) 2015 .NET Foundation

Permission is hereby granted, free of charge, to any person obtaining a copy
of this software and associated documentation files (the "Software"), to deal
in the Software without restriction, including without limitation the rights
to use, copy, modify, merge, publish, distribute, sublicense, and/or sell
copies of the Software, and to permit persons to whom the Software is
furnished to do so, subject to the following conditions:

The above copyright notice and this permission notice shall be included in all
copies or substantial portions of the Software.

THE SOFTWARE IS PROVIDED "AS IS", WITHOUT WARRANTY OF ANY KIND, EXPRESS OR
IMPLIED, INCLUDING BUT NOT LIMITED TO THE WARRANTIES OF MERCHANTABILITY,
FITNESS FOR A PARTICULAR PURPOSE AND NONINFRINGEMENT. IN NO EVENT SHALL THE
AUTHORS OR COPYRIGHT HOLDERS BE LIABLE FOR ANY CLAIM, DAMAGES OR OTHER
LIABILITY, WHETHER IN AN ACTION OF CONTRACT, TORT OR OTHERWISE, ARISING FROM,
OUT OF OR IN CONNECTION WITH THE SOFTWARE OR THE USE OR OTHER DEALINGS IN THE
SOFTWARE.



-------------------------------------------------------------------

-------------------------------------------------------------------

Microsoft.NETCore.DotNetHostResolver 2.1.5 - MIT

The MIT License (MIT)

Copyright (c) 2015 .NET Foundation

Permission is hereby granted, free of charge, to any person obtaining a copy
of this software and associated documentation files (the "Software"), to deal
in the Software without restriction, including without limitation the rights
to use, copy, modify, merge, publish, distribute, sublicense, and/or sell
copies of the Software, and to permit persons to whom the Software is
furnished to do so, subject to the following conditions:

The above copyright notice and this permission notice shall be included in all
copies or substantial portions of the Software.

THE SOFTWARE IS PROVIDED "AS IS", WITHOUT WARRANTY OF ANY KIND, EXPRESS OR
IMPLIED, INCLUDING BUT NOT LIMITED TO THE WARRANTIES OF MERCHANTABILITY,
FITNESS FOR A PARTICULAR PURPOSE AND NONINFRINGEMENT. IN NO EVENT SHALL THE
AUTHORS OR COPYRIGHT HOLDERS BE LIABLE FOR ANY CLAIM, DAMAGES OR OTHER
LIABILITY, WHETHER IN AN ACTION OF CONTRACT, TORT OR OTHERWISE, ARISING FROM,
OUT OF OR IN CONNECTION WITH THE SOFTWARE OR THE USE OR OTHER DEALINGS IN THE
SOFTWARE.



-------------------------------------------------------------------

-------------------------------------------------------------------

runtime.win-x64.Microsoft.NETCore.App 2.1.0 - MIT

The MIT License (MIT)

Copyright (c) 2015 .NET Foundation

Permission is hereby granted, free of charge, to any person obtaining a copy
of this software and associated documentation files (the "Software"), to deal
in the Software without restriction, including without limitation the rights
to use, copy, modify, merge, publish, distribute, sublicense, and/or sell
copies of the Software, and to permit persons to whom the Software is
furnished to do so, subject to the following conditions:

The above copyright notice and this permission notice shall be included in all
copies or substantial portions of the Software.

THE SOFTWARE IS PROVIDED "AS IS", WITHOUT WARRANTY OF ANY KIND, EXPRESS OR
IMPLIED, INCLUDING BUT NOT LIMITED TO THE WARRANTIES OF MERCHANTABILITY,
FITNESS FOR A PARTICULAR PURPOSE AND NONINFRINGEMENT. IN NO EVENT SHALL THE
AUTHORS OR COPYRIGHT HOLDERS BE LIABLE FOR ANY CLAIM, DAMAGES OR OTHER
LIABILITY, WHETHER IN AN ACTION OF CONTRACT, TORT OR OTHERWISE, ARISING FROM,
OUT OF OR IN CONNECTION WITH THE SOFTWARE OR THE USE OR OTHER DEALINGS IN THE
SOFTWARE.



-------------------------------------------------------------------

-------------------------------------------------------------------

runtime.win-x64.Microsoft.NETCore.DotNetAppHost 2.1.0 - MIT

The MIT License (MIT)

Copyright (c) 2015 .NET Foundation

Permission is hereby granted, free of charge, to any person obtaining a copy
of this software and associated documentation files (the "Software"), to deal
in the Software without restriction, including without limitation the rights
to use, copy, modify, merge, publish, distribute, sublicense, and/or sell
copies of the Software, and to permit persons to whom the Software is
furnished to do so, subject to the following conditions:

The above copyright notice and this permission notice shall be included in all
copies or substantial portions of the Software.

THE SOFTWARE IS PROVIDED "AS IS", WITHOUT WARRANTY OF ANY KIND, EXPRESS OR
IMPLIED, INCLUDING BUT NOT LIMITED TO THE WARRANTIES OF MERCHANTABILITY,
FITNESS FOR A PARTICULAR PURPOSE AND NONINFRINGEMENT. IN NO EVENT SHALL THE
AUTHORS OR COPYRIGHT HOLDERS BE LIABLE FOR ANY CLAIM, DAMAGES OR OTHER
LIABILITY, WHETHER IN AN ACTION OF CONTRACT, TORT OR OTHERWISE, ARISING FROM,
OUT OF OR IN CONNECTION WITH THE SOFTWARE OR THE USE OR OTHER DEALINGS IN THE
SOFTWARE.



-------------------------------------------------------------------

-------------------------------------------------------------------

Additional  -

---------------------------------------------
File:  PSReadLine
---------------------------------------------

https://github.com/lzybkr/PSReadLine

Copyright (c) 2013, Jason Shirk

All rights reserved.

BSD License

Redistribution and use in source and binary forms, with or without
modification, are permitted provided that the following conditions are met:

1. Redistributions of source code must retain the above copyright notice, this
   list of conditions and the following disclaimer.
2. Redistributions in binary form must reproduce the above copyright notice,
   this list of conditions and the following disclaimer in the documentation
   and/or other materials provided with the distribution.

THIS SOFTWARE IS PROVIDED BY THE COPYRIGHT HOLDERS AND CONTRIBUTORS "AS IS" AND
ANY EXPRESS OR IMPLIED WARRANTIES, INCLUDING, BUT NOT LIMITED TO, THE IMPLIED
WARRANTIES OF MERCHANTABILITY AND FITNESS FOR A PARTICULAR PURPOSE ARE
DISCLAIMED. IN NO EVENT SHALL THE COPYRIGHT OWNER OR CONTRIBUTORS BE LIABLE FOR
ANY DIRECT, INDIRECT, INCIDENTAL, SPECIAL, EXEMPLARY, OR CONSEQUENTIAL DAMAGES
(INCLUDING, BUT NOT LIMITED TO, PROCUREMENT OF SUBSTITUTE GOODS OR SERVICES;
LOSS OF USE, DATA, OR PROFITS; OR BUSINESS INTERRUPTION) HOWEVER CAUSED AND
ON ANY THEORY OF LIABILITY, WHETHER IN CONTRACT, STRICT LIABILITY, OR TORT
(INCLUDING NEGLIGENCE OR OTHERWISE) ARISING IN ANY WAY OUT OF THE USE OF THIS
SOFTWARE, EVEN IF ADVISED OF THE POSSIBILITY OF SUCH DAMAGE.

----------------------------------------------
File:  Hashtables from ConvertFrom-json
----------------------------------------------

http://stackoverflow.com/questions/22002748/hashtables-from-convertfrom-json-have-different-type-from-powershells-built-in-h

Copyright (c) 2015 Dave Wyatt.  All rights reserved.

All rights reserved.

MIT License

Permission is hereby granted, free of charge, to any person obtaining a copy of this software and associated documentation files (the ""Software""), to deal in the Software without restriction, including without limitation the rights to use, copy, modify, merge, publish, distribute, sublicense, and/or sell copies of the Software, and to permit persons to whom the Software is furnished to do so, subject to the following conditions:

The above copyright notice and this permission notice shall be included in all copies or substantial portions of the Software.

THE SOFTWARE IS PROVIDED *AS IS*, WITHOUT WARRANTY OF ANY KIND, EXPRESS OR IMPLIED, INCLUDING BUT NOT LIMITED TO THE WARRANTIES OF MERCHANTABILITY, FITNESS FOR A PARTICULAR PURPOSE AND NONINFRINGEMENT. IN NO EVENT SHALL THE AUTHORS OR COPYRIGHT HOLDERS BE LIABLE FOR ANY CLAIM, DAMAGES OR OTHER LIABILITY, WHETHER IN AN ACTION OF CONTRACT, TORT OR OTHERWISE, ARISING FROM, OUT OF OR IN CONNECTION WITH THE SOFTWARE OR THE USE OR OTHER DEALINGS IN THE SOFTWARE.

-------------------------------------------------
PackageManagement
-------------------------------------------------

Copyright (c) Microsoft Corporation.

All rights reserved.

Licensed under the Apache License, Version 2.0 (the "License");
you may not use this file except in compliance with the License.
You may obtain a copy of the License at http://www.apache.org/licenses/LICENSE-2.0

Unless required by applicable law or agreed to in writing, software
distributed under the License is distributed on an "AS IS" BASIS,
WITHOUT WARRANTIES OR CONDITIONS OF ANY KIND, either express or implied.

See the License for the specific language governing permissions and
limitations under the License.

--------------------------------------------------------
•	NuGet.Common
•	NuGet.Configuration
•	NuGet.DependencyResolver.Core
•	NuGet.Frameworks
•	NuGet.LibraryModel
•	NuGet.Packaging
•	NuGet.Packaging.Core
•	NuGet.Packaging.Core.Types
•	NuGet.ProjectModel
•	NuGet.Protocol.Core.Types
•	NuGet.Protocol.Core.v3
•	NuGet.Repositories
•	NuGet.RuntimeModel
•	NuGet.Versioning
----------------------------------------------------------

Copyright (c) .NET Foundation. All rights reserved.

Licensed under the Apache License, Version 2.0 (the "License"); you may not use
these files except in compliance with the License. You may obtain a copy of the
License at

<<<<<<< HEAD
The above copyright notice and this permission notice shall be included in all
copies or substantial portions of the Software.

THE SOFTWARE IS PROVIDED "AS IS", WITHOUT WARRANTY OF ANY KIND, EXPRESS OR
IMPLIED, INCLUDING BUT NOT LIMITED TO THE WARRANTIES OF MERCHANTABILITY,
FITNESS FOR A PARTICULAR PURPOSE AND NONINFRINGEMENT. IN NO EVENT SHALL THE
AUTHORS OR COPYRIGHT HOLDERS BE LIABLE FOR ANY CLAIM, DAMAGES OR OTHER
LIABILITY, WHETHER IN AN ACTION OF CONTRACT, TORT OR OTHERWISE, ARISING FROM,
OUT OF OR IN CONNECTION WITH THE SOFTWARE OR THE USE OR OTHER DEALINGS IN THE
SOFTWARE.



-------------------------------------------------------------------

-------------------------------------------------------------------

runtime.win-x64.Microsoft.NETCore.App 2.1.5 - MIT

The MIT License (MIT)

Copyright (c) 2015 .NET Foundation

Permission is hereby granted, free of charge, to any person obtaining a copy
of this software and associated documentation files (the "Software"), to deal
in the Software without restriction, including without limitation the rights
to use, copy, modify, merge, publish, distribute, sublicense, and/or sell
copies of the Software, and to permit persons to whom the Software is
furnished to do so, subject to the following conditions:

The above copyright notice and this permission notice shall be included in all
copies or substantial portions of the Software.

THE SOFTWARE IS PROVIDED "AS IS", WITHOUT WARRANTY OF ANY KIND, EXPRESS OR
IMPLIED, INCLUDING BUT NOT LIMITED TO THE WARRANTIES OF MERCHANTABILITY,
FITNESS FOR A PARTICULAR PURPOSE AND NONINFRINGEMENT. IN NO EVENT SHALL THE
AUTHORS OR COPYRIGHT HOLDERS BE LIABLE FOR ANY CLAIM, DAMAGES OR OTHER
LIABILITY, WHETHER IN AN ACTION OF CONTRACT, TORT OR OTHERWISE, ARISING FROM,
OUT OF OR IN CONNECTION WITH THE SOFTWARE OR THE USE OR OTHER DEALINGS IN THE
SOFTWARE.



-------------------------------------------------------------------

-------------------------------------------------------------------

runtime.win-x64.Microsoft.NETCore.App 2.0.0 - MIT

The MIT License (MIT)

Copyright (c) 2015 .NET Foundation

Permission is hereby granted, free of charge, to any person obtaining a copy
of this software and associated documentation files (the "Software"), to deal
in the Software without restriction, including without limitation the rights
to use, copy, modify, merge, publish, distribute, sublicense, and/or sell
copies of the Software, and to permit persons to whom the Software is
furnished to do so, subject to the following conditions:

The above copyright notice and this permission notice shall be included in all
copies or substantial portions of the Software.

THE SOFTWARE IS PROVIDED "AS IS", WITHOUT WARRANTY OF ANY KIND, EXPRESS OR
IMPLIED, INCLUDING BUT NOT LIMITED TO THE WARRANTIES OF MERCHANTABILITY,
FITNESS FOR A PARTICULAR PURPOSE AND NONINFRINGEMENT. IN NO EVENT SHALL THE
AUTHORS OR COPYRIGHT HOLDERS BE LIABLE FOR ANY CLAIM, DAMAGES OR OTHER
LIABILITY, WHETHER IN AN ACTION OF CONTRACT, TORT OR OTHERWISE, ARISING FROM,
OUT OF OR IN CONNECTION WITH THE SOFTWARE OR THE USE OR OTHER DEALINGS IN THE
SOFTWARE.



-------------------------------------------------------------------

-------------------------------------------------------------------

runtime.win-x64.Microsoft.NETCore.DotNetAppHost 2.1.5 - MIT

The MIT License (MIT)

Copyright (c) 2015 .NET Foundation

Permission is hereby granted, free of charge, to any person obtaining a copy
of this software and associated documentation files (the "Software"), to deal
in the Software without restriction, including without limitation the rights
to use, copy, modify, merge, publish, distribute, sublicense, and/or sell
copies of the Software, and to permit persons to whom the Software is
furnished to do so, subject to the following conditions:

The above copyright notice and this permission notice shall be included in all
copies or substantial portions of the Software.

THE SOFTWARE IS PROVIDED "AS IS", WITHOUT WARRANTY OF ANY KIND, EXPRESS OR
IMPLIED, INCLUDING BUT NOT LIMITED TO THE WARRANTIES OF MERCHANTABILITY,
FITNESS FOR A PARTICULAR PURPOSE AND NONINFRINGEMENT. IN NO EVENT SHALL THE
AUTHORS OR COPYRIGHT HOLDERS BE LIABLE FOR ANY CLAIM, DAMAGES OR OTHER
LIABILITY, WHETHER IN AN ACTION OF CONTRACT, TORT OR OTHERWISE, ARISING FROM,
OUT OF OR IN CONNECTION WITH THE SOFTWARE OR THE USE OR OTHER DEALINGS IN THE
SOFTWARE.



-------------------------------------------------------------------

-------------------------------------------------------------------

runtime.win-x64.Microsoft.NETCore.DotNetAppHost 2.0.0 - MIT

The MIT License (MIT)

Copyright (c) 2015 .NET Foundation

Permission is hereby granted, free of charge, to any person obtaining a copy
of this software and associated documentation files (the "Software"), to deal
in the Software without restriction, including without limitation the rights
to use, copy, modify, merge, publish, distribute, sublicense, and/or sell
copies of the Software, and to permit persons to whom the Software is
furnished to do so, subject to the following conditions:

The above copyright notice and this permission notice shall be included in all
copies or substantial portions of the Software.

THE SOFTWARE IS PROVIDED "AS IS", WITHOUT WARRANTY OF ANY KIND, EXPRESS OR
IMPLIED, INCLUDING BUT NOT LIMITED TO THE WARRANTIES OF MERCHANTABILITY,
FITNESS FOR A PARTICULAR PURPOSE AND NONINFRINGEMENT. IN NO EVENT SHALL THE
AUTHORS OR COPYRIGHT HOLDERS BE LIABLE FOR ANY CLAIM, DAMAGES OR OTHER
LIABILITY, WHETHER IN AN ACTION OF CONTRACT, TORT OR OTHERWISE, ARISING FROM,
OUT OF OR IN CONNECTION WITH THE SOFTWARE OR THE USE OR OTHER DEALINGS IN THE
SOFTWARE.



-------------------------------------------------------------------

-------------------------------------------------------------------

runtime.win-x64.Microsoft.NETCore.DotNetHostPolicy 2.1.5 - MIT

The MIT License (MIT)

Copyright (c) 2015 .NET Foundation

Permission is hereby granted, free of charge, to any person obtaining a copy
of this software and associated documentation files (the "Software"), to deal
in the Software without restriction, including without limitation the rights
to use, copy, modify, merge, publish, distribute, sublicense, and/or sell
copies of the Software, and to permit persons to whom the Software is
furnished to do so, subject to the following conditions:

The above copyright notice and this permission notice shall be included in all
copies or substantial portions of the Software.

THE SOFTWARE IS PROVIDED "AS IS", WITHOUT WARRANTY OF ANY KIND, EXPRESS OR
IMPLIED, INCLUDING BUT NOT LIMITED TO THE WARRANTIES OF MERCHANTABILITY,
FITNESS FOR A PARTICULAR PURPOSE AND NONINFRINGEMENT. IN NO EVENT SHALL THE
AUTHORS OR COPYRIGHT HOLDERS BE LIABLE FOR ANY CLAIM, DAMAGES OR OTHER
LIABILITY, WHETHER IN AN ACTION OF CONTRACT, TORT OR OTHERWISE, ARISING FROM,
OUT OF OR IN CONNECTION WITH THE SOFTWARE OR THE USE OR OTHER DEALINGS IN THE
SOFTWARE.



-------------------------------------------------------------------

-------------------------------------------------------------------

runtime.win-x64.Microsoft.NETCore.DotNetHostPolicy 2.0.0 - MIT

The MIT License (MIT)

Copyright (c) 2015 .NET Foundation

Permission is hereby granted, free of charge, to any person obtaining a copy
of this software and associated documentation files (the "Software"), to deal
in the Software without restriction, including without limitation the rights
to use, copy, modify, merge, publish, distribute, sublicense, and/or sell
copies of the Software, and to permit persons to whom the Software is
furnished to do so, subject to the following conditions:

The above copyright notice and this permission notice shall be included in all
copies or substantial portions of the Software.

THE SOFTWARE IS PROVIDED "AS IS", WITHOUT WARRANTY OF ANY KIND, EXPRESS OR
IMPLIED, INCLUDING BUT NOT LIMITED TO THE WARRANTIES OF MERCHANTABILITY,
FITNESS FOR A PARTICULAR PURPOSE AND NONINFRINGEMENT. IN NO EVENT SHALL THE
AUTHORS OR COPYRIGHT HOLDERS BE LIABLE FOR ANY CLAIM, DAMAGES OR OTHER
LIABILITY, WHETHER IN AN ACTION OF CONTRACT, TORT OR OTHERWISE, ARISING FROM,
OUT OF OR IN CONNECTION WITH THE SOFTWARE OR THE USE OR OTHER DEALINGS IN THE
SOFTWARE.



-------------------------------------------------------------------

-------------------------------------------------------------------

runtime.win-x64.Microsoft.NETCore.DotNetHostResolver 2.1.5 - MIT

The MIT License (MIT)

Copyright (c) 2015 .NET Foundation

Permission is hereby granted, free of charge, to any person obtaining a copy
of this software and associated documentation files (the "Software"), to deal
in the Software without restriction, including without limitation the rights
to use, copy, modify, merge, publish, distribute, sublicense, and/or sell
copies of the Software, and to permit persons to whom the Software is
furnished to do so, subject to the following conditions:

The above copyright notice and this permission notice shall be included in all
copies or substantial portions of the Software.

THE SOFTWARE IS PROVIDED "AS IS", WITHOUT WARRANTY OF ANY KIND, EXPRESS OR
IMPLIED, INCLUDING BUT NOT LIMITED TO THE WARRANTIES OF MERCHANTABILITY,
FITNESS FOR A PARTICULAR PURPOSE AND NONINFRINGEMENT. IN NO EVENT SHALL THE
AUTHORS OR COPYRIGHT HOLDERS BE LIABLE FOR ANY CLAIM, DAMAGES OR OTHER
LIABILITY, WHETHER IN AN ACTION OF CONTRACT, TORT OR OTHERWISE, ARISING FROM,
OUT OF OR IN CONNECTION WITH THE SOFTWARE OR THE USE OR OTHER DEALINGS IN THE
SOFTWARE.



-------------------------------------------------------------------

-------------------------------------------------------------------

runtime.win-x64.Microsoft.NETCore.DotNetHostResolver 2.0.0 - MIT

The MIT License (MIT)

Copyright (c) 2015 .NET Foundation

Permission is hereby granted, free of charge, to any person obtaining a copy
of this software and associated documentation files (the "Software"), to deal
in the Software without restriction, including without limitation the rights
to use, copy, modify, merge, publish, distribute, sublicense, and/or sell
copies of the Software, and to permit persons to whom the Software is
furnished to do so, subject to the following conditions:

The above copyright notice and this permission notice shall be included in all
copies or substantial portions of the Software.

THE SOFTWARE IS PROVIDED "AS IS", WITHOUT WARRANTY OF ANY KIND, EXPRESS OR
IMPLIED, INCLUDING BUT NOT LIMITED TO THE WARRANTIES OF MERCHANTABILITY,
FITNESS FOR A PARTICULAR PURPOSE AND NONINFRINGEMENT. IN NO EVENT SHALL THE
AUTHORS OR COPYRIGHT HOLDERS BE LIABLE FOR ANY CLAIM, DAMAGES OR OTHER
LIABILITY, WHETHER IN AN ACTION OF CONTRACT, TORT OR OTHERWISE, ARISING FROM,
OUT OF OR IN CONNECTION WITH THE SOFTWARE OR THE USE OR OTHER DEALINGS IN THE
SOFTWARE.



-------------------------------------------------------------------

-------------------------------------------------------------------

runtime.win-x86.Microsoft.NETCore.App 2.0.0 - MIT

The MIT License (MIT)

Copyright (c) 2015 .NET Foundation

Permission is hereby granted, free of charge, to any person obtaining a copy
of this software and associated documentation files (the "Software"), to deal
in the Software without restriction, including without limitation the rights
to use, copy, modify, merge, publish, distribute, sublicense, and/or sell
copies of the Software, and to permit persons to whom the Software is
furnished to do so, subject to the following conditions:

The above copyright notice and this permission notice shall be included in all
copies or substantial portions of the Software.

THE SOFTWARE IS PROVIDED "AS IS", WITHOUT WARRANTY OF ANY KIND, EXPRESS OR
IMPLIED, INCLUDING BUT NOT LIMITED TO THE WARRANTIES OF MERCHANTABILITY,
FITNESS FOR A PARTICULAR PURPOSE AND NONINFRINGEMENT. IN NO EVENT SHALL THE
AUTHORS OR COPYRIGHT HOLDERS BE LIABLE FOR ANY CLAIM, DAMAGES OR OTHER
LIABILITY, WHETHER IN AN ACTION OF CONTRACT, TORT OR OTHERWISE, ARISING FROM,
OUT OF OR IN CONNECTION WITH THE SOFTWARE OR THE USE OR OTHER DEALINGS IN THE
SOFTWARE.



-------------------------------------------------------------------

-------------------------------------------------------------------

runtime.win-x86.Microsoft.NETCore.DotNetAppHost 2.0.0 - MIT

The MIT License (MIT)

Copyright (c) 2015 .NET Foundation

Permission is hereby granted, free of charge, to any person obtaining a copy
of this software and associated documentation files (the "Software"), to deal
in the Software without restriction, including without limitation the rights
to use, copy, modify, merge, publish, distribute, sublicense, and/or sell
copies of the Software, and to permit persons to whom the Software is
furnished to do so, subject to the following conditions:

The above copyright notice and this permission notice shall be included in all
copies or substantial portions of the Software.

THE SOFTWARE IS PROVIDED "AS IS", WITHOUT WARRANTY OF ANY KIND, EXPRESS OR
IMPLIED, INCLUDING BUT NOT LIMITED TO THE WARRANTIES OF MERCHANTABILITY,
FITNESS FOR A PARTICULAR PURPOSE AND NONINFRINGEMENT. IN NO EVENT SHALL THE
AUTHORS OR COPYRIGHT HOLDERS BE LIABLE FOR ANY CLAIM, DAMAGES OR OTHER
LIABILITY, WHETHER IN AN ACTION OF CONTRACT, TORT OR OTHERWISE, ARISING FROM,
OUT OF OR IN CONNECTION WITH THE SOFTWARE OR THE USE OR OTHER DEALINGS IN THE
SOFTWARE.



-------------------------------------------------------------------

-------------------------------------------------------------------

runtime.win-x86.Microsoft.NETCore.DotNetHostPolicy 2.0.0 - MIT

The MIT License (MIT)

Copyright (c) 2015 .NET Foundation

Permission is hereby granted, free of charge, to any person obtaining a copy
of this software and associated documentation files (the "Software"), to deal
in the Software without restriction, including without limitation the rights
to use, copy, modify, merge, publish, distribute, sublicense, and/or sell
copies of the Software, and to permit persons to whom the Software is
furnished to do so, subject to the following conditions:

The above copyright notice and this permission notice shall be included in all
copies or substantial portions of the Software.

THE SOFTWARE IS PROVIDED "AS IS", WITHOUT WARRANTY OF ANY KIND, EXPRESS OR
IMPLIED, INCLUDING BUT NOT LIMITED TO THE WARRANTIES OF MERCHANTABILITY,
FITNESS FOR A PARTICULAR PURPOSE AND NONINFRINGEMENT. IN NO EVENT SHALL THE
AUTHORS OR COPYRIGHT HOLDERS BE LIABLE FOR ANY CLAIM, DAMAGES OR OTHER
LIABILITY, WHETHER IN AN ACTION OF CONTRACT, TORT OR OTHERWISE, ARISING FROM,
OUT OF OR IN CONNECTION WITH THE SOFTWARE OR THE USE OR OTHER DEALINGS IN THE
SOFTWARE.



-------------------------------------------------------------------

-------------------------------------------------------------------

runtime.win-x86.Microsoft.NETCore.DotNetHostResolver 2.0.0 - MIT

The MIT License (MIT)

Copyright (c) 2015 .NET Foundation

Permission is hereby granted, free of charge, to any person obtaining a copy
of this software and associated documentation files (the "Software"), to deal
in the Software without restriction, including without limitation the rights
to use, copy, modify, merge, publish, distribute, sublicense, and/or sell
copies of the Software, and to permit persons to whom the Software is
furnished to do so, subject to the following conditions:

The above copyright notice and this permission notice shall be included in all
copies or substantial portions of the Software.

THE SOFTWARE IS PROVIDED "AS IS", WITHOUT WARRANTY OF ANY KIND, EXPRESS OR
IMPLIED, INCLUDING BUT NOT LIMITED TO THE WARRANTIES OF MERCHANTABILITY,
FITNESS FOR A PARTICULAR PURPOSE AND NONINFRINGEMENT. IN NO EVENT SHALL THE
AUTHORS OR COPYRIGHT HOLDERS BE LIABLE FOR ANY CLAIM, DAMAGES OR OTHER
LIABILITY, WHETHER IN AN ACTION OF CONTRACT, TORT OR OTHERWISE, ARISING FROM,
OUT OF OR IN CONNECTION WITH THE SOFTWARE OR THE USE OR OTHER DEALINGS IN THE
SOFTWARE.



-------------------------------------------------------------------

-------------------------------------------------------------------

Additional  - 

---------------------------------------------
microsoft.codeanalysis.analyzers
microsoft.codeanalysis.csharp
microsoft.codeanalysis.common
microsoft.netcore.windows.apisets
system.appcontext
system.buffers
system.collections.concurrent
system.collections.immutable
system.collections
system.console
system.diagnostics.debug
system.diagnostics.fileversioninfo
system.diagnostics.stacktrace
system.diagnostics.tools
system.diagnostics.tracing
system.dynamic.runtime
system.globalization.calendars
system.globalization.extensions
system.globalization
system.io.compression
system.io.filesystem.primitives
system.io.filesystem
system.io
system.linq.expressions
system.linq
system.net.http
system.net.primitives
system.net.requests
system.net.webheadercollection
system.objectmodel
system.private.datacontractserialization
system.reflection.emit.ilgeneration
system.reflection.emit.lightweight
system.reflection.emit
system.reflection.extensions
system.reflection.metadata
system.reflection.primitives
system.reflection.typeextensions
system.reflection
system.resources.resourcemanager
system.runtime.compilerservices.visualc
system.runtime.extensions
system.runtime.handles
system.runtime.interopservices
system.runtime.numerics
system.runtime.serialization.primitives
system.runtime.serialization.xml
system.runtime
system.security.cryptography.algorithms
system.security.cryptography.csp
system.security.cryptography.encoding
system.security.cryptography.openssl
system.security.cryptography.primitives
system.security.cryptography.x509certificates
system.security.securestring
system.text.encoding.extensions
system.text.encoding
system.text.regularexpressions
system.threading.tasks.extensions
system.threading.tasks.parallel
system.threading.tasks
system.threading.thread
system.threading.threadpool
system.threading
system.valuetuple
system.xml.readerwriter
system.xml.xdocument
system.xml.xpath.xdocument
system.xml.xpath
system.xml.xmldocument
system.xml.xmlserializer
runtime.debian.8-x64.runtime.native.system.security.cryptography.openssl
runtime.fedora.23-x64.runtime.native.system.security.cryptography.openssl
runtime.fedora.24-x64.runtime.native.system.security.cryptography.openssl
runtime.native.system.io.compression
runtime.native.system.net.http
runtime.native.system.security.cryptography.apple
runtime.native.system.security.cryptography.openssl
runtime.native.system
runtime.opensuse.13.2-x64.runtime.native.system.security.cryptography.openssl
runtime.opensuse.42.1-x64.runtime.native.system.security.cryptography.openssl
runtime.osx.10.10-x64.runtime.native.system.security.cryptography.apple
runtime.osx.10.10-x64.runtime.native.system.security.cryptography.openssl
runtime.rhel.7-x64.runtime.native.system.security.cryptography.openssl
runtime.ubuntu.14.04-x64.runtime.native.system.security.cryptography.openssl
runtime.ubuntu.16.04-x64.runtime.native.system.security.cryptography.openssl
runtime.ubuntu.16.10-x64.runtime.native.system.security.cryptography.openssl
runtime.win-arm64.runtime.native.system.data.sqlclient.sni
runtime.win-x64.runtime.native.system.data.sqlclient.sni
runtime.win-x86.runtime.native.system.data.sqlclient.sni
runtime.win7-x64.microsoft.netcore.windows.apisets
---------------------------------------------

https://go.microsoft.com/fwlink/?LinkId=529443

MICROSOFT SOFTWARE LICENSE TERMS

MICROSOFT .NET LIBRARY

These license terms are an agreement between Microsoft Corporation (or based on where you live, one of its affiliates) and you. They apply to the software named above. The terms also apply to any Microsoft services or updates for the software, except to the extent those have different terms.

IF YOU COMPLY WITH THESE LICENSE TERMS, YOU HAVE THE RIGHTS BELOW.

1.    INSTALLATION AND USE RIGHTS.
You may install and use any number of copies of the software to design, develop and test you’re applications.  You may modify, copy, distribute or deploy any .js files contained in the software as part of your applications.

2.    THIRD PARTY COMPONENTS. The software may include third party components with separate legal notices or governed by other agreements, as may be described in the ThirdPartyNotices file(s) accompanying the software.
3.    ADDITIONAL LICENSING REQUIREMENTS AND/OR USE RIGHTS.
a.     DISTRIBUTABLE CODE.  In addition to the .js files described above, the software is comprised of Distributable Code. “Distributable Code” is code that you are permitted to distribute in programs you develop if you comply with the terms below.
i.      Right to Use and Distribute.
·        You may copy and distribute the object code form of the software.

·        Third Party Distribution. You may permit distributors of your programs to copy and distribute the Distributable Code as part of those programs.

ii.     Distribution Requirements. For any Distributable Code you distribute, you must
·        use the Distributable Code in your programs and not as a standalone distribution;

·        require distributors and external end users to agree to terms that protect it at least as much as this agreement;

·        display your valid copyright notice on your programs; and

·        indemnify, defend, and hold harmless Microsoft from any claims, including attorneys’ fees, related to the distribution or use of your applications, except to the extent that any claim is based solely on the Distributable Code.

iii.   Distribution Restrictions. You may not
·        alter any copyright, trademark or patent notice in the Distributable Code;

·        use Microsoft’s trademarks in your programs’ names or in a way that suggests your programs come from or are endorsed by Microsoft;

·        include Distributable Code in malicious, deceptive or unlawful programs; or

·        modify or distribute the source code of any Distributable Code so that any part of it becomes subject to an Excluded License. An Excluded License is one that requires, as a condition of use, modification or distribution, that

·        the code be disclosed or distributed in source code form; or

·        others have the right to modify it.

4.    DATA.
a.     Data Collection. The software may collect information about you and your use of the software, and send that to Microsoft. Microsoft may use this information to provide services and improve our products and services.  You may opt-out of many of these scenarios, but not all, as described in the product documentation.  There are also some features in the software that may enable you and Microsoft to collect data from users of your applications. If you use these features, you must comply with applicable law, including providing appropriate notices to users of your applications together with a copy of Microsoft’s privacy statement. Our privacy statement is located at https://go.microsoft.com/fwlink/?LinkID=824704. You can learn more about data collection and use in the help documentation and our privacy statement. Your use of the software operates as your consent to these practices.
b.    Processing of Personal Data. To the extent Microsoft is a processor or subprocessor of personal data in connection with the software, Microsoft makes the commitments in the European Union General Data Protection Regulation Terms of the Online Services Terms to all customers effective May 25, 2018, at https://go.microsoft.com/?linkid=9840733.
5.    SCOPE OF LICENSE. The software is licensed, not sold. This agreement only gives you some rights to use the software. Microsoft reserves all other rights. Unless applicable law gives you more rights despite this limitation, you may use the software only as expressly permitted in this agreement. In doing so, you must comply with any technical limitations in the software that only allow you to use it in certain ways. You may not
·        work around any technical limitations in the software;

·        reverse engineer, decompile or disassemble the software, or otherwise attempt to derive the source code for the software, except and to the extent required by third party licensing terms governing use of certain open source components that may be included in the software;

·        remove, minimize, block or modify any notices of Microsoft or its suppliers in the software;

·        use the software in any way that is against the law; or

·        share, publish, rent or lease the software, provide the software as a stand-alone offering for others to use, or transfer the software or this agreement to any third party.

6.    EXPORT RESTRICTIONS. You must comply with all domestic and international export laws and regulations that apply to the software, which include restrictions on destinations, end users, and end use. For further information on export restrictions, visit www.microsoft.com/exporting.
7.    SUPPORT SERVICES. Because this software is “as is,” we may not provide support services for it.
8.    ENTIRE AGREEMENT. This agreement, and the terms for supplements, updates, Internet-based services and support services that you use, are the entire agreement for the software and support services.
9.    APPLICABLE LAW.  If you acquired the software in the United States, Washington law applies to interpretation of and claims for breach of this agreement, and the laws of the state where you live apply to all other claims. If you acquired the software in any other country, its laws apply.
10. CONSUMER RIGHTS; REGIONAL VARIATIONS. This agreement describes certain legal rights. You may have other rights, including consumer rights, under the laws of your state or country. Separate and apart from your relationship with Microsoft, you may also have rights with respect to the party from which you acquired the software. This agreement does not change those other rights if the laws of your state or country do not permit it to do so. For example, if you acquired the software in one of the below regions, or mandatory country law applies, then the following provisions apply to you:
a)    Australia. You have statutory guarantees under the Australian Consumer Law and nothing in this agreement is intended to affect those rights.
b)    Canada. If you acquired this software in Canada, you may stop receiving updates by turning off the automatic update feature, disconnecting your device from the Internet (if and when you re-connect to the Internet, however, the software will resume checking for and installing updates), or uninstalling the software. The product documentation, if any, may also specify how to turn off updates for your specific device or software.
c)    Germany and Austria.
(i)        Warranty. The software will perform substantially as described in any Microsoft materials that accompany it. However, Microsoft gives no contractual guarantee in relation to the software.

(ii)       Limitation of Liability. In case of intentional conduct, gross negligence, claims based on the Product Liability Act, as well as in case of death or personal or physical injury, Microsoft is liable according to the statutory law.

Subject to the foregoing clause (ii), Microsoft will only be liable for slight negligence if Microsoft is in breach of such material contractual obligations, the fulfillment of which facilitate the due performance of this agreement, the breach of which would endanger the purpose of this agreement and the compliance with which a party may constantly trust in (so-called "cardinal obligations"). In other cases of slight negligence, Microsoft will not be liable for slight negligence
11. DISCLAIMER OF WARRANTY. THE SOFTWARE IS LICENSED “AS-IS.” YOU BEAR THE RISK OF USING IT. MICROSOFT GIVES NO EXPRESS WARRANTIES, GUARANTEES OR CONDITIONS. TO THE EXTENT PERMITTED UNDER YOUR LOCAL LAWS, MICROSOFT EXCLUDES THE IMPLIED WARRANTIES OF MERCHANTABILITY, FITNESS FOR A PARTICULAR PURPOSE AND NON-INFRINGEMENT.
12. LIMITATION ON AND EXCLUSION OF REMEDIES AND DAMAGES. YOU CAN RECOVER FROM MICROSOFT AND ITS SUPPLIERS ONLY DIRECT DAMAGES UP TO U.S. $5.00. YOU CANNOT RECOVER ANY OTHER DAMAGES, INCLUDING CONSEQUENTIAL, LOST PROFITS, SPECIAL, INDIRECT OR INCIDENTAL DAMAGES.
This limitation applies to (a) anything related to the software, services, content (including code) on third party Internet sites, or third party applications; and (b) claims for breach of contract, breach of warranty, guarantee or condition, strict liability, negligence, or other tort to the extent permitted by applicable law.

It also applies even if Microsoft knew or should have known about the possibility of the damages. The above limitation or exclusion may not apply to you because your state or country may not allow the exclusion or limitation of incidental, consequential or other damages.

Please note: As this software is distributed in Quebec, Canada, some of the clauses in this agreement are provided below in French.

Remarque : Ce logiciel étant distribué au Québec, Canada, certaines des clauses dans ce contrat sont fournies ci-dessous en français.

EXONÉRATION DE GARANTIE. Le logiciel visé par une licence est offert « tel quel ». Toute utilisation de ce logiciel est à votre seule risque et péril. Microsoft n’accorde aucune autre garantie expresse. Vous pouvez bénéficier de droits additionnels en vertu du droit local sur la protection des consommateurs, que ce contrat ne peut modifier. La ou elles sont permises par le droit locale, les garanties implicites de qualité marchande, d’adéquation à un usage particulier et d’absence de contrefaçon sont exclues.



LIMITATION DES DOMMAGES-INTÉRÊTS ET EXCLUSION DE RESPONSABILITÉ POUR LES DOMMAGES. Vous pouvez obtenir de Microsoft et de ses fournisseurs une indemnisation en cas de dommages directs uniquement à hauteur de 5,00 $ US. Vous ne pouvez prétendre à aucune indemnisation pour les autres dommages, y compris les dommages spéciaux, indirects ou accessoires et pertes de bénéfices.

Cette limitation concerne:

·     tout ce qui est relié au logiciel, aux services ou au contenu (y compris le code) figurant sur des sites Internet tiers ou dans des programmes tiers ; et

·     les réclamations au titre de violation de contrat ou de garantie, ou au titre de responsabilité stricte, de négligence ou d’une autre faute dans la limite autorisée par la loi en vigueur.

Elle s’applique également, même si Microsoft connaissait ou devrait connaître l’éventualité d’un tel dommage. Si votre pays n’autorise pas l’exclusion ou la limitation de responsabilité pour les dommages indirects, accessoires ou de quelque nature que ce soit, il se peut que la limitation ou l’exclusion ci-dessus ne s’appliquera pas à votre égard.



EFFET JURIDIQUE. Le présent contrat décrit certains droits juridiques. Vous pourriez avoir d’autres droits prévus par les lois de votre pays. Le présent contrat ne modifie pas les droits que vous confèrent les lois de votre pays si celles-ci ne le permettent pas.

---------------------------------------------
File:  PSReadLine
---------------------------------------------

https://github.com/lzybkr/PSReadLine

Copyright (c) 2013, Jason Shirk

All rights reserved.

BSD License

Redistribution and use in source and binary forms, with or without
modification, are permitted provided that the following conditions are met:

1. Redistributions of source code must retain the above copyright notice, this
   list of conditions and the following disclaimer.
2. Redistributions in binary form must reproduce the above copyright notice,
   this list of conditions and the following disclaimer in the documentation
   and/or other materials provided with the distribution.

THIS SOFTWARE IS PROVIDED BY THE COPYRIGHT HOLDERS AND CONTRIBUTORS "AS IS" AND
ANY EXPRESS OR IMPLIED WARRANTIES, INCLUDING, BUT NOT LIMITED TO, THE IMPLIED
WARRANTIES OF MERCHANTABILITY AND FITNESS FOR A PARTICULAR PURPOSE ARE
DISCLAIMED. IN NO EVENT SHALL THE COPYRIGHT OWNER OR CONTRIBUTORS BE LIABLE FOR
ANY DIRECT, INDIRECT, INCIDENTAL, SPECIAL, EXEMPLARY, OR CONSEQUENTIAL DAMAGES
(INCLUDING, BUT NOT LIMITED TO, PROCUREMENT OF SUBSTITUTE GOODS OR SERVICES;
LOSS OF USE, DATA, OR PROFITS; OR BUSINESS INTERRUPTION) HOWEVER CAUSED AND
ON ANY THEORY OF LIABILITY, WHETHER IN CONTRACT, STRICT LIABILITY, OR TORT
(INCLUDING NEGLIGENCE OR OTHERWISE) ARISING IN ANY WAY OUT OF THE USE OF THIS
SOFTWARE, EVEN IF ADVISED OF THE POSSIBILITY OF SUCH DAMAGE.

----------------------------------------------
File:  Hashtables from ConvertFrom-json
----------------------------------------------

https://stackoverflow.com/questions/22002748/hashtables-from-convertfrom-json-have-different-type-from-powershells-built-in-h

Copyright (c) 2015 Dave Wyatt.  All rights reserved.

All rights reserved.

MIT License

Permission is hereby granted, free of charge, to any person obtaining a copy of this software and associated documentation files (the ""Software""), to deal in the Software without restriction, including without limitation the rights to use, copy, modify, merge, publish, distribute, sublicense, and/or sell copies of the Software, and to permit persons to whom the Software is furnished to do so, subject to the following conditions:

The above copyright notice and this permission notice shall be included in all copies or substantial portions of the Software.

THE SOFTWARE IS PROVIDED *AS IS*, WITHOUT WARRANTY OF ANY KIND, EXPRESS OR IMPLIED, INCLUDING BUT NOT LIMITED TO THE WARRANTIES OF MERCHANTABILITY, FITNESS FOR A PARTICULAR PURPOSE AND NONINFRINGEMENT. IN NO EVENT SHALL THE AUTHORS OR COPYRIGHT HOLDERS BE LIABLE FOR ANY CLAIM, DAMAGES OR OTHER LIABILITY, WHETHER IN AN ACTION OF CONTRACT, TORT OR OTHERWISE, ARISING FROM, OUT OF OR IN CONNECTION WITH THE SOFTWARE OR THE USE OR OTHER DEALINGS IN THE SOFTWARE.

-------------------------------------------------
PackageManagement
-------------------------------------------------

Copyright (c) Microsoft Corporation.

All rights reserved.

Licensed under the Apache License, Version 2.0 (the "License");
you may not use this file except in compliance with the License.
You may obtain a copy of the License at https://www.apache.org/licenses/LICENSE-2.0

Unless required by applicable law or agreed to in writing, software
distributed under the License is distributed on an "AS IS" BASIS,
WITHOUT WARRANTIES OR CONDITIONS OF ANY KIND, either express or implied.

See the License for the specific language governing permissions and
limitations under the License.

--------------------------------------------------------
•	NuGet.Common
•	NuGet.Configuration
•	NuGet.DependencyResolver.Core
•	NuGet.Frameworks
•	NuGet.LibraryModel
•	NuGet.Packaging
•	NuGet.Packaging.Core
•	NuGet.Packaging.Core.Types
•	NuGet.ProjectModel
•	NuGet.Protocol.Core.Types
•	NuGet.Protocol.Core.v3
•	NuGet.Repositories
•	NuGet.RuntimeModel
•	NuGet.Versioning
----------------------------------------------------------

Copyright (c) .NET Foundation. All rights reserved.

Licensed under the Apache License, Version 2.0 (the "License"); you may not use
these files except in compliance with the License. You may obtain a copy of the
License at

=======
>>>>>>> be4b82c7
https://www.apache.org/licenses/LICENSE-2.0

Unless required by applicable law or agreed to in writing, software distributed
under the License is distributed on an "AS IS" BASIS, WITHOUT WARRANTIES OR
CONDITIONS OF ANY KIND, either express or implied. See the License for the
specific language governing permissions and limitations under the License.

<<<<<<< HEAD
---------------------------------------------------------
•	Microsoft.Management.Infrastructure.dll
•	Microsoft.Management.Infrastructure.Native.dll
•	Microsoft.Management.Infrastructure.Unmanaged.dll
----------------------------------------------------------
MICROSOFT SOFTWARE LICENSE TERMS
MANAGEMENT.INFRASTRUCTURE.DLL
MANAGEMENT.INFRASTRUCTURE.NATIVE.DLL
MANAGEMENT.INFRASTRUCTURE.UNMANAGED.DLL

These license terms are an agreement between you and Microsoft Corporation (or one of its affiliates). They
apply to the software named above and any Microsoft services or software updates (except to the extent such
services or updates are accompanied by new or additional terms, in which case those different terms apply
prospectively and do not alter your or Microsoft’s rights relating to pre-updated software or services). IF YOU
COMPLY WITH THESE LICENSE TERMS, YOU HAVE THE RIGHTS BELOW. BY USING THE SOFTWARE, YOU
ACCEPT THESE TERMS.
1.	INSTALLATION AND USE RIGHTS
a)	General. You may install and use any number of copies of the software on your devices.
b)	Included Microsoft Applications. The software may include other Microsoft applications. These
license terms apply to those included applications, if any, unless other license terms are provided with
the other Microsoft applications.
c)	Third Party Software. The software may include third party applications that are licensed to you
under this agreement or under their own terms. License terms, notices, and acknowledgements, if any,
for the third party applications may be accessible online at https://aka.ms/thirdpartynotices or in an
accompanying notices file. Even if such applications are governed by other agreements, the disclaimer,
limitations on, and exclusions of damages below also apply to the extent allowed by applicable law.
2.	TIME-SENSITIVE SOFTWARE
a)	Period. The software is time-sensitive and may stop running on a date that is defined in the software.
b)	Notice. You may receive periodic reminder notices of this date through the software.
c)	Access to data. You may not be able to access data used in the software when it stops running.
3.	PRE-RELEASE SOFTWARE. The software is a pre-release version. It may not operate correctly. It may be
different from the commercially released version.
4.	FEEDBACK. If you give feedback about the software to Microsoft, you give to Microsoft, without charge,
the right to use, share and commercialize your feedback in any way and for any purpose. You will not give
feedback that is subject to a license that requires Microsoft to license its software or documentation to
third parties because Microsoft includes your feedback in them. These rights survive this agreement.
5.	DATA COLLECTION. The software may collect information about you and your use of the software and
send that to Microsoft. Microsoft may use this information to provide services and improve Microsoft’s
products and services. Your opt-out rights, if any, are described in the product documentation. Some
features in the software may enable collection of data from users of your applications that access or use the
software. If you use these features to enable data collection in your applications, you must comply with
applicable law, including getting any required user consent, and maintain a prominent privacy policy that
accurately informs users about how you use, collect, and share their data. You can learn more about
Microsoft’s data collection and use in the product documentation and the Microsoft Privacy Statement at
https://go.microsoft.com/fwlink/?LinkId=521839. You agree to comply with all applicable provisions of the
Microsoft Privacy Statement.
6.	FONTS. While the software is running, you may use its fonts to display and print content. You may only (i)
embed fonts in content as permitted by the embedding restrictions in the fonts; and (ii) temporarily
download them to a printer or other output device to help print content.
7.	SCOPE OF LICENSE. The software is licensed, not sold. Microsoft reserves all other rights. Unless applicable
law gives you more rights despite this limitation, you will not (and have no right to):
a)	work around any technical limitations in the software that only allow you to use it in certain ways;
b)	reverse engineer, decompile or disassemble the software;
c)	remove, minimize, block, or modify any notices of Microsoft or its suppliers in the software;
d)	use the software in any way that is against the law or to create or propagate malware; or
e)	share, publish, distribute, or lend the software, provide the software as a stand-alone hosted solution
for others to use, or transfer the software or this agreement to any third party.
8.	EXPORT RESTRICTIONS. You must comply with all domestic and international export laws and regulations
that apply to the software, which include restrictions on destinations, end users, and end use. For further
information on export restrictions, visit https://aka.ms/exporting.
9.	SUPPORT SERVICES. Microsoft is not obligated under this agreement to provide any support services for
the software. Any support provided is “as is”, “with all faults”, and without warranty of any kind.
10.	UPDATES. The software may periodically check for updates, and download and install them for you. You
may obtain updates only from Microsoft or authorized sources. Microsoft may need to update your system
to provide you with updates. You agree to receive these automatic updates without any additional notice.
Updates may not include or support all existing software features, services, or peripheral devices.
11.	ENTIRE AGREEMENT. This agreement, and any other terms Microsoft may provide for supplements,
updates, or third-party applications, is the entire agreement for the software.
12.	APPLICABLE LAW AND PLACE TO RESOLVE DISPUTES. If you acquired the software in the United States
or Canada, the laws of the state or province where you live (or, if a business, where your principal place of
business is located) govern the interpretation of this agreement, claims for its breach, and all other claims
(including consumer protection, unfair competition, and tort claims), regardless of conflict of laws
principles. If you acquired the software in any other country, its laws apply. If U.S. federal jurisdiction exists,
you and Microsoft consent to exclusive jurisdiction and venue in the federal court in King County,
Washington for all disputes heard in court. If not, you and Microsoft consent to exclusive jurisdiction and
venue in the Superior Court of King County, Washington for all disputes heard in court.
13.	CONSUMER RIGHTS; REGIONAL VARIATIONS. This agreement describes certain legal rights. You may
have other rights, including consumer rights, under the laws of your state, province, or country. Separate
and apart from your relationship with Microsoft, you may also have rights with respect to the party from
which you acquired the software. This agreement does not change those other rights if the laws of your
state, province, or country do not permit it to do so. For example, if you acquired the software in one of the
below regions, or mandatory country law applies, then the following provisions apply to you:
a)	Australia. You have statutory guarantees under the Australian Consumer Law and nothing in this
agreement is intended to affect those rights.
b)	Canada. If you acquired this software in Canada, you may stop receiving updates by turning off the
automatic update feature, disconnecting your device from the Internet (if and when you re-connect to
the Internet, however, the software will resume checking for and installing updates), or uninstalling the
software. The product documentation, if any, may also specify how to turn off updates for your specific
device or software.
c)	Germany and Austria.
i.	Warranty. The properly licensed software will perform substantially as described in
any Microsoft materials that accompany the software. However, Microsoft gives no
contractual guarantee in relation to the licensed software.
ii.	Limitation of Liability. In case of intentional conduct, gross negligence, claims based
on the Product Liability Act, as well as, in case of death or personal or physical injury,
Microsoft is liable according to the statutory law.
Subject to the foregoing clause ii., Microsoft will only be liable for slight negligence if Microsoft is in
breach of such material contractual obligations, the fulfillment of which facilitate the due performance
of this agreement, the breach of which would endanger the purpose of this agreement and the
compliance with which a party may constantly trust in (so-called "cardinal obligations"). In other cases
of slight negligence, Microsoft will not be liable for slight negligence.
14.	DISCLAIMER OF WARRANTY. THE SOFTWARE IS LICENSED “AS IS.” YOU BEAR THE RISK OF USING
IT. MICROSOFT GIVES NO EXPRESS WARRANTIES, GUARANTEES, OR CONDITIONS. TO THE EXTENT
PERMITTED UNDER APPLICABLE LAWS, MICROSOFT EXCLUDES ALL IMPLIED WARRANTIES,
INCLUDING MERCHANTABILITY, FITNESS FOR A PARTICULAR PURPOSE, AND NON-INFRINGEMENT.
15.	LIMITATION ON AND EXCLUSION OF DAMAGES. IF YOU HAVE ANY BASIS FOR RECOVERING
DAMAGES DESPITE THE PRECEDING DISCLAIMER OF WARRANTY, YOU CAN RECOVER FROM
MICROSOFT AND ITS SUPPLIERS ONLY DIRECT DAMAGES UP TO U.S. $5.00. YOU CANNOT RECOVER
ANY OTHER DAMAGES, INCLUDING CONSEQUENTIAL, LOST PROFITS, SPECIAL, INDIRECT OR
INCIDENTAL DAMAGES.
This limitation applies to (a) anything related to the software, services, content (including code) on
third party Internet sites, or third party applications; and (b) claims for breach of contract, warranty,
guarantee, or condition; strict liability, negligence, or other tort; or any other claim; in each case to
the extent permitted by applicable law.
It also applies even if Microsoft knew or should have known about the possibility of the damages.
The above limitation or exclusion may not apply to you because your state, province, or country
may not allow the exclusion or limitation of incidental, consequential, or other damages.

Please note: As this software is distributed in Canada, some of the clauses in this agreement are
provided below in French.
Remarque: Ce logiciel étant distribué au Canada, certaines des clauses dans ce contrat sont fournies ci-
dessous en français.
EXONÉRATION DE GARANTIE. Le logiciel visé par une licence est offert « tel quel ». Toute utilisation de
ce logiciel est à votre seule risque et péril. Microsoft n’accorde aucune autre garantie expresse. Vous
pouvez bénéficier de droits additionnels en vertu du droit local sur la protection des consommateurs,
que ce contrat ne peut modifier. La ou elles sont permises par le droit locale, les garanties implicites de
qualité marchande, d’adéquation à un usage particulier et d’absence de contrefaçon sont exclues.
LIMITATION DES DOMMAGES-INTÉRÊTS ET EXCLUSION DE RESPONSABILITÉ POUR LES DOMMAGES.
Vous pouvez obtenir de Microsoft et de ses fournisseurs une indemnisation en cas de dommages directs
uniquement à hauteur de 5,00 $ US. Vous ne pouvez prétendre à aucune indemnisation pour les autres
dommages, y compris les dommages spéciaux, indirects ou accessoires et pertes de bénéfices.
Cette limitation concerne:
•	tout ce qui est relié au logiciel, aux services ou au contenu (y compris le code) figurant sur des sites
Internet tiers ou dans des programmes tiers; et
•	les réclamations au titre de violation de contrat ou de garantie, ou au titre de responsabilité stricte,
de négligence ou d’une autre faute dans la limite autorisée par la loi en vigueur.
Elle s’applique également, même si Microsoft connaissait ou devrait connaître l’éventualité d’un tel
dommage. Si votre pays n’autorise pas l’exclusion ou la limitation de responsabilité pour les dommages
indirects, accessoires ou de quelque nature que ce soit, il se peut que la limitation ou l’exclusion ci-
dessus ne s’appliquera pas à votre égard.
EFFET JURIDIQUE. Le présent contrat décrit certains droits juridiques. Vous pourriez avoir d’autres droits
prévus par les lois de votre pays. Le présent contrat ne modifie pas les droits que vous confèrent les lois
de votre pays si celles-ci ne le permettent pas.

=======
>>>>>>> be4b82c7


-------------------------------------------------------------------<|MERGE_RESOLUTION|>--- conflicted
+++ resolved
@@ -2068,672 +2068,6 @@
 these files except in compliance with the License. You may obtain a copy of the
 License at
 
-<<<<<<< HEAD
-The above copyright notice and this permission notice shall be included in all
-copies or substantial portions of the Software.
-
-THE SOFTWARE IS PROVIDED "AS IS", WITHOUT WARRANTY OF ANY KIND, EXPRESS OR
-IMPLIED, INCLUDING BUT NOT LIMITED TO THE WARRANTIES OF MERCHANTABILITY,
-FITNESS FOR A PARTICULAR PURPOSE AND NONINFRINGEMENT. IN NO EVENT SHALL THE
-AUTHORS OR COPYRIGHT HOLDERS BE LIABLE FOR ANY CLAIM, DAMAGES OR OTHER
-LIABILITY, WHETHER IN AN ACTION OF CONTRACT, TORT OR OTHERWISE, ARISING FROM,
-OUT OF OR IN CONNECTION WITH THE SOFTWARE OR THE USE OR OTHER DEALINGS IN THE
-SOFTWARE.
-
-
-
--------------------------------------------------------------------
-
--------------------------------------------------------------------
-
-runtime.win-x64.Microsoft.NETCore.App 2.1.5 - MIT
-
-The MIT License (MIT)
-
-Copyright (c) 2015 .NET Foundation
-
-Permission is hereby granted, free of charge, to any person obtaining a copy
-of this software and associated documentation files (the "Software"), to deal
-in the Software without restriction, including without limitation the rights
-to use, copy, modify, merge, publish, distribute, sublicense, and/or sell
-copies of the Software, and to permit persons to whom the Software is
-furnished to do so, subject to the following conditions:
-
-The above copyright notice and this permission notice shall be included in all
-copies or substantial portions of the Software.
-
-THE SOFTWARE IS PROVIDED "AS IS", WITHOUT WARRANTY OF ANY KIND, EXPRESS OR
-IMPLIED, INCLUDING BUT NOT LIMITED TO THE WARRANTIES OF MERCHANTABILITY,
-FITNESS FOR A PARTICULAR PURPOSE AND NONINFRINGEMENT. IN NO EVENT SHALL THE
-AUTHORS OR COPYRIGHT HOLDERS BE LIABLE FOR ANY CLAIM, DAMAGES OR OTHER
-LIABILITY, WHETHER IN AN ACTION OF CONTRACT, TORT OR OTHERWISE, ARISING FROM,
-OUT OF OR IN CONNECTION WITH THE SOFTWARE OR THE USE OR OTHER DEALINGS IN THE
-SOFTWARE.
-
-
-
--------------------------------------------------------------------
-
--------------------------------------------------------------------
-
-runtime.win-x64.Microsoft.NETCore.App 2.0.0 - MIT
-
-The MIT License (MIT)
-
-Copyright (c) 2015 .NET Foundation
-
-Permission is hereby granted, free of charge, to any person obtaining a copy
-of this software and associated documentation files (the "Software"), to deal
-in the Software without restriction, including without limitation the rights
-to use, copy, modify, merge, publish, distribute, sublicense, and/or sell
-copies of the Software, and to permit persons to whom the Software is
-furnished to do so, subject to the following conditions:
-
-The above copyright notice and this permission notice shall be included in all
-copies or substantial portions of the Software.
-
-THE SOFTWARE IS PROVIDED "AS IS", WITHOUT WARRANTY OF ANY KIND, EXPRESS OR
-IMPLIED, INCLUDING BUT NOT LIMITED TO THE WARRANTIES OF MERCHANTABILITY,
-FITNESS FOR A PARTICULAR PURPOSE AND NONINFRINGEMENT. IN NO EVENT SHALL THE
-AUTHORS OR COPYRIGHT HOLDERS BE LIABLE FOR ANY CLAIM, DAMAGES OR OTHER
-LIABILITY, WHETHER IN AN ACTION OF CONTRACT, TORT OR OTHERWISE, ARISING FROM,
-OUT OF OR IN CONNECTION WITH THE SOFTWARE OR THE USE OR OTHER DEALINGS IN THE
-SOFTWARE.
-
-
-
--------------------------------------------------------------------
-
--------------------------------------------------------------------
-
-runtime.win-x64.Microsoft.NETCore.DotNetAppHost 2.1.5 - MIT
-
-The MIT License (MIT)
-
-Copyright (c) 2015 .NET Foundation
-
-Permission is hereby granted, free of charge, to any person obtaining a copy
-of this software and associated documentation files (the "Software"), to deal
-in the Software without restriction, including without limitation the rights
-to use, copy, modify, merge, publish, distribute, sublicense, and/or sell
-copies of the Software, and to permit persons to whom the Software is
-furnished to do so, subject to the following conditions:
-
-The above copyright notice and this permission notice shall be included in all
-copies or substantial portions of the Software.
-
-THE SOFTWARE IS PROVIDED "AS IS", WITHOUT WARRANTY OF ANY KIND, EXPRESS OR
-IMPLIED, INCLUDING BUT NOT LIMITED TO THE WARRANTIES OF MERCHANTABILITY,
-FITNESS FOR A PARTICULAR PURPOSE AND NONINFRINGEMENT. IN NO EVENT SHALL THE
-AUTHORS OR COPYRIGHT HOLDERS BE LIABLE FOR ANY CLAIM, DAMAGES OR OTHER
-LIABILITY, WHETHER IN AN ACTION OF CONTRACT, TORT OR OTHERWISE, ARISING FROM,
-OUT OF OR IN CONNECTION WITH THE SOFTWARE OR THE USE OR OTHER DEALINGS IN THE
-SOFTWARE.
-
-
-
--------------------------------------------------------------------
-
--------------------------------------------------------------------
-
-runtime.win-x64.Microsoft.NETCore.DotNetAppHost 2.0.0 - MIT
-
-The MIT License (MIT)
-
-Copyright (c) 2015 .NET Foundation
-
-Permission is hereby granted, free of charge, to any person obtaining a copy
-of this software and associated documentation files (the "Software"), to deal
-in the Software without restriction, including without limitation the rights
-to use, copy, modify, merge, publish, distribute, sublicense, and/or sell
-copies of the Software, and to permit persons to whom the Software is
-furnished to do so, subject to the following conditions:
-
-The above copyright notice and this permission notice shall be included in all
-copies or substantial portions of the Software.
-
-THE SOFTWARE IS PROVIDED "AS IS", WITHOUT WARRANTY OF ANY KIND, EXPRESS OR
-IMPLIED, INCLUDING BUT NOT LIMITED TO THE WARRANTIES OF MERCHANTABILITY,
-FITNESS FOR A PARTICULAR PURPOSE AND NONINFRINGEMENT. IN NO EVENT SHALL THE
-AUTHORS OR COPYRIGHT HOLDERS BE LIABLE FOR ANY CLAIM, DAMAGES OR OTHER
-LIABILITY, WHETHER IN AN ACTION OF CONTRACT, TORT OR OTHERWISE, ARISING FROM,
-OUT OF OR IN CONNECTION WITH THE SOFTWARE OR THE USE OR OTHER DEALINGS IN THE
-SOFTWARE.
-
-
-
--------------------------------------------------------------------
-
--------------------------------------------------------------------
-
-runtime.win-x64.Microsoft.NETCore.DotNetHostPolicy 2.1.5 - MIT
-
-The MIT License (MIT)
-
-Copyright (c) 2015 .NET Foundation
-
-Permission is hereby granted, free of charge, to any person obtaining a copy
-of this software and associated documentation files (the "Software"), to deal
-in the Software without restriction, including without limitation the rights
-to use, copy, modify, merge, publish, distribute, sublicense, and/or sell
-copies of the Software, and to permit persons to whom the Software is
-furnished to do so, subject to the following conditions:
-
-The above copyright notice and this permission notice shall be included in all
-copies or substantial portions of the Software.
-
-THE SOFTWARE IS PROVIDED "AS IS", WITHOUT WARRANTY OF ANY KIND, EXPRESS OR
-IMPLIED, INCLUDING BUT NOT LIMITED TO THE WARRANTIES OF MERCHANTABILITY,
-FITNESS FOR A PARTICULAR PURPOSE AND NONINFRINGEMENT. IN NO EVENT SHALL THE
-AUTHORS OR COPYRIGHT HOLDERS BE LIABLE FOR ANY CLAIM, DAMAGES OR OTHER
-LIABILITY, WHETHER IN AN ACTION OF CONTRACT, TORT OR OTHERWISE, ARISING FROM,
-OUT OF OR IN CONNECTION WITH THE SOFTWARE OR THE USE OR OTHER DEALINGS IN THE
-SOFTWARE.
-
-
-
--------------------------------------------------------------------
-
--------------------------------------------------------------------
-
-runtime.win-x64.Microsoft.NETCore.DotNetHostPolicy 2.0.0 - MIT
-
-The MIT License (MIT)
-
-Copyright (c) 2015 .NET Foundation
-
-Permission is hereby granted, free of charge, to any person obtaining a copy
-of this software and associated documentation files (the "Software"), to deal
-in the Software without restriction, including without limitation the rights
-to use, copy, modify, merge, publish, distribute, sublicense, and/or sell
-copies of the Software, and to permit persons to whom the Software is
-furnished to do so, subject to the following conditions:
-
-The above copyright notice and this permission notice shall be included in all
-copies or substantial portions of the Software.
-
-THE SOFTWARE IS PROVIDED "AS IS", WITHOUT WARRANTY OF ANY KIND, EXPRESS OR
-IMPLIED, INCLUDING BUT NOT LIMITED TO THE WARRANTIES OF MERCHANTABILITY,
-FITNESS FOR A PARTICULAR PURPOSE AND NONINFRINGEMENT. IN NO EVENT SHALL THE
-AUTHORS OR COPYRIGHT HOLDERS BE LIABLE FOR ANY CLAIM, DAMAGES OR OTHER
-LIABILITY, WHETHER IN AN ACTION OF CONTRACT, TORT OR OTHERWISE, ARISING FROM,
-OUT OF OR IN CONNECTION WITH THE SOFTWARE OR THE USE OR OTHER DEALINGS IN THE
-SOFTWARE.
-
-
-
--------------------------------------------------------------------
-
--------------------------------------------------------------------
-
-runtime.win-x64.Microsoft.NETCore.DotNetHostResolver 2.1.5 - MIT
-
-The MIT License (MIT)
-
-Copyright (c) 2015 .NET Foundation
-
-Permission is hereby granted, free of charge, to any person obtaining a copy
-of this software and associated documentation files (the "Software"), to deal
-in the Software without restriction, including without limitation the rights
-to use, copy, modify, merge, publish, distribute, sublicense, and/or sell
-copies of the Software, and to permit persons to whom the Software is
-furnished to do so, subject to the following conditions:
-
-The above copyright notice and this permission notice shall be included in all
-copies or substantial portions of the Software.
-
-THE SOFTWARE IS PROVIDED "AS IS", WITHOUT WARRANTY OF ANY KIND, EXPRESS OR
-IMPLIED, INCLUDING BUT NOT LIMITED TO THE WARRANTIES OF MERCHANTABILITY,
-FITNESS FOR A PARTICULAR PURPOSE AND NONINFRINGEMENT. IN NO EVENT SHALL THE
-AUTHORS OR COPYRIGHT HOLDERS BE LIABLE FOR ANY CLAIM, DAMAGES OR OTHER
-LIABILITY, WHETHER IN AN ACTION OF CONTRACT, TORT OR OTHERWISE, ARISING FROM,
-OUT OF OR IN CONNECTION WITH THE SOFTWARE OR THE USE OR OTHER DEALINGS IN THE
-SOFTWARE.
-
-
-
--------------------------------------------------------------------
-
--------------------------------------------------------------------
-
-runtime.win-x64.Microsoft.NETCore.DotNetHostResolver 2.0.0 - MIT
-
-The MIT License (MIT)
-
-Copyright (c) 2015 .NET Foundation
-
-Permission is hereby granted, free of charge, to any person obtaining a copy
-of this software and associated documentation files (the "Software"), to deal
-in the Software without restriction, including without limitation the rights
-to use, copy, modify, merge, publish, distribute, sublicense, and/or sell
-copies of the Software, and to permit persons to whom the Software is
-furnished to do so, subject to the following conditions:
-
-The above copyright notice and this permission notice shall be included in all
-copies or substantial portions of the Software.
-
-THE SOFTWARE IS PROVIDED "AS IS", WITHOUT WARRANTY OF ANY KIND, EXPRESS OR
-IMPLIED, INCLUDING BUT NOT LIMITED TO THE WARRANTIES OF MERCHANTABILITY,
-FITNESS FOR A PARTICULAR PURPOSE AND NONINFRINGEMENT. IN NO EVENT SHALL THE
-AUTHORS OR COPYRIGHT HOLDERS BE LIABLE FOR ANY CLAIM, DAMAGES OR OTHER
-LIABILITY, WHETHER IN AN ACTION OF CONTRACT, TORT OR OTHERWISE, ARISING FROM,
-OUT OF OR IN CONNECTION WITH THE SOFTWARE OR THE USE OR OTHER DEALINGS IN THE
-SOFTWARE.
-
-
-
--------------------------------------------------------------------
-
--------------------------------------------------------------------
-
-runtime.win-x86.Microsoft.NETCore.App 2.0.0 - MIT
-
-The MIT License (MIT)
-
-Copyright (c) 2015 .NET Foundation
-
-Permission is hereby granted, free of charge, to any person obtaining a copy
-of this software and associated documentation files (the "Software"), to deal
-in the Software without restriction, including without limitation the rights
-to use, copy, modify, merge, publish, distribute, sublicense, and/or sell
-copies of the Software, and to permit persons to whom the Software is
-furnished to do so, subject to the following conditions:
-
-The above copyright notice and this permission notice shall be included in all
-copies or substantial portions of the Software.
-
-THE SOFTWARE IS PROVIDED "AS IS", WITHOUT WARRANTY OF ANY KIND, EXPRESS OR
-IMPLIED, INCLUDING BUT NOT LIMITED TO THE WARRANTIES OF MERCHANTABILITY,
-FITNESS FOR A PARTICULAR PURPOSE AND NONINFRINGEMENT. IN NO EVENT SHALL THE
-AUTHORS OR COPYRIGHT HOLDERS BE LIABLE FOR ANY CLAIM, DAMAGES OR OTHER
-LIABILITY, WHETHER IN AN ACTION OF CONTRACT, TORT OR OTHERWISE, ARISING FROM,
-OUT OF OR IN CONNECTION WITH THE SOFTWARE OR THE USE OR OTHER DEALINGS IN THE
-SOFTWARE.
-
-
-
--------------------------------------------------------------------
-
--------------------------------------------------------------------
-
-runtime.win-x86.Microsoft.NETCore.DotNetAppHost 2.0.0 - MIT
-
-The MIT License (MIT)
-
-Copyright (c) 2015 .NET Foundation
-
-Permission is hereby granted, free of charge, to any person obtaining a copy
-of this software and associated documentation files (the "Software"), to deal
-in the Software without restriction, including without limitation the rights
-to use, copy, modify, merge, publish, distribute, sublicense, and/or sell
-copies of the Software, and to permit persons to whom the Software is
-furnished to do so, subject to the following conditions:
-
-The above copyright notice and this permission notice shall be included in all
-copies or substantial portions of the Software.
-
-THE SOFTWARE IS PROVIDED "AS IS", WITHOUT WARRANTY OF ANY KIND, EXPRESS OR
-IMPLIED, INCLUDING BUT NOT LIMITED TO THE WARRANTIES OF MERCHANTABILITY,
-FITNESS FOR A PARTICULAR PURPOSE AND NONINFRINGEMENT. IN NO EVENT SHALL THE
-AUTHORS OR COPYRIGHT HOLDERS BE LIABLE FOR ANY CLAIM, DAMAGES OR OTHER
-LIABILITY, WHETHER IN AN ACTION OF CONTRACT, TORT OR OTHERWISE, ARISING FROM,
-OUT OF OR IN CONNECTION WITH THE SOFTWARE OR THE USE OR OTHER DEALINGS IN THE
-SOFTWARE.
-
-
-
--------------------------------------------------------------------
-
--------------------------------------------------------------------
-
-runtime.win-x86.Microsoft.NETCore.DotNetHostPolicy 2.0.0 - MIT
-
-The MIT License (MIT)
-
-Copyright (c) 2015 .NET Foundation
-
-Permission is hereby granted, free of charge, to any person obtaining a copy
-of this software and associated documentation files (the "Software"), to deal
-in the Software without restriction, including without limitation the rights
-to use, copy, modify, merge, publish, distribute, sublicense, and/or sell
-copies of the Software, and to permit persons to whom the Software is
-furnished to do so, subject to the following conditions:
-
-The above copyright notice and this permission notice shall be included in all
-copies or substantial portions of the Software.
-
-THE SOFTWARE IS PROVIDED "AS IS", WITHOUT WARRANTY OF ANY KIND, EXPRESS OR
-IMPLIED, INCLUDING BUT NOT LIMITED TO THE WARRANTIES OF MERCHANTABILITY,
-FITNESS FOR A PARTICULAR PURPOSE AND NONINFRINGEMENT. IN NO EVENT SHALL THE
-AUTHORS OR COPYRIGHT HOLDERS BE LIABLE FOR ANY CLAIM, DAMAGES OR OTHER
-LIABILITY, WHETHER IN AN ACTION OF CONTRACT, TORT OR OTHERWISE, ARISING FROM,
-OUT OF OR IN CONNECTION WITH THE SOFTWARE OR THE USE OR OTHER DEALINGS IN THE
-SOFTWARE.
-
-
-
--------------------------------------------------------------------
-
--------------------------------------------------------------------
-
-runtime.win-x86.Microsoft.NETCore.DotNetHostResolver 2.0.0 - MIT
-
-The MIT License (MIT)
-
-Copyright (c) 2015 .NET Foundation
-
-Permission is hereby granted, free of charge, to any person obtaining a copy
-of this software and associated documentation files (the "Software"), to deal
-in the Software without restriction, including without limitation the rights
-to use, copy, modify, merge, publish, distribute, sublicense, and/or sell
-copies of the Software, and to permit persons to whom the Software is
-furnished to do so, subject to the following conditions:
-
-The above copyright notice and this permission notice shall be included in all
-copies or substantial portions of the Software.
-
-THE SOFTWARE IS PROVIDED "AS IS", WITHOUT WARRANTY OF ANY KIND, EXPRESS OR
-IMPLIED, INCLUDING BUT NOT LIMITED TO THE WARRANTIES OF MERCHANTABILITY,
-FITNESS FOR A PARTICULAR PURPOSE AND NONINFRINGEMENT. IN NO EVENT SHALL THE
-AUTHORS OR COPYRIGHT HOLDERS BE LIABLE FOR ANY CLAIM, DAMAGES OR OTHER
-LIABILITY, WHETHER IN AN ACTION OF CONTRACT, TORT OR OTHERWISE, ARISING FROM,
-OUT OF OR IN CONNECTION WITH THE SOFTWARE OR THE USE OR OTHER DEALINGS IN THE
-SOFTWARE.
-
-
-
--------------------------------------------------------------------
-
--------------------------------------------------------------------
-
-Additional  - 
-
----------------------------------------------
-microsoft.codeanalysis.analyzers
-microsoft.codeanalysis.csharp
-microsoft.codeanalysis.common
-microsoft.netcore.windows.apisets
-system.appcontext
-system.buffers
-system.collections.concurrent
-system.collections.immutable
-system.collections
-system.console
-system.diagnostics.debug
-system.diagnostics.fileversioninfo
-system.diagnostics.stacktrace
-system.diagnostics.tools
-system.diagnostics.tracing
-system.dynamic.runtime
-system.globalization.calendars
-system.globalization.extensions
-system.globalization
-system.io.compression
-system.io.filesystem.primitives
-system.io.filesystem
-system.io
-system.linq.expressions
-system.linq
-system.net.http
-system.net.primitives
-system.net.requests
-system.net.webheadercollection
-system.objectmodel
-system.private.datacontractserialization
-system.reflection.emit.ilgeneration
-system.reflection.emit.lightweight
-system.reflection.emit
-system.reflection.extensions
-system.reflection.metadata
-system.reflection.primitives
-system.reflection.typeextensions
-system.reflection
-system.resources.resourcemanager
-system.runtime.compilerservices.visualc
-system.runtime.extensions
-system.runtime.handles
-system.runtime.interopservices
-system.runtime.numerics
-system.runtime.serialization.primitives
-system.runtime.serialization.xml
-system.runtime
-system.security.cryptography.algorithms
-system.security.cryptography.csp
-system.security.cryptography.encoding
-system.security.cryptography.openssl
-system.security.cryptography.primitives
-system.security.cryptography.x509certificates
-system.security.securestring
-system.text.encoding.extensions
-system.text.encoding
-system.text.regularexpressions
-system.threading.tasks.extensions
-system.threading.tasks.parallel
-system.threading.tasks
-system.threading.thread
-system.threading.threadpool
-system.threading
-system.valuetuple
-system.xml.readerwriter
-system.xml.xdocument
-system.xml.xpath.xdocument
-system.xml.xpath
-system.xml.xmldocument
-system.xml.xmlserializer
-runtime.debian.8-x64.runtime.native.system.security.cryptography.openssl
-runtime.fedora.23-x64.runtime.native.system.security.cryptography.openssl
-runtime.fedora.24-x64.runtime.native.system.security.cryptography.openssl
-runtime.native.system.io.compression
-runtime.native.system.net.http
-runtime.native.system.security.cryptography.apple
-runtime.native.system.security.cryptography.openssl
-runtime.native.system
-runtime.opensuse.13.2-x64.runtime.native.system.security.cryptography.openssl
-runtime.opensuse.42.1-x64.runtime.native.system.security.cryptography.openssl
-runtime.osx.10.10-x64.runtime.native.system.security.cryptography.apple
-runtime.osx.10.10-x64.runtime.native.system.security.cryptography.openssl
-runtime.rhel.7-x64.runtime.native.system.security.cryptography.openssl
-runtime.ubuntu.14.04-x64.runtime.native.system.security.cryptography.openssl
-runtime.ubuntu.16.04-x64.runtime.native.system.security.cryptography.openssl
-runtime.ubuntu.16.10-x64.runtime.native.system.security.cryptography.openssl
-runtime.win-arm64.runtime.native.system.data.sqlclient.sni
-runtime.win-x64.runtime.native.system.data.sqlclient.sni
-runtime.win-x86.runtime.native.system.data.sqlclient.sni
-runtime.win7-x64.microsoft.netcore.windows.apisets
----------------------------------------------
-
-https://go.microsoft.com/fwlink/?LinkId=529443
-
-MICROSOFT SOFTWARE LICENSE TERMS
-
-MICROSOFT .NET LIBRARY
-
-These license terms are an agreement between Microsoft Corporation (or based on where you live, one of its affiliates) and you. They apply to the software named above. The terms also apply to any Microsoft services or updates for the software, except to the extent those have different terms.
-
-IF YOU COMPLY WITH THESE LICENSE TERMS, YOU HAVE THE RIGHTS BELOW.
-
-1.    INSTALLATION AND USE RIGHTS.
-You may install and use any number of copies of the software to design, develop and test you’re applications.  You may modify, copy, distribute or deploy any .js files contained in the software as part of your applications.
-
-2.    THIRD PARTY COMPONENTS. The software may include third party components with separate legal notices or governed by other agreements, as may be described in the ThirdPartyNotices file(s) accompanying the software.
-3.    ADDITIONAL LICENSING REQUIREMENTS AND/OR USE RIGHTS.
-a.     DISTRIBUTABLE CODE.  In addition to the .js files described above, the software is comprised of Distributable Code. “Distributable Code” is code that you are permitted to distribute in programs you develop if you comply with the terms below.
-i.      Right to Use and Distribute.
-·        You may copy and distribute the object code form of the software.
-
-·        Third Party Distribution. You may permit distributors of your programs to copy and distribute the Distributable Code as part of those programs.
-
-ii.     Distribution Requirements. For any Distributable Code you distribute, you must
-·        use the Distributable Code in your programs and not as a standalone distribution;
-
-·        require distributors and external end users to agree to terms that protect it at least as much as this agreement;
-
-·        display your valid copyright notice on your programs; and
-
-·        indemnify, defend, and hold harmless Microsoft from any claims, including attorneys’ fees, related to the distribution or use of your applications, except to the extent that any claim is based solely on the Distributable Code.
-
-iii.   Distribution Restrictions. You may not
-·        alter any copyright, trademark or patent notice in the Distributable Code;
-
-·        use Microsoft’s trademarks in your programs’ names or in a way that suggests your programs come from or are endorsed by Microsoft;
-
-·        include Distributable Code in malicious, deceptive or unlawful programs; or
-
-·        modify or distribute the source code of any Distributable Code so that any part of it becomes subject to an Excluded License. An Excluded License is one that requires, as a condition of use, modification or distribution, that
-
-·        the code be disclosed or distributed in source code form; or
-
-·        others have the right to modify it.
-
-4.    DATA.
-a.     Data Collection. The software may collect information about you and your use of the software, and send that to Microsoft. Microsoft may use this information to provide services and improve our products and services.  You may opt-out of many of these scenarios, but not all, as described in the product documentation.  There are also some features in the software that may enable you and Microsoft to collect data from users of your applications. If you use these features, you must comply with applicable law, including providing appropriate notices to users of your applications together with a copy of Microsoft’s privacy statement. Our privacy statement is located at https://go.microsoft.com/fwlink/?LinkID=824704. You can learn more about data collection and use in the help documentation and our privacy statement. Your use of the software operates as your consent to these practices.
-b.    Processing of Personal Data. To the extent Microsoft is a processor or subprocessor of personal data in connection with the software, Microsoft makes the commitments in the European Union General Data Protection Regulation Terms of the Online Services Terms to all customers effective May 25, 2018, at https://go.microsoft.com/?linkid=9840733.
-5.    SCOPE OF LICENSE. The software is licensed, not sold. This agreement only gives you some rights to use the software. Microsoft reserves all other rights. Unless applicable law gives you more rights despite this limitation, you may use the software only as expressly permitted in this agreement. In doing so, you must comply with any technical limitations in the software that only allow you to use it in certain ways. You may not
-·        work around any technical limitations in the software;
-
-·        reverse engineer, decompile or disassemble the software, or otherwise attempt to derive the source code for the software, except and to the extent required by third party licensing terms governing use of certain open source components that may be included in the software;
-
-·        remove, minimize, block or modify any notices of Microsoft or its suppliers in the software;
-
-·        use the software in any way that is against the law; or
-
-·        share, publish, rent or lease the software, provide the software as a stand-alone offering for others to use, or transfer the software or this agreement to any third party.
-
-6.    EXPORT RESTRICTIONS. You must comply with all domestic and international export laws and regulations that apply to the software, which include restrictions on destinations, end users, and end use. For further information on export restrictions, visit www.microsoft.com/exporting.
-7.    SUPPORT SERVICES. Because this software is “as is,” we may not provide support services for it.
-8.    ENTIRE AGREEMENT. This agreement, and the terms for supplements, updates, Internet-based services and support services that you use, are the entire agreement for the software and support services.
-9.    APPLICABLE LAW.  If you acquired the software in the United States, Washington law applies to interpretation of and claims for breach of this agreement, and the laws of the state where you live apply to all other claims. If you acquired the software in any other country, its laws apply.
-10. CONSUMER RIGHTS; REGIONAL VARIATIONS. This agreement describes certain legal rights. You may have other rights, including consumer rights, under the laws of your state or country. Separate and apart from your relationship with Microsoft, you may also have rights with respect to the party from which you acquired the software. This agreement does not change those other rights if the laws of your state or country do not permit it to do so. For example, if you acquired the software in one of the below regions, or mandatory country law applies, then the following provisions apply to you:
-a)    Australia. You have statutory guarantees under the Australian Consumer Law and nothing in this agreement is intended to affect those rights.
-b)    Canada. If you acquired this software in Canada, you may stop receiving updates by turning off the automatic update feature, disconnecting your device from the Internet (if and when you re-connect to the Internet, however, the software will resume checking for and installing updates), or uninstalling the software. The product documentation, if any, may also specify how to turn off updates for your specific device or software.
-c)    Germany and Austria.
-(i)        Warranty. The software will perform substantially as described in any Microsoft materials that accompany it. However, Microsoft gives no contractual guarantee in relation to the software.
-
-(ii)       Limitation of Liability. In case of intentional conduct, gross negligence, claims based on the Product Liability Act, as well as in case of death or personal or physical injury, Microsoft is liable according to the statutory law.
-
-Subject to the foregoing clause (ii), Microsoft will only be liable for slight negligence if Microsoft is in breach of such material contractual obligations, the fulfillment of which facilitate the due performance of this agreement, the breach of which would endanger the purpose of this agreement and the compliance with which a party may constantly trust in (so-called "cardinal obligations"). In other cases of slight negligence, Microsoft will not be liable for slight negligence
-11. DISCLAIMER OF WARRANTY. THE SOFTWARE IS LICENSED “AS-IS.” YOU BEAR THE RISK OF USING IT. MICROSOFT GIVES NO EXPRESS WARRANTIES, GUARANTEES OR CONDITIONS. TO THE EXTENT PERMITTED UNDER YOUR LOCAL LAWS, MICROSOFT EXCLUDES THE IMPLIED WARRANTIES OF MERCHANTABILITY, FITNESS FOR A PARTICULAR PURPOSE AND NON-INFRINGEMENT.
-12. LIMITATION ON AND EXCLUSION OF REMEDIES AND DAMAGES. YOU CAN RECOVER FROM MICROSOFT AND ITS SUPPLIERS ONLY DIRECT DAMAGES UP TO U.S. $5.00. YOU CANNOT RECOVER ANY OTHER DAMAGES, INCLUDING CONSEQUENTIAL, LOST PROFITS, SPECIAL, INDIRECT OR INCIDENTAL DAMAGES.
-This limitation applies to (a) anything related to the software, services, content (including code) on third party Internet sites, or third party applications; and (b) claims for breach of contract, breach of warranty, guarantee or condition, strict liability, negligence, or other tort to the extent permitted by applicable law.
-
-It also applies even if Microsoft knew or should have known about the possibility of the damages. The above limitation or exclusion may not apply to you because your state or country may not allow the exclusion or limitation of incidental, consequential or other damages.
-
-Please note: As this software is distributed in Quebec, Canada, some of the clauses in this agreement are provided below in French.
-
-Remarque : Ce logiciel étant distribué au Québec, Canada, certaines des clauses dans ce contrat sont fournies ci-dessous en français.
-
-EXONÉRATION DE GARANTIE. Le logiciel visé par une licence est offert « tel quel ». Toute utilisation de ce logiciel est à votre seule risque et péril. Microsoft n’accorde aucune autre garantie expresse. Vous pouvez bénéficier de droits additionnels en vertu du droit local sur la protection des consommateurs, que ce contrat ne peut modifier. La ou elles sont permises par le droit locale, les garanties implicites de qualité marchande, d’adéquation à un usage particulier et d’absence de contrefaçon sont exclues.
-
-
-
-LIMITATION DES DOMMAGES-INTÉRÊTS ET EXCLUSION DE RESPONSABILITÉ POUR LES DOMMAGES. Vous pouvez obtenir de Microsoft et de ses fournisseurs une indemnisation en cas de dommages directs uniquement à hauteur de 5,00 $ US. Vous ne pouvez prétendre à aucune indemnisation pour les autres dommages, y compris les dommages spéciaux, indirects ou accessoires et pertes de bénéfices.
-
-Cette limitation concerne:
-
-·     tout ce qui est relié au logiciel, aux services ou au contenu (y compris le code) figurant sur des sites Internet tiers ou dans des programmes tiers ; et
-
-·     les réclamations au titre de violation de contrat ou de garantie, ou au titre de responsabilité stricte, de négligence ou d’une autre faute dans la limite autorisée par la loi en vigueur.
-
-Elle s’applique également, même si Microsoft connaissait ou devrait connaître l’éventualité d’un tel dommage. Si votre pays n’autorise pas l’exclusion ou la limitation de responsabilité pour les dommages indirects, accessoires ou de quelque nature que ce soit, il se peut que la limitation ou l’exclusion ci-dessus ne s’appliquera pas à votre égard.
-
-
-
-EFFET JURIDIQUE. Le présent contrat décrit certains droits juridiques. Vous pourriez avoir d’autres droits prévus par les lois de votre pays. Le présent contrat ne modifie pas les droits que vous confèrent les lois de votre pays si celles-ci ne le permettent pas.
-
----------------------------------------------
-File:  PSReadLine
----------------------------------------------
-
-https://github.com/lzybkr/PSReadLine
-
-Copyright (c) 2013, Jason Shirk
-
-All rights reserved.
-
-BSD License
-
-Redistribution and use in source and binary forms, with or without
-modification, are permitted provided that the following conditions are met:
-
-1. Redistributions of source code must retain the above copyright notice, this
-   list of conditions and the following disclaimer.
-2. Redistributions in binary form must reproduce the above copyright notice,
-   this list of conditions and the following disclaimer in the documentation
-   and/or other materials provided with the distribution.
-
-THIS SOFTWARE IS PROVIDED BY THE COPYRIGHT HOLDERS AND CONTRIBUTORS "AS IS" AND
-ANY EXPRESS OR IMPLIED WARRANTIES, INCLUDING, BUT NOT LIMITED TO, THE IMPLIED
-WARRANTIES OF MERCHANTABILITY AND FITNESS FOR A PARTICULAR PURPOSE ARE
-DISCLAIMED. IN NO EVENT SHALL THE COPYRIGHT OWNER OR CONTRIBUTORS BE LIABLE FOR
-ANY DIRECT, INDIRECT, INCIDENTAL, SPECIAL, EXEMPLARY, OR CONSEQUENTIAL DAMAGES
-(INCLUDING, BUT NOT LIMITED TO, PROCUREMENT OF SUBSTITUTE GOODS OR SERVICES;
-LOSS OF USE, DATA, OR PROFITS; OR BUSINESS INTERRUPTION) HOWEVER CAUSED AND
-ON ANY THEORY OF LIABILITY, WHETHER IN CONTRACT, STRICT LIABILITY, OR TORT
-(INCLUDING NEGLIGENCE OR OTHERWISE) ARISING IN ANY WAY OUT OF THE USE OF THIS
-SOFTWARE, EVEN IF ADVISED OF THE POSSIBILITY OF SUCH DAMAGE.
-
-----------------------------------------------
-File:  Hashtables from ConvertFrom-json
-----------------------------------------------
-
-https://stackoverflow.com/questions/22002748/hashtables-from-convertfrom-json-have-different-type-from-powershells-built-in-h
-
-Copyright (c) 2015 Dave Wyatt.  All rights reserved.
-
-All rights reserved.
-
-MIT License
-
-Permission is hereby granted, free of charge, to any person obtaining a copy of this software and associated documentation files (the ""Software""), to deal in the Software without restriction, including without limitation the rights to use, copy, modify, merge, publish, distribute, sublicense, and/or sell copies of the Software, and to permit persons to whom the Software is furnished to do so, subject to the following conditions:
-
-The above copyright notice and this permission notice shall be included in all copies or substantial portions of the Software.
-
-THE SOFTWARE IS PROVIDED *AS IS*, WITHOUT WARRANTY OF ANY KIND, EXPRESS OR IMPLIED, INCLUDING BUT NOT LIMITED TO THE WARRANTIES OF MERCHANTABILITY, FITNESS FOR A PARTICULAR PURPOSE AND NONINFRINGEMENT. IN NO EVENT SHALL THE AUTHORS OR COPYRIGHT HOLDERS BE LIABLE FOR ANY CLAIM, DAMAGES OR OTHER LIABILITY, WHETHER IN AN ACTION OF CONTRACT, TORT OR OTHERWISE, ARISING FROM, OUT OF OR IN CONNECTION WITH THE SOFTWARE OR THE USE OR OTHER DEALINGS IN THE SOFTWARE.
-
--------------------------------------------------
-PackageManagement
--------------------------------------------------
-
-Copyright (c) Microsoft Corporation.
-
-All rights reserved.
-
-Licensed under the Apache License, Version 2.0 (the "License");
-you may not use this file except in compliance with the License.
-You may obtain a copy of the License at https://www.apache.org/licenses/LICENSE-2.0
-
-Unless required by applicable law or agreed to in writing, software
-distributed under the License is distributed on an "AS IS" BASIS,
-WITHOUT WARRANTIES OR CONDITIONS OF ANY KIND, either express or implied.
-
-See the License for the specific language governing permissions and
-limitations under the License.
-
---------------------------------------------------------
-•	NuGet.Common
-•	NuGet.Configuration
-•	NuGet.DependencyResolver.Core
-•	NuGet.Frameworks
-•	NuGet.LibraryModel
-•	NuGet.Packaging
-•	NuGet.Packaging.Core
-•	NuGet.Packaging.Core.Types
-•	NuGet.ProjectModel
-•	NuGet.Protocol.Core.Types
-•	NuGet.Protocol.Core.v3
-•	NuGet.Repositories
-•	NuGet.RuntimeModel
-•	NuGet.Versioning
-----------------------------------------------------------
-
-Copyright (c) .NET Foundation. All rights reserved.
-
-Licensed under the Apache License, Version 2.0 (the "License"); you may not use
-these files except in compliance with the License. You may obtain a copy of the
-License at
-
-=======
->>>>>>> be4b82c7
 https://www.apache.org/licenses/LICENSE-2.0
 
 Unless required by applicable law or agreed to in writing, software distributed
@@ -2741,153 +2075,4 @@
 CONDITIONS OF ANY KIND, either express or implied. See the License for the
 specific language governing permissions and limitations under the License.
 
-<<<<<<< HEAD
----------------------------------------------------------
-•	Microsoft.Management.Infrastructure.dll
-•	Microsoft.Management.Infrastructure.Native.dll
-•	Microsoft.Management.Infrastructure.Unmanaged.dll
-----------------------------------------------------------
-MICROSOFT SOFTWARE LICENSE TERMS
-MANAGEMENT.INFRASTRUCTURE.DLL
-MANAGEMENT.INFRASTRUCTURE.NATIVE.DLL
-MANAGEMENT.INFRASTRUCTURE.UNMANAGED.DLL
-
-These license terms are an agreement between you and Microsoft Corporation (or one of its affiliates). They
-apply to the software named above and any Microsoft services or software updates (except to the extent such
-services or updates are accompanied by new or additional terms, in which case those different terms apply
-prospectively and do not alter your or Microsoft’s rights relating to pre-updated software or services). IF YOU
-COMPLY WITH THESE LICENSE TERMS, YOU HAVE THE RIGHTS BELOW. BY USING THE SOFTWARE, YOU
-ACCEPT THESE TERMS.
-1.	INSTALLATION AND USE RIGHTS
-a)	General. You may install and use any number of copies of the software on your devices.
-b)	Included Microsoft Applications. The software may include other Microsoft applications. These
-license terms apply to those included applications, if any, unless other license terms are provided with
-the other Microsoft applications.
-c)	Third Party Software. The software may include third party applications that are licensed to you
-under this agreement or under their own terms. License terms, notices, and acknowledgements, if any,
-for the third party applications may be accessible online at https://aka.ms/thirdpartynotices or in an
-accompanying notices file. Even if such applications are governed by other agreements, the disclaimer,
-limitations on, and exclusions of damages below also apply to the extent allowed by applicable law.
-2.	TIME-SENSITIVE SOFTWARE
-a)	Period. The software is time-sensitive and may stop running on a date that is defined in the software.
-b)	Notice. You may receive periodic reminder notices of this date through the software.
-c)	Access to data. You may not be able to access data used in the software when it stops running.
-3.	PRE-RELEASE SOFTWARE. The software is a pre-release version. It may not operate correctly. It may be
-different from the commercially released version.
-4.	FEEDBACK. If you give feedback about the software to Microsoft, you give to Microsoft, without charge,
-the right to use, share and commercialize your feedback in any way and for any purpose. You will not give
-feedback that is subject to a license that requires Microsoft to license its software or documentation to
-third parties because Microsoft includes your feedback in them. These rights survive this agreement.
-5.	DATA COLLECTION. The software may collect information about you and your use of the software and
-send that to Microsoft. Microsoft may use this information to provide services and improve Microsoft’s
-products and services. Your opt-out rights, if any, are described in the product documentation. Some
-features in the software may enable collection of data from users of your applications that access or use the
-software. If you use these features to enable data collection in your applications, you must comply with
-applicable law, including getting any required user consent, and maintain a prominent privacy policy that
-accurately informs users about how you use, collect, and share their data. You can learn more about
-Microsoft’s data collection and use in the product documentation and the Microsoft Privacy Statement at
-https://go.microsoft.com/fwlink/?LinkId=521839. You agree to comply with all applicable provisions of the
-Microsoft Privacy Statement.
-6.	FONTS. While the software is running, you may use its fonts to display and print content. You may only (i)
-embed fonts in content as permitted by the embedding restrictions in the fonts; and (ii) temporarily
-download them to a printer or other output device to help print content.
-7.	SCOPE OF LICENSE. The software is licensed, not sold. Microsoft reserves all other rights. Unless applicable
-law gives you more rights despite this limitation, you will not (and have no right to):
-a)	work around any technical limitations in the software that only allow you to use it in certain ways;
-b)	reverse engineer, decompile or disassemble the software;
-c)	remove, minimize, block, or modify any notices of Microsoft or its suppliers in the software;
-d)	use the software in any way that is against the law or to create or propagate malware; or
-e)	share, publish, distribute, or lend the software, provide the software as a stand-alone hosted solution
-for others to use, or transfer the software or this agreement to any third party.
-8.	EXPORT RESTRICTIONS. You must comply with all domestic and international export laws and regulations
-that apply to the software, which include restrictions on destinations, end users, and end use. For further
-information on export restrictions, visit https://aka.ms/exporting.
-9.	SUPPORT SERVICES. Microsoft is not obligated under this agreement to provide any support services for
-the software. Any support provided is “as is”, “with all faults”, and without warranty of any kind.
-10.	UPDATES. The software may periodically check for updates, and download and install them for you. You
-may obtain updates only from Microsoft or authorized sources. Microsoft may need to update your system
-to provide you with updates. You agree to receive these automatic updates without any additional notice.
-Updates may not include or support all existing software features, services, or peripheral devices.
-11.	ENTIRE AGREEMENT. This agreement, and any other terms Microsoft may provide for supplements,
-updates, or third-party applications, is the entire agreement for the software.
-12.	APPLICABLE LAW AND PLACE TO RESOLVE DISPUTES. If you acquired the software in the United States
-or Canada, the laws of the state or province where you live (or, if a business, where your principal place of
-business is located) govern the interpretation of this agreement, claims for its breach, and all other claims
-(including consumer protection, unfair competition, and tort claims), regardless of conflict of laws
-principles. If you acquired the software in any other country, its laws apply. If U.S. federal jurisdiction exists,
-you and Microsoft consent to exclusive jurisdiction and venue in the federal court in King County,
-Washington for all disputes heard in court. If not, you and Microsoft consent to exclusive jurisdiction and
-venue in the Superior Court of King County, Washington for all disputes heard in court.
-13.	CONSUMER RIGHTS; REGIONAL VARIATIONS. This agreement describes certain legal rights. You may
-have other rights, including consumer rights, under the laws of your state, province, or country. Separate
-and apart from your relationship with Microsoft, you may also have rights with respect to the party from
-which you acquired the software. This agreement does not change those other rights if the laws of your
-state, province, or country do not permit it to do so. For example, if you acquired the software in one of the
-below regions, or mandatory country law applies, then the following provisions apply to you:
-a)	Australia. You have statutory guarantees under the Australian Consumer Law and nothing in this
-agreement is intended to affect those rights.
-b)	Canada. If you acquired this software in Canada, you may stop receiving updates by turning off the
-automatic update feature, disconnecting your device from the Internet (if and when you re-connect to
-the Internet, however, the software will resume checking for and installing updates), or uninstalling the
-software. The product documentation, if any, may also specify how to turn off updates for your specific
-device or software.
-c)	Germany and Austria.
-i.	Warranty. The properly licensed software will perform substantially as described in
-any Microsoft materials that accompany the software. However, Microsoft gives no
-contractual guarantee in relation to the licensed software.
-ii.	Limitation of Liability. In case of intentional conduct, gross negligence, claims based
-on the Product Liability Act, as well as, in case of death or personal or physical injury,
-Microsoft is liable according to the statutory law.
-Subject to the foregoing clause ii., Microsoft will only be liable for slight negligence if Microsoft is in
-breach of such material contractual obligations, the fulfillment of which facilitate the due performance
-of this agreement, the breach of which would endanger the purpose of this agreement and the
-compliance with which a party may constantly trust in (so-called "cardinal obligations"). In other cases
-of slight negligence, Microsoft will not be liable for slight negligence.
-14.	DISCLAIMER OF WARRANTY. THE SOFTWARE IS LICENSED “AS IS.” YOU BEAR THE RISK OF USING
-IT. MICROSOFT GIVES NO EXPRESS WARRANTIES, GUARANTEES, OR CONDITIONS. TO THE EXTENT
-PERMITTED UNDER APPLICABLE LAWS, MICROSOFT EXCLUDES ALL IMPLIED WARRANTIES,
-INCLUDING MERCHANTABILITY, FITNESS FOR A PARTICULAR PURPOSE, AND NON-INFRINGEMENT.
-15.	LIMITATION ON AND EXCLUSION OF DAMAGES. IF YOU HAVE ANY BASIS FOR RECOVERING
-DAMAGES DESPITE THE PRECEDING DISCLAIMER OF WARRANTY, YOU CAN RECOVER FROM
-MICROSOFT AND ITS SUPPLIERS ONLY DIRECT DAMAGES UP TO U.S. $5.00. YOU CANNOT RECOVER
-ANY OTHER DAMAGES, INCLUDING CONSEQUENTIAL, LOST PROFITS, SPECIAL, INDIRECT OR
-INCIDENTAL DAMAGES.
-This limitation applies to (a) anything related to the software, services, content (including code) on
-third party Internet sites, or third party applications; and (b) claims for breach of contract, warranty,
-guarantee, or condition; strict liability, negligence, or other tort; or any other claim; in each case to
-the extent permitted by applicable law.
-It also applies even if Microsoft knew or should have known about the possibility of the damages.
-The above limitation or exclusion may not apply to you because your state, province, or country
-may not allow the exclusion or limitation of incidental, consequential, or other damages.
-
-Please note: As this software is distributed in Canada, some of the clauses in this agreement are
-provided below in French.
-Remarque: Ce logiciel étant distribué au Canada, certaines des clauses dans ce contrat sont fournies ci-
-dessous en français.
-EXONÉRATION DE GARANTIE. Le logiciel visé par une licence est offert « tel quel ». Toute utilisation de
-ce logiciel est à votre seule risque et péril. Microsoft n’accorde aucune autre garantie expresse. Vous
-pouvez bénéficier de droits additionnels en vertu du droit local sur la protection des consommateurs,
-que ce contrat ne peut modifier. La ou elles sont permises par le droit locale, les garanties implicites de
-qualité marchande, d’adéquation à un usage particulier et d’absence de contrefaçon sont exclues.
-LIMITATION DES DOMMAGES-INTÉRÊTS ET EXCLUSION DE RESPONSABILITÉ POUR LES DOMMAGES.
-Vous pouvez obtenir de Microsoft et de ses fournisseurs une indemnisation en cas de dommages directs
-uniquement à hauteur de 5,00 $ US. Vous ne pouvez prétendre à aucune indemnisation pour les autres
-dommages, y compris les dommages spéciaux, indirects ou accessoires et pertes de bénéfices.
-Cette limitation concerne:
-•	tout ce qui est relié au logiciel, aux services ou au contenu (y compris le code) figurant sur des sites
-Internet tiers ou dans des programmes tiers; et
-•	les réclamations au titre de violation de contrat ou de garantie, ou au titre de responsabilité stricte,
-de négligence ou d’une autre faute dans la limite autorisée par la loi en vigueur.
-Elle s’applique également, même si Microsoft connaissait ou devrait connaître l’éventualité d’un tel
-dommage. Si votre pays n’autorise pas l’exclusion ou la limitation de responsabilité pour les dommages
-indirects, accessoires ou de quelque nature que ce soit, il se peut que la limitation ou l’exclusion ci-
-dessus ne s’appliquera pas à votre égard.
-EFFET JURIDIQUE. Le présent contrat décrit certains droits juridiques. Vous pourriez avoir d’autres droits
-prévus par les lois de votre pays. Le présent contrat ne modifie pas les droits que vous confèrent les lois
-de votre pays si celles-ci ne le permettent pas.
-
-=======
->>>>>>> be4b82c7
-
-
 -------------------------------------------------------------------