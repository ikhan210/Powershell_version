--- conflicted
+++ resolved
@@ -33,20 +33,15 @@
     displayName: Capture environment
     condition: succeededOrFailed()
 
-  - powershell: |
-<<<<<<< HEAD
-      Install-Module pester -Scope CurrentUser -Force
-      Install-Module -Name ThreadJob -Scope CurrentUser -Force
-    displayName: Install Dependencies
-=======
-      Install-module pester -Scope CurrentUser -Force
-    displayName: Install Pester
-    condition: succeededOrFailed()
-
   - bash: |
       curl -o- --progress-bar -L https://yarnpkg.com/install.sh | bash
     displayName: Bootstrap Yarn
     condition: succeededOrFailed()
+
+  - powershell: |
+      Install-Module pester -Scope CurrentUser -Force
+      Install-Module -Name ThreadJob -Scope CurrentUser -Force
+    displayName: Install Dependencies
 
   - bash: |
       # Installing globally with yarn is a pain, please don't try
@@ -54,10 +49,9 @@
       # Sometimes this folder is left behind with root permissions and is needed by later npm installs which don't need sudo
       sudo rm -rf ~/.npm/_cacache
     displayName: Install mdspell
->>>>>>> 687697bc
     condition: succeededOrFailed()
 
-  - powershell:  Write-Host "##vso[build.updatebuildnumber]$env:BUILD_SOURCEBRANCHNAME-$env:BUILD_SOURCEVERSION-$((get-date).ToString("yyyyMMddhhmmss"))"
+  - powershell: Write-Host "##vso[build.updatebuildnumber]$env:BUILD_SOURCEBRANCHNAME-$env:BUILD_SOURCEVERSION-$((get-date).ToString("yyyyMMddhhmmss"))"
     displayName: Set Build Name for Non-PR
     condition: ne(variables['Build.Reason'], 'PullRequest')
 
