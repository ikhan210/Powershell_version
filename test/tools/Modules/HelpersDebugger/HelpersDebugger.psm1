# Copyright (c) Microsoft Corporation. All rights reserved.
# Licensed under the MIT License.

# Ensure that terminating errors terminate when importing the module.
trap { throw $_ }

# Strict mode FTW.
Set-StrictMode -Version 3.0

# Enable explicit export so that there are no surprises with commands exported from the module.
Export-ModuleMember

# Grab the internal ScriptPosition property once and re-use it in the ps1xml file
$internalExtentProperty = [System.Management.Automation.InvocationInfo].GetProperty('ScriptPosition', [System.Reflection.BindingFlags]'NonPublic,Instance')

# A dictionary to track runspaces whose debugger has been registered,
# along with their debug command queue and results collection
$runspacesRegistered = @{}

# The results of the last script block that was run through the Test-Debugger command
$lastDebuggerTestOutput = $null

# A debugger handler that can be used to run debugger commands
$debuggerStopHandler = {
    [CmdletBinding()]
    [System.Diagnostics.DebuggerHidden()]
    param($s, $e)
    # Manually reference the runspacesRegistered from the module (this is
    # because we won't have access to script scope when invoking script files)
    $rsData = & (Get-Module -Name HelpersDebugger) {$runspacesRegistered}
    # Lookup the runspace associated with the current debugger to make sure we
    # have collections we can work with
    $runspaceFound = $false
    foreach ($runspace in $rsData.Keys) {
        if ($runspace.Debugger -eq $s) {
            $runspaceFound = $true
            break
        }
    }
    # If no runspace was found, or if we don't have collections to work with
    # in this event handler, then we're not handling a debugger stop event
    # during the execution of Test-Debugger, and we can continue execution
    if (-not $runspaceFound -or $rsData[$runspace] -eq $null) {
        $e.ResumeAction = [System.Management.Automation.DebuggerResumeAction]::Continue
        return
    }
    do {
        if ($rsData[$runspace].DbgCmdQueue.Count -eq 0) {
            # If there are no more commands to process, continue execution
            $stringDbgCommand = 'c'
        } else {
            $stringDbgCommand = $rsData[$runspace].DbgCmdQueue.Dequeue()
        }
        $dbgCmd = [System.Management.Automation.PSCommand]::new()
        $dbgCmd.AddScript($stringDbgCommand) > $null
        $output = [System.Management.Automation.PSDataCollection[PSObject]]::new()
        $result = $Host.Runspace.Debugger.ProcessCommand($dbgCmd, $output)
        if ($stringDbgCommand -eq '$?' -and $output.Count -eq 1) {
            $output[0] = $PSDebugContext.Trigger -isnot [System.Management.Automation.ErrorRecord]
        }
        $rsData[$runspace].DbgResults.Add([pscustomobject]@{
            PSTypeName          = 'DebuggerCommandResult'
            Command             = $stringDbgCommand
            Context             = $PSDebugContext
            Output              = $output
            EvaluatedByDebugger = $result.EvaluatedByDebugger
            ResumeAction        = $result.ResumeAction
        })
    } while ($result -eq $null -or $result.ResumeAction -eq $null)
    $e.ResumeAction = $result.ResumeAction
}

# A debugger handler that is invoked when a breakpoint is updated
$breakpointUpdatedHandler = {
    [CmdletBinding()]
    [System.Diagnostics.DebuggerHidden()]
    param($s, $e)
    # Manually reference the runspacesRegistered from the module (this is
    # because we won't have access to script scope when invoking script files)
    $rsData = & (Get-Module -Name HelpersDebugger) {$runspacesRegistered}
    # Lookup the runspace associated with the current debugger to make sure we
    # have collections we can work with
    $runspaceFound = $false
    foreach ($runspace in $rsData.Keys) {
        if ($runspace.Debugger -eq $s) {
            $runspaceFound = $true
            break
        }
    }
    # If no runspace was found, or if we don't have collections to work with
    # in this event handler, then we're not handling a breakpoint updated event
    # during the execution of Test-Debugger, so there is nothing to do
    if (-not $runspaceFound -or $rsData[$runspace] -eq $null) {
        return
    }
    # Capture the breakpoint update details so that we can verify them later
    $rsData[$runspace].BpsUpdated.Add([pscustomobject]@{
        PSTypeName          = 'UpdatedBreakpoint'
        Breakpoint          = $e.Breakpoint
        BreakpointCount     = $e.BreakpointCount
        UpdateType          = $e.UpdateType
    })
}

function Register-DebuggerHandler {
    [CmdletBinding()]
    [OutputType([System.Void])]
    param(
        [ValidateNotNull()]
        [runspace]
        $Runspace = $host.Runspace
    )
    try {
        $callerEAP = $ErrorActionPreference
<<<<<<< HEAD
        if (-not $script:runspacesRegistered.ContainsKey($Runspace)) {
            $Runspace.Debugger.add_DebuggerStop($script:debuggerStopHandler)
            $Runspace.Debugger.add_BreakpointUpdated($script:breakpointUpdatedHandler)
            $script:runspacesRegistered.Add($Runspace, $null)
        }
=======
        # We disable debugger interactivity so that all debugger events go through
        # the DebuggerStop event only (i.e. breakpoints don't actually generate a
        # prompt for user interaction)
        $Host.DebuggerEnabled = $false
        $Host.Runspace.Debugger.add_DebuggerStop($script:debuggerStopHandler)
        $script:debuggerStopHandlerRegistered = $true
>>>>>>> d87472d3
    } catch {
        Write-Error -ErrorRecord $_ -ErrorAction $callerEAP
    }
}
Export-ModuleMember -Function Register-DebuggerHandler

function Unregister-DebuggerHandler {
    [CmdletBinding()]
    [OutputType([System.Void])]
    param(
        [ValidateNotNull()]
        [runspace]
        $Runspace = $host.Runspace
    )
    try {
        $callerEAP = $ErrorActionPreference
<<<<<<< HEAD
        if ($script:runspacesRegistered.ContainsKey($Runspace)) {
            $Runspace.Debugger.remove_DebuggerStop($script:debuggerStopHandler)
            $Runspace.Debugger.remove_BreakpointUpdated($script:breakpointUpdatedHandler)
            $script:runspacesRegistered.Remove($Runspace)
            # Re-enable debugger interactivity so that breakpoints generate a
            # prompt for user interaction
            if ($script:runspacesRegistered.Count -eq 0) {
                $host.DebuggerEnabled = $true
            }
        }
=======
        $Host.Runspace.Debugger.remove_DebuggerStop($script:debuggerStopHandler)
        $Host.DebuggerEnabled = $true
        $script:debuggerStopHandlerRegistered = $false
>>>>>>> d87472d3
    } catch {
        Write-Error -ErrorRecord $_ -ErrorAction $callerEAP
    }
}
Export-ModuleMember -Function Unregister-DebuggerHandler

function Test-Debugger {
    [CmdletBinding(DefaultParameterSetName = 'DebuggerCommands')]
    [OutputType('DebuggerCommandResult', ParameterSetName = 'DebuggerCommands')]
    [OutputType('UpdatedBreakpoint', ParameterSetName = 'BreakpointUpdates')]
    param(
        [Parameter(Position = 0, Mandatory)]
        [ValidateNotNullOrEmpty()]
        [Alias('sb')]
        [scriptblock]
        $ScriptBlock,

        [Parameter(ParameterSetName = 'DebuggerCommands')]
        [ValidateNotNullOrEmpty()]
        [string[]]
        $CommandQueue,

        [Parameter(ParameterSetName = 'BreakpointUpdates')]
        [ValidateRange(1, [int]::MaxValue)]
        [int]
        $BreakpointUpdates,

        [switch]
        $AsJob = $false,

        [ValidateNotNull()]
        [runspace]
        $Runspace = $host.Runspace
    )
    try {
        $callerEAP = $ErrorActionPreference
<<<<<<< HEAD
        # If the host runspace is selected, running as a job is not supported
        if ($Runspace -eq $host.Runspace -and $AsJob) {
            $message = 'You must provide a new, opened runspace to the runspace parameter if you want to run this test with -AsJob.'
            $exception = [System.ArgumentException]::new($message)
            $errorRecord = [System.Management.Automation.ErrorRecord]::new($exception, $exception.GetType().Name, 'InvalidArgument', $null)
            throw $errorRecord
        }
        # If the debugger is not set up properly, notify the user with an
        # error message
        if (-not $script:runspacesRegistered.ContainsKey($Runspace)) {
=======
        #  If the debugger is not set up properly, notify the user with an error message
        if (-not $script:debuggerStopHandlerRegistered -or $Host.DebuggerEnabled) {
>>>>>>> d87472d3
            $message = 'You must invoke Register-DebuggerHandler before invoking Test-Debugger, and Unregister-DebuggerHandler after invoking Test-Debugger. As a best practice, invoke Register-DebuggerHandler in the BeforeAll block and Unregister-DebuggerHandler in the AfterAll block of your test script.'
            $exception = [System.InvalidOperationException]::new($message)
            $errorRecord = [System.Management.Automation.ErrorRecord]::new($exception, $exception.GetType().Name, 'InvalidOperation', $null)
            throw $errorRecord
        }
        # If the runspace debugger is already running a test, notify the user
        # with an error message
        if ($script:runspacesRegistered[$Runspace] -ne $null) {
            $message = "You can only run one debugger command test per runspace at a time. Runspace '$($Runspace.InstanceId)' is currently busy running another debugger command test."
            $exception = [System.InvalidOperationException]::new($message)
            $errorRecord = [System.Management.Automation.ErrorRecord]::new($exception, $exception.GetType().Name, 'InvalidOperation', $null)
            throw $errorRecord
        }
        # Disable debugger interactivity so that all debugger events go through
        # the DebuggerStop event only (i.e. breakpoints don't actually generate
        # a prompt for user interaction)
        $host.DebuggerEnabled = $false
        # Setup collections for debug commands and for the results of those
        # debug commands
        $dbgCmdQueue = [System.Collections.Queue]::new()
        foreach ($command in $CommandQueue) {
            $dbgCmdQueue.Enqueue($command)
        }
        $script:runspacesRegistered[$Runspace] = [ordered]@{
            DbgCmdQueue = $dbgCmdQueue
            DbgResults  = [System.Collections.ArrayList]::new()
            BpsUpdated  = [System.Collections.ArrayList]::new()
        }
        # We re-create the script block before invoking it to ensure that it will
        # work regardless of where the script itself was defined in the test file.
        & {
            [System.Diagnostics.DebuggerStepThrough()]
            [CmdletBinding()]
            param(
                $CallingCmdlet
            )
            try {
                $script:lastDebuggerTestOutput = $null
                $invocationSettings = [System.Management.Automation.PSInvocationSettings]::new()
                $invocationSettings.ExposeFlowControlExceptions = $true
                $ErrorActionPreference = [System.Management.Automation.ActionPreference]::Stop
                $ps = $null
                $requiredDebugMode = [System.Management.Automation.DebugModes]::LocalScript -bor [System.Management.Automation.DebugModes]::RemoteScript
                if ($Runspace.Debugger -ne $null -and $Runspace.Debugger.DebugMode -ne $requiredDebugMode) {
                    $Runspace.Debugger.SetDebugMode($requiredDebugMode)
                }
                if ($Runspace -eq $host.Runspace) {
                    $ps = [powershell]::CreateNestedPowerShell($CallingCmdlet)
                    $script:lastDebuggerTestOutput = $ps.AddScript($ScriptBlock).Invoke($null, $invocationSettings)
                } else {
                    $ps = [powershell]::Create($Runspace)
                    if ($AsJob) {
                        $helpersDebuggerModulePath = Split-Path -Path $ExecutionContext.SessionState.Module.Path -Parent
                        $passThruParameters = @{ }
                        foreach ($key in $CallingCmdlet.MyInvocation.BoundParameters.Keys.where{ $_ -notin 'Runspace', 'AsJob' }) {
                            $passThruParameters[$key] = $CallingCmdlet.MyInvocation.BoundParameters[$key]
                        }
                        $ps = $ps.AddScript(@'
[CmdletBinding()]
param(
    [ValidateNotNullOrEmpty()]
    [string]
    $HelpersDebuggerModulePath,

    [ValidateNotNullOrEmpty()]
    [hashtable]
    $PassThruParameters
)
try {
    $now = [DateTime]::UtcNow
    $job = Start-Job -ScriptBlock {
        $helperDebuggerModulePath = $args[0]
        $passThruParameters = $args[1]
        $passThruParameters['ScriptBlock'] = [scriptblock]::Create($passThruParameters['ScriptBlock'])
        Import-Module -Name $helperDebuggerModulePath -ErrorAction Stop
        try {
            Register-DebuggerHandler
            Test-Debugger @PassThruParameters
        } finally {
            Unregister-DebuggerHandler
        }
    } -ArgumentList $HelpersDebuggerModulePath,$PassThruParameters
    <#
    foreach ($childJob in $job.ChildJobs) {
        while ($childJob.JobStateInfo.State -eq 'NotStarted') {
            if ([DateTime]::UtcNow.Subtract($now).TotalSeconds -gt 10) {
                throw 'Child job failed to start in 10 seconds.'
            }
        }
        Write-Verbose "Child job started after $([DateTime]::UtcNow.Subtract($now).TotalSeconds) seconds."
        $childjob.Debugger.SetDebugMode('LocalScript,RemoteScript')
        if ($childJob.Debugger -ne $null) {
            $childJob.Debugger.add_DebuggerStop($DebuggerStopHandler)
            $childJob.Debugger.add_BreakpointUpdated($BreakpointUpdatedHandler)
        }
        if ($childJob.Runspace -ne $null) {
            Enable-RunspaceDebug -Runspace $childJob.Runspace -BreakAll -ErrorAction Stop
        }
    }
    #>
    Wait-Job -Job $job | Receive-Job *>&1
} catch {
    throw
}
'@).AddParameter('HelpersDebuggerModulePath', $helpersDebuggerModulePath).AddParameter('PassThruParameters', $passThruParameters).AddParameter('Verbose')
                    } else {
                        $ps = $ps.AddScript($ScriptBlock)
                    }
                    $task = $ps.InvokeAsync([System.Management.Automation.PSDataCollection[PSObject]]$null, [System.Management.Automation.PSInvocationSettings]$invocationSettings, [System.AsyncCallback]$null, $null)
                    while ($ps.InvocationStateInfo.State -notin @('Completed', 'Failed', 'Stopped')) {
                        Start-Sleep -Milliseconds 100
                    }
                    $script:lastDebuggerTestOutput = $task.Result
                }
            } catch [System.Management.Automation.TerminateException] {
                # Silence any TerminateExeception instances so that results are returned.
                # TerminateException detection is done by using -ErrorVariable to capture
                # the errors.
            } finally {
                if ($ps -ne $null) {
                    $ps.Dispose()
                }
            }
        } -CallingCmdlet $PSCmdlet
        switch ($PSCmdlet.ParameterSetName) {
            'DebuggerCommands' {
                # Return the results of the debugger commands that were processed
                $script:runspacesRegistered[$Runspace].DbgResults
                break
            }

            'BreakpointUpdates' {
                # Wait a short time for breakpoint updates to complete
                $now = [DateTime]::UtcNow
                while ($script:runspacesRegistered[$Runspace].BpsUpdated.Count -lt $BreakpointUpdates) {
                    Start-Sleep -Milliseconds 100
                    if ([DateTime]::UtcNow.Subtract($now).TotalMilliseconds -gt 1000) {
                        Write-Warning -Message "Only received $($script:runspacesRegistered[$Runspace].BpsUpdated.Count) of ${BreakpointUpdates} breakpoint update records before timeout."
                        break
                    }
                }
                # Return the breakpoint update records that have been received
                $script:runspacesRegistered[$Runspace].BpsUpdated
                break
            }
        }
    } catch {
        Write-Error -ErrorRecord $_ -ErrorAction $callerEAP
    } finally {
        $script:runspacesRegistered[$Runspace] = $null
    }
}
Export-ModuleMember -Function Test-Debugger

function Get-LastDebuggerTestOutput {
    [CmdletBinding()]
    [OutputType([System.Management.Automation.PSDataCollection[PSObject]])]
    param()
    $script:lastDebuggerTestOutput
}
Export-ModuleMember -Function Get-LastDebuggerTestOutput

function Get-DebuggerExtent {
    [CmdletBinding()]
    param(
        [Parameter(Position = 0, Mandatory, ValueFromPipeline)]
        [ValidateNotNull()]
        [PSTypeName('DebuggerCommandResult')]
        $DebuggerCommandResult
    )
    process {
        try {
            $callerEAP = $ErrorActionPreference
            $script:internalExtentProperty.GetValue($DebuggerCommandResult.Context.InvocationInfo)
        } catch {
            Write-Error -ErrorRecord $_ -ErrorAction $callerEAP
        }
    }
}

function ShouldHaveExtent {
    [CmdletBinding(DefaultParameterSetName = 'SingleLineExtent')]
    param(
        [Parameter(Position = 0, Mandatory, ValueFromPipeline)]
        [ValidateNotNull()]
        [PSTypeName('DebuggerCommandResult')]
        $DebuggerCommandResult,

        [Parameter(Mandatory, ParameterSetName = 'SingleLineExtent')]
        [ValidateRange(1, [int]::MaxValue)]
        [int]
        $Line,

        [Parameter(Mandatory, ParameterSetName = 'MultilineExtent')]
        [ValidateRange(1, [int]::MaxValue)]
        [int]
        $FromLine,

        [Parameter(Mandatory)]
        [ValidateRange(1, [int]::MaxValue)]
        [int]
        $FromColumn,

        [Parameter(Mandatory, ParameterSetName = 'MultilineExtent')]
        [ValidateRange(1, [int]::MaxValue)]
        [int]
        $ToLine,

        [Parameter(Mandatory)]
        [ValidateRange(1, [int]::MaxValue)]
        [int]
        $ToColumn
    )
    process {
        $extent = Get-DebuggerExtent -DebuggerCommandResult $DebuggerCommandResult
        $extent.StartLineNumber | Should -Be $(if ($PSCmdlet.ParameterSetName -eq 'SingleLineExtent') { $Line } else { $FromLine })
        $extent.StartColumnNumber | Should -Be $FromColumn
        $extent.EndLineNumber | Should -Be $(if ($PSCmdlet.ParameterSetName -eq 'SingleLineExtent') { $Line } else { $ToLine })
        $extent.EndColumnNumber | Should -Be $ToColumn
    }
}
Export-ModuleMember -Function ShouldHaveExtent

function ShouldHaveSameExtentAs {
    [CmdletBinding()]
    param(
        [Parameter(Position = 0, Mandatory, ValueFromPipeline)]
        [ValidateNotNull()]
        [PSTypeName('DebuggerCommandResult')]
        $SourceDebuggerCommandResult,

        [Parameter(Position = 1, Mandatory)]
        [ValidateNotNull()]
        [Alias('DebuggerCommandResult')]
        [PSTypeName('DebuggerCommandResult')]
        $TargetDebuggerCommandResult
    )
    begin {
        $targetExtent = Get-DebuggerExtent -DebuggerCommandResult $TargetDebuggerCommandResult
    }
    process {
        $sourceExtent = Get-DebuggerExtent -DebuggerCommandResult $SourceDebuggerCommandResult
        $sourceExtent.StartLineNumber | Should -Be $targetExtent.StartLineNumber
        $sourceExtent.StartColumnNumber | Should -Be $targetExtent.StartColumnNumber
        $sourceExtent.EndLineNumber | Should -Be $targetExtent.EndLineNumber
        $sourceExtent.EndColumnNumber | Should -Be $targetExtent.EndColumnNumber
    }
}
Export-ModuleMember -Function ShouldHaveSameExtentAs<|MERGE_RESOLUTION|>--- conflicted
+++ resolved
@@ -108,24 +108,15 @@
     param(
         [ValidateNotNull()]
         [runspace]
-        $Runspace = $host.Runspace
+        $Runspace = $Host.Runspace
     )
     try {
         $callerEAP = $ErrorActionPreference
-<<<<<<< HEAD
         if (-not $script:runspacesRegistered.ContainsKey($Runspace)) {
             $Runspace.Debugger.add_DebuggerStop($script:debuggerStopHandler)
             $Runspace.Debugger.add_BreakpointUpdated($script:breakpointUpdatedHandler)
             $script:runspacesRegistered.Add($Runspace, $null)
         }
-=======
-        # We disable debugger interactivity so that all debugger events go through
-        # the DebuggerStop event only (i.e. breakpoints don't actually generate a
-        # prompt for user interaction)
-        $Host.DebuggerEnabled = $false
-        $Host.Runspace.Debugger.add_DebuggerStop($script:debuggerStopHandler)
-        $script:debuggerStopHandlerRegistered = $true
->>>>>>> d87472d3
     } catch {
         Write-Error -ErrorRecord $_ -ErrorAction $callerEAP
     }
@@ -138,11 +129,10 @@
     param(
         [ValidateNotNull()]
         [runspace]
-        $Runspace = $host.Runspace
+        $Runspace = $Host.Runspace
     )
     try {
         $callerEAP = $ErrorActionPreference
-<<<<<<< HEAD
         if ($script:runspacesRegistered.ContainsKey($Runspace)) {
             $Runspace.Debugger.remove_DebuggerStop($script:debuggerStopHandler)
             $Runspace.Debugger.remove_BreakpointUpdated($script:breakpointUpdatedHandler)
@@ -150,14 +140,9 @@
             # Re-enable debugger interactivity so that breakpoints generate a
             # prompt for user interaction
             if ($script:runspacesRegistered.Count -eq 0) {
-                $host.DebuggerEnabled = $true
+                $Host.DebuggerEnabled = $true
             }
         }
-=======
-        $Host.Runspace.Debugger.remove_DebuggerStop($script:debuggerStopHandler)
-        $Host.DebuggerEnabled = $true
-        $script:debuggerStopHandlerRegistered = $false
->>>>>>> d87472d3
     } catch {
         Write-Error -ErrorRecord $_ -ErrorAction $callerEAP
     }
@@ -190,13 +175,12 @@
 
         [ValidateNotNull()]
         [runspace]
-        $Runspace = $host.Runspace
+        $Runspace = $Host.Runspace
     )
     try {
         $callerEAP = $ErrorActionPreference
-<<<<<<< HEAD
         # If the host runspace is selected, running as a job is not supported
-        if ($Runspace -eq $host.Runspace -and $AsJob) {
+        if ($Runspace -eq $Host.Runspace -and $AsJob) {
             $message = 'You must provide a new, opened runspace to the runspace parameter if you want to run this test with -AsJob.'
             $exception = [System.ArgumentException]::new($message)
             $errorRecord = [System.Management.Automation.ErrorRecord]::new($exception, $exception.GetType().Name, 'InvalidArgument', $null)
@@ -205,10 +189,6 @@
         # If the debugger is not set up properly, notify the user with an
         # error message
         if (-not $script:runspacesRegistered.ContainsKey($Runspace)) {
-=======
-        #  If the debugger is not set up properly, notify the user with an error message
-        if (-not $script:debuggerStopHandlerRegistered -or $Host.DebuggerEnabled) {
->>>>>>> d87472d3
             $message = 'You must invoke Register-DebuggerHandler before invoking Test-Debugger, and Unregister-DebuggerHandler after invoking Test-Debugger. As a best practice, invoke Register-DebuggerHandler in the BeforeAll block and Unregister-DebuggerHandler in the AfterAll block of your test script.'
             $exception = [System.InvalidOperationException]::new($message)
             $errorRecord = [System.Management.Automation.ErrorRecord]::new($exception, $exception.GetType().Name, 'InvalidOperation', $null)
@@ -225,7 +205,7 @@
         # Disable debugger interactivity so that all debugger events go through
         # the DebuggerStop event only (i.e. breakpoints don't actually generate
         # a prompt for user interaction)
-        $host.DebuggerEnabled = $false
+        $Host.DebuggerEnabled = $false
         # Setup collections for debug commands and for the results of those
         # debug commands
         $dbgCmdQueue = [System.Collections.Queue]::new()
@@ -255,7 +235,7 @@
                 if ($Runspace.Debugger -ne $null -and $Runspace.Debugger.DebugMode -ne $requiredDebugMode) {
                     $Runspace.Debugger.SetDebugMode($requiredDebugMode)
                 }
-                if ($Runspace -eq $host.Runspace) {
+                if ($Runspace -eq $Host.Runspace) {
                     $ps = [powershell]::CreateNestedPowerShell($CallingCmdlet)
                     $script:lastDebuggerTestOutput = $ps.AddScript($ScriptBlock).Invoke($null, $invocationSettings)
                 } else {
