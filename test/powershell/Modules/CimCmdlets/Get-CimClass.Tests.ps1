# Copyright (c) Microsoft Corporation. All rights reserved.
# Licensed under the MIT License.
try {
    # Get-CimClass works only on windows right now
    if ( ! $IsWindows ) {
        $PSDefaultParameterValues['it:pending'] = $true
    }

    Describe 'Get-CimClass' -tags "CI" {
        It 'can get CIM_Error CIM class' {
            Get-CimClass -ClassName CIM_Error | Should -Not -BeNullOrEmpty
        }
        It 'can get class when namespace is specified' {
            Get-CimClass -ClassName CIM_OperatingSystem -Namespace root/cimv2 | Should -Not -BeNullOrEmpty
        }

        It 'produces an error when a non-existent class is used' {
<<<<<<< HEAD
            { Get-CimClass -ClassName thisclasstypedoesnotexist -ea stop } |
                Should -Throw -ErrorId "HRESULT 0x80041002,Microsoft.Management.Infrastructure.CimCmdlets.GetCimClassCommand"
        }
        It 'produces an error when an improper namespace is used' {
            { Get-CimClass -ClassName CIM_OperatingSystem -Namespace badnamespace -ea stop } |
=======
            { Get-CimClass -ClassName thisclasstypedoesnotexist -ErrorAction stop } |
                Should -Throw -ErrorId "HRESULT 0x80041002,Microsoft.Management.Infrastructure.CimCmdlets.GetCimClassCommand"
        }
        It 'produces an error when an improper namespace is used' {
            { Get-CimClass -ClassName CIM_OperatingSystem -Namespace badnamespace -ErrorAction stop } |
>>>>>>> bc0ddc11
                Should -Throw -ErrorId "HRESULT 0x8004100e,Microsoft.Management.Infrastructure.CimCmdlets.GetCimClassCommand"
        }
    }

    # feature tests
    Describe 'Get-CimClass' -tags @("Feature") {
        It 'can retrieve a class when a method is provided' {
            Get-CimClass -MethodName Reboot | Should -Not -BeNullOrEmpty
        }
    }
}
finally {
    $PSDefaultParameterValues.Remove('it:pending')
}<|MERGE_RESOLUTION|>--- conflicted
+++ resolved
@@ -15,19 +15,12 @@
         }
 
         It 'produces an error when a non-existent class is used' {
-<<<<<<< HEAD
-            { Get-CimClass -ClassName thisclasstypedoesnotexist -ea stop } |
-                Should -Throw -ErrorId "HRESULT 0x80041002,Microsoft.Management.Infrastructure.CimCmdlets.GetCimClassCommand"
-        }
-        It 'produces an error when an improper namespace is used' {
-            { Get-CimClass -ClassName CIM_OperatingSystem -Namespace badnamespace -ea stop } |
-=======
             { Get-CimClass -ClassName thisclasstypedoesnotexist -ErrorAction stop } |
                 Should -Throw -ErrorId "HRESULT 0x80041002,Microsoft.Management.Infrastructure.CimCmdlets.GetCimClassCommand"
         }
+
         It 'produces an error when an improper namespace is used' {
             { Get-CimClass -ClassName CIM_OperatingSystem -Namespace badnamespace -ErrorAction stop } |
->>>>>>> bc0ddc11
                 Should -Throw -ErrorId "HRESULT 0x8004100e,Microsoft.Management.Infrastructure.CimCmdlets.GetCimClassCommand"
         }
     }
