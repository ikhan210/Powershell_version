--- conflicted
+++ resolved
@@ -33,12 +33,8 @@
         }
 
         It "should produce an error for a non-existing classname" {
-<<<<<<< HEAD
             { get-ciminstance -classname thisnameshouldnotexist -ErrorAction stop } |
                 Should -Throw -ErrorId "HRESULT 0x80041010,Microsoft.Management.Infrastructure.CimCmdlets.GetCimInstanceCommand"
-=======
-            { Get-CimInstance -ClassName thisnameshouldnotexist -ErrorAction Stop } | Should -Throw -ErrorId "HRESULT 0x80041010,Microsoft.Management.Infrastructure.CimCmdlets.GetCimInstanceCommand"
->>>>>>> 67b1dc30
         }
     }
 }
