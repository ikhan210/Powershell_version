--- conflicted
+++ resolved
@@ -65,7 +65,12 @@
         @{ 'abc' = "'def'" } | ConvertTo-Json @params | Should -BeExactly $expected
     }
 
-<<<<<<< HEAD
+    It "Should handle null" {
+        [pscustomobject] @{ prop=$null } | ConvertTo-Json -Compress | Should -BeExactly '{"prop":null}'
+        $null | ConvertTo-Json -Compress | Should -Be 'null'
+        ConvertTo-Json -Compress $null | Should -Be 'null'
+        1, $null, 2 | ConvertTo-Json -Compress | Should -Be '[1,null,2]'
+
     It 'The result string should not contain null values when converting dictionary with IgnoreNullProperties.' {
         $dict = @{}
         $dict.Add('abc', "'def'")
@@ -101,12 +106,5 @@
         $jsonFormatUnchanged = ConvertTo-Json -InputObject $EgJObject
         $jsonFormatIgnoreNull | Should -BeExactly "{$newline  ""TestValue3"": 99999$newline}"
         $jsonFormatUnchanged | Should -BeExactly $jsonFormatOriginal
-=======
-    It "Should handle null" {
-        [pscustomobject] @{ prop=$null } | ConvertTo-Json -Compress | Should -BeExactly '{"prop":null}'
-        $null | ConvertTo-Json -Compress | Should -Be 'null'
-        ConvertTo-Json -Compress $null | Should -Be 'null'
-        1, $null, 2 | ConvertTo-Json -Compress | Should -Be '[1,null,2]'
->>>>>>> 70ab772d
     }
 }