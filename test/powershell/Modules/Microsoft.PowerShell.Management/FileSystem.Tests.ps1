--- conflicted
+++ resolved
@@ -233,16 +233,7 @@
             "Test timeout waiting for $cmdLine" | Set-Content -Path $errFile
 
             runas.exe /trustlevel:0x20000 "$powershell -nop -c try { $cmdline -ErrorAction Stop } catch { `$_.FullyQualifiedErrorId | Out-File $errFile }; New-Item -Type File -Path $doneFile"
-<<<<<<< HEAD
-            Wait-FileToBePresent -File $doneFile -TimeoutInSeconds 10 -IntervalInMilliseconds 100
-=======
-
-            $startTime = Get-Date
-            while (((Get-Date) - $startTime).TotalSeconds -lt 15 -and -not (Test-Path $doneFile))
-            {
-                Start-Sleep -Milliseconds 100
-            }
->>>>>>> 6a78e303
+            Wait-FileToBePresent -File $doneFile -TimeoutInSeconds 15 -IntervalInMilliseconds 100
 
             $err = Get-Content $errFile
             $err | Should Be $expectedError
