--- conflicted
+++ resolved
@@ -29,29 +29,18 @@
 }
 
 Describe "New-Item" -Tags "CI" {
-<<<<<<< HEAD
-    $tmpDirectory         = $TestDrive
-    $testfile             = "testfile.txt"
-    $testfileSp           = "``[test``]file.txt"
-    $testfolder           = "newDirectory"
-    $testlink             = "testlink"
-    $FullyQualifiedFile   = Join-Path -Path $tmpDirectory -ChildPath $testfile
-    $FullyQualifiedFileSp = Join-Path -Path $tmpDirectory -ChildPath $testfileSp
-    $FullyQualifiedFolder = Join-Path -Path $tmpDirectory -ChildPath $testfolder
-    $FullyQualifiedLink   = Join-Path -Path $tmpDirectory -ChildPath $testlink
-=======
     $tmpDirectory               = $TestDrive
     $testfile                   = "testfile.txt"
+    $testfileSp                 = "``[test``]file.txt"
     $testfolder                 = "newDirectory"
     $testsubfolder              = "newSubDirectory"
     $testlink                   = "testlink"
     $FullyQualifiedFile         = Join-Path -Path $tmpDirectory -ChildPath $testfile
+    $FullyQualifiedFileSp       = Join-Path -Path $tmpDirectory -ChildPath $testfileSp
     $FullyQualifiedFolder       = Join-Path -Path $tmpDirectory -ChildPath $testfolder
     $FullyQualifiedLink         = Join-Path -Path $tmpDirectory -ChildPath $testlink
     $FullyQualifiedSubFolder    = Join-Path -Path $FullyQualifiedFolder -ChildPath $testsubfolder
     $FullyQualifiedFileInFolder = Join-Path -Path $FullyQualifiedFolder -ChildPath $testfile
-
->>>>>>> d04fef46
 
     BeforeEach {
         Clean-State
@@ -268,7 +257,6 @@
         Remove-Item $FullyQualifiedLink -Force
     }
 
-<<<<<<< HEAD
     It "Should create symbolic link with name contains special char" {
         $null = New-Item -Path $tmpDirectory -Name $testlinkSrcSpName -ItemType File
         $FullyQualifiedLSrcSp | Should -Exist
@@ -284,15 +272,6 @@
         $fileInfo.Attributes -band $DirLinkMask | Should -BeExactly $SymLinkMask
     }
 
-    It "Should error correctly when failing to create a symbolic link" -Skip:($IsWindows -or $IsElevated) {
-        Write-Host "Iselevated: $IsElevated"
-        # This test expects that /sbin exists but is not writable by the user
-        { New-Item -ItemType SymbolicLink -Path "/sbin/powershell-test" -Target $FullyQualifiedFolder -ErrorAction Stop } |
-		Should -Throw -ErrorId "NewItemSymbolicLinkElevationRequired,Microsoft.PowerShell.Commands.NewItemCommand"
-    }
-
-=======
->>>>>>> d04fef46
     It "New-Item -ItemType SymbolicLink should understand directory path ending with slash" {
         $folderName = [System.IO.Path]::GetRandomFileName()
         $symbolicLinkPath = New-Item -ItemType SymbolicLink -Path "$tmpDirectory/$folderName/" -Value "/bar/"
