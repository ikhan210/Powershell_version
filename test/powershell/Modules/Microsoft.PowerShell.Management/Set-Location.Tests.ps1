# Copyright (c) Microsoft Corporation. All rights reserved.
# Licensed under the MIT License.
Describe "Set-Location" -Tags "CI" {

    BeforeAll {
        $startDirectory = Get-Location

        if ($IsWindows)
        {
            $target = "C:\"
        }
        else
        {
            $target = "/"
        }
    }

    AfterAll {
        Set-Location $startDirectory
    }

    It "Should be able to be called without error" {
        { Set-Location $target }    | Should -Not -Throw
    }

    It "Should be able to be called on different providers" {
        { Set-Location alias: } | Should -Not -Throw
        { Set-Location env: }   | Should -Not -Throw
    }

    It "Should have the correct current location when using the set-location cmdlet" {
        Set-Location $startDirectory

        $(Get-Location).Path | Should -BeExactly $startDirectory.Path
    }

    It "Should be able to use the Path switch" {
        { Set-Location -Path $target } | Should -Not -Throw
    }

    It "Should generate a pathinfo object when using the Passthru switch" {
        $result = Set-Location $target -PassThru
        $result | Should -BeOfType System.Management.Automation.PathInfo
    }

    It "Should accept path containing wildcard characters" {
        $null = New-Item -ItemType Directory -Path "$TestDrive\aa"
        $null = New-Item -ItemType Directory -Path "$TestDrive\ba"
        $testPath = New-Item -ItemType Directory -Path "$TestDrive\[ab]a"

        Set-Location $TestDrive
        Set-Location -Path "[ab]a"
        $(Get-Location).Path | Should -BeExactly $testPath.FullName
    }

    Context 'Set-Location with no arguments' {

        It 'Should go to $env:HOME when Set-Location run with no arguments from FileSystem provider' {
            Set-Location 'TestDrive:\'
            Set-Location
            (Get-Location).Path | Should -BeExactly (Get-PSProvider FileSystem).Home
        }

        It 'Should go to $env:HOME when Set-Location run with no arguments from Env: provider' {
            Set-Location 'Env:'
            Set-Location
            (Get-Location).Path | Should -BeExactly (Get-PSProvider FileSystem).Home
        }
    }

<<<<<<< HEAD
    Context 'Set-Location with last location history' {
        
        It 'Should go to last location when specifying minus as a path' {
            $initialLocation = Get-Location
            Set-Location ([System.IO.Path]::GetTempPath())
            Set-Location -
            (Get-Location).Path | Should Be ($initialLocation).Path
        }

        It 'Should go back to previous locations when specifying minus twice' {
            $initialLocation = (Get-Location).Path
            Set-Location ([System.IO.Path]::GetTempPath())
            $firstLocationChange = (Get-Location).Path
            Set-Location ([System.Environment]::GetFolderPath("user"))
            Set-Location -
            (Get-Location).Path | Should Be $firstLocationChange
            Set-Location -
            (Get-Location).Path | Should Be $initialLocation
        }

        It 'Location History is limited' {
            $initialLocation = (Get-Location).Path
            $maximumLocationHistory = 20
            foreach ($i in 1..$maximumLocationHistory) {
                Set-Location ([System.IO.Path]::GetTempPath())
            }
            foreach ($i in 1..$maximumLocationHistory) {
                Set-Location -
            }
            (Get-Location).Path | Should Be $initialLocation
            { Set-Location - } | ShouldBeErrorId 'System.InvalidOperationException,Microsoft.PowerShell.Commands.SetLocationCommand'
=======
    It "Should set location to new drive's current working directory when path is the colon-terminated name of a different drive" {
        try
        {
            $oldLocation = Get-Location
            Set-Location 'TestDrive:\'
            New-Item -Path 'TestDrive:\' -Name 'Directory1' -ItemType Directory
            New-PSDrive -Name 'Z' -PSProvider FileSystem -Root 'TestDrive:\Directory1'
            New-Item -Path 'Z:\' -Name 'Directory2' -ItemType Directory

            Set-Location 'TestDrive:\Directory1'
            $pathToTest1 = (Get-Location).Path
            Set-Location 'Z:\Directory2'
            $pathToTest2 = (Get-Location).Path

            Set-Location 'TestDrive:'
            (Get-Location).Path | Should -BeExactly $pathToTest1
            Set-Location 'Z:'
            (Get-Location).Path | Should -BeExactly $pathToTest2
        }
        finally
        {
            Set-Location $oldLocation
            Remove-PSDrive -Name 'Z'
>>>>>>> a707702a
        }
    }
}<|MERGE_RESOLUTION|>--- conflicted
+++ resolved
@@ -68,7 +68,32 @@
         }
     }
 
-<<<<<<< HEAD
+    It "Should set location to new drive's current working directory when path is the colon-terminated name of a different drive" {
+        try
+        {
+            $oldLocation = Get-Location
+            Set-Location 'TestDrive:\'
+            New-Item -Path 'TestDrive:\' -Name 'Directory1' -ItemType Directory
+            New-PSDrive -Name 'Z' -PSProvider FileSystem -Root 'TestDrive:\Directory1'
+            New-Item -Path 'Z:\' -Name 'Directory2' -ItemType Directory
+
+            Set-Location 'TestDrive:\Directory1'
+            $pathToTest1 = (Get-Location).Path
+            Set-Location 'Z:\Directory2'
+            $pathToTest2 = (Get-Location).Path
+
+            Set-Location 'TestDrive:'
+            (Get-Location).Path | Should -BeExactly $pathToTest1
+            Set-Location 'Z:'
+            (Get-Location).Path | Should -BeExactly $pathToTest2
+        }
+        finally
+        {
+            Set-Location $oldLocation
+            Remove-PSDrive -Name 'Z'
+        }
+    }
+
     Context 'Set-Location with last location history' {
         
         It 'Should go to last location when specifying minus as a path' {
@@ -100,31 +125,6 @@
             }
             (Get-Location).Path | Should Be $initialLocation
             { Set-Location - } | ShouldBeErrorId 'System.InvalidOperationException,Microsoft.PowerShell.Commands.SetLocationCommand'
-=======
-    It "Should set location to new drive's current working directory when path is the colon-terminated name of a different drive" {
-        try
-        {
-            $oldLocation = Get-Location
-            Set-Location 'TestDrive:\'
-            New-Item -Path 'TestDrive:\' -Name 'Directory1' -ItemType Directory
-            New-PSDrive -Name 'Z' -PSProvider FileSystem -Root 'TestDrive:\Directory1'
-            New-Item -Path 'Z:\' -Name 'Directory2' -ItemType Directory
-
-            Set-Location 'TestDrive:\Directory1'
-            $pathToTest1 = (Get-Location).Path
-            Set-Location 'Z:\Directory2'
-            $pathToTest2 = (Get-Location).Path
-
-            Set-Location 'TestDrive:'
-            (Get-Location).Path | Should -BeExactly $pathToTest1
-            Set-Location 'Z:'
-            (Get-Location).Path | Should -BeExactly $pathToTest2
-        }
-        finally
-        {
-            Set-Location $oldLocation
-            Remove-PSDrive -Name 'Z'
->>>>>>> a707702a
         }
     }
 }