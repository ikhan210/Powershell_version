# Copyright (c) Microsoft Corporation. All rights reserved.
# Licensed under the MIT License.

<#
    --------------------------------------
    Script Notes: opportunities for improving this test script
    --------------------------------------
    Localization
        Many of the tests below looking-up timezones by Name do not support localization.
        That is, the current tests use us english versions of StandardName and DaylightName for tests.

        ref: https://msdn.microsoft.com/library/windows/desktop/ms725481.aspx
           [snippet] Both StandardName and DaylightName are localized according to the current user default UI language.
#>

function Assert-ListsSame
{
    param([object[]] $expected, [object[]] $observed )
    $compResult = Compare-Object $observed $expected | Select-Object -ExpandProperty InputObject
    if ($compResult)
    {
        $observedList = ([string]::Join("|",$observed))
        $expectedList = ([string]::Join("|",$expected))
        $observedList | Should -Be $expectedList
    }
}

Describe "Get-Timezone test cases" -Tags "CI" {

    BeforeAll {
        $TimeZonesAvailable = [System.TimeZoneInfo]::GetSystemTimeZones()

        $defaultParamValues = $PSDefaultParameterValues.Clone()
        $PSDefaultParameterValues["it:skip"] = ($TimeZonesAvailable.Count -eq 0)
    }

    AfterAll {
        $global:PSDefaultParameterValues = $defaultParamValues
    }

    It "Call without ListAvailable switch returns current TimeZoneInfo" {
        $observed = (Get-TimeZone).Id
        $expected = ([System.TimeZoneInfo]::Local).Id
        $observed | Should -Be $expected
    }

    It "Call without ListAvailable switch returns an object of type TimeZoneInfo" {
        $result = Get-TimeZone
        $result | Should -BeOfType TimeZoneInfo
    }

    It "Call WITH ListAvailable switch returns ArrayList of TimeZoneInfo objects where the list is greater than 0 item" {
        $list = Get-TimeZone -ListAvailable
        $list.Count | Should -BeGreaterThan 0

        ,$list | Should -BeOfType "Object[]"
        $list[0] | Should -BeOfType "TimeZoneInfo"
    }

    ## The local time zone could be set to UTC or GMT*. In this case, the .NET API returns the region ID
    ## and not 'UTC'. To avoid a string matching error, we compare the BaseUtcOffset instead.
    It "Call with ListAvailable switch returns a list containing TimeZoneInfo.Local" {
        $observedIdList = Get-TimeZone -ListAvailable | Select-Object -ExpandProperty BaseUtcOffset
        $oneExpectedOffset = ([System.TimeZoneInfo]::Local).BaseUtcOffset
        $oneExpectedOffset | Should -BeIn $observedIdList
    }

    ## The local time zone could be set to UTC or GMT*. In this case, the .NET API returns the region ID
    ## and not UTC. To avoid a string matching error, we compare the BaseUtcOffset instead.
    It "Call with ListAvailable switch returns a list containing one returned by Get-TimeZone" {
        $observedIdList = Get-TimeZone -ListAvailable | Select-Object -ExpandProperty BaseUtcOffset
        $oneExpectedOffset = (Get-TimeZone).BaseUtcOffset
        $oneExpectedOffset | Should -BeIn $observedIdList
    }

    It "Call Get-TimeZone using ID param and single item" {
        $selectedTZ = $TimeZonesAvailable[0]
        (Get-TimeZone -Id $selectedTZ.Id).Id | Should -Be $selectedTZ.Id
    }

    It "Call Get-TimeZone using ID param and multiple items" {
        $selectedTZ = $TimeZonesAvailable | Select-Object -First 3 -ExpandProperty Id
        $result = (Get-TimeZone -Id $selectedTZ).Id
        Assert-ListsSame $result $selectedTZ
    }

    It "Call Get-TimeZone using ID param and multiple items, where first and third are invalid ids - expect error" {
        $selectedTZ = $TimeZonesAvailable[0].Id
        $null = Get-TimeZone -Id @("Cape Verde Standard",$selectedTZ,"Azores Standard") `
                             -ErrorVariable errVar -ErrorAction SilentlyContinue
        $errVar.Count | Should -Be 2
        $errVar[0].FullyQualifiedErrorID | Should -Be "TimeZoneNotFound,Microsoft.PowerShell.Commands.GetTimeZoneCommand"
    }

    It "Call Get-TimeZone using ID param and multiple items, one is wild card but error action ignore works as expected" {
        $selectedTZ = $TimeZonesAvailable | Select-Object -First 3 -ExpandProperty Id
        $inputArray = $selectedTZ + "*"
        $result = Get-TimeZone -Id $inputArray -ErrorAction SilentlyContinue | ForEach-Object Id
        Assert-ListsSame $selectedTZ $result
    }

    It "Call Get-TimeZone using Name param and singe item" {
        $timezoneList = Get-TimeZone -ListAvailable
        $timezoneName = $timezoneList[0].StandardName
        $observed = Get-TimeZone -Name $timezoneName
        $observed.StandardName | Should -Be $timezoneName
    }

    It "Call Get-TimeZone using Name param with wild card" {
        $result = (Get-TimeZone -Name "Pacific*").Id
        $expectedIdList = ($TimeZonesAvailable | Where-Object { $_.StandardName -match "^Pacific" }).Id
        Assert-ListsSame $expectedIdList $result
    }

    It "Call Get-TimeZone Name parameter from pipeline by value " {
        $result = ("Pacific*" | Get-TimeZone).Id
        $expectedIdList = ($TimeZonesAvailable | Where-Object { $_.StandardName -match "^Pacific" }).Id
        Assert-ListsSame $expectedIdList $result
    }

    It "Call Get-TimeZone Id parameter from pipeline by ByPropertyName" {
        $timezoneList = Get-TimeZone -ListAvailable
        $timezone = $timezoneList[0]
        $observed = $timezone | Get-TimeZone
        $observed.StandardName | Should -Be $timezone.StandardName
    }
}

try {
<<<<<<< HEAD
    $defaultParamValues = $PSdefaultParameterValues.Clone()

    # Set-TimeZone failes due to missing ApiSet dependency on Windows Server 2012 R2.
    $osInfo = [System.Environment]::OSVersion.Version
    $isSrv2k12R2 = $osInfo.Major -eq 6 -and $osInfo.Minor -eq 3

    $PSDefaultParameterValues["it:skip"] = !$IsWindows -or $isSrv2k12R2
=======
    $defaultParamValues = $PSDefaultParameterValues.Clone()
    $PSDefaultParameterValues["it:skip"] = !$IsWindows
>>>>>>> 1484749f

    Describe "Set-Timezone test case: call by single Id" -Tags @('CI', 'RequireAdminOnWindows') {
        BeforeAll {
            if ($IsWindows) {
                $originalTimeZoneId = (Get-TimeZone).Id
            }
        }
        AfterAll {
            if ($IsWindows) {
                Set-TimeZone -ID $originalTimeZoneId
            }
        }

        It "Call Set-TimeZone by Id" {
            $origTimeZoneID = (Get-TimeZone).Id
            $timezoneList = Get-TimeZone -ListAvailable
            $testTimezone = $null
            foreach ($timezone in $timezoneList) {
                if ($timezone.Id -ne $origTimeZoneID) {
                    $testTimezone = $timezone
                    break
                }
            }
            Set-TimeZone -Id $testTimezone.Id
            $observed = Get-TimeZone
            $testTimezone.Id | Should -Be $observed.Id
        }
    }

    Describe "Set-Timezone test cases" -Tags @('Feature', 'RequireAdminOnWindows') {
        BeforeAll {
            if ($IsWindows)
            {
                $originalTimeZoneId = (Get-TimeZone).Id
            }
        }
        AfterAll {
            if ($IsWindows) {
                Set-TimeZone -ID $originalTimeZoneId
            }
        }

        It "Call Set-TimeZone with invalid Id" {
            { Set-TimeZone -Id "zzInvalidID" } | Should -Throw -ErrorId "TimeZoneNotFound,Microsoft.PowerShell.Commands.SetTimeZoneCommand"
        }

        It "Call Set-TimeZone by Name" {
            $origTimeZoneName = (Get-TimeZone).StandardName
            $timezoneList = Get-TimeZone -ListAvailable
            $testTimezone = $null
            foreach ($timezone in $timezoneList) {
                if ($timezone.StandardName -ne $origTimeZoneName) {
                    $testTimezone = $timezone
                    break
                }
            }
            Set-TimeZone -Name $testTimezone.StandardName
            $observed = Get-TimeZone
            $testTimezone.StandardName | Should -Be $observed.StandardName
        }

        It "Call Set-TimeZone with invalid Name" {
            { Set-TimeZone -Name "zzINVALID_Name" } | Should -Throw -ErrorId "TimeZoneNotFound,Microsoft.PowerShell.Commands.SetTimeZoneCommand"
        }

        It "Call Set-TimeZone from pipeline input object of type TimeZoneInfo" {
            $origTimeZoneID = (Get-TimeZone).Id
            $timezoneList = Get-TimeZone -ListAvailable
            $testTimezone = $null
            foreach ($timezone in $timezoneList) {
                if ($timezone.Id -ne $origTimeZoneID) {
                    $testTimezone = $timezone
                    break
                }
            }

            $testTimezone | Set-TimeZone
            $observed = Get-TimeZone
            $observed.ID | Should -Be $testTimezone.Id
        }

        It "Call Set-TimeZone from pipeline input object of type TimeZoneInfo, verify supports whatif" {
            $origTimeZoneID = (Get-TimeZone).Id
            $timezoneList = Get-TimeZone -ListAvailable
            $testTimezone = $null
            foreach ($timezone in $timezoneList) {
                if ($timezone.Id -ne $origTimeZoneID) {
                    $testTimezone = $timezone
                    break
                }
            }

            Set-TimeZone -Id $testTimezone.Id -WhatIf > $null
            $observed = Get-TimeZone
            $observed.Id | Should -Be $origTimeZoneID
        }
    }
}
finally {
    $global:PSDefaultParameterValues = $defaultParamValues
}
<|MERGE_RESOLUTION|>--- conflicted
+++ resolved
@@ -127,18 +127,13 @@
 }
 
 try {
-<<<<<<< HEAD
     $defaultParamValues = $PSdefaultParameterValues.Clone()
 
-    # Set-TimeZone failes due to missing ApiSet dependency on Windows Server 2012 R2.
+    # Set-TimeZone fails due to missing ApiSet dependency on Windows Server 2012 R2.
     $osInfo = [System.Environment]::OSVersion.Version
     $isSrv2k12R2 = $osInfo.Major -eq 6 -and $osInfo.Minor -eq 3
 
     $PSDefaultParameterValues["it:skip"] = !$IsWindows -or $isSrv2k12R2
-=======
-    $defaultParamValues = $PSDefaultParameterValues.Clone()
-    $PSDefaultParameterValues["it:skip"] = !$IsWindows
->>>>>>> 1484749f
 
     Describe "Set-Timezone test case: call by single Id" -Tags @('CI', 'RequireAdminOnWindows') {
         BeforeAll {
@@ -239,4 +234,4 @@
 }
 finally {
     $global:PSDefaultParameterValues = $defaultParamValues
-}
+}