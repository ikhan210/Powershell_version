--- conflicted
+++ resolved
@@ -478,7 +478,6 @@
     }
 }
 
-<<<<<<< HEAD
 Describe "Validate that Get-Help accepts arrays as the -Parameter parameter value" {
 
     BeforeAll {
@@ -499,7 +498,9 @@
         $help | Should -HaveCount 2
         $help[0].Name | Should -BeExactly 'Verb'
         $help[1].Name | Should -BeExactly 'Noun'
-=======
+    }
+}
+
 Describe "Help failure cases" -Tags Feature {
     It "An error is returned for a topic that doesn't exist: <command>" -TestCases @(
         @{ command = "help" },
@@ -508,6 +509,5 @@
         param($command)
 
         { & $command foobar -ErrorAction Stop } | Should -Throw -ErrorId "HelpNotFound,Microsoft.PowerShell.Commands.GetHelpCommand"
->>>>>>> 6126624b
     }
 }