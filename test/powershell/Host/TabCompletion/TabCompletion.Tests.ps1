--- conflicted
+++ resolved
@@ -744,7 +744,6 @@
         $res.CompletionMatches[0].CompletionText | Should -BeExactly '$TestVar1'
     }
 
-<<<<<<< HEAD
     Context 'Start-Process -Verb parameter completion' {
         BeforeAll {
             function GetProcessInfoVerbs($path) {
@@ -782,7 +781,9 @@
             $res = TabExpansion2 -inputScript $TextInput -cursorColumn $TextInput.Length
             $completionText = $res.CompletionMatches.CompletionText | Sort-Object
             $completionText -join ' ' | Should -BeExactly $ExpectedVerbs
-=======
+        }
+    }
+
     Context 'Scope parameter completion' {
         BeforeAll {
             $allScopes = 'Global Local Script'
@@ -806,7 +807,6 @@
                 $completionText = $res.CompletionMatches.CompletionText | Sort-Object
                 $completionText -join ' ' | Should -BeExactly $ExpectedScopes
             }
->>>>>>> 9383f554
         }
     }
 
