# Copyright (c) Microsoft Corporation.
# Licensed under the MIT License.
Describe "TabCompletion" -Tags CI {
    BeforeAll {
        $separator = [System.IO.Path]::DirectorySeparatorChar
    }

    It 'Should complete Command' {
        $res = TabExpansion2 -inputScript 'Get-Com' -cursorColumn 'Get-Com'.Length
        $res.CompletionMatches[0].CompletionText | Should -BeExactly 'Get-Command'
    }

    It 'Should complete abbreviated cmdlet' {
        $res = (TabExpansion2 -inputScript 'i-psdf' -cursorColumn 'pschr'.Length).CompletionMatches.CompletionText
        $res | Should -HaveCount 1
        $res | Should -BeExactly 'Import-PowerShellDataFile'
    }

    It 'Should complete abbreviated function' {
        function Test-AbbreviatedFunctionExpansion {}
        $res = (TabExpansion2 -inputScript 't-afe' -cursorColumn 't-afe'.Length).CompletionMatches.CompletionText
        $res.Count | Should -BeGreaterOrEqual 1
        $res | Should -BeExactly 'Test-AbbreviatedFunctionExpansion'
    }

    It 'Should complete native exe' -Skip:(!$IsWindows) {
        $res = TabExpansion2 -inputScript 'notep' -cursorColumn 'notep'.Length
        $res.CompletionMatches[0].CompletionText | Should -BeExactly 'notepad.exe'
    }

    It 'Should complete dotnet method' {
        $res = TabExpansion2 -inputScript '(1).ToSt' -cursorColumn '(1).ToSt'.Length
        $res.CompletionMatches[0].CompletionText | Should -BeExactly 'ToString('
    }

    It 'Should complete dotnet method with null conditional operator' {
        $res = TabExpansion2 -inputScript '(1)?.ToSt' -cursorColumn '(1)?.ToSt'.Length
        $res.CompletionMatches[0].CompletionText | Should -BeExactly 'ToString('
    }

    It 'Should complete dotnet method with null conditional operator without first letter' {
        $res = TabExpansion2 -inputScript '(1)?.' -cursorColumn '(1)?.'.Length
        $res.CompletionMatches[0].CompletionText | Should -BeExactly 'CompareTo('
    }

    It 'should complete generic type parameters for static methods' {
        $script = '[array]::Empty[pscu'

        $results = TabExpansion2 -inputScript $script -cursorColumn $script.Length
        $results.CompletionMatches.CompletionText | Should -Contain 'pscustomobject'
    }

    It 'should complete generic type parameters for instance methods' {
        $script = '
            $dict = [System.Collections.Concurrent.ConcurrentDictionary[string, int]]::new()
            $dict.AddOrUpdate[pscu'

        $results = TabExpansion2 -inputScript $script -cursorColumn $script.Length
        $results.CompletionMatches.CompletionText | Should -Contain 'pscustomobject'
    }

    It 'Should complete Magic foreach' {
        $res = TabExpansion2 -inputScript '(1..10).Fo' -cursorColumn '(1..10).Fo'.Length
        $res.CompletionMatches[0].CompletionText | Should -BeExactly 'ForEach('
    }

    It "Should complete Magic where" {
        $res = TabExpansion2 -inputScript '(1..10).wh' -cursorColumn '(1..10).wh'.Length
        $res.CompletionMatches[0].CompletionText | Should -BeExactly 'Where('
    }

    It 'Should complete types' {
        $res = TabExpansion2 -inputScript '[pscu' -cursorColumn '[pscu'.Length
        $res.CompletionMatches[0].CompletionText | Should -BeExactly 'pscustomobject'
    }

    It 'Should complete namespaces' {
        $res = TabExpansion2 -inputScript 'using namespace Sys' -cursorColumn 'using namespace Sys'.Length
        $res.CompletionMatches[0].CompletionText | Should -BeExactly 'System'
    }

    It 'Should complete format-table hashtable' {
        $res = TabExpansion2 -inputScript 'Get-ChildItem | Format-Table @{ ' -cursorColumn 'Get-ChildItem | Format-Table @{ '.Length
        $res.CompletionMatches | Should -HaveCount 5
        $completionText = $res.CompletionMatches.CompletionText | Sort-Object
        $completionText -join ' ' | Should -BeExactly 'Alignment Expression FormatString Label Width'
    }

    It 'Should complete format-* hashtable on GroupBy: <cmd>' -TestCases (
        @{cmd = 'Format-Table'},
        @{cmd = 'Format-List'},
        @{cmd = 'Format-Wide'},
        @{cmd = 'Format-Custom'}
    ) {
        param($cmd)
        $res = TabExpansion2 -inputScript "Get-ChildItem | $cmd -GroupBy @{ " -cursorColumn "Get-ChildItem | $cmd -GroupBy @{ ".Length
        $res.CompletionMatches | Should -HaveCount 3
        $completionText = $res.CompletionMatches.CompletionText | Sort-Object
        $completionText -join ' ' | Should -BeExactly 'Expression FormatString Label'
    }

    It 'Should complete format-list hashtable' {
        $res = TabExpansion2 -inputScript 'Get-ChildItem | Format-List @{ ' -cursorColumn 'Get-ChildItem | Format-List @{ '.Length
        $res.CompletionMatches | Should -HaveCount 3
        $completionText = $res.CompletionMatches.CompletionText | Sort-Object
        $completionText -join ' ' | Should -BeExactly 'Expression FormatString Label'
    }

    It 'Should complete format-wide hashtable' {
        $res = TabExpansion2 -inputScript 'Get-ChildItem | Format-Wide @{ ' -cursorColumn 'Get-ChildItem | Format-Wide @{ '.Length
        $res.CompletionMatches | Should -HaveCount 2
        $completionText = $res.CompletionMatches.CompletionText | Sort-Object
        $completionText -join ' ' | Should -BeExactly 'Expression FormatString'
    }

    It 'Should complete format-custom hashtable' {
        $res = TabExpansion2 -inputScript 'Get-ChildItem | Format-Custom @{ ' -cursorColumn 'Get-ChildItem | Format-Custom @{ '.Length
        $res.CompletionMatches | Should -HaveCount 2
        $completionText = $res.CompletionMatches.CompletionText | Sort-Object
        $completionText -join ' ' | Should -BeExactly 'Depth Expression'
    }

    It 'Should complete Select-Object hashtable' {
        $res = TabExpansion2 -inputScript 'Get-ChildItem | Select-Object @{ ' -cursorColumn 'Get-ChildItem | Select-Object @{ '.Length
        $res.CompletionMatches | Should -HaveCount 2
        $completionText = $res.CompletionMatches.CompletionText | Sort-Object
        $completionText -join ' ' | Should -BeExactly 'Expression Name'
    }

    It 'Should complete Sort-Object hashtable' {
        $res = TabExpansion2 -inputScript 'Get-ChildItem | Sort-Object @{ ' -cursorColumn 'Get-ChildItem | Sort-Object @{ '.Length
        $res.CompletionMatches | Should -HaveCount 3
        $completionText = $res.CompletionMatches.CompletionText | Sort-Object
        $completionText -join ' ' | Should -BeExactly 'Ascending Descending Expression'
    }

    It 'Should complete New-Object hashtable' {
        class X {
            $A
            $B
            $C
        }
        $res = TabExpansion2 -inputScript 'New-Object -TypeName X -Property @{ ' -cursorColumn 'New-Object -TypeName X -Property @{ '.Length
        $res.CompletionMatches | Should -HaveCount 3
        $res.CompletionMatches.CompletionText -join ' ' | Should -BeExactly 'A B C'
    }
    It 'Complete hashtable key without duplicate keys' {
        class X {
            $A
            $B
            $C
        }
        $TestString = '[x]@{A="";^}'
        $CursorIndex = $TestString.IndexOf('^')
        $res = TabExpansion2 -inputScript $TestString.Remove($CursorIndex, 1) -cursorColumn $CursorIndex
        $res.CompletionMatches | Should -HaveCount 2
        $res.CompletionMatches.CompletionText -join ' ' | Should -BeExactly 'B C'
    }
    It 'Complete hashtable key on empty line after key/value pair' {
        class X {
            $A
            $B
            $C
        }
        $TestString = @'
[x]@{
    B=""
    ^
}
'@
        $CursorIndex = $TestString.IndexOf('^')
        $res = TabExpansion2 -inputScript $TestString.Remove($CursorIndex, 1) -cursorColumn $CursorIndex
        $res.CompletionMatches | Should -HaveCount 2
        $res.CompletionMatches.CompletionText -join ' ' | Should -BeExactly 'A C'
    }

    It 'Complete hashtable keys for Get-WinEvent FilterHashtable' -Skip:(!$IsWindows) {
        $TestString = 'Get-WinEvent -FilterHashtable @{^'
        $CursorIndex = $TestString.IndexOf('^')
        $res = TabExpansion2 -inputScript $TestString.Remove($CursorIndex, 1) -cursorColumn $CursorIndex
        $res.CompletionMatches | Should -HaveCount 11
        $res.CompletionMatches.CompletionText -join ' ' | Should -BeExactly 'LogName ProviderName Path Keywords ID Level StartTime EndTime UserID Data SuppressHashFilter'
    }

    It 'Complete hashtable keys for a hashtable used for splatting' {
        $TestString = '$GetChildItemParams=@{^};Get-ChildItem @GetChildItemParams -Force -Recurse'
        $CursorIndex = $TestString.IndexOf('^')
        $res = TabExpansion2 -inputScript $TestString.Remove($CursorIndex, 1) -cursorColumn $CursorIndex
        $res.CompletionMatches[0].CompletionText | Should -BeExactly 'Path'
    }

    It 'Should complete "Get-Process -Id " with Id and name in tooltip' {
        Set-StrictMode -Version 3.0
        $cmd = 'Get-Process -Id '
        [System.Management.Automation.CommandCompletion]$res = TabExpansion2 -inputScript $cmd  -cursorColumn $cmd.Length
        $res.CompletionMatches[0].CompletionText -match '^\d+$' | Should -BeTrue
        $res.CompletionMatches[0].ListItemText -match '^\d+ -' | Should -BeTrue
        $res.CompletionMatches[0].ToolTip -match '^\d+ -' | Should -BeTrue
    }

    It 'Should complete "Get-Process" with process names' {
        $cmd = "Get-Process "
        $res = TabExpansion2 -inputScript $cmd  -cursorColumn $cmd.Length
        # Can't compare to number of processes since macOS has a large number of processes
        # that have empty Name which should be skipped
        $res.CompletionMatches.Count | Should -BeGreaterThan 0
    }

    It 'Should complete keyword' -Skip {
        $res = TabExpansion2 -inputScript 'using nam' -cursorColumn 'using nam'.Length
        $res.CompletionMatches[0].CompletionText | Should -BeExactly 'namespace'
    }

    It 'Should first suggest -Full and then -Functionality when using Get-Help -Fu<tab>' -Skip {
        $res = TabExpansion2 -inputScript 'Get-Help -Fu' -cursorColumn 'Get-Help -Fu'.Length
        $res.CompletionMatches[0].CompletionText | Should -BeExactly '-Full'
        $res.CompletionMatches[1].CompletionText | Should -BeExactly '-Functionality'
    }

    It 'Should first suggest -Full and then -Functionality when using help -Fu<tab>' -Skip {
        $res = TabExpansion2 -inputScript 'help -Fu' -cursorColumn 'help -Fu'.Length
        $res.CompletionMatches[0].CompletionText | Should -BeExactly '-Full'
        $res.CompletionMatches[1].CompletionText | Should -BeExactly '-Functionality'
    }

    It 'Should work for variable assignment of enum type: <inputStr>' -TestCases @(
        @{ inputStr = '$ErrorActionPreference = '; filter = ''; doubleQuotes = $false }
        @{ inputStr = '$ErrorActionPreference='; filter = ''; doubleQuotes = $false }
        @{ inputStr = '$ErrorActionPreference="'; filter = ''; doubleQuotes = $true }
        @{ inputStr = '$ErrorActionPreference = ''s'; filter = '| Where-Object { $_ -like "''s*" }'; doubleQuotes = $false }
        @{ inputStr = '$ErrorActionPreference = "siL'; filter = '| Where-Object { $_ -like ''"sil*'' }'; doubleQuotes = $true }
        @{ inputStr = '[System.Management.Automation.ActionPreference]$e='; filter = ''; doubleQuotes = $false }
        @{ inputStr = '[System.Management.Automation.ActionPreference]$e = '; filter = ''; doubleQuotes = $false }
        @{ inputStr = '[System.Management.Automation.ActionPreference]$e = "'; filter = ''; doubleQuotes = $true }
        @{ inputStr = '[System.Management.Automation.ActionPreference]$e = "s'; filter = '| Where-Object { $_ -like """s*" }'; doubleQuotes = $true }
        @{ inputStr = '[System.Management.Automation.ActionPreference]$e = "x'; filter = '| Where-Object { $_ -like """x*" }'; doubleQuotes = $true }
    ){
        param($inputStr, $filter, $doubleQuotes)

        $quote = ''''
        if ($doubleQuotes) {
            $quote = '"'
        }

        $sb = [scriptblock]::Create(@"
            [cmdletbinding()] param([Parameter(ValueFromPipeline=`$true)]`$obj) process { `$obj $filter }
"@)

        $expectedValues = [enum]::GetValues("System.Management.Automation.ActionPreference") | ForEach-Object { $quote + $_.ToString() + $quote } | & $sb | Sort-Object
        if ($expectedValues.Count -gt 0) {
            $expected = [string]::Join(",",$expectedValues)
        }
        else {
            $expected = ''
        }

        $res = TabExpansion2 -inputScript $inputStr -cursorColumn $inputStr.Length
        if ($res.CompletionMatches.Count -gt 0) {
            $actual = [string]::Join(",",$res.CompletionMatches.completiontext)
        }
        else {
            $actual = ''
        }

        $actual | Should -BeExactly $expected
    }

    It 'Should work for variable assignment of custom enum: <inputStr>' -TestCases @(
        @{ inputStr = '[Animal]$c="g'; expected = '"Giraffe"','"Goose"' }
        @{ inputStr = '[Animal]$c='; expected = "'Duck'","'Giraffe'","'Goose'","'Horse'" }
        @{ inputStr = '$script:test = "g'; expected = '"Giraffe"','"Goose"' }
        @{ inputStr = '$script:test='; expected = "'Duck'","'Giraffe'","'Goose'","'Horse'" }
        @{ inputStr = '$script:test = "x'; expected = @() }
    ){
        param($inputStr, $expected)

        enum Animal { Duck; Goose; Horse; Giraffe }
        [Animal]$script:test = 'Duck'

        $res = TabExpansion2 -inputScript $inputStr -cursorColumn $inputStr.Length
        if ($res.CompletionMatches.Count -gt 0) {
            $actual = [string]::Join(",",$res.CompletionMatches.completiontext)
        }
        else {
            $actual = ''
        }

        $actual | Should -BeExactly ([string]::Join(",",$expected))
    }

    It 'Should work for assignment of variable with validateset of strings: <inputStr>' -TestCases @(
        @{ inputStr = '$test='; expected = "'a'","'aa'","'aab'","'b'"; doubleQuotes = $false }
        @{ inputStr = '$test="a'; expected = "'a'","'aa'","'aab'"; doubleQuotes = $true }
        @{ inputStr = '$test = "aa'; expected = "'aa'","'aab'"; doubleQuotes = $true }
        @{ inputStr = '$test=''aab'; expected = "'aab'"; doubleQuotes = $false }
        @{ inputStr = '$test="c'; expected = ''; doubleQuotes = $true }
    ){
        param($inputStr, $expected, $doubleQuotes)

        [ValidateSet('a','aa','aab','b')][string]$test = 'b'

        $expected = [string]::Join(",",$expected)
        if ($doubleQuotes) {
            $expected = $expected.Replace("'", """")
        }

        $res = TabExpansion2 -inputScript $inputStr -cursorColumn $inputStr.Length
        if ($res.CompletionMatches.Count -gt 0) {
            $actual = [string]::Join(",",$res.CompletionMatches.completiontext)
        }
        else {
            $actual = ''
        }

        $actual | Should -BeExactly $expected
    }

    It 'Should work for assignment of variable with validateset of int: <inputStr>' -TestCases @(
        @{ inputStr = '$test='; expected = 2,3,11,112 }
        @{ inputStr = '$test = 1'; expected = 11,112 }
        @{ inputStr = '$test =11'; expected = 11,112 }
        @{ inputStr = '$test =4'; expected = @() }
    ){
        param($inputStr, $expected)

        [ValidateSet(2,3,11,112)][int]$test = 2

        $res = TabExpansion2 -inputScript $inputStr -cursorColumn $inputStr.Length
        if ($res.CompletionMatches.Count -gt 0) {
            $actual = [string]::Join(",",$res.CompletionMatches.completiontext)
        }
        else {
            $actual = ''
        }

        $actual | Should -BeExactly ([string]::Join(",",$expected))
    }

    It 'Should work for assignment of variable with validateset of strings: <inputStr>' -TestCases @(
        @{ inputStr = '[validateset("a","aa","aab","b")][string]$test='; expected = "'a'","'aa'","'aab'","'b'"; doubleQuotes = $false }
        @{ inputStr = '[validateset("a","aa","aab","b")][string]$test="a'; expected = "'a'","'aa'","'aab'"; doubleQuotes = $true }
        @{ inputStr = '[validateset("a","aa","aab","b")][string]$test = "aa'; expected = "'aa'","'aab'"; doubleQuotes = $true }
        @{ inputStr = '[validateset("a","aa","aab","b")][string]$test=''aab'; expected = "'aab'"; doubleQuotes = $false }
        @{ inputStr = '[validateset("a","aa","aab","b")][string]$test=''c'; expected = ''; doubleQuotes = $false }
    ){
        param($inputStr, $expected, $doubleQuotes)

        $expected = [string]::Join(",",$expected)
        if ($doubleQuotes) {
            $expected = $expected.Replace("'", """")
        }

        $res = TabExpansion2 -inputScript $inputStr -cursorColumn $inputStr.Length
        if ($res.CompletionMatches.Count -gt 0) {
            $actual = [string]::Join(",",$res.CompletionMatches.completiontext)
        }
        else {
            $actual = ''
        }

        $actual | Should -BeExactly $expected
    }

    Context "Format cmdlet's View paramter completion" {
        BeforeAll {
            $viewDefinition = @'
<?xml version="1.0" encoding="utf-8"?>
<Configuration>
  <ViewDefinitions>
    <View>
      <Name>R A M</Name>
      <ViewSelectedBy>
        <TypeName>System.Diagnostics.Process</TypeName>
      </ViewSelectedBy>
      <TableControl>
        <TableHeaders>
          <TableColumnHeader>
            <Label>ProcName</Label>
            <Width>40</Width>
            <Alignment>Center</Alignment>
          </TableColumnHeader>
          <TableColumnHeader>
            <Label>PagedMem</Label>
            <Width>40</Width>
            <Alignment>Center</Alignment>
          </TableColumnHeader>
          <TableColumnHeader>
            <Label>PeakWS</Label>
            <Width>40</Width>
            <Alignment>Center</Alignment>
          </TableColumnHeader>
        </TableHeaders>
        <TableRowEntries>
          <TableRowEntry>
            <TableColumnItems>
              <TableColumnItem>
                <Alignment>Center</Alignment>
                <PropertyName>Name</PropertyName>
              </TableColumnItem>
              <TableColumnItem>
                <Alignment>Center</Alignment>
                <PropertyName>PagedMemorySize</PropertyName>
              </TableColumnItem>
              <TableColumnItem>
                <Alignment>Center</Alignment>
                <PropertyName>PeakWorkingSet</PropertyName>
              </TableColumnItem>
            </TableColumnItems>
          </TableRowEntry>
        </TableRowEntries>
      </TableControl>
    </View>
  </ViewDefinitions>
</Configuration>
'@

            $tempViewFile = Join-Path -Path $TestDrive -ChildPath 'processViewDefinition.ps1xml'
            Set-Content -LiteralPath $tempViewFile -Value $viewDefinition -Force

            $ps = [PowerShell]::Create()
            $null = $ps.AddScript("Update-FormatData -AppendPath $tempViewFile")
            $ps.Invoke()
            $ps.HadErrors | Should -BeFalse
            $ps.Commands.Clear()

            Remove-Item -LiteralPath $tempViewFile -Force -ErrorAction SilentlyContinue
        }

        It 'Should complete Get-ChildItem | <cmd> -View' -TestCases (
            @{ cmd = 'Format-Table'; expected = "children childrenWithHardlink$(if (!$IsWindows) { ' childrenWithUnixStat' })" },
            @{ cmd = 'Format-List'; expected = 'children' },
            @{ cmd = 'Format-Wide'; expected = 'children' },
            @{ cmd = 'Format-Custom'; expected = '' }
        ) {
            param($cmd, $expected)

            # The completion is based on OutputTypeAttribute() of the cmdlet.
            $res = TabExpansion2 -inputScript "Get-ChildItem | $cmd -View " -cursorColumn "Get-ChildItem | $cmd -View ".Length
            $completionText = $res.CompletionMatches.CompletionText | Sort-Object
            $completionText -join ' ' | Should -BeExactly $expected
        }

        It 'Should complete $processList = Get-Process; $processList | <cmd>' -TestCases (
            @{ cmd = 'Format-Table -View '; expected = "'R A M'", "Priority", "process", "ProcessModule", "ProcessWithUserName", "StartTime" },
            @{ cmd = 'Format-List -View '; expected = '' },
            @{ cmd = 'Format-Wide -View '; expected = 'process' },
            @{ cmd = 'Format-Custom -View '; expected = '' },
            @{ cmd = 'Format-Table -View S'; expected = "StartTime" },
            @{ cmd = "Format-Table -View 'S"; expected = "'StartTime'" },
            @{ cmd = "Format-Table -View R"; expected = "'R A M'" }
        ) {
            param($cmd, $expected)

            $null = $ps.AddScript({
                param ($cmd)
                $processList = Get-Process
                $res = TabExpansion2 -inputScript "`$processList | $cmd" -cursorColumn "`$processList | $cmd".Length
                $completionText = $res.CompletionMatches.CompletionText | Sort-Object
                $completionText
            }).AddArgument($cmd)

            $result = $ps.Invoke()
            $ps.Commands.Clear()
            $expected = ($expected | Sort-Object) -join ' '
            $result -join ' ' | Should -BeExactly $expected
        }
    }

    Context NativeCommand {
        BeforeAll {
            $nativeCommand = (Get-Command -CommandType Application -TotalCount 1).Name
        }
        It 'Completes native commands with -' {
            Register-ArgumentCompleter -Native -CommandName $nativeCommand -ScriptBlock {
                param($wordToComplete, $ast, $cursorColumn)
                if ($wordToComplete -eq '-') {
                    return "-flag"
                }
                else {
                    return "unexpected wordtocomplete"
                }
            }
            $line = "$nativeCommand -"
            $res = TabExpansion2 -inputScript $line -cursorColumn $line.Length
            $res.CompletionMatches | Should -HaveCount 1
            $res.CompletionMatches.CompletionText | Should -BeExactly "-flag"
        }

        It 'Completes native commands with --' {
            Register-ArgumentCompleter -Native -CommandName $nativeCommand -ScriptBlock {
                param($wordToComplete, $ast, $cursorColumn)
                if ($wordToComplete -eq '--') {
                    return "--flag"
                }
                else {
                    return "unexpected wordtocomplete"
                }
            }
            $line = "$nativeCommand --"
            $res = TabExpansion2 -inputScript $line -cursorColumn $line.Length
            $res.CompletionMatches | Should -HaveCount 1
            $res.CompletionMatches.CompletionText | Should -BeExactly "--flag"
        }

        It 'Completes native commands with --f' {
            Register-ArgumentCompleter -Native -CommandName $nativeCommand -ScriptBlock {
                param($wordToComplete, $ast, $cursorColumn)
                if ($wordToComplete -eq '--f') {
                    return "--flag"
                }
                else {
                    return "unexpected wordtocomplete"
                }
            }
            $line = "$nativeCommand --f"
            $res = TabExpansion2 -inputScript $line -cursorColumn $line.Length
            $res.CompletionMatches | Should -HaveCount 1
            $res.CompletionMatches.CompletionText | Should -BeExactly "--flag"
        }

        It 'Completes native commands with -o' {
            Register-ArgumentCompleter -Native -CommandName $nativeCommand -ScriptBlock {
                param($wordToComplete, $ast, $cursorColumn)
                if ($wordToComplete -eq '-o') {
                    return "-option"
                }
                else {
                    return "unexpected wordtocomplete"
                }
            }
            $line = "$nativeCommand -o"
            $res = TabExpansion2 -inputScript $line -cursorColumn $line.Length
            $res.CompletionMatches | Should -HaveCount 1
            $res.CompletionMatches.CompletionText | Should -BeExactly "-option"
        }
    }

    It 'Should complete "Export-Counter -FileFormat" with available output formats' -Pending {
        $res = TabExpansion2 -inputScript 'Export-Counter -FileFormat ' -cursorColumn 'Export-Counter -FileFormat '.Length
        $res.CompletionMatches | Should -HaveCount 3
        $completionText = $res.CompletionMatches.CompletionText | Sort-Object
        $completionText -join ' ' | Should -BeExactly 'blg csv tsv'
    }

    Context "Script name completion" {
        BeforeAll {
            Setup -f 'install-powershell.ps1' -Content ""
            Setup -f 'remove-powershell.ps1' -Content ""

            $scriptWithWildcardCases = @(
                @{
                    command = '.\install-*.ps1'
                    expectedCommand = Join-Path -Path '.' -ChildPath 'install-powershell.ps1'
                    name = "'$(Join-Path -Path '.' -ChildPath 'install-powershell.ps1')'"
                }
                @{
                    command = (Join-Path ${TestDrive}  -ChildPath 'install-*.ps1')
                    expectedCommand = (Join-Path ${TestDrive}  -ChildPath 'install-powershell.ps1')
                    name = "'$(Join-Path -Path '.' -ChildPath 'install-powershell.ps1')' by fully qualified path"
                }
                @{
                    command = '.\?emove-powershell.ps1'
                    expectedCommand = Join-Path -Path '.' -ChildPath 'remove-powershell.ps1'
                    name = "'$(Join-Path -Path '.' -ChildPath '?emove-powershell.ps1')'"
                }
                @{
                    # [] cause the parser to create a new token.
                    # So, the command must be quoted to tab complete.
                    command = "'.\[ra]emove-powershell.ps1'"
                    expectedCommand = "'$(Join-Path -Path '.' -ChildPath 'remove-powershell.ps1')'"
                    name = "'$(Join-Path -Path '.' -ChildPath '[ra]emove-powershell.ps1')'"
                }
            )

            Push-Location ${TestDrive}\
        }

        AfterAll {
            Pop-Location
        }

        It "Input <name> should successfully complete" -TestCases $scriptWithWildcardCases {
            param($command, $expectedCommand)
            $res = TabExpansion2 -inputScript $command -cursorColumn $command.Length
            $res.CompletionMatches.Count | Should -BeGreaterThan 0
            $res.CompletionMatches[0].CompletionText | Should -BeExactly $expectedCommand
        }
    }

    Context "File name completion" {
        BeforeAll {
            $tempDir = Join-Path -Path $TestDrive -ChildPath "baseDir"
            $oneSubDir = Join-Path -Path $tempDir -ChildPath "oneSubDir"
            $oneSubDirPrime = Join-Path -Path $tempDir -ChildPath "prime"
            $twoSubDir = Join-Path -Path $oneSubDir -ChildPath "twoSubDir"
            $caseTestPath = Join-Path $testdrive "CaseTest"

            New-Item -Path $tempDir -ItemType Directory -Force > $null
            New-Item -Path $oneSubDir -ItemType Directory -Force > $null
            New-Item -Path $oneSubDirPrime -ItemType Directory -Force > $null
            New-Item -Path $twoSubDir -ItemType Directory -Force > $null

            $testCases = @(
                @{ inputStr = "ab"; name = "abc"; localExpected = ".${separator}abc"; oneSubExpected = "..${separator}abc"; twoSubExpected = "..${separator}..${separator}abc" }
                @{ inputStr = "asaasas"; name = "asaasas!popee"; localExpected = ".${separator}asaasas!popee"; oneSubExpected = "..${separator}asaasas!popee"; twoSubExpected = "..${separator}..${separator}asaasas!popee" }
                @{ inputStr = "asaasa"; name = "asaasas!popee"; localExpected = ".${separator}asaasas!popee"; oneSubExpected = "..${separator}asaasas!popee"; twoSubExpected = "..${separator}..${separator}asaasas!popee" }
                @{ inputStr = "bbbbbbbbbb"; name = 'bbbbbbbbbb`'; localExpected = "& '.${separator}bbbbbbbbbb``'"; oneSubExpected = "& '..${separator}bbbbbbbbbb``'"; twoSubExpected = "& '..${separator}..${separator}bbbbbbbbbb``'" }
                @{ inputStr = "bbbbbbbbb"; name = "bbbbbbbbb#"; localExpected = ".${separator}bbbbbbbbb#"; oneSubExpected = "..${separator}bbbbbbbbb#"; twoSubExpected = "..${separator}..${separator}bbbbbbbbb#" }
                @{ inputStr = "bbbbbbbb"; name = "bbbbbbbb{"; localExpected = "& '.${separator}bbbbbbbb{'"; oneSubExpected = "& '..${separator}bbbbbbbb{'"; twoSubExpected = "& '..${separator}..${separator}bbbbbbbb{'" }
                @{ inputStr = "bbbbbbb"; name = "bbbbbbb}"; localExpected = "& '.${separator}bbbbbbb}'"; oneSubExpected = "& '..${separator}bbbbbbb}'"; twoSubExpected = "& '..${separator}..${separator}bbbbbbb}'" }
                @{ inputStr = "bbbbbb"; name = "bbbbbb("; localExpected = "& '.${separator}bbbbbb('"; oneSubExpected = "& '..${separator}bbbbbb('"; twoSubExpected = "& '..${separator}..${separator}bbbbbb('" }
                @{ inputStr = "bbbbb"; name = "bbbbb)"; localExpected = "& '.${separator}bbbbb)'"; oneSubExpected = "& '..${separator}bbbbb)'"; twoSubExpected = "& '..${separator}..${separator}bbbbb)'" }
                @{ inputStr = "bbbb"; name = "bbbb$"; localExpected = "& '.${separator}bbbb$'"; oneSubExpected = "& '..${separator}bbbb$'"; twoSubExpected = "& '..${separator}..${separator}bbbb$'" }
                @{ inputStr = "bbb"; name = "bbb'"; localExpected = "& '.${separator}bbb'''"; oneSubExpected = "& '..${separator}bbb'''"; twoSubExpected = "& '..${separator}..${separator}bbb'''" }
                @{ inputStr = "bb"; name = "bb,"; localExpected = "& '.${separator}bb,'"; oneSubExpected = "& '..${separator}bb,'"; twoSubExpected = "& '..${separator}..${separator}bb,'" }
                @{ inputStr = "b"; name = "b;"; localExpected = "& '.${separator}b;'"; oneSubExpected = "& '..${separator}b;'"; twoSubExpected = "& '..${separator}..${separator}b;'" }
            )

            try {
                Push-Location -Path $tempDir
                foreach ($entry in $testCases) {
                    New-Item -Path $tempDir -Name $entry.name -ItemType File -ErrorAction SilentlyContinue > $null
                }
            } finally {
                Pop-Location
            }
        }

        BeforeEach {
            New-Item -ItemType Directory -Path $caseTestPath > $null
        }

        AfterAll {
            Remove-Item -Path $tempDir -Recurse -Force -ErrorAction SilentlyContinue
        }

        AfterEach {
            Pop-Location
            Remove-Item -Path $caseTestPath -Recurse -Force -ErrorAction SilentlyContinue
        }

        It "Input '<inputStr>' should successfully complete" -TestCases $testCases {
            param ($inputStr, $localExpected)

            Push-Location -Path $tempDir
            $res = TabExpansion2 -inputScript $inputStr -cursorColumn $inputStr.Length
            $res.CompletionMatches.Count | Should -BeGreaterThan 0
            $res.CompletionMatches[0].CompletionText | Should -BeExactly $localExpected
        }

        It "Input '<inputStr>' should successfully complete with relative path '..\'" -TestCases $testCases {
            param ($inputStr, $oneSubExpected)

            Push-Location -Path $oneSubDir
            $inputStr = "..\${inputStr}"
            $res = TabExpansion2 -inputScript $inputStr -cursorColumn $inputStr.Length
            $res.CompletionMatches.Count | Should -BeGreaterThan 0
            $res.CompletionMatches[0].CompletionText | Should -BeExactly $oneSubExpected
        }

        It "Input '<inputStr>' should successfully complete with relative path '..\..\'" -TestCases $testCases {
            param ($inputStr, $twoSubExpected)

            Push-Location -Path $twoSubDir
            $inputStr = "../../${inputStr}"
            $res = TabExpansion2 -inputScript $inputStr -cursorColumn $inputStr.Length
            $res.CompletionMatches.Count | Should -BeGreaterThan 0
            $res.CompletionMatches[0].CompletionText | Should -BeExactly $twoSubExpected
        }

        It "Input '<inputStr>' should successfully complete with relative path '..\..\..\ba*\'" -TestCases $testCases {
            param ($inputStr, $twoSubExpected)

            Push-Location -Path $twoSubDir
            $inputStr = "..\..\..\ba*\${inputStr}"
            $res = TabExpansion2 -inputScript $inputStr -cursorColumn $inputStr.Length
            $res.CompletionMatches.Count | Should -BeGreaterThan 0
            $res.CompletionMatches[0].CompletionText | Should -BeExactly $twoSubExpected
        }

        It "Test relative path" {
            Push-Location -Path $oneSubDir
            $beforeTab = "twoSubDir/../../pri"
            $afterTab = "..${separator}prime"
            $res = TabExpansion2 -inputScript $beforeTab -cursorColumn $beforeTab.Length
            $res.CompletionMatches | Should -HaveCount 1
            $res.CompletionMatches[0].CompletionText | Should -BeExactly $afterTab
        }

        It "Test path with both '\' and '/'" {
            Push-Location -Path $twoSubDir
            $beforeTab = "..\../..\ba*/ab"
            $afterTab = "..${separator}..${separator}abc"
            $res = TabExpansion2 -inputScript $beforeTab -cursorColumn $beforeTab.Length
            $res.CompletionMatches | Should -HaveCount 1
            $res.CompletionMatches[0].CompletionText | Should -BeExactly $afterTab
        }

        It "Test case insensitive <type> path" -Skip:(!$IsLinux) -TestCases @(
            @{ type = "File"     ; beforeTab = "Get-Content f" },
            @{ type = "Directory"; beforeTab = "cd f" }
        ) {
            param ($type, $beforeTab)

            $testItems = "foo", "Foo", "fOO"
            $testItems | ForEach-Object {
                $itemPath = Join-Path $caseTestPath $_
                New-Item -ItemType $type -Path $itemPath
            }
            Push-Location $caseTestPath
            $res = TabExpansion2 -inputScript $beforeTab -cursorColumn $beforeTab.Length
            $res.CompletionMatches | Should -HaveCount $testItems.Count

            # order isn't guaranteed so we'll sort them first
            $completions = ($res.CompletionMatches | Sort-Object CompletionText -CaseSensitive).CompletionText -join ":"
            $expected = ($testItems | Sort-Object -CaseSensitive | ForEach-Object { "./$_" }) -join ":"

            $completions | Should -BeExactly $expected
        }

        It "Test case insensitive file and folder path completing for <type>" -Skip:(!$IsLinux) -TestCases @(
            @{ type = "File"     ; beforeTab = "Get-Content f"; expected = "foo","Foo" },  # Get-Content passes thru to provider
            @{ type = "Directory"; beforeTab = "cd f"         ; expected = "Foo" }  # Set-Location is aware of Files vs Folders
        ) {
            param ($beforeTab, $expected)

            $filePath = Join-Path $caseTestPath "foo"
            $folderPath = Join-Path $caseTestPath "Foo"
            New-Item -ItemType File -Path $filePath
            New-Item -ItemType Directory -Path $folderPath
            Push-Location $caseTestPath
            $res = TabExpansion2 -inputScript $beforeTab -cursorColumn $beforeTab.Length
            $res.CompletionMatches | Should -HaveCount $expected.Count

            # order isn't guaranteed so we'll sort them first
            $completions = ($res.CompletionMatches | Sort-Object CompletionText -CaseSensitive).CompletionText -join ":"
            $expected = ($expected | Sort-Object -CaseSensitive | ForEach-Object { "./$_" }) -join ":"

        }
    }

    Context "Cmdlet name completion" {
        BeforeAll {
            $testCases = @(
                @{ inputStr = "get-c*item"; expected = "Get-ChildItem" }
                @{ inputStr = "set-alia?"; expected = "Set-Alias" }
                @{ inputStr = "s*-alias"; expected = "Set-Alias" }
                @{ inputStr = "se*-alias"; expected = "Set-Alias" }
                @{ inputStr = "set-al"; expected = "Set-Alias" }
                @{ inputStr = "set-a?i"; expected = "Set-Alias" }
                @{ inputStr = "set-?lias"; expected = "Set-Alias" }
                @{ inputStr = "get-c*ditem"; expected = "Get-ChildItem" }
                @{ inputStr = "Microsoft.PowerShell.Management\get-c*item"; expected = "Microsoft.PowerShell.Management\Get-ChildItem" }
                @{ inputStr = "Microsoft.PowerShell.Utility\set-alia?"; expected = "Microsoft.PowerShell.Utility\Set-Alias" }
                @{ inputStr = "Microsoft.PowerShell.Utility\s*-alias"; expected = "Microsoft.PowerShell.Utility\Set-Alias" }
                @{ inputStr = "Microsoft.PowerShell.Utility\se*-alias"; expected = "Microsoft.PowerShell.Utility\Set-Alias" }
                @{ inputStr = "Microsoft.PowerShell.Utility\set-al"; expected = "Microsoft.PowerShell.Utility\Set-Alias" }
                @{ inputStr = "Microsoft.PowerShell.Utility\set-a?i"; expected = "Microsoft.PowerShell.Utility\Set-Alias" }
                @{ inputStr = "Microsoft.PowerShell.Utility\set-?lias"; expected = "Microsoft.PowerShell.Utility\Set-Alias" }
                @{ inputStr = "Microsoft.PowerShell.Management\get-*ditem"; expected = "Microsoft.PowerShell.Management\Get-ChildItem" }
            )
        }

        It "Input '<inputStr>' should successfully complete" -TestCases $testCases {
            param($inputStr, $expected)

            $res = TabExpansion2 -inputScript $inputStr -cursorColumn $inputStr.Length
            $res.CompletionMatches[0].CompletionText | Should -BeExactly $expected
        }
    }

    Context "Miscellaneous completion tests" {
        BeforeAll {
            $testCases = @(
                @{ inputStr = "get-childitem -"; expected = "-Path"; setup = $null }
                @{ inputStr = "get-childitem -Fil"; expected = "-Filter"; setup = $null }
                @{ inputStr = '$arg'; expected = '$args'; setup = $null }
                @{ inputStr = '$args.'; expected = 'Count'; setup = $null }
                @{ inputStr = '$Host.UI.Ra'; expected = 'RawUI'; setup = $null }
                @{ inputStr = '$Host.UI.WriteD'; expected = 'WriteDebugLine('; setup = $null }
                @{ inputStr = '$MaximumHistoryCount.'; expected = 'CompareTo('; setup = $null }
                @{ inputStr = '$A=[datetime]::now;$A.'; expected = 'Date'; setup = $null }
                @{ inputStr = '$e=$null;try { 1/0 } catch {$e=$_};$e.'; expected = 'CategoryInfo'; setup = $null }
                @{ inputStr = '$x= gps pwsh;$x.*pm'; expected = 'NPM'; setup = $null }
                @{ inputStr = 'function Get-ScrumData {}; Get-Scrum'; expected = 'Get-ScrumData'; setup = $null }
                @{ inputStr = 'function write-output {param($abcd) $abcd};Write-Output -a'; expected = '-abcd'; setup = $null }
                @{ inputStr = 'function write-output {param($abcd) $abcd};Microsoft.PowerShell.Utility\Write-Output -'; expected = '-InputObject'; setup = $null }
                @{ inputStr = '[math]::Co'; expected = 'CopySign('; setup = $null }
                @{ inputStr = '[math]::PI.GetT'; expected = 'GetType('; setup = $null }
                @{ inputStr = '[math]'; expected = '::E'; setup = $null }
                @{ inputStr = '[math].'; expected = 'Assembly'; setup = $null }
                @{ inputStr = '[math].G'; expected = 'GenericParameterAttributes'; setup = $null }
                @{ inputStr = '[Environment+specialfolder]::App'; expected = 'ApplicationData'; setup = $null }
                @{ inputStr = 'icm {get-pro'; expected = 'Get-Process'; setup = $null }
                @{ inputStr = 'write-ouput (get-pro'; expected = 'Get-Process'; setup = $null }
                @{ inputStr = 'iex "get-pro'; expected = '"Get-Process"'; setup = $null }
                @{ inputStr = '$variab'; expected = '$variableA'; setup = { $variableB = 2; $variableA = 1 } }
                @{ inputStr = 'a -'; expected = '-keys'; setup = { function a {param($keys) $a} } }
                @{ inputStr = 'Get-Content -Li'; expected = '-LiteralPath'; setup = $null }
                @{ inputStr = 'New-Item -W'; expected = '-WhatIf'; setup = $null }
                @{ inputStr = 'Get-Alias gs'; expected = 'gsn'; setup = $null }
                @{ inputStr = 'Get-Alias -Definition cd'; expected = 'cd..'; setup = $null }
                @{ inputStr = 'remove-psdrive fun'; expected = 'Function'; setup = $null }
                @{ inputStr = 'new-psdrive -PSProvider fi'; expected = 'FileSystem'; setup = $null }
                @{ inputStr = 'Get-PSDrive -PSProvider En'; expected = 'Environment'; setup = $null }
                @{ inputStr = 'remove-psdrive fun'; expected = 'Function'; setup = $null }
                @{ inputStr = 'get-psprovider ali'; expected = 'Alias'; setup = $null }
                @{ inputStr = 'Get-PSDrive -PSProvider Variable '; expected = 'Variable'; setup = $null }
                @{ inputStr = 'Get-Command Get-Chil'; expected = 'Get-ChildItem'; setup = $null }
                @{ inputStr = 'Get-Variable psver'; expected = 'PSVersionTable'; setup = $null }
                @{ inputStr = 'Get-Help get-c*ditem'; expected = 'Get-ChildItem'; setup = $null }
                @{ inputStr = 'Trace-Command e'; expected = 'ETS'; setup = $null }
                @{ inputStr = 'Get-TraceSource e'; expected = 'ETS'; setup = $null }
                @{ inputStr = '[int]:: max'; expected = 'MaxValue'; setup = $null }
                @{ inputStr = '"string". l*'; expected = 'Length'; setup = $null }
                @{ inputStr = '("a" * 5).e'; expected = 'EndsWith('; setup = $null }
                @{ inputStr = '([string][int]1).e'; expected = 'EndsWith('; setup = $null }
                @{ inputStr = '(++$i).c'; expected = 'CompareTo('; setup = $null }
                @{ inputStr = '"a".Length.c'; expected = 'CompareTo('; setup = $null }
                @{ inputStr = '@(1, "a").c'; expected = 'Count'; setup = $null }
                @{ inputStr = '{1}.is'; expected = 'IsConfiguration'; setup = $null }
                @{ inputStr = '@{ }.'; expected = 'Count'; setup = $null }
                @{ inputStr = '@{abc=1}.a'; expected = 'Add('; setup = $null }
                @{ inputStr = '$a.f'; expected = "'fo-o'"; setup = { $a = @{'fo-o'='bar'} } }
                @{ inputStr = 'dir | % { $_.Full'; expected = 'FullName'; setup = $null }
                @{ inputStr = '@{a=$(exit)}.Ke'; expected = 'Keys'; setup = $null }
                @{ inputStr = '@{$(exit)=1}.Va'; expected = 'Values'; setup = $null }
                @{ inputStr = 'switch -'; expected = '-CaseSensitive'; setup = $null }
                @{ inputStr = 'gm -t'; expected = '-Type'; setup = $null }
                @{ inputStr = 'foo -aa -aa'; expected = '-aaa'; setup = { function foo {param($a, $aa, $aaa)} } }
                @{ inputStr = 'switch ( gps -'; expected = '-Name'; setup = $null }
                @{ inputStr = 'set-executionpolicy '; expected = 'AllSigned'; setup = $null }
                @{ inputStr = 'Set-ExecutionPolicy -exe: b'; expected = 'Bypass'; setup = $null }
                @{ inputStr = 'Set-ExecutionPolicy -exe:b'; expected = 'Bypass'; setup = $null }
                @{ inputStr = 'Set-ExecutionPolicy -ExecutionPolicy:'; expected = 'AllSigned'; setup = $null }
                @{ inputStr = 'Set-ExecutionPolicy by -for:'; expected = '$true'; setup = $null }
                @{ inputStr = 'Import-Csv -Encoding '; expected = 'ascii'; setup = $null }
                @{ inputStr = 'Get-Process | % ModuleM'; expected = 'ModuleMemorySize'; setup = $null }
                @{ inputStr = 'Get-Process | % {$_.MainModule} | % Com'; expected = 'Company'; setup = $null }
                @{ inputStr = 'Get-Process | % MainModule | % Com'; expected = 'Company'; setup = $null }
                @{ inputStr = '$p = Get-Process; $p | % ModuleM'; expected = 'ModuleMemorySize'; setup = $null }
                @{ inputStr = 'gmo Microsoft.PowerShell.U'; expected = 'Microsoft.PowerShell.Utility'; setup = $null }
                @{ inputStr = 'rmo Microsoft.PowerShell.U'; expected = 'Microsoft.PowerShell.Utility'; setup = $null }
                @{ inputStr = 'gcm -Module Microsoft.PowerShell.U'; expected = 'Microsoft.PowerShell.Utility'; setup = $null }
                @{ inputStr = 'gmo -list PackageM'; expected = 'PackageManagement'; setup = $null }
                @{ inputStr = 'gcm -Module PackageManagement Find-Pac'; expected = 'Find-Package'; setup = $null }
                @{ inputStr = 'ipmo PackageM'; expected = 'PackageManagement'; setup = $null }
                @{ inputStr = 'Get-Process pws'; expected = 'pwsh'; setup = $null }
                @{ inputStr = "function bar { [OutputType('System.IO.FileInfo')][OutputType('System.Diagnostics.Process')]param() }; bar | ? { `$_.ProcessN"; expected = 'ProcessName'; setup = $null }
                @{ inputStr = "function bar { [OutputType('System.IO.FileInfo')][OutputType('System.Diagnostics.Process')]param() }; bar | ? { `$_.LastAc"; expected = 'LastAccessTime'; setup = $null }
                @{ inputStr = "& 'get-comm"; expected = "'Get-Command'"; setup = $null }
                @{ inputStr = 'alias:dir'; expected = Join-Path 'Alias:' 'dir'; setup = $null }
                @{ inputStr = 'gc alias::ipm'; expected = 'alias::ipmo'; setup = $null }
                @{ inputStr = 'gc enVironment::psmod'; expected = 'enVironment::PSModulePath'; setup = $null }
                ## tab completion safe expression evaluator tests
                @{ inputStr = '@{a=$(exit)}.Ke'; expected = 'Keys'; setup = $null }
                @{ inputStr = '@{$(exit)=1}.Ke'; expected = 'Keys'; setup = $null }
                ## tab completion variable names
                @{ inputStr = '@PSVer'; expected = '@PSVersionTable'; setup = $null }
                @{ inputStr = '$global:max'; expected = '$global:MaximumHistoryCount'; setup = $null }
                @{ inputStr = '$PSMod'; expected = '$PSModuleAutoLoadingPreference'; setup = $null }
                ## tab completion for variable in path
                ## if $PSHOME contains a space tabcompletion adds ' around the path
                @{ inputStr = 'cd $PSHOME\Modu'; expected = if($PSHOME.Contains(' ')) { "'$(Join-Path $PSHOME 'Modules')'" } else { Join-Path $PSHOME 'Modules' }; setup = $null }
                @{ inputStr = 'cd "$PSHOME\Modu"'; expected = "`"$(Join-Path $PSHOME 'Modules')`""; setup = $null }
                @{ inputStr = '$PSHOME\System.Management.Au'; expected = if($PSHOME.Contains(' ')) { "`& '$(Join-Path $PSHOME 'System.Management.Automation.dll')'" }  else { Join-Path $PSHOME 'System.Management.Automation.dll'; Setup = $null }}
                @{ inputStr = '"$PSHOME\System.Management.Au"'; expected = "`"$(Join-Path $PSHOME 'System.Management.Automation.dll')`""; setup = $null }
                @{ inputStr = '& "$PSHOME\System.Management.Au"'; expected = "`"$(Join-Path $PSHOME 'System.Management.Automation.dll')`""; setup = $null }
                ## tab completion AST-based tests
                @{ inputStr = 'get-date | ForEach-Object { $PSItem.h'; expected = 'Hour'; setup = $null }
                @{ inputStr = '$a=gps;$a[0].h'; expected = 'Handle'; setup = $null }
                @{ inputStr = "`$(1,'a',@{})[-1].k"; expected = 'Keys'; setup = $null }
                @{ inputStr = "`$(1,'a',@{})[1].tri"; expected = 'Trim('; setup = $null }
                ## tab completion for type names
                @{ inputStr = '[ScriptBlockAst'; expected = 'System.Management.Automation.Language.ScriptBlockAst'; setup = $null }
                @{ inputStr = 'New-Object dict'; expected = 'System.Collections.Generic.Dictionary'; setup = $null }
                @{ inputStr = 'New-Object System.Collections.Generic.List[datet'; expected = "'System.Collections.Generic.List[datetime]'"; setup = $null }
                @{ inputStr = '[System.Management.Automation.Runspaces.runspacef'; expected = 'System.Management.Automation.Runspaces.RunspaceFactory'; setup = $null }
                @{ inputStr = '[specialfol'; expected = 'System.Environment+SpecialFolder'; setup = $null }
                ## tab completion for variable names in '{}'
                @{ inputStr = '${PSDefault'; expected = '$PSDefaultParameterValues'; setup = $null }
            )
        }

        It "Input '<inputStr>' should successfully complete" -TestCases $testCases {
            param($inputStr, $expected, $setup)

            if ($null -ne $setup) { . $setup }
            $res = TabExpansion2 -inputScript $inputStr -cursorColumn $inputStr.Length
            $res.CompletionMatches.Count | Should -BeGreaterThan 0
            $res.CompletionMatches.CompletionText | Should -Contain $expected
        }

        It "Tab completion UNC path" -Skip:(!$IsWindows) {
            $homeDrive = $env:HOMEDRIVE.Replace(":", "$")
            $beforeTab = "\\localhost\$homeDrive\wind"
            $afterTab = "& '\\localhost\$homeDrive\Windows'"
            $res = TabExpansion2 -inputScript $beforeTab -cursorColumn $beforeTab.Length
            $res.CompletionMatches.Count | Should -BeGreaterThan 0
            $res.CompletionMatches[0].CompletionText | Should -BeExactly $afterTab
        }

        It "Tab completion for registry" -Skip:(!$IsWindows) {
            $beforeTab = 'registry::HKEY_l'
            $afterTab = 'registry::HKEY_LOCAL_MACHINE'
            $res = TabExpansion2 -inputScript $beforeTab -cursorColumn $beforeTab.Length
            $res.CompletionMatches | Should -HaveCount 1
            $res.CompletionMatches[0].CompletionText | Should -BeExactly $afterTab
        }

        It "Tab completion for wsman provider" -Skip:(!$IsWindows) {
            $beforeTab = 'wsman::localh'
            $afterTab = 'wsman::localhost'
            $res = TabExpansion2 -inputScript $beforeTab -cursorColumn $beforeTab.Length
            $res.CompletionMatches | Should -HaveCount 1
            $res.CompletionMatches[0].CompletionText | Should -BeExactly $afterTab
        }

        It "Tab completion for filesystem provider qualified path" {
            $tempFolder = [System.IO.Path]::GetTempPath()
            try
            {
                New-Item -ItemType Directory -Path "$tempFolder/helloworld" > $null
                $tempFolder | Should -Exist
                $beforeTab = 'filesystem::{0}hello' -f $tempFolder
                $afterTab = 'filesystem::{0}helloworld' -f $tempFolder
                $res = TabExpansion2 -inputScript $beforeTab -cursorColumn $beforeTab.Length
                $res.CompletionMatches.Count | Should -BeGreaterThan 0
                $res.CompletionMatches[0].CompletionText | Should -BeExactly $afterTab
            }
            finally
            {
                Remove-Item -Path "$tempFolder/helloworld" -Force -ErrorAction SilentlyContinue
            }
        }

        It "Tab completion dynamic parameter of a custom function" {
            function Test-DynamicParam {
                [CmdletBinding()]
                PARAM( $DeFirst )

                DYNAMICPARAM {
                    $paramDictionary = [System.Management.Automation.RuntimeDefinedParameterDictionary]::new()
                    $attributeCollection = [System.Collections.ObjectModel.Collection[Attribute]]::new()
                    $attributeCollection.Add([Parameter]::new())
                    $deSecond = [System.Management.Automation.RuntimeDefinedParameter]::new('DeSecond', [System.Array], $attributeCollection)
                    $deThird = [System.Management.Automation.RuntimeDefinedParameter]::new('DeThird', [System.Array], $attributeCollection)
                    $null = $paramDictionary.Add('DeSecond', $deSecond)
                    $null = $paramDictionary.Add('DeThird', $deThird)
                    return $paramDictionary
                }

                PROCESS {
                    Write-Host 'Hello'
                    Write-Host $PSBoundParameters
                }
            }

            $inputStr = "Test-DynamicParam -D"
            $res = TabExpansion2 -inputScript $inputStr -cursorColumn $inputStr.Length
            $res.CompletionMatches.Count | Should -BeGreaterThan 3
            $res.CompletionMatches[0].CompletionText | Should -BeExactly '-DeFirst'
            $res.CompletionMatches[1].CompletionText | Should -BeExactly '-DeSecond'
            $res.CompletionMatches[2].CompletionText | Should -BeExactly '-DeThird'
        }

        It "Tab completion dynamic parameter '-CodeSigningCert'" -Skip:(!$IsWindows) {
            try {
                Push-Location cert:\
                $inputStr = "gci -co"
                $res = TabExpansion2 -inputScript $inputStr -cursorColumn $inputStr.Length
                $res.CompletionMatches[0].CompletionText | Should -BeExactly '-CodeSigningCert'
            } finally {
                Pop-Location
            }
        }

        It "Tab completion for file system takes precedence over functions" {
            try {
                Push-Location $TestDrive
                New-Item -Name myf -ItemType File -Force
                function MyFunction { "Hi there" }

                $inputStr = "myf"
                $res = TabExpansion2 -inputScript $inputStr -cursorColumn $inputStr.Length
                $res.CompletionMatches | Should -HaveCount 2
                $res.CompletionMatches[0].CompletionText | Should -BeExactly (Resolve-Path myf -Relative)
                $res.CompletionMatches[1].CompletionText | Should -BeExactly "MyFunction"
            } finally {
                Remove-Item -Path myf -Force
                Pop-Location
            }
        }

        It "Tab completion for validateSet attribute" {
            function foo { param([ValidateSet('cat','dog')]$p) }
            $inputStr = "foo "
            $res = TabExpansion2 -inputScript $inputStr -cursorColumn $inputStr.Length
            $res.CompletionMatches | Should -HaveCount 2
            $res.CompletionMatches[0].CompletionText | Should -BeExactly 'cat'
            $res.CompletionMatches[1].CompletionText | Should -BeExactly 'dog'
        }

        It "Tab completion for ArgumentCompleter when AST is passed to CompleteInput" {
            $scriptBl = {
                function Test-Completion {
                    param (
                        [String]$TestVal
                    )
                }
                [scriptblock]$completer = {
                    param($commandName, $parameterName, $wordToComplete, $commandAst, $fakeBoundParameters)

                    @('Val1', 'Val2')
                }
                Register-ArgumentCompleter -CommandName Test-Completion -ParameterName TestVal -ScriptBlock $completer
            }
            $pwsh = [PowerShell]::Create()
            $pwsh.AddScript($scriptBl)
            $pwsh.Invoke()

            $completeInput_Input = $scriptBl.ToString()
            $completeInput_Input += "`nTest-Completion -TestVal "
            $res = [System.Management.Automation.CommandCompletion]::CompleteInput($completeInput_Input, $completeInput_Input.Length, $null, $pwsh)
            $res.CompletionMatches | Should -HaveCount 2
            $res.CompletionMatches[0].CompletionText | Should -BeExactly 'Val1'
            $res.CompletionMatches[1].CompletionText | Should -BeExactly 'Val2'
        }

        It "Tab completion for enum type parameter of a custom function" {
            function baz ([consolecolor]$name, [ValidateSet('cat','dog')]$p){}
            $inputStr = "baz -name "
            $res = TabExpansion2 -inputScript $inputStr -cursorColumn $inputStr.Length
            $res.CompletionMatches | Should -HaveCount 16
            $res.CompletionMatches[0].CompletionText | Should -BeExactly 'Black'

            $inputStr = "baz Black "
            $res = TabExpansion2 -inputScript $inputStr -cursorColumn $inputStr.Length
            $res.CompletionMatches | Should -HaveCount 2
            $res.CompletionMatches[0].CompletionText | Should -BeExactly 'cat'
            $res.CompletionMatches[1].CompletionText | Should -BeExactly 'dog'
        }

        It "Tab completion for enum members after comma" {
            $inputStr = "Get-Command -Type Alias,c"
            $res = TabExpansion2 -inputScript $inputStr -cursorColumn $inputStr.Length
            $res.CompletionMatches | Should -HaveCount 2
            $res.CompletionMatches[0].CompletionText | Should -BeExactly 'Cmdlet'
            $res.CompletionMatches[1].CompletionText | Should -BeExactly 'Configuration'
        }

        It "Test [CommandCompletion]::GetNextResult" {
            $inputStr = "Get-Command -Type Alias,c"
            $res = TabExpansion2 -inputScript $inputStr -cursorColumn $inputStr.Length
            $res.CompletionMatches | Should -HaveCount 2
            $res.GetNextResult($false).CompletionText | Should -BeExactly 'Configuration'
            $res.GetNextResult($true).CompletionText | Should -BeExactly 'Cmdlet'
            $res.GetNextResult($true).CompletionText | Should -BeExactly 'Configuration'
        }

        It "Test history completion" {
            $startDate = Get-Date
            $endDate = $startDate.AddSeconds(1)
            $history = [pscustomobject]@{
                CommandLine = "Test history completion"
                ExecutionStatus = "Stopped"
                StartExecutionTime = $startDate
                EndExecutionTime = $endDate
            }
            Add-History -InputObject $history
            $res = TabExpansion2 -inputScript "#" -cursorColumn 1
            $res.CompletionMatches.Count | Should -BeGreaterThan 0
            $res.CompletionMatches[0].CompletionText | Should -BeExactly "Test history completion"
        }

        It "Test #requires parameter completion" {
            $res = TabExpansion2 -inputScript "#requires -" -cursorColumn 11
            $res.CompletionMatches.Count | Should -BeGreaterThan 0
            $res.CompletionMatches[0].CompletionText | Should -BeExactly "Modules"
        }

        It "Test #requires parameter value completion" {
            $res = TabExpansion2 -inputScript "#requires -PSEdition " -cursorColumn 21
            $res.CompletionMatches.Count | Should -BeGreaterThan 0
            $res.CompletionMatches[0].CompletionText | Should -BeExactly "Core"
        }

        It "Test no completion after #requires -RunAsAdministrator" {
            $res = TabExpansion2 -inputScript "#requires -RunAsAdministrator -" -cursorColumn 31
            $res.CompletionMatches | Should -HaveCount 0
        }

        It "Test no suggestions for already existing parameters in #requires" {
            $res = TabExpansion2 -inputScript "#requires -Modules -" -cursorColumn 20
            $res.CompletionMatches.CompletionText | Should -Not -Contain "Modules"
        }

        It "Test module completion in #requires without quotes" {
            $res = TabExpansion2 -inputScript "#requires -Modules P" -cursorColumn 20
            $res.CompletionMatches.Count | Should -BeGreaterThan 0
            $res.CompletionMatches.CompletionText | Should -Contain "Pester"
        }

        It "Test module completion in #requires with quotes" {
            $res = TabExpansion2 -inputScript '#requires -Modules "' -cursorColumn 20
            $res.CompletionMatches.Count | Should -BeGreaterThan 0
            $res.CompletionMatches.CompletionText | Should -Contain "Pester"
        }

        It "Test module completion in #requires with multiple modules" {
            $res = TabExpansion2 -inputScript "#requires -Modules Pester," -cursorColumn 26
            $res.CompletionMatches.Count | Should -BeGreaterThan 0
            $res.CompletionMatches.CompletionText | Should -Contain "Pester"
        }

        It "Test hashtable key completion in #requires statement for modules" {
            $res = TabExpansion2 -inputScript "#requires -Modules @{" -cursorColumn 21
            $res.CompletionMatches.Count | Should -BeGreaterThan 0
            $res.CompletionMatches[0].CompletionText | Should -BeExactly "GUID"
        }

        It "Test no suggestions for already existing hashtable keys in #requires statement for modules" {
            $res = TabExpansion2 -inputScript '#requires -Modules @{ModuleName="Pester";' -cursorColumn 41
            $res.CompletionMatches.Count | Should -BeGreaterThan 0
            $res.CompletionMatches.CompletionText | Should -Not -Contain "ModuleName"
        }

        It "Test no suggestions for mutually exclusive hashtable keys in #requires statement for modules" {
            $res = TabExpansion2 -inputScript '#requires -Modules @{ModuleName="Pester";RequiredVersion="1.0";' -cursorColumn 63
            $res.CompletionMatches.CompletionText | Should -BeExactly "GUID"
        }

        It "Test no suggestions for RequiredVersion key in #requires statement when ModuleVersion is specified" {
            $res = TabExpansion2 -inputScript '#requires -Modules @{ModuleName="Pester";ModuleVersion="1.0";' -cursorColumn 61
            $res.CompletionMatches.Count | Should -BeGreaterThan 0
            $res.CompletionMatches.CompletionText | Should -Not -Contain "RequiredVersion"
        }

        It "Test module completion in #requires statement for hashtables" {
            $res = TabExpansion2 -inputScript '#requires -Modules @{ModuleName="p' -cursorColumn 34
            $res.CompletionMatches.Count | Should -BeGreaterThan 0
            $res.CompletionMatches.CompletionText | Should -Contain "Pester"
        }

        It "Test Attribute member completion" {
            $inputStr = "function bar { [parameter(]param() }"
            $res = TabExpansion2 -inputScript $inputStr -cursorColumn ($inputStr.IndexOf('(') + 1)
            $res.CompletionMatches | Should -HaveCount 10
            $entry = $res.CompletionMatches | Where-Object CompletionText -EQ "Position"
            $entry.CompletionText | Should -BeExactly "Position"
        }
        It "Test Attribute member completion multiple members" {
            $inputStr = "function bar { [parameter(Position,]param() }"
            $res = TabExpansion2 -inputScript $inputStr -cursorColumn ($inputStr.IndexOf(',') + 1)
            $res.CompletionMatches | Should -HaveCount 10
            $entry = $res.CompletionMatches | Where-Object CompletionText -EQ "Mandatory"
            $entry.CompletionText | Should -BeExactly "Mandatory"
        }

        It "Test Attribute scriptblock completion" {
            $inputStr = '[ValidateScript({Get-Child})]$Test=ls'
            $res = TabExpansion2 -inputScript $inputStr -cursorColumn ($inputStr.IndexOf('}'))
            $res.CompletionMatches | Should -HaveCount 1
            $entry = $res.CompletionMatches | Where-Object CompletionText -EQ "Get-ChildItem"
            $entry.CompletionText | Should -BeExactly "Get-ChildItem"
        }

        It "Test completion with line continuation" {
            $inputStr = @'
dir -Recurse `
-Lite
'@
            $res = TabExpansion2 -inputScript $inputStr -cursorColumn $inputStr.Length
            $res.CompletionMatches | Should -HaveCount 1
            $res.CompletionMatches[0].CompletionText | Should -BeExactly "-LiteralPath"
        }

        It "Test member completion of a static method invocation" {
            $inputStr = '[powershell]::Create().'
            $res = TabExpansion2 -inputScript $inputStr -cursorColumn $inputStr.Length
            $res.CompletionMatches | Should -HaveCount 33
            $res.CompletionMatches[0].CompletionText | Should -BeExactly "Commands"
        }

        It "Test completion with common parameters" {
            $inputStr = 'invoke-webrequest -out'
            $res = TabExpansion2 -inputScript $inputStr -cursorColumn $inputStr.Length
            $res.CompletionMatches | Should -HaveCount 3
            [string]::Join(',', ($res.CompletionMatches.completiontext | Sort-Object)) | Should -BeExactly "-OutBuffer,-OutFile,-OutVariable"
        }

        It "Test completion with exact match" {
            $inputStr = 'get-content -wa'
            $res = TabExpansion2 -inputScript $inputStr -cursorColumn $inputStr.Length
            $res.CompletionMatches | Should -HaveCount 4
            [string]::Join(',', ($res.CompletionMatches.completiontext | Sort-Object)) | Should -BeExactly "-wa,-Wait,-WarningAction,-WarningVariable"
        }

        It "Test completion with splatted variable" {
            $inputStr = 'Get-Content @Splat -P'
            $res = TabExpansion2 -inputScript $inputStr -cursorColumn $inputStr.Length
            $res.CompletionMatches | Should -HaveCount 4
            [string]::Join(',', ($res.CompletionMatches.completiontext | Sort-Object)) | Should -BeExactly "-Path,-PipelineVariable,-PSPath,-pv"
        }

        It "Test completion for HttpVersion parameter name" {
            $inputStr = 'Invoke-WebRequest -HttpV'
            $res = TabExpansion2 -inputScript $inputStr -cursorColumn $inputStr.Length
            $res.CompletionMatches | Should -HaveCount 1
            $res.CompletionMatches[0].CompletionText | Should -BeExactly "-HttpVersion"
        }

        It "Test completion for HttpVersion parameter" {
            $inputStr = 'Invoke-WebRequest -HttpVersion '
            $res = TabExpansion2 -inputScript $inputStr -cursorColumn $inputStr.Length
            $res.CompletionMatches | Should -HaveCount 4
            [string]::Join(',', ($res.CompletionMatches.completiontext | Sort-Object)) | Should -BeExactly "1.0,1.1,2.0,3.0"
        }

        It "Test completion for HttpVersion parameter with input" {
            $inputStr = 'Invoke-WebRequest -HttpVersion 1'
            $res = TabExpansion2 -inputScript $inputStr -cursorColumn $inputStr.Length
            $res.CompletionMatches | Should -HaveCount 2
            [string]::Join(',', ($res.CompletionMatches.completiontext | Sort-Object)) | Should -BeExactly "1.0,1.1"
        }
<<<<<<< HEAD































        It 'Should complete Select-Object properties without duplicates' {
            $res = TabExpansion2 -inputScript '$PSVersionTable | Select-Object -Property Count,'
            $res.CompletionMatches.CompletionText | Should -Not -Contain "Count"
=======
        It '<Intent>' -TestCases @(
            @{
                Intent = 'Complete loop labels with no input'
                Expected = 'Outer','Inner'
                TestString = ':Outer while ($true){:Inner while ($true){ break ^ }}'
            }
            @{
                Intent = 'Complete loop labels that are accessible'
                Expected = 'Outer'
                TestString = ':Outer do {:Inner while ($true){ break } continue ^ } until ($false)'
            }
            @{
                Intent = 'Complete loop labels with partial input'
                Expected = 'Outer'
                TestString = ':Outer do {:Inner while ($true){ break } continue o^ut } while ($true)'
            }
            @{
                Intent = 'Complete loop label for incomplete switch'
                Expected = 'Outer'
                TestString = ':Outer switch ($x){"randomValue"{ continue ^'
            }
            @{
                Intent = 'Complete loop label for incomplete do loop'
                Expected = 'Outer'
                TestString = ':Outer do {:Inner while ($true){ break } continue ^'
            }
            @{
                Intent = 'Complete loop label for incomplete for loop'
                Expected = 'forLoop'
                TestString = ':forLoop for ($i = 0; $i -lt $SomeCollection.Count; $i++) {continue ^'
            }
            @{
                Intent = 'Complete loop label for incomplete while loop'
                Expected = 'WhileLoop'
                TestString = ':WhileLoop while ($true){ break ^'
            }
            @{
                Intent = 'Complete loop label for incomplete foreach loop'
                Expected = 'foreachLoop'
                TestString = ':foreachLoop foreach ($x in $y) { break ^'
            }
            @{
                Intent = 'Not Complete loop labels with colon'
                Expected = $null
                TestString = ':Outer foreach ($x in $y){:Inner for ($i = 0; $i -lt $X.Count; $i++){ break :O^}}'
            }
            @{
                Intent = 'Not Complete loop labels if cursor is in front of existing label'
                Expected = $null
                TestString = ':Outer switch ($x){"Value1"{break ^ Outer}}'
            }
        ){
            param($Expected, $TestString)
            $CursorIndex = $TestString.IndexOf('^')
            $res = TabExpansion2 -cursorColumn $CursorIndex -inputScript $TestString.Remove($CursorIndex, 1)
            $res.CompletionMatches.CompletionText | Should -BeExactly $Expected
>>>>>>> add08d39
        }
    }

    Context "Module completion for 'using module'" {
        BeforeAll {
            $tempDir = Join-Path -Path $TestDrive -ChildPath "UsingModule"
            New-Item -Path $tempDir -ItemType Directory -Force > $null
            New-Item -Path "$tempDir\testModule.psm1" -ItemType File -Force > $null

            Push-Location -Path $tempDir
        }

        AfterAll {
            Pop-Location
            Remove-Item -Path $tempDir -Recurse -Force -ErrorAction SilentlyContinue
        }

        It "Test complete module file name" {
            $inputStr = "using module test"
            $res = TabExpansion2 -inputScript $inputStr -cursorColumn $inputStr.Length
            $res.CompletionMatches | Should -HaveCount 1
            $res.CompletionMatches[0].CompletionText | Should -BeExactly ".${separator}testModule.psm1"
        }

        It "Test complete module name" {
            $inputStr = "using module PSRead"
            $res = TabExpansion2 -inputScript $inputStr -cursorColumn $inputStr.Length
            $res.CompletionMatches.Count | Should -BeGreaterThan 0
            $res.CompletionMatches[0].CompletionText | Should -BeExactly "PSReadLine"
        }

        It "Test complete module name with wildcard" {
            $inputStr = "using module *ReadLi"
            $res = TabExpansion2 -inputScript $inputStr -cursorColumn $inputStr.Length
            $res.CompletionMatches.Count | Should -BeGreaterThan 0
            $res.CompletionMatches[0].CompletionText | Should -BeExactly "PSReadLine"
        }
    }

    Context "Completion on 'comma', 'redirection' and 'minus' tokens" {
        BeforeAll {
            $tempDir = Join-Path -Path $TestDrive -ChildPath "CommaTest"
            New-Item -Path $tempDir -ItemType Directory -Force > $null
            New-Item -Path "$tempDir\commaA.txt" -ItemType File -Force > $null

            $redirectionTestCases = @(
                @{ inputStr = "gps >";  expected = ".${separator}commaA.txt" }
                @{ inputStr = "gps >>"; expected = ".${separator}commaA.txt" }
                @{ inputStr = "dir con 2>";  expected = ".${separator}commaA.txt" }
                @{ inputStr = "dir con 2>>"; expected = ".${separator}commaA.txt" }
                @{ inputStr = "gps 2>&1>";   expected = ".${separator}commaA.txt" }
                @{ inputStr = "gps 2>&1>>";  expected = ".${separator}commaA.txt" }
            )

            Push-Location -Path $tempDir
        }

        AfterAll {
            Pop-Location
            Remove-Item -Path $tempDir -Recurse -Force -ErrorAction SilentlyContinue
        }

        It "Test comma with file array element" {
            $inputStr = "dir .\commaA.txt,"
            $expected = ".${separator}commaA.txt"
            $res = TabExpansion2 -inputScript $inputStr -cursorColumn $inputStr.Length
            $res.CompletionMatches | Should -HaveCount 1
            $res.CompletionMatches[0].CompletionText | Should -BeExactly $expected
        }

        It "Test comma with Enum array element" {
            $inputStr = "gcm -CommandType Cmdlet,"
            $res = TabExpansion2 -inputScript $inputStr -cursorColumn $inputStr.Length
            $res.CompletionMatches | Should -HaveCount ([System.Enum]::GetNames([System.Management.Automation.CommandTypes]).Count)
            $res.CompletionMatches[0].CompletionText | Should -BeExactly "Alias"
        }

        It "Test redirection operator '<inputStr>'" -TestCases $redirectionTestCases {
            param($inputStr, $expected)

            $res = TabExpansion2 -inputScript $inputStr -cursorColumn $inputStr.Length
            $res.CompletionMatches | Should -HaveCount 1
            $res.CompletionMatches[0].CompletionText | Should -BeExactly $expected
        }

        It "Test complete the minus token to operators" {
            $inputStr = "55 -"
            $res = TabExpansion2 -inputScript $inputStr -cursorColumn $inputStr.Length
            $res.CompletionMatches | Should -HaveCount ([System.Management.Automation.CompletionCompleters]::CompleteOperator("").Count)
            $res.CompletionMatches[0].CompletionText | Should -BeExactly '-and'
        }
    }

    Context "Folder/File path tab completion with special characters" {
        BeforeAll {
            $tempDir = Join-Path -Path $TestDrive -ChildPath "SpecialChar"
            New-Item -Path $tempDir -ItemType Directory -Force > $null

            New-Item -Path "$tempDir\My [Path]" -ItemType Directory -Force > $null
            New-Item -Path "$tempDir\My [Path]\test.ps1" -ItemType File -Force > $null
            New-Item -Path "$tempDir\)file.txt" -ItemType File -Force > $null

            $testCases = @(
                @{ inputStr = "cd My"; expected = "'.${separator}My ``[Path``]'" }
                @{ inputStr = "Get-Help '.\My ``[Path``]'\"; expected = "'.${separator}My ``[Path``]${separator}test.ps1'" }
                @{ inputStr = "Get-Process >My"; expected = "'.${separator}My ``[Path``]'" }
                @{ inputStr = "Get-Process >'.\My ``[Path``]\'"; expected = "'.${separator}My ``[Path``]${separator}test.ps1'" }
                @{ inputStr = "Get-Process >${tempDir}\My"; expected = "'${tempDir}${separator}My ``[Path``]'" }
                @{ inputStr = "Get-Process > '${tempDir}\My ``[Path``]\'"; expected = "'${tempDir}${separator}My ``[Path``]${separator}test.ps1'" }
            )

            Push-Location -Path $tempDir
        }

        AfterAll {
            Pop-Location
            Remove-Item -Path $tempDir -Recurse -Force -ErrorAction SilentlyContinue
        }

        It "Complete special relative path '<inputStr>'" -TestCases $testCases {
            param($inputStr, $expected)

            $res = TabExpansion2 -inputScript $inputStr -cursorColumn $inputStr.Length
            $res.CompletionMatches.Count | Should -BeGreaterThan 0
            $res.CompletionMatches[0].CompletionText | Should -BeExactly $expected
        }

        It "Complete file name starting with special char" {
            $inputStr = ")"
            $res = TabExpansion2 -inputScript $inputStr -cursorColumn $inputStr.Length
            $res.CompletionMatches | Should -HaveCount 1
            $res.CompletionMatches[0].CompletionText | Should -BeExactly "& '.${separator})file.txt'"
        }
    }

    Context "Local tab completion with AST" {
        BeforeAll {
            $testCases = @(
                @{ inputStr = '$p = Get-Process; $p | % ProcessN '; bareWord = 'ProcessN'; expected = 'ProcessName' }
                @{ inputStr = 'function bar { Get-Ali* }'; bareWord = 'Get-Ali*'; expected = 'Get-Alias' }
                @{ inputStr = 'function baz ([string]$version, [consolecolor]$name){} baz version bl'; bareWord = 'bl'; expected = 'Black' }
            )
        }

        It "Input '<inputStr>' should successfully complete via AST" -TestCases $testCases {
            param($inputStr, $bareWord, $expected)

            $tokens = $null
            $ast = [System.Management.Automation.Language.Parser]::ParseInput($inputStr, [ref] $tokens, [ref]$null)
            $elementAst = $ast.Find(
                { $args[0] -is [System.Management.Automation.Language.StringConstantExpressionAst] -and $args[0].Value -eq $bareWord },
                $true
            )

            $res = TabExpansion2 -ast $ast -tokens $tokens -positionOfCursor $elementAst.Extent.EndScriptPosition
            $res.CompletionMatches.Count | Should -BeGreaterThan 0
            $res.CompletionMatches[0].CompletionText | Should -BeExactly $expected
        }
    }

    Context "User-overridden TabExpansion implementations" {
        It "Override TabExpansion with function" {
            function TabExpansion ($line, $lastword) {
                "Overridden-TabExpansion-Function"
            }

            $inputStr = '$PID.'
            $res = [System.Management.Automation.CommandCompletion]::CompleteInput($inputStr, $inputst.Length, $null)
            $res.CompletionMatches | Should -HaveCount 1
            $res.CompletionMatches[0].CompletionText | Should -BeExactly 'Overridden-TabExpansion-Function'
        }

        It "Override TabExpansion with alias" {
            function OverrideTabExpansion ($line, $lastword) {
                "Overridden-TabExpansion-Alias"
            }
            Set-Alias -Name TabExpansion -Value OverrideTabExpansion

            $inputStr = '$PID.'
            $res = [System.Management.Automation.CommandCompletion]::CompleteInput($inputStr, $inputst.Length, $null)
            $res.CompletionMatches | Should -HaveCount 1
            $res.CompletionMatches[0].CompletionText | Should -BeExactly "Overridden-TabExpansion-Alias"
        }
    }

    Context "No tab completion tests" {
        BeforeAll {
            $testCases = @(
                @{ inputStr = 'function new-' }
                @{ inputStr = 'filter new-' }
                @{ inputStr = '@pid.' }
            )
        }

        It "Input '<inputStr>' should not complete to anything" -TestCases $testCases {
            param($inputStr)

            $res = TabExpansion2 -inputScript $inputStr -cursorColumn $inputStr.Length
            $res.CompletionMatches | Should -BeNullOrEmpty
        }

        It "A single dash should not complete to anything" {
            function test-{}
            $inputStr = 'git -'
            $res = TabExpansion2 -inputScript $inputStr -cursorColumn $inputStr.Length
            $res.CompletionMatches | Should -BeNullOrEmpty
        }
    }

    Context "Tab completion error tests" {
        BeforeAll {
            $ast = {}.Ast;
            $tokens = [System.Management.Automation.Language.Token[]]@()
            $testCases = @(
                @{ inputStr = {[System.Management.Automation.CommandCompletion]::MapStringInputToParsedInput('$PID.', 7)}; expected = "PSArgumentException" }
                @{ inputStr = {[System.Management.Automation.CommandCompletion]::CompleteInput($null, $null, $null, $null)}; expected = "PSArgumentNullException" }
                @{ inputStr = {[System.Management.Automation.CommandCompletion]::CompleteInput($ast, $null, $null, $null)}; expected = "PSArgumentNullException" }
                @{ inputStr = {[System.Management.Automation.CommandCompletion]::CompleteInput($ast, $tokens, $null, $null)}; expected = "PSArgumentNullException" }
                @{ inputStr = {[System.Management.Automation.CommandCompletion]::CompleteInput('$PID.', 7, $null, $null)}; expected = "PSArgumentException" }
                @{ inputStr = {[System.Management.Automation.CommandCompletion]::CompleteInput('$PID.', 5, $null, $null)}; expected = "PSArgumentNullException" }
                @{ inputStr = {[System.Management.Automation.CommandCompletion]::CompleteInput($null, $null, $null, $null, $null)}; expected = "PSArgumentNullException" }
                @{ inputStr = {[System.Management.Automation.CommandCompletion]::CompleteInput($ast, $null, $null, $null, $null)}; expected = "PSArgumentNullException" }
                @{ inputStr = {[System.Management.Automation.CommandCompletion]::CompleteInput($ast, $tokens, $null, $null, $null)}; expected = "PSArgumentNullException" }
                @{ inputStr = {[System.Management.Automation.CommandCompletion]::CompleteInput($ast, $tokens, $ast.Extent.EndScriptPosition, $null, $null)}; expected = "PSArgumentNullException" }
            )
        }

        It "Input '<inputStr>' should throw in tab completion" -TestCases $testCases {
            param($inputStr, $expected)
            $inputStr | Should -Throw -ErrorId $expected
        }
    }

    Context "DSC tab completion tests" {
        BeforeAll {
            $testCases = @(
                @{ inputStr = 'Configura'; expected = 'Configuration' }
                @{ inputStr = '$extension = New-Object [System.Collections.Generic.List[string]]; $extension.wh'; expected = "Where(" }
                @{ inputStr = '$extension = New-Object [System.Collections.Generic.List[string]]; $extension.fo'; expected = 'ForEach(' }
                @{ inputStr = 'Configuration foo { node $SelectedNodes.'; expected = 'Where(' }
                @{ inputStr = 'Configuration foo { node $SelectedNodes.fo'; expected = 'ForEach(' }
                @{ inputStr = 'Configuration foo { node $AllNodes.'; expected = 'Where(' }
                @{ inputStr = 'Configuration foo { node $ConfigurationData.AllNodes.'; expected = 'Where(' }
                @{ inputStr = 'Configuration foo { node $ConfigurationData.AllNodes.fo'; expected = 'ForEach(' }
                @{ inputStr = 'Configuration bar { File foo { Destinat'; expected = 'DestinationPath = ' }
                @{ inputStr = 'Configuration bar { File foo { Content'; expected = 'Contents = ' }
                @{ inputStr = 'Configuration bar { Fil'; expected = 'File' }
                @{ inputStr = 'Configuration bar { Import-Dsc'; expected = 'Import-DscResource' }
                @{ inputStr = 'Configuration bar { Import-DscResource -Modu'; expected = '-ModuleName' }
                @{ inputStr = 'Configuration bar { Import-DscResource -ModuleName blah -Modu'; expected = '-ModuleVersion' }
                @{ inputStr = 'Configuration bar { Scri'; expected = 'Script' }
                @{ inputStr = 'configuration foo { Script ab {Get'; expected = 'GetScript = ' }
                @{ inputStr = 'configuration foo { Script ab { '; expected = 'DependsOn = ' }
                @{ inputStr = 'configuration foo { File ab { Attributes ='; expected = "'Archive'" }
                @{ inputStr = "configuration foo { File ab { Attributes = "; expected = "'Archive'" }
                @{ inputStr = "configuration foo { File ab { Attributes = ar"; expected = "Archive" }
                @{ inputStr = "configuration foo { File ab { Attributes = 'ar"; expected = "Archive" }
                @{ inputStr = 'configuration foo { File ab { Attributes =('; expected = "'Archive'" }
                @{ inputStr = 'configuration foo { File ab { Attributes =( '; expected = "'Archive'" }
                @{ inputStr = "configuration foo { File ab { Attributes =('Archive',"; expected = "'Hidden'" }
                @{ inputStr = "configuration foo { File ab { Attributes =('Archive', "; expected = "'Hidden'" }
                @{ inputStr = "configuration foo { File ab { Attributes =('Archive', 'Hi"; expected = "Hidden" }
            )
        }

        It "Input '<inputStr>' should successfully complete" -TestCases $testCases -Skip:(!$IsWindows) {
            param($inputStr, $expected)

            $res = TabExpansion2 -inputScript $inputStr -cursorColumn $inputStr.Length
            $res.CompletionMatches.Count | Should -BeGreaterThan 0
            $res.CompletionMatches[0].CompletionText | Should -BeExactly $expected
        }
    }

    Context "CIM cmdlet completion tests" {
        BeforeAll {
            $testCases = @(
                @{ inputStr = "Invoke-CimMethod -ClassName Win32_Process -MethodName Crea"; expected = "Create" }
                @{ inputStr = "Get-CimInstance -ClassName Win32_Process | Invoke-CimMethod -MethodName AttachDeb"; expected = "AttachDebugger" }
                @{ inputStr = 'Get-CimInstance Win32_Process | ?{ $_.ProcessId -eq $PID } | Get-CimAssociatedInstance -ResultClassName Win32_Co*uterSyst'; expected = "Win32_ComputerSystem" }
                @{ inputStr = "Get-CimInstance -ClassName Win32_Environm"; expected = "Win32_Environment" }
                @{ inputStr = "New-CimInstance -ClassName Win32_Environm"; expected = "Win32_Environment" }
                @{ inputStr = 'New-CimInstance -ClassName Win32_Process | %{ $_.Captio'; expected = "Caption" }
                @{ inputStr = "Invoke-CimMethod -ClassName Win32_Environm"; expected = 'Win32_Environment' }
                @{ inputStr = "Get-CimClass -ClassName Win32_Environm"; expected = 'Win32_Environment' }
                @{ inputStr = 'Get-CimInstance -ClassName Win32_Process | Invoke-CimMethod -MethodName SetPriorit'; expected = 'SetPriority' }
                @{ inputStr = 'Invoke-CimMethod -Namespace root/StandardCimv2 -ClassName MSFT_NetIPAddress -MethodName Crea'; expected = 'Create' }
                @{ inputStr = '$win32_process = Get-CimInstance -ClassName Win32_Process; $win32_process | Invoke-CimMethod -MethodName AttachDe'; expected = 'AttachDebugger' }
                @{ inputStr = '$win32_process = Get-CimInstance -ClassName Win32_Process; Invoke-CimMethod -InputObject $win32_process -MethodName AttachDe'; expected = 'AttachDebugger' }
                @{ inputStr = 'Get-CimInstance Win32_Process | ?{ $_.ProcessId -eq $PID } | Get-CimAssociatedInstance -ResultClassName Win32_ComputerS'; expected = 'Win32_ComputerSystem' }
                @{ inputStr = 'Get-CimInstance -Namespace root/Interop -ClassName Win32_PowerSupplyP'; expected = 'Win32_PowerSupplyProfile' }
                @{ inputStr = 'Get-CimInstance __NAMESP'; expected = '__NAMESPACE' }
                @{ inputStr = 'Get-CimInstance -Namespace root/Inter'; expected = 'root/Interop' }
                @{ inputStr = 'Get-CimInstance -Namespace root/Int*ro'; expected = 'root/Interop' }
                @{ inputStr = 'Get-CimInstance -Namespace root/Interop/'; expected = 'root/Interop/ms_409' }
                @{ inputStr = 'New-CimInstance -Namespace root/Inter'; expected = 'root/Interop' }
                @{ inputStr = 'Invoke-CimMethod -Namespace root/Inter'; expected = 'root/Interop' }
                @{ inputStr = 'Get-CimClass -Namespace root/Inter'; expected = 'root/Interop' }
                @{ inputStr = 'Register-CimIndicationEvent -Namespace root/Inter'; expected = 'root/Interop' }
                @{ inputStr = '[Microsoft.Management.Infrastructure.CimClass]$c = $null; $c.CimClassNam'; expected = 'CimClassName' }
                @{ inputStr = '[Microsoft.Management.Infrastructure.CimClass]$c = $null; $c.CimClassName.Substrin'; expected = 'Substring(' }
                @{ inputStr = 'Get-CimInstance -ClassName Win32_Process | %{ $_.ExecutableP'; expected = 'ExecutablePath' }
                @{ inputStr = 'Get-CimInstance -ClassName Win32_Process | Invoke-CimMethod -MethodName SetPriority -Arguments @{'; expected = 'Priority' }
                @{ inputStr = 'Get-CimInstance -ClassName Win32_Service | Invoke-CimMethod -MethodName Change -Arguments @{d'; expected = 'DesktopInteract' }
                @{ inputStr = 'Invoke-CimMethod -ClassName Win32_Process -MethodName Create -Arguments @{'; expected = 'CommandLine' }
                @{ inputStr = 'New-CimInstance Win32_Environment -Property @{'; expected = 'Caption' }
                @{ inputStr = 'Get-CimInstance Win32_Environment | Set-CimInstance -Property @{'; expected = 'Name' }
                @{ inputStr = 'Set-CimInstance -Namespace root/CIMV'; expected = 'root/CIMV2' }
                @{ inputStr = 'Get-CimInstance Win32_Process -Property '; expected = 'Caption' }
                @{ inputStr = 'Get-CimInstance Win32_Process -Property Caption,'; expected = 'Description' }
            )
            $FailCases = @(
                @{ inputStr = "Invoke-CimMethod -ClassName Win32_Process -MethodName Create -Arguments " }
                @{ inputStr = "New-CimInstance Win32_Process -Property " }
            )
        }

        It "CIM cmdlet input '<inputStr>' should successfully complete" -TestCases $testCases -Skip:(!$IsWindows) {
            param($inputStr, $expected)

            $res = TabExpansion2 -inputScript $inputStr -cursorColumn $inputStr.Length
            $res.CompletionMatches.Count | Should -BeGreaterThan 0
            $res.CompletionMatches[0].CompletionText | Should -Be $expected
        }

        It "CIM cmdlet input '<inputStr>' should not successfully complete" -TestCases $FailCases -Skip:(!$IsWindows) {
            param($inputStr)

            $res = TabExpansion2 -inputScript $inputStr -cursorColumn $inputStr.Length
            $res.CompletionMatches[0].ResultType | should -Not -Be 'Property'
        }
    }

    Context "Module cmdlet completion tests" {
        It "ArugmentCompleter for PSEdition should work for '<cmd>'" -TestCases @(
            @{cmd = "Get-Module -PSEdition "; expected = "Desktop", "Core"}
        ) {
            param($cmd, $expected)
            $res = TabExpansion2 -inputScript $cmd -cursorColumn $cmd.Length
            $res.CompletionMatches | Should -HaveCount $expected.Count
            $completionOptions = ""
            foreach ($completion in $res.CompletionMatches) {
                $completionOptions += $completion.ListItemText
            }
            $completionOptions | Should -BeExactly ([string]::Join("", $expected))
        }
    }

    Context "Tab completion help test" {
        BeforeAll {
            if ([System.Management.Automation.Platform]::IsWindows) {
                $userHelpRoot = Join-Path $HOME "Documents/PowerShell/Help/"
            } else {
                $userModulesRoot = [System.Management.Automation.Platform]::SelectProductNameForDirectory([System.Management.Automation.Platform+XDG_Type]::USER_MODULES)
                $userHelpRoot = Join-Path $userModulesRoot -ChildPath ".." -AdditionalChildPath "Help"
            }
        }

        It 'Should complete about help topic' {
            $aboutHelpPathUserScope = Join-Path $userHelpRoot (Get-Culture).Name
            $aboutHelpPathAllUsersScope = Join-Path $PSHOME (Get-Culture).Name

            ## If help content does not exist, tab completion will not work. So update it first.
            $userScopeHelp = Test-Path (Join-Path $aboutHelpPathUserScope "about_Splatting.help.txt")
            $allUserScopeHelp = Test-Path (Join-Path $aboutHelpPathAllUsersScope "about_Splatting.help.txt")
            if ((-not $userScopeHelp) -and (-not $aboutHelpPathAllUsersScope)) {
                Update-Help -Force -ErrorAction SilentlyContinue -Scope 'CurrentUser'
            }

            # If help content is present on both scopes, expect 2 or else expect 1 completion.
            $expectedCompletions = if ($userScopeHelp -and $allUserScopeHelp) { 2 } else { 1 }

            $res = TabExpansion2 -inputScript 'get-help about_spla' -cursorColumn 'get-help about_spla'.Length
            $res.CompletionMatches | Should -HaveCount $expectedCompletions
            $res.CompletionMatches[0].CompletionText | Should -BeExactly 'about_Splatting'
        }
        It 'Should complete about help topic regardless of culture' {
            try
            {
                ## Save original culture and temporarily set it to da-DK because there's no localized help for da-DK.
                $OriginalCulture = [cultureinfo]::CurrentCulture
                [cultureinfo]::CurrentCulture="da-DK"

                $res = TabExpansion2 -inputScript 'get-help about_spla' -cursorColumn 'get-help about_spla'.Length
                $res.CompletionMatches | Should -HaveCount 1
                $res.CompletionMatches[0].CompletionText | Should -BeExactly 'about_Splatting'
            }
            finally
            {
                [cultureinfo]::CurrentCulture = $OriginalCulture
            }
        }
        It '<Intent>' -TestCases @(
            @{
                Intent = 'Complete help keywords with minimum input'
                Expected = @(
                    'COMPONENT'
                    'DESCRIPTION'
                    'EXAMPLE'
                    'EXTERNALHELP'
                    'FORWARDHELPCATEGORY'
                    'FORWARDHELPTARGETNAME'
                    'FUNCTIONALITY'
                    'INPUTS'
                    'LINK'
                    'NOTES'
                    'OUTPUTS'
                    'PARAMETER'
                    'REMOTEHELPRUNSPACE'
                    'ROLE'
                    'SYNOPSIS'
                )
                TestString = @'
<#
.^
#>
'@
            }
            @{
                Intent = 'Complete help keywords without duplicates'
                Expected = $null
                TestString = @'
<#
.SYNOPSIS
.S^
#>
'@
            }
            @{
                Intent = 'Complete help keywords with allowed duplicates'
                Expected = 'PARAMETER'
                TestString = @'
<#
.PARAMETER
.Paramet^
#>
'@
            }
            @{
                Intent = 'Complete help keyword FORWARDHELPTARGETNAME argument'
                Expected = 'Get-ChildItem'
                TestString = @'
<#
.FORWARDHELPTARGETNAME  Get-Child^
#>
'@
            }
            @{
                Intent = 'Complete help keyword FORWARDHELPCATEGORY argument'
                Expected = 'Cmdlet'
                TestString = @'
<#
.FORWARDHELPCATEGORY C^
#>
'@
            }
            @{
                Intent = 'Complete help keyword REMOTEHELPRUNSPACE argument'
                Expected = 'PSEdition'
                TestString = @'
<#
.REMOTEHELPRUNSPACE PSEditi^
#>
'@
            }
            @{
                Intent = 'Complete help keyword EXTERNALHELP argument'
                Expected = Join-Path $PSHOME "pwsh.xml"
                TestString = @"
<#
.EXTERNALHELP $PSHOME\pwsh.^
#>
"@
            }
            @{
                Intent = 'Complete help keyword PARAMETER argument for script'
                Expected = 'Param1'
                TestString = @'
<#
.PARAMETER ^
#>
param($Param1)
'@
            }
            @{
                Intent = 'Complete help keyword PARAMETER argument for function with help inside'
                Expected = 'param2'
                TestString = @'
function MyFunction ($param1, $param2)
{
<#
.PARAMETER param1
.PARAMETER ^
#>
}
'@
            }
            @{
                Intent = 'Complete help keyword PARAMETER argument for function with help before it'
                Expected = 'param1','param2'
                TestString = @'
<#
.PARAMETER ^
#>
function MyFunction ($param1, $param2)
{
}
'@
            }
            @{
                Intent = 'Complete help keyword PARAMETER argument for advanced function with help inside'
                Expected = 'Param1'
                TestString = @'
function Verb-Noun
{
<#
.PARAMETER ^
#>
    [CmdletBinding()]
    Param
    (
        $Param1
    )

    Begin
    {
    }
    Process
    {
    }
    End
    {
    }
}
'@
            }
            @{
                Intent = 'Complete help keyword PARAMETER argument for nested function with help before it'
                Expected = 'param3','param4'
                TestString = @'
function MyFunction ($param1, $param2)
{
    <#
    .PARAMETER ^
    #>
    function MyFunction2 ($param3, $param4)
    {
    }
}
'@
            }
            @{
                Intent = 'Not complete help keyword PARAMETER argument if following function is too far away'
                Expected = $null
                TestString = @'
<#
.PARAMETER ^
#>


function MyFunction ($param1, $param2)
{
}
'@
            }
        ){
            param($Expected, $TestString)
            $CursorIndex = $TestString.IndexOf('^')
            $res = TabExpansion2 -cursorColumn $CursorIndex -inputScript $TestString.Remove($CursorIndex, 1)
            $res.CompletionMatches.CompletionText | Should -BeExactly $Expected
        }
    }
}

Describe "Tab completion tests with remote Runspace" -Tags Feature,RequireAdminOnWindows {
    BeforeAll {
        if ($IsWindows) {
            $session = New-RemoteSession
            $powershell = [powershell]::Create()
            $powershell.Runspace = $session.Runspace

            $testCases = @(
                @{ inputStr = 'Get-Proc'; expected = 'Get-Process' }
                @{ inputStr = 'Get-Process | % ProcessN'; expected = 'ProcessName' }
                @{ inputStr = 'Get-ChildItem alias: | % { $_.Defini'; expected = 'Definition' }
            )

            $testCasesWithAst = @(
                @{ inputStr = '$p = Get-Process; $p | % ProcessN '; bareWord = 'ProcessN'; expected = 'ProcessName' }
                @{ inputStr = 'function bar { Get-Ali* }'; bareWord = 'Get-Ali*'; expected = 'Get-Alias' }
                @{ inputStr = 'function baz ([string]$version, [consolecolor]$name){} baz version bl'; bareWord = 'bl'; expected = 'Black' }
            )
        } else {
            $defaultParameterValues = $PSDefaultParameterValues.Clone()
            $PSDefaultParameterValues["It:Skip"] = $true
        }
    }
    AfterAll {
        if ($IsWindows) {
            Remove-PSSession $session
            $powershell.Dispose()
        } else {
            $Global:PSDefaultParameterValues = $defaultParameterValues
        }
    }

    It "Input '<inputStr>' should successfully complete in remote runspace" -TestCases $testCases {
        param($inputStr, $expected)
        $res = [System.Management.Automation.CommandCompletion]::CompleteInput($inputStr, $inputStr.Length, $null, $powershell)
        $res.CompletionMatches.Count | Should -BeGreaterThan 0
        $res.CompletionMatches[0].CompletionText | Should -BeExactly $expected
    }

    It "Input '<inputStr>' should successfully complete via AST in remote runspace" -TestCases $testCasesWithAst {
        param($inputStr, $bareWord, $expected)

        $tokens = $null
        $ast = [System.Management.Automation.Language.Parser]::ParseInput($inputStr, [ref] $tokens, [ref]$null)
        $elementAst = $ast.Find(
            { $args[0] -is [System.Management.Automation.Language.StringConstantExpressionAst] -and $args[0].Value -eq $bareWord },
            $true
        )

        $res = [System.Management.Automation.CommandCompletion]::CompleteInput($ast, $tokens, $elementAst.Extent.EndScriptPosition, $null, $powershell)
        $res.CompletionMatches.Count | Should -BeGreaterThan 0
        $res.CompletionMatches[0].CompletionText | Should -BeExactly $expected
    }
}

Describe "WSMan Config Provider tab complete tests" -Tags Feature,RequireAdminOnWindows {

    BeforeAll {
        $originalDefaultParameterValues = $PSDefaultParameterValues.Clone()
        $PSDefaultParameterValues["it:skip"] = !$IsWindows
    }

    AfterAll {
        $Global:PSDefaultParameterValues = $originalDefaultParameterValues
    }

    It "Tab completion works correctly for Listeners" {
        $path = "wsman:\localhost\listener\listener"
        $res = TabExpansion2 -inputScript $path -cursorColumn $path.Length
        $listener = Get-ChildItem WSMan:\localhost\Listener
        $res.CompletionMatches.Count | Should -Be $listener.Count
        $res.CompletionMatches.ListItemText | Should -BeIn $listener.Name
    }

    It "Tab completion gets dynamic parameters for '<path>' using '<parameter>'" -TestCases @(
        @{path = ""; parameter = "-conn"; expected = "ConnectionURI"},
        @{path = ""; parameter = "-op"; expected = "OptionSet"},
        @{path = ""; parameter = "-au"; expected = "Authentication"},
        @{path = ""; parameter = "-ce"; expected = "CertificateThumbprint"},
        @{path = ""; parameter = "-se"; expected = "SessionOption"},
        @{path = ""; parameter = "-ap"; expected = "ApplicationName"},
        @{path = ""; parameter = "-po"; expected = "Port"},
        @{path = ""; parameter = "-u"; expected = "UseSSL"},
        @{path = "localhost\plugin"; parameter = "-pl"; expected = "Plugin"},
        @{path = "localhost\plugin"; parameter = "-sd"; expected = "SDKVersion"},
        @{path = "localhost\plugin"; parameter = "-re"; expected = "Resource"},
        @{path = "localhost\plugin"; parameter = "-ca"; expected = "Capability"},
        @{path = "localhost\plugin"; parameter = "-xm"; expected = "XMLRenderingType"},
        @{path = "localhost\plugin"; parameter = "-fi"; expected = @("FileName", "File")},
        @{path = "localhost\plugin"; parameter = "-ru"; expected = "RunAsCredential"},
        @{path = "localhost\plugin"; parameter = "-us"; expected = "UseSharedProcess"},
        @{path = "localhost\plugin"; parameter = "-au"; expected = "AutoRestart"},
        @{path = "localhost\plugin"; parameter = "-pr"; expected = "ProcessIdleTimeoutSec"},
        @{path = "localhost\Plugin\microsoft.powershell\Resources\"; parameter = "-re"; expected = "ResourceUri"},
        @{path = "localhost\Plugin\microsoft.powershell\Resources\"; parameter = "-ca"; expected = "Capability"}
    ) {
        param($path, $parameter, $expected)
        $script = "new-item wsman:\$path $parameter"
        $res = TabExpansion2 -inputScript $script
        $res.CompletionMatches | Should -HaveCount $expected.Count
        $completionOptions = ""
        foreach ($completion in $res.CompletionMatches) {
            $completionOptions += $completion.ListItemText
        }
        $completionOptions | Should -BeExactly ([string]::Join("", $expected))
    }

    It "Tab completion get dynamic parameters for initialization parameters" -Pending -TestCases @(
        @{path = "localhost\Plugin\microsoft.powershell\InitializationParameters\"; parameter = "-pa"; expected = @("ParamName", "ParamValue")}
    ) {
        # https://github.com/PowerShell/PowerShell/issues/4744
        # TODO: move to test cases above once working
    }
}<|MERGE_RESOLUTION|>--- conflicted
+++ resolved
@@ -1223,42 +1223,12 @@
             $res.CompletionMatches | Should -HaveCount 2
             [string]::Join(',', ($res.CompletionMatches.completiontext | Sort-Object)) | Should -BeExactly "1.0,1.1"
         }
-<<<<<<< HEAD
-
-
-
-
-
-
-
-
-
-
-
-
-
-
-
-
-
-
-
-
-
-
-
-
-
-
-
-
-
-
-
+        
         It 'Should complete Select-Object properties without duplicates' {
             $res = TabExpansion2 -inputScript '$PSVersionTable | Select-Object -Property Count,'
             $res.CompletionMatches.CompletionText | Should -Not -Contain "Count"
-=======
+        }
+        
         It '<Intent>' -TestCases @(
             @{
                 Intent = 'Complete loop labels with no input'
@@ -1315,7 +1285,6 @@
             $CursorIndex = $TestString.IndexOf('^')
             $res = TabExpansion2 -cursorColumn $CursorIndex -inputScript $TestString.Remove($CursorIndex, 1)
             $res.CompletionMatches.CompletionText | Should -BeExactly $Expected
->>>>>>> add08d39
         }
     }
 
