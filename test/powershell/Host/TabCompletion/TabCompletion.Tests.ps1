--- conflicted
+++ resolved
@@ -744,7 +744,6 @@
         $res.CompletionMatches[0].CompletionText | Should -BeExactly '$TestVar1'
     }
 
-<<<<<<< HEAD
     Context 'Start-Process -Verb parameter completion' {
         BeforeAll {
             function GetProcessInfoVerbs($path) {
@@ -782,7 +781,9 @@
             $res = TabExpansion2 -inputScript $TextInput -cursorColumn $TextInput.Length
             $completionText = $res.CompletionMatches.CompletionText | Sort-Object
             $completionText -join ' ' | Should -BeExactly $ExpectedVerbs
-=======
+        }
+    }
+
     Context 'StrictMode Version parameter completion' {
         BeforeAll {
             $allStrictModeVersions = '1.0 2.0 3.0 Latest'
@@ -804,7 +805,6 @@
             $res = TabExpansion2 -inputScript $TextInput -cursorColumn $TextInput.Length
             $completionText = $res.CompletionMatches.CompletionText | Sort-Object
             $completionText -join ' ' | Should -BeExactly $ExpectedVersions
->>>>>>> 1dc05eaa
         }
     }
 
