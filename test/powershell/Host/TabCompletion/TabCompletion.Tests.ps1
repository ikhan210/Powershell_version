# Copyright (c) Microsoft Corporation.
# Licensed under the MIT License.
Describe "TabCompletion" -Tags CI {
    BeforeAll {
        $separator = [System.IO.Path]::DirectorySeparatorChar
    }

    It 'Should complete Command' {
        $res = TabExpansion2 -inputScript 'Get-Com' -cursorColumn 'Get-Com'.Length
        $res.CompletionMatches[0].CompletionText | Should -BeExactly 'Get-Command'
    }

    It 'Should complete abbreviated cmdlet' {
        $res = (TabExpansion2 -inputScript 'i-psdf' -cursorColumn 'pschr'.Length).CompletionMatches.CompletionText
        $res | Should -HaveCount 1
        $res | Should -BeExactly 'Import-PowerShellDataFile'
    }

    It 'Should complete abbreviated function' {
        function Test-AbbreviatedFunctionExpansion {}
        $res = (TabExpansion2 -inputScript 't-afe' -cursorColumn 't-afe'.Length).CompletionMatches.CompletionText
        $res.Count | Should -BeGreaterOrEqual 1
        $res | Should -BeExactly 'Test-AbbreviatedFunctionExpansion'
    }

    It 'Should complete native exe' -Skip:(!$IsWindows) {
        $res = TabExpansion2 -inputScript 'notep' -cursorColumn 'notep'.Length
        $res.CompletionMatches[0].CompletionText | Should -BeExactly 'notepad.exe'
    }

    It 'Should complete dotnet method' {
        $res = TabExpansion2 -inputScript '(1).ToSt' -cursorColumn '(1).ToSt'.Length
        $res.CompletionMatches[0].CompletionText | Should -BeExactly 'ToString('
    }

    It 'Should complete dotnet method with null conditional operator' {
        $res = TabExpansion2 -inputScript '(1)?.ToSt' -cursorColumn '(1)?.ToSt'.Length
        $res.CompletionMatches[0].CompletionText | Should -BeExactly 'ToString('
    }

    It 'Should complete dotnet method with null conditional operator without first letter' {
        $res = TabExpansion2 -inputScript '(1)?.' -cursorColumn '(1)?.'.Length
        $res.CompletionMatches[0].CompletionText | Should -BeExactly 'CompareTo('
    }

    It 'should complete generic type parameters for static methods' {
        $script = '[array]::Empty[pscu'

        $results = TabExpansion2 -inputScript $script -cursorColumn $script.Length
        $results.CompletionMatches.CompletionText | Should -Contain 'pscustomobject'
    }

    It 'should complete generic type parameters for instance methods' {
        $script = '
            $dict = [System.Collections.Concurrent.ConcurrentDictionary[string, int]]::new()
            $dict.AddOrUpdate[pscu'

        $results = TabExpansion2 -inputScript $script -cursorColumn $script.Length
        $results.CompletionMatches.CompletionText | Should -Contain 'pscustomobject'
    }

    It 'Should complete Magic foreach' {
        $res = TabExpansion2 -inputScript '(1..10).Fo' -cursorColumn '(1..10).Fo'.Length
        $res.CompletionMatches[0].CompletionText | Should -BeExactly 'ForEach('
    }

    It "Should complete Magic where" {
        $res = TabExpansion2 -inputScript '(1..10).wh' -cursorColumn '(1..10).wh'.Length
        $res.CompletionMatches[0].CompletionText | Should -BeExactly 'Where('
    }

    It 'Should complete types' {
        $res = TabExpansion2 -inputScript '[pscu' -cursorColumn '[pscu'.Length
        $res.CompletionMatches[0].CompletionText | Should -BeExactly 'pscustomobject'
    }

    It 'Should complete foreach variable' {
        $res = TabExpansion2 -inputScript 'foreach ($CurrentItem in 1..10){$CurrentIt'
        $res.CompletionMatches[0].CompletionText | Should -BeExactly '$CurrentItem'
    }

    foreach ($Operator in [System.Management.Automation.CompletionCompleters]::CompleteOperator(""))
    {
        It "Should complete $($Operator.CompletionText)" {
            $res = TabExpansion2 -inputScript "'' $($Operator.CompletionText)" -cursorColumn ($Operator.CompletionText.Length + 3)
            $res.CompletionMatches[0].CompletionText | Should -BeExactly $Operator.CompletionText
        }
    }

    It 'should complete index expression for <Intent>' -TestCases @(
        @{
            Intent = 'Hashtable with no user input'
            Expected = "'PSVersion'"
            TestString = '$PSVersionTable[^'
        }
        @{
            Intent = 'Hashtable with partial input'
            Expected = "'PSVersion'"
            TestString = '$PSVersionTable[ PSvers^'
        }
        @{
            Intent = 'Hashtable with partial quoted input'
            Expected = "'PSVersion'"
            TestString = '$PSVersionTable["PSvers^'
        }
        @{
            Intent = 'Hashtable from Ast'
            Expected = "'Hello'"
            TestString = '$Table = @{Hello = "World"};$Table[^'
        }
        @{
            Intent = 'Hashtable with cursor on new line'
            Expected = "'Hello'"
            TestString = @'
$Table = @{Hello = "World"}
$Table[
^
'@
        }
    ) -Test {
        param($Expected, $TestString)
        $CursorIndex = $TestString.IndexOf('^')
        $res = TabExpansion2 -cursorColumn $CursorIndex -inputScript $TestString.Remove($CursorIndex, 1)
        $res.CompletionMatches[0].CompletionText | Should -BeExactly $Expected
    }

    it 'should add quotes when completing hashtable key from Ast with member syntax' -Test {
        $res = TabExpansion2 -inputScript '$Table = @{"Hello World" = "World"};$Table.'
        $res.CompletionMatches.CompletionText | Where-Object {$_ -eq "'Hello World'"} | Should -BeExactly "'Hello World'"
    }

    It '<Intent>' -TestCases @(
        @{
            Intent = 'Complete member with space between dot and cursor'
            Expected = 'value__'
            TestString = '[System.Management.Automation.ActionPreference]::Break.  ^'
        }
        @{
            Intent = 'Complete member when cursor is in-between existing members and spaces'
            Expected = 'value__'
            TestString = '[System.Management.Automation.ActionPreference]::Break. ^ ToString()'
        }
        @{
            Intent = 'Complete static member with space between colons and cursor'
            Expected = 'Break'
            TestString = '[System.Management.Automation.ActionPreference]::  ^'
        }
        @{
            Intent = 'Complete static member with new line between colons and cursor'
            Expected = 'Break'
            TestString = @'
[System.Management.Automation.ActionPreference]::
^
'@
        }
        @{
            Intent = 'Complete static member with partial input and incomplete input at end of line'
            Expected = 'Break'
            TestString = '[System.Management.Automation.ActionPreference]::  Brea^.   value__.'
        }
        @{
            Intent = 'Complete static member with partial input and valid input at end of line'
            Expected = 'Break'
            TestString = '[System.Management.Automation.ActionPreference]::  Brea^.   value__'
        }
        @{
            Intent = 'Complete member with new line between colons and cursor'
            Expected = 'value__'
            TestString = '[System.Management.Automation.ActionPreference]::Break. ^ ToString()'
        }
        @{
            Intent = 'Complete type with incomplete expression input at end of line'
            Expected = 'System.Management.Automation.ActionPreference'
            TestString = '[System.Management.Automation.ActionPreference^]::'
        }
        @{
            Intent = 'Complete member inside switch expression'
            Expected = 'Length'
            TestString = @'
switch ($x)
{
    'RandomString'.^
    {}
}
'@
        }
        @{
            Intent = 'Complete member in commandast'
            Expected = 'Length'
            TestString = 'ls "".^'
        }
        ){
            param($Expected, $TestString)
            $CursorIndex = $TestString.IndexOf('^')
            $res = TabExpansion2 -cursorColumn $CursorIndex -inputScript $TestString.Remove($CursorIndex, 1)
            $res.CompletionMatches[0].CompletionText | Should -BeExactly $Expected
        }

    It 'Should Complete and replace existing member with space in front of cursor and cursor in front of word' {
        $TestString = '[System.Management.Automation.ActionPreference]:: ^Break'
        $CursorIndex = $TestString.IndexOf('^')
        $res = TabExpansion2 -cursorColumn $CursorIndex -inputScript $TestString.Remove($CursorIndex, 1)
        $res.ReplacementIndex | Should -BeExactly $CursorIndex
        $res.ReplacementLength | Should -Be 5
        $res.CompletionMatches[0].CompletionText | Should -BeExactly 'Break'
    }

    It 'Complete and replace existing member with colons in front of cursor and cursor in front of word' {
        $TestString = '[System.Management.Automation.ActionPreference]::^Break'
        $CursorIndex = $TestString.IndexOf('^')
        $res = TabExpansion2 -cursorColumn $CursorIndex -inputScript $TestString.Remove($CursorIndex, 1)
        $res.ReplacementIndex | Should -BeExactly $CursorIndex
        $res.ReplacementLength | Should -Be 5
        $res.CompletionMatches[0].CompletionText | Should -BeExactly 'Break'
    }

    It 'Should complete namespaces' {
        $res = TabExpansion2 -inputScript 'using namespace Sys' -cursorColumn 'using namespace Sys'.Length
        $res.CompletionMatches[0].CompletionText | Should -BeExactly 'System'
    }

    It 'Should complete format-table hashtable' {
        $res = TabExpansion2 -inputScript 'Get-ChildItem | Format-Table @{ ' -cursorColumn 'Get-ChildItem | Format-Table @{ '.Length
        $res.CompletionMatches | Should -HaveCount 5
        $completionText = $res.CompletionMatches.CompletionText | Sort-Object
        $completionText -join ' ' | Should -BeExactly 'Alignment Expression FormatString Label Width'
    }

    It 'Should complete format-* hashtable on GroupBy: <cmd>' -TestCases (
        @{cmd = 'Format-Table'},
        @{cmd = 'Format-List'},
        @{cmd = 'Format-Wide'},
        @{cmd = 'Format-Custom'}
    ) {
        param($cmd)
        $res = TabExpansion2 -inputScript "Get-ChildItem | $cmd -GroupBy @{ " -cursorColumn "Get-ChildItem | $cmd -GroupBy @{ ".Length
        $res.CompletionMatches | Should -HaveCount 3
        $completionText = $res.CompletionMatches.CompletionText | Sort-Object
        $completionText -join ' ' | Should -BeExactly 'Expression FormatString Label'
    }

    It 'Should complete format-list hashtable' {
        $res = TabExpansion2 -inputScript 'Get-ChildItem | Format-List @{ ' -cursorColumn 'Get-ChildItem | Format-List @{ '.Length
        $res.CompletionMatches | Should -HaveCount 3
        $completionText = $res.CompletionMatches.CompletionText | Sort-Object
        $completionText -join ' ' | Should -BeExactly 'Expression FormatString Label'
    }

    It 'Should complete format-wide hashtable' {
        $res = TabExpansion2 -inputScript 'Get-ChildItem | Format-Wide @{ ' -cursorColumn 'Get-ChildItem | Format-Wide @{ '.Length
        $res.CompletionMatches | Should -HaveCount 2
        $completionText = $res.CompletionMatches.CompletionText | Sort-Object
        $completionText -join ' ' | Should -BeExactly 'Expression FormatString'
    }

    It 'Should complete format-custom hashtable' {
        $res = TabExpansion2 -inputScript 'Get-ChildItem | Format-Custom @{ ' -cursorColumn 'Get-ChildItem | Format-Custom @{ '.Length
        $res.CompletionMatches | Should -HaveCount 2
        $completionText = $res.CompletionMatches.CompletionText | Sort-Object
        $completionText -join ' ' | Should -BeExactly 'Depth Expression'
    }

    It 'Should complete Select-Object hashtable' {
        $res = TabExpansion2 -inputScript 'Get-ChildItem | Select-Object @{ ' -cursorColumn 'Get-ChildItem | Select-Object @{ '.Length
        $res.CompletionMatches | Should -HaveCount 2
        $completionText = $res.CompletionMatches.CompletionText | Sort-Object
        $completionText -join ' ' | Should -BeExactly 'Expression Name'
    }

    It 'Should complete Sort-Object hashtable' {
        $res = TabExpansion2 -inputScript 'Get-ChildItem | Sort-Object @{ ' -cursorColumn 'Get-ChildItem | Sort-Object @{ '.Length
        $res.CompletionMatches | Should -HaveCount 3
        $completionText = $res.CompletionMatches.CompletionText | Sort-Object
        $completionText -join ' ' | Should -BeExactly 'Ascending Descending Expression'
    }

    It 'Should complete variable assigned in other scriptblock' {
        $res = TabExpansion2 -inputScript 'ForEach-Object -Begin {$Test1 = "Hello"} -Process {$Test'
        $res.CompletionMatches[0].CompletionText | Should -Be '$Test1'
    }

    It 'Should complete variable assigned in an array of scriptblocks' {
        $res = TabExpansion2 -inputScript 'ForEach-Object -Process @({"Block1"},{$Test1="Hello"});$Test'
        $res.CompletionMatches[0].CompletionText | Should -Be '$Test1'
    }

    It 'Should not complete variable assigned in an ampersand executed scriptblock' {
        $res = TabExpansion2 -inputScript '& {$AmpeersandVarCompletionTest = "Hello"};$AmpeersandVarCompletionTes'
        $res.CompletionMatches.Count | Should -Be 0
    }

    context TypeConstructionWithHashtable {
        BeforeAll {
            class RandomTestType {
                $A
                $B
                $C
            }
            function RandomTestTypeClassTestCompletion([RandomTestType]$Param1){}
            Class LevelOneClass {
                [LevelTwoClass] $Property1
            }
            class LevelTwoClass {
                [string] $Property2
            }
            function LevelOneClassTestCompletion([LevelOneClass[]]$Param1){}
            Add-Type -TypeDefinition 'public interface IRandomInterfaceTest{string DemoProperty { get; set; }}'
            function functionWithInterfaceParam ([IRandomInterfaceTest]$Param1){}
        }
        It 'Should complete New-Object hashtable' {
            $res = TabExpansion2 -inputScript 'New-Object -TypeName RandomTestType -Property @{ '
            $res.CompletionMatches | Should -HaveCount 3
            $res.CompletionMatches.CompletionText -join ' ' | Should -BeExactly 'A B C'
        }

        It 'Complete hashtable key without duplicate keys' {
            $TestString = '[RandomTestType]@{A="";^}'
            $CursorIndex = $TestString.IndexOf('^')
            $res = TabExpansion2 -inputScript $TestString.Remove($CursorIndex, 1) -cursorColumn $CursorIndex
            $res.CompletionMatches | Should -HaveCount 2
            $res.CompletionMatches.CompletionText -join ' ' | Should -BeExactly 'B C'
        }

        It 'Complete hashtable key on empty line after key/value pair' {
            $TestString = @'
[RandomTestType]@{
    B=""
    ^
}
'@
            $CursorIndex = $TestString.IndexOf('^')
            $res = TabExpansion2 -inputScript $TestString.Remove($CursorIndex, 1) -cursorColumn $CursorIndex
            $res.CompletionMatches | Should -HaveCount 2
            $res.CompletionMatches.CompletionText -join ' ' | Should -BeExactly 'A C'
        }

        It 'Should complete class properties for typed variable declaration with hashtable' {
            $res = TabExpansion2 -inputScript '[RandomTestType]$TestVar = @{'
            $res.CompletionMatches | Should -HaveCount 3
            $res.CompletionMatches.CompletionText -join ' ' | Should -BeExactly 'A B C'
        }

        It 'Should complete class properties for typed command parameter with hashtable input' {
            $res = TabExpansion2 -inputScript 'RandomTestTypeClassTestCompletion -Param1 @{'
            $res.CompletionMatches | Should -HaveCount 3
            $res.CompletionMatches.CompletionText -join ' ' | Should -BeExactly 'A B C'
        }

        It 'Should complete class properties for nested hashtable' {
            $res = TabExpansion2 -inputScript '[LevelOneClass]@{Property1=@{'
            $res.CompletionMatches[0].CompletionText | Should -BeExactly 'Property2'
        }

        It 'Should complete class properties for underlying type in array parameter' {
            $res = TabExpansion2 -inputScript 'LevelOneClassTestCompletion @{'
            $res.CompletionMatches[0].CompletionText | Should -BeExactly 'Property1'
        }

        It 'Should complete class properties for new class assignment to property' {
            $res = TabExpansion2 -inputScript '$Var=[LevelOneClass]::new();$Var.Property1=@{'
            $res.CompletionMatches[0].CompletionText | Should -BeExactly 'Property2'
        }

        It 'Should not complete class properties from class with constructor that takes arguments' {
            $res = TabExpansion2 -inputScript 'class ClassWithCustomConstructor {ClassWithCustomConstructor ($Param){}$A};[ClassWithCustomConstructor]@{'
            $res.CompletionMatches[0].CompletionText | Should -BeNullOrEmpty
        }

        It 'Should complete class properties for function with an interface type' {
            $res = TabExpansion2 -inputScript 'functionWithInterfaceParam -Param1 @{'
            $res.CompletionMatches[0].CompletionText | Should -BeExactly 'DemoProperty'
        }
    }

    It 'Complete hashtable keys for Get-WinEvent FilterHashtable' -Skip:(!$IsWindows) {
        $TestString = 'Get-WinEvent -FilterHashtable @{^'
        $CursorIndex = $TestString.IndexOf('^')
        $res = TabExpansion2 -inputScript $TestString.Remove($CursorIndex, 1) -cursorColumn $CursorIndex
        $res.CompletionMatches | Should -HaveCount 11
        $res.CompletionMatches.CompletionText -join ' ' | Should -BeExactly 'LogName ProviderName Path Keywords ID Level StartTime EndTime UserID Data SuppressHashFilter'
    }

    It 'Complete hashtable keys for Get-WinEvent SuppressHashFilter' -Skip:(!$IsWindows) {
        $TestString = 'Get-WinEvent -FilterHashtable @{SuppressHashFilter=@{'
        $res = TabExpansion2 -inputScript $TestString
        $res.CompletionMatches | Should -HaveCount 10
        $res.CompletionMatches.CompletionText -join ' ' | Should -BeExactly 'LogName ProviderName Path Keywords ID Level StartTime EndTime UserID Data'
    }

    It 'Complete hashtable keys for hashtable in array of arguments' {
        $res = TabExpansion2 -inputScript 'Get-ChildItem | Format-Table -Property Attributes,@{'
        $res.CompletionMatches.CompletionText -join ' ' | Should -BeExactly 'Expression FormatString Label Width Alignment'
    }

    It 'Complete hashtable keys for a hashtable used for splatting' {
        $TestString = '$GetChildItemParams=@{^};Get-ChildItem @GetChildItemParams -Force -Recurse'
        $CursorIndex = $TestString.IndexOf('^')
        $res = TabExpansion2 -inputScript $TestString.Remove($CursorIndex, 1) -cursorColumn $CursorIndex
        $res.CompletionMatches[0].CompletionText | Should -BeExactly 'Path'
    }

    It 'Should complete "Get-Process -Id " with Id and name in tooltip' {
        Set-StrictMode -Version 3.0
        $cmd = 'Get-Process -Id '
        [System.Management.Automation.CommandCompletion]$res = TabExpansion2 -inputScript $cmd  -cursorColumn $cmd.Length
        $res.CompletionMatches[0].CompletionText -match '^\d+$' | Should -BeTrue
        $res.CompletionMatches[0].ListItemText -match '^\d+ -' | Should -BeTrue
        $res.CompletionMatches[0].ToolTip -match '^\d+ -' | Should -BeTrue
    }

    It 'Should complete "Get-Process" with process names' {
        $cmd = "Get-Process "
        $res = TabExpansion2 -inputScript $cmd  -cursorColumn $cmd.Length
        # Can't compare to number of processes since macOS has a large number of processes
        # that have empty Name which should be skipped
        $res.CompletionMatches.Count | Should -BeGreaterThan 0
    }

    It 'Should complete keyword with partial input' {
        $res = TabExpansion2 -inputScript 'using nam' -cursorColumn 'using nam'.Length
        $res.CompletionMatches[0].CompletionText | Should -BeExactly 'namespace'
    }

    It 'Should complete keyword with no input' {
        $res = TabExpansion2 -inputScript 'using ' -cursorColumn 'using '.Length
        $res.CompletionMatches.CompletionText | Should -BeExactly 'assembly','module','namespace','type'
    }

    It 'Should complete keyword with no input after line continuation' {
        $InputScript = @'
using `

'@
        $res = TabExpansion2 -inputScript $InputScript -cursorColumn $InputScript.Length
        $res.CompletionMatches.CompletionText | Should -BeExactly 'assembly','module','namespace','type'
    }

    It 'Should first suggest -Full and then -Functionality when using Get-Help -Fu<tab>' -Skip {
        $res = TabExpansion2 -inputScript 'Get-Help -Fu' -cursorColumn 'Get-Help -Fu'.Length
        $res.CompletionMatches[0].CompletionText | Should -BeExactly '-Full'
        $res.CompletionMatches[1].CompletionText | Should -BeExactly '-Functionality'
    }

    It 'Should first suggest -Full and then -Functionality when using help -Fu<tab>' -Skip {
        $res = TabExpansion2 -inputScript 'help -Fu' -cursorColumn 'help -Fu'.Length
        $res.CompletionMatches[0].CompletionText | Should -BeExactly '-Full'
        $res.CompletionMatches[1].CompletionText | Should -BeExactly '-Functionality'
    }

    It 'Should not remove braces when completing variable with braces' {
        $Text = '"Hello${psversiont}World"'
        $res = TabExpansion2 -inputScript $Text -cursorColumn $Text.IndexOf('p')
        $res.CompletionMatches[0].CompletionText | Should -BeExactly '${PSVersionTable}'
    }

    It 'Should work for property assignment of enum type:' {
        $res = TabExpansion2 -inputScript '$psstyle.Progress.View="Clas'
        $res.CompletionMatches[0].CompletionText | Should -Be '"Classic"'
    }

    It 'Should work for variable assignment of enum type: <inputStr>' -TestCases @(
        @{ inputStr = '$ErrorActionPreference = '; filter = ''; doubleQuotes = $false }
        @{ inputStr = '$ErrorActionPreference='; filter = ''; doubleQuotes = $false }
        @{ inputStr = '$ErrorActionPreference="'; filter = ''; doubleQuotes = $true }
        @{ inputStr = '$ErrorActionPreference = ''s'; filter = '| Where-Object { $_ -like "''s*" }'; doubleQuotes = $false }
        @{ inputStr = '$ErrorActionPreference = "siL'; filter = '| Where-Object { $_ -like ''"sil*'' }'; doubleQuotes = $true }
        @{ inputStr = '[System.Management.Automation.ActionPreference]$e='; filter = ''; doubleQuotes = $false }
        @{ inputStr = '[System.Management.Automation.ActionPreference]$e = '; filter = ''; doubleQuotes = $false }
        @{ inputStr = '[System.Management.Automation.ActionPreference]$e = "'; filter = ''; doubleQuotes = $true }
        @{ inputStr = '[System.Management.Automation.ActionPreference]$e = "s'; filter = '| Where-Object { $_ -like """s*" }'; doubleQuotes = $true }
        @{ inputStr = '[System.Management.Automation.ActionPreference]$e = "x'; filter = '| Where-Object { $_ -like """x*" }'; doubleQuotes = $true }
    ){
        param($inputStr, $filter, $doubleQuotes)

        $quote = ''''
        if ($doubleQuotes) {
            $quote = '"'
        }

        $sb = [scriptblock]::Create(@"
            [cmdletbinding()] param([Parameter(ValueFromPipeline=`$true)]`$obj) process { `$obj $filter }
"@)

        $expectedValues = [enum]::GetValues("System.Management.Automation.ActionPreference") | ForEach-Object { $quote + $_.ToString() + $quote } | & $sb | Sort-Object
        if ($expectedValues.Count -gt 0) {
            $expected = [string]::Join(",",$expectedValues)
        }
        else {
            $expected = ''
        }

        $res = TabExpansion2 -inputScript $inputStr -cursorColumn $inputStr.Length
        if ($res.CompletionMatches.Count -gt 0) {
            $actual = [string]::Join(",",$res.CompletionMatches.completiontext)
        }
        else {
            $actual = ''
        }

        $actual | Should -BeExactly $expected
    }

    It 'Should work for variable assignment of custom enum: <inputStr>' -TestCases @(
        @{ inputStr = '[Animal]$c="g'; expected = '"Giraffe"','"Goose"' }
        @{ inputStr = '[Animal]$c='; expected = "'Duck'","'Giraffe'","'Goose'","'Horse'" }
        @{ inputStr = '$script:test = "g'; expected = '"Giraffe"','"Goose"' }
        @{ inputStr = '$script:test='; expected = "'Duck'","'Giraffe'","'Goose'","'Horse'" }
        @{ inputStr = '$script:test = "x'; expected = @() }
    ){
        param($inputStr, $expected)

        enum Animal { Duck; Goose; Horse; Giraffe }
        [Animal]$script:test = 'Duck'

        $res = TabExpansion2 -inputScript $inputStr -cursorColumn $inputStr.Length
        if ($res.CompletionMatches.Count -gt 0) {
            $actual = [string]::Join(",",$res.CompletionMatches.completiontext)
        }
        else {
            $actual = ''
        }

        $actual | Should -BeExactly ([string]::Join(",",$expected))
    }

    It 'Should work for assignment of variable with validateset of strings: <inputStr>' -TestCases @(
        @{ inputStr = '$test='; expected = "'a'","'aa'","'aab'","'b'"; doubleQuotes = $false }
        @{ inputStr = '$test="a'; expected = "'a'","'aa'","'aab'"; doubleQuotes = $true }
        @{ inputStr = '$test = "aa'; expected = "'aa'","'aab'"; doubleQuotes = $true }
        @{ inputStr = '$test=''aab'; expected = "'aab'"; doubleQuotes = $false }
        @{ inputStr = '$test="c'; expected = ''; doubleQuotes = $true }
    ){
        param($inputStr, $expected, $doubleQuotes)

        [ValidateSet('a','aa','aab','b')][string]$test = 'b'

        $expected = [string]::Join(",",$expected)
        if ($doubleQuotes) {
            $expected = $expected.Replace("'", """")
        }

        $res = TabExpansion2 -inputScript $inputStr -cursorColumn $inputStr.Length
        if ($res.CompletionMatches.Count -gt 0) {
            $actual = [string]::Join(",",$res.CompletionMatches.completiontext)
        }
        else {
            $actual = ''
        }

        $actual | Should -BeExactly $expected
    }

    It 'Should work for assignment of variable with validateset of int: <inputStr>' -TestCases @(
        @{ inputStr = '$test='; expected = 2,3,11,112 }
        @{ inputStr = '$test = 1'; expected = 11,112 }
        @{ inputStr = '$test =11'; expected = 11,112 }
        @{ inputStr = '$test =4'; expected = @() }
    ){
        param($inputStr, $expected)

        [ValidateSet(2,3,11,112)][int]$test = 2

        $res = TabExpansion2 -inputScript $inputStr -cursorColumn $inputStr.Length
        if ($res.CompletionMatches.Count -gt 0) {
            $actual = [string]::Join(",",$res.CompletionMatches.completiontext)
        }
        else {
            $actual = ''
        }

        $actual | Should -BeExactly ([string]::Join(",",$expected))
    }

    It 'Should work for assignment of variable with validateset of strings: <inputStr>' -TestCases @(
        @{ inputStr = '[validateset("a","aa","aab","b")][string]$test='; expected = "'a'","'aa'","'aab'","'b'"; doubleQuotes = $false }
        @{ inputStr = '[validateset("a","aa","aab","b")][string]$test="a'; expected = "'a'","'aa'","'aab'"; doubleQuotes = $true }
        @{ inputStr = '[validateset("a","aa","aab","b")][string]$test = "aa'; expected = "'aa'","'aab'"; doubleQuotes = $true }
        @{ inputStr = '[validateset("a","aa","aab","b")][string]$test=''aab'; expected = "'aab'"; doubleQuotes = $false }
        @{ inputStr = '[validateset("a","aa","aab","b")][string]$test=''c'; expected = ''; doubleQuotes = $false }
    ){
        param($inputStr, $expected, $doubleQuotes)

        $expected = [string]::Join(",",$expected)
        if ($doubleQuotes) {
            $expected = $expected.Replace("'", """")
        }

        $res = TabExpansion2 -inputScript $inputStr -cursorColumn $inputStr.Length
        if ($res.CompletionMatches.Count -gt 0) {
            $actual = [string]::Join(",",$res.CompletionMatches.completiontext)
        }
        else {
            $actual = ''
        }

        $actual | Should -BeExactly $expected
    }

    It 'ForEach-Object member completion results should include methods' {
        $res = TabExpansion2 -inputScript '1..10 | ForEach-Object -MemberName '
        $res.CompletionMatches.CompletionText | Should -Contain "GetType"
    }

    It 'Should not complete void instance members' {
        $res = TabExpansion2 -inputScript '([void]("")).'
        $res.CompletionMatches | Should -BeNullOrEmpty
    }

    It 'Should complete custom constructor from class using the AST' {
        $res = TabExpansion2 -inputScript 'class ConstructorTestClass{ConstructorTestClass ([string] $s){}};[ConstructorTestClass]::'
        $res.CompletionMatches | Should -HaveCount 3
        $completionText = $res.CompletionMatches.CompletionText | Sort-Object
        $completionText -join ' ' | Should -BeExactly 'Equals( new( ReferenceEquals('
    }

    It 'Should show multiple constructors in the tooltip' {
        $res = TabExpansion2 -inputScript 'class ConstructorTestClass{ConstructorTestClass ([string] $s){}ConstructorTestClass ([int] $i){}ConstructorTestClass ([int] $i, [bool]$b){}};[ConstructorTestClass]::new'
        $res.CompletionMatches | Should -HaveCount 1
        $completionText = $res.CompletionMatches.ToolTip
        $completionText.replace("`r`n", [System.Environment]::NewLine).trim()

        $expected = @'
ConstructorTestClass(string s)
ConstructorTestClass(int i)
ConstructorTestClass(int i, bool b)
'@
        $expected.replace("`r`n", [System.Environment]::NewLine).trim()
        $completionText.replace("`r`n", [System.Environment]::NewLine).trim() | Should -BeExactly $expected
    }

    It 'Should complete parameter in param block' {
        $res = TabExpansion2 -inputScript 'Param($Param1=(Get-ChildItem -))' -cursorColumn 30
        $res.CompletionMatches[0].CompletionText | Should -BeExactly '-Path'
    }

    It 'Should complete member in param block' {
        $res = TabExpansion2 -inputScript 'Param($Param1=($PSVersionTable.))' -cursorColumn 31
        $res.CompletionMatches[0].CompletionText | Should -BeExactly 'Count'
    }

    It 'Should complete attribute argument in param block' {
        $res = TabExpansion2 -inputScript 'Param([Parameter()]$Param1)' -cursorColumn 17
        $names = [Parameter].GetProperties() | Where-Object CanWrite | ForEach-Object Name

        $diffs = Compare-Object -ReferenceObject $res.CompletionMatches.CompletionText -DifferenceObject $names
        $diffs | Should -BeNullOrEmpty
    }

    It 'Should complete argument for second parameter' {
        $res = TabExpansion2 -inputScript 'Get-ChildItem -Path $HOME -ErrorAction '
        $res.CompletionMatches[0].CompletionText | Should -BeExactly Break
    }

    It 'Should complete argument with validateset attribute after comma' {
        $TestString = 'function Test-ValidateSet{Param([ValidateSet("Cat","Dog")]$Param1,$Param2)};Test-ValidateSet -Param1 Dog, -Param2'
        $res = TabExpansion2 -inputScript $TestString -cursorColumn ($TestString.LastIndexOf(',') + 1)
        $res.CompletionMatches[0].CompletionText | Should -BeExactly Cat
    }

    It 'Should complete variable assigned with Data statement' {
        $TestString = 'data MyDataVar {"Hello"};$MyDatav'
        $res = TabExpansion2 -inputScript $TestString
        $res.CompletionMatches[0].CompletionText | Should -BeExactly '$MyDataVar'
    }

    it 'Should complete "Value" parameter value in "Where-Object" for Enum property with no input' {
        $res = TabExpansion2 -inputScript 'Get-Command | where-Object CommandType -eq '
        $res.CompletionMatches[0].CompletionText | Should -BeExactly Alias
    }

    it 'Should complete "Value" parameter value in "Where-Object" for Enum property with partial input' {
        $res = TabExpansion2 -inputScript 'Get-Command | where-Object CommandType -ne Ali'
        $res.CompletionMatches[0].CompletionText | Should -BeExactly Alias
    }

    it 'Should complete the right hand side of a comparison operator when left is an Enum with no input' {
        $res = TabExpansion2 -inputScript 'Get-Command | Where-Object -FilterScript {$_.CommandType -like '
        $res.CompletionMatches[0].CompletionText | Should -BeExactly "'Alias'"
    }

    it 'Should complete the right hand side of a comparison operator when left is an Enum with partial input' {
        $TempVar = Get-Command
        $res = TabExpansion2 -inputScript '$tempVar[0].CommandType -notlike "Ali"'
        $res.CompletionMatches[0].CompletionText | Should -BeExactly "'Alias'"
    }

    it 'Should complete the right hand side of a comparison operator when left is an Enum when cursor is on a newline' {
        $res = TabExpansion2 -inputScript "Get-Command | Where-Object -FilterScript {`$_.CommandType -like`n"
        $res.CompletionMatches[0].CompletionText | Should -BeExactly "'Alias'"
    }

    it 'Should complete provider dynamic parameters with quoted path' {
        $Script = if ($IsWindows)
        {
            'Get-ChildItem -Path "C:\" -Director'
        }
        else
        {
            'Get-ChildItem -Path "/" -Director'
        }
        $res = TabExpansion2 -inputScript $Script
        $res.CompletionMatches[0].CompletionText | Should -BeExactly '-Directory'
    }

    it 'Should complete dynamic parameters while providing values to non-string parameters' {
        $res = TabExpansion2 -inputScript 'Get-Content -Path $HOME -Verbose:$false -'
        $res.CompletionMatches.CompletionText | Should -Contain '-Raw'
    }

    It 'Should enumerate types when completing member names for Select-Object' {
        $TestString = '"Hello","World" | select-object '
        $res = TabExpansion2 -inputScript $TestString
        $res | Should -HaveCount 1
        $res.CompletionMatches[0].CompletionText | Should -BeExactly 'Length'
    }

    It 'Should complete psobject members for variable' {
        $TestVar = Get-Command Get-Command | Select-Object CommandType
        $res = TabExpansion2 -inputScript '$TestVar | ForEach-Object {$_.commandtype'
        $res | Should -HaveCount 1
        $res.CompletionMatches[0].CompletionText | Should -BeExactly 'CommandType'
    }

    It 'Should not complete variables that appear after the cursor' {
        $TestString = '$TestVar1 = 1; $TestVar^ ; $TestVar2 = 2'
        $CursorIndex = $TestString.IndexOf('^')
        $res = TabExpansion2 -cursorColumn $CursorIndex -inputScript $TestString.Remove($CursorIndex, 1)
        $res | Should -HaveCount 1
        $res.CompletionMatches[0].CompletionText | Should -BeExactly '$TestVar1'
    }

    It 'Should not complete pipeline variables outside the pipeline' {
        $TestString = 'Get-ChildItem -PipelineVariable TestVar1;$TestVar^'
        $CursorIndex = $TestString.IndexOf('^')
        $res = TabExpansion2 -cursorColumn $CursorIndex -inputScript $TestString.Remove($CursorIndex, 1)
        $res.CompletionMatches | Should -HaveCount 0
    }

    It 'Should complete pipeline variables inside the pipeline' {
        $TestString = 'Get-ChildItem -PipelineVariable TestVar1 | ForEach-Object -Process {$TestVar^}'
        $CursorIndex = $TestString.IndexOf('^')
        $res = TabExpansion2 -cursorColumn $CursorIndex -inputScript $TestString.Remove($CursorIndex, 1)
        $res | Should -HaveCount 1
        $res.CompletionMatches[0].CompletionText | Should -BeExactly '$TestVar1'
    }

    Context "Format cmdlet's View paramter completion" {
        BeforeAll {
            $viewDefinition = @'
<?xml version="1.0" encoding="utf-8"?>
<Configuration>
  <ViewDefinitions>
    <View>
      <Name>R A M</Name>
      <ViewSelectedBy>
        <TypeName>System.Diagnostics.Process</TypeName>
      </ViewSelectedBy>
      <TableControl>
        <TableHeaders>
          <TableColumnHeader>
            <Label>ProcName</Label>
            <Width>40</Width>
            <Alignment>Center</Alignment>
          </TableColumnHeader>
          <TableColumnHeader>
            <Label>PagedMem</Label>
            <Width>40</Width>
            <Alignment>Center</Alignment>
          </TableColumnHeader>
          <TableColumnHeader>
            <Label>PeakWS</Label>
            <Width>40</Width>
            <Alignment>Center</Alignment>
          </TableColumnHeader>
        </TableHeaders>
        <TableRowEntries>
          <TableRowEntry>
            <TableColumnItems>
              <TableColumnItem>
                <Alignment>Center</Alignment>
                <PropertyName>Name</PropertyName>
              </TableColumnItem>
              <TableColumnItem>
                <Alignment>Center</Alignment>
                <PropertyName>PagedMemorySize</PropertyName>
              </TableColumnItem>
              <TableColumnItem>
                <Alignment>Center</Alignment>
                <PropertyName>PeakWorkingSet</PropertyName>
              </TableColumnItem>
            </TableColumnItems>
          </TableRowEntry>
        </TableRowEntries>
      </TableControl>
    </View>
  </ViewDefinitions>
</Configuration>
'@

            $tempViewFile = Join-Path -Path $TestDrive -ChildPath 'processViewDefinition.ps1xml'
            Set-Content -LiteralPath $tempViewFile -Value $viewDefinition -Force

            $ps = [PowerShell]::Create()
            $null = $ps.AddScript("Update-FormatData -AppendPath $tempViewFile")
            $ps.Invoke()
            $ps.HadErrors | Should -BeFalse
            $ps.Commands.Clear()

            Remove-Item -LiteralPath $tempViewFile -Force -ErrorAction SilentlyContinue
        }

        It 'Should complete Get-ChildItem | <cmd> -View' -TestCases (
            @{ cmd = 'Format-Table'; expected = "children childrenWithHardlink$(if (!$IsWindows) { ' childrenWithUnixStat' })" },
            @{ cmd = 'Format-List'; expected = 'children' },
            @{ cmd = 'Format-Wide'; expected = 'children' },
            @{ cmd = 'Format-Custom'; expected = '' }
        ) {
            param($cmd, $expected)

            # The completion is based on OutputTypeAttribute() of the cmdlet.
            $res = TabExpansion2 -inputScript "Get-ChildItem | $cmd -View " -cursorColumn "Get-ChildItem | $cmd -View ".Length
            $completionText = $res.CompletionMatches.CompletionText | Sort-Object
            $completionText -join ' ' | Should -BeExactly $expected
        }

        It 'Should complete $processList = Get-Process; $processList | <cmd>' -TestCases (
            @{ cmd = 'Format-Table -View '; expected = "'R A M'", "Priority", "process", "ProcessModule", "ProcessWithUserName", "StartTime" },
            @{ cmd = 'Format-List -View '; expected = '' },
            @{ cmd = 'Format-Wide -View '; expected = 'process' },
            @{ cmd = 'Format-Custom -View '; expected = '' },
            @{ cmd = 'Format-Table -View S'; expected = "StartTime" },
            @{ cmd = "Format-Table -View 'S"; expected = "'StartTime'" },
            @{ cmd = "Format-Table -View R"; expected = "'R A M'" }
        ) {
            param($cmd, $expected)

            $null = $ps.AddScript({
                param ($cmd)
                $processList = Get-Process
                $res = TabExpansion2 -inputScript "`$processList | $cmd" -cursorColumn "`$processList | $cmd".Length
                $completionText = $res.CompletionMatches.CompletionText | Sort-Object
                $completionText
            }).AddArgument($cmd)

            $result = $ps.Invoke()
            $ps.Commands.Clear()
            $expected = ($expected | Sort-Object) -join ' '
            $result -join ' ' | Should -BeExactly $expected
        }
    }

    Context NativeCommand {
        BeforeAll {
            $nativeCommand = (Get-Command -CommandType Application -TotalCount 1).Name
        }
        It 'Completes native commands with -' {
            Register-ArgumentCompleter -Native -CommandName $nativeCommand -ScriptBlock {
                param($wordToComplete, $ast, $cursorColumn)
                if ($wordToComplete -eq '-') {
                    return "-flag"
                }
                else {
                    return "unexpected wordtocomplete"
                }
            }
            $line = "$nativeCommand -"
            $res = TabExpansion2 -inputScript $line -cursorColumn $line.Length
            $res.CompletionMatches | Should -HaveCount 1
            $res.CompletionMatches.CompletionText | Should -BeExactly "-flag"
        }

        It 'Completes native commands with --' {
            Register-ArgumentCompleter -Native -CommandName $nativeCommand -ScriptBlock {
                param($wordToComplete, $ast, $cursorColumn)
                if ($wordToComplete -eq '--') {
                    return "--flag"
                }
                else {
                    return "unexpected wordtocomplete"
                }
            }
            $line = "$nativeCommand --"
            $res = TabExpansion2 -inputScript $line -cursorColumn $line.Length
            $res.CompletionMatches | Should -HaveCount 1
            $res.CompletionMatches.CompletionText | Should -BeExactly "--flag"
        }

        It 'Completes native commands with --f' {
            Register-ArgumentCompleter -Native -CommandName $nativeCommand -ScriptBlock {
                param($wordToComplete, $ast, $cursorColumn)
                if ($wordToComplete -eq '--f') {
                    return "--flag"
                }
                else {
                    return "unexpected wordtocomplete"
                }
            }
            $line = "$nativeCommand --f"
            $res = TabExpansion2 -inputScript $line -cursorColumn $line.Length
            $res.CompletionMatches | Should -HaveCount 1
            $res.CompletionMatches.CompletionText | Should -BeExactly "--flag"
        }

        It 'Completes native commands with -o' {
            Register-ArgumentCompleter -Native -CommandName $nativeCommand -ScriptBlock {
                param($wordToComplete, $ast, $cursorColumn)
                if ($wordToComplete -eq '-o') {
                    return "-option"
                }
                else {
                    return "unexpected wordtocomplete"
                }
            }
            $line = "$nativeCommand -o"
            $res = TabExpansion2 -inputScript $line -cursorColumn $line.Length
            $res.CompletionMatches | Should -HaveCount 1
            $res.CompletionMatches.CompletionText | Should -BeExactly "-option"
        }
    }

    It 'Should complete "Export-Counter -FileFormat" with available output formats' -Pending {
        $res = TabExpansion2 -inputScript 'Export-Counter -FileFormat ' -cursorColumn 'Export-Counter -FileFormat '.Length
        $res.CompletionMatches | Should -HaveCount 3
        $completionText = $res.CompletionMatches.CompletionText | Sort-Object
        $completionText -join ' ' | Should -BeExactly 'blg csv tsv'
    }

    it 'Should include positionally bound parameters when completing in front of parameter value' {
        $TestString = 'Get-ChildItem -^ $HOME'
        $CursorIndex = $TestString.IndexOf('^')
        $res = TabExpansion2 -inputScript $TestString.Remove($CursorIndex, 1) -cursorColumn $CursorIndex
        $res.CompletionMatches.CompletionText | Should -Contain "-Path"
    }

    it 'Should find the closest positional parameter match' {
        $TestString = @'
function Verb-Noun
{
    Param
    (
        [Parameter(Position = 0)]
        [string]
        $Param1,
        [Parameter(Position = 1)]
        [System.Management.Automation.ActionPreference]
        $Param2
    )
}
Verb-Noun -Param1 Hello ^
'@
        $CursorIndex = $TestString.IndexOf('^')
        $res = TabExpansion2 -inputScript $TestString.Remove($CursorIndex, 1) -cursorColumn $CursorIndex
        $res.CompletionMatches[0].CompletionText | Should -Be "Break"
    }

    it 'Should complete command with an empty arrayexpression element' {
        $res = TabExpansion2 -inputScript 'Get-ChildItem @()' -cursorColumn 1
        $res.CompletionMatches[0].CompletionText | Should -Be "Get-ChildItem"
    }

    it 'Should not complete TabExpansion2 variables' {
        $res = TabExpansion2 -inputScript '$' -cursorColumn 1
        $res.CompletionMatches.CompletionText | Should -Not -Contain '$positionOfCursor'
    }

    it 'Should prefer the default parameterset when completing positional parameters' {
        $ScriptInput = 'Get-ChildItem | Where-Object '
        $res = TabExpansion2 -inputScript $ScriptInput -cursorColumn $ScriptInput.Length
        $res.CompletionMatches[0].CompletionText | Should -Be "Attributes"
    }

    it 'Should complete base class members of types without type definition AST' {
        $res = TabExpansion2 -inputScript @'
class InheritedClassTest : System.Attribute
{
    [void] TestMethod()
    {
        $this.
'@
        $res.CompletionMatches.CompletionText | Should -Contain 'TypeId'
    }

    it 'Should not complete parameter aliases if the real parameter is in the completion results' {
        $res = TabExpansion2 -inputScript 'Get-ChildItem -p'
        $res.CompletionMatches.CompletionText | Should -Not -Contain '-proga'
        $res.CompletionMatches.CompletionText | Should -Contain '-ProgressAction'
    }

    it 'Should not complete parameter aliases if the real parameter is in the completion results (Non ambiguous parameters)' {
        $res = TabExpansion2 -inputScript 'Get-ChildItem -prog'
        $res.CompletionMatches.CompletionText | Should -Not -Contain '-proga'
        $res.CompletionMatches.CompletionText | Should -Contain '-ProgressAction'
    }

    It 'Should complete dynamic parameters with partial input' {
        # See issue: #19498
        try
        {
            Push-Location function:
            $res = TabExpansion2 -inputScript 'Get-ChildItem -LiteralPath $PSHOME -Fi'
            $res.CompletionMatches[1].CompletionText | Should -Be '-File'
        }
        finally
        {
            Pop-Location
        }
    }
    it 'Should complete enum class members for Enums in script text' {
        $res = TabExpansion2 -inputScript 'enum Test1 {Val1};([Test1]"").'
        $res.CompletionMatches.CompletionText[0] | Should -Be 'value__'
        $res.CompletionMatches.CompletionText | Should -Contain 'HasFlag('
    }

    Context "Script name completion" {
        BeforeAll {
            Setup -f 'install-powershell.ps1' -Content ""
            Setup -f 'remove-powershell.ps1' -Content ""

            $scriptWithWildcardCases = @(
                @{
                    command = '.\install-*.ps1'
                    expectedCommand = Join-Path -Path '.' -ChildPath 'install-powershell.ps1'
                    name = "'$(Join-Path -Path '.' -ChildPath 'install-powershell.ps1')'"
                }
                @{
                    command = (Join-Path ${TestDrive}  -ChildPath 'install-*.ps1')
                    expectedCommand = (Join-Path ${TestDrive}  -ChildPath 'install-powershell.ps1')
                    name = "'$(Join-Path -Path '.' -ChildPath 'install-powershell.ps1')' by fully qualified path"
                }
                @{
                    command = '.\?emove-powershell.ps1'
                    expectedCommand = Join-Path -Path '.' -ChildPath 'remove-powershell.ps1'
                    name = "'$(Join-Path -Path '.' -ChildPath '?emove-powershell.ps1')'"
                }
                @{
                    # [] cause the parser to create a new token.
                    # So, the command must be quoted to tab complete.
                    command = "'.\[ra]emove-powershell.ps1'"
                    expectedCommand = "'$(Join-Path -Path '.' -ChildPath 'remove-powershell.ps1')'"
                    name = "'$(Join-Path -Path '.' -ChildPath '[ra]emove-powershell.ps1')'"
                }
            )

            Push-Location ${TestDrive}\
        }

        AfterAll {
            Pop-Location
        }

        It "Input <name> should successfully complete" -TestCases $scriptWithWildcardCases {
            param($command, $expectedCommand)
            $res = TabExpansion2 -inputScript $command -cursorColumn $command.Length
            $res.CompletionMatches.Count | Should -BeGreaterThan 0
            $res.CompletionMatches[0].CompletionText | Should -BeExactly $expectedCommand
        }
    }

    Context "File name completion" {
        BeforeAll {
            $tempDir = Join-Path -Path $TestDrive -ChildPath "baseDir"
            $oneSubDir = Join-Path -Path $tempDir -ChildPath "oneSubDir"
            $oneSubDirPrime = Join-Path -Path $tempDir -ChildPath "prime"
            $twoSubDir = Join-Path -Path $oneSubDir -ChildPath "twoSubDir"
            $caseTestPath = Join-Path $testdrive "CaseTest"

            New-Item -Path $tempDir -ItemType Directory -Force > $null
            New-Item -Path $oneSubDir -ItemType Directory -Force > $null
            New-Item -Path $oneSubDirPrime -ItemType Directory -Force > $null
            New-Item -Path $twoSubDir -ItemType Directory -Force > $null

            $testCases = @(
                @{ inputStr = "ab"; name = "abc"; localExpected = ".${separator}abc"; oneSubExpected = "..${separator}abc"; twoSubExpected = "..${separator}..${separator}abc" }
                @{ inputStr = "asaasas"; name = "asaasas!popee"; localExpected = ".${separator}asaasas!popee"; oneSubExpected = "..${separator}asaasas!popee"; twoSubExpected = "..${separator}..${separator}asaasas!popee" }
                @{ inputStr = "asaasa"; name = "asaasas!popee"; localExpected = ".${separator}asaasas!popee"; oneSubExpected = "..${separator}asaasas!popee"; twoSubExpected = "..${separator}..${separator}asaasas!popee" }
                @{ inputStr = "bbbbbbbbbb"; name = 'bbbbbbbbbb`'; localExpected = "& '.${separator}bbbbbbbbbb``'"; oneSubExpected = "& '..${separator}bbbbbbbbbb``'"; twoSubExpected = "& '..${separator}..${separator}bbbbbbbbbb``'" }
                @{ inputStr = "bbbbbbbbb"; name = "bbbbbbbbb#"; localExpected = ".${separator}bbbbbbbbb#"; oneSubExpected = "..${separator}bbbbbbbbb#"; twoSubExpected = "..${separator}..${separator}bbbbbbbbb#" }
                @{ inputStr = "bbbbbbbb"; name = "bbbbbbbb{"; localExpected = "& '.${separator}bbbbbbbb{'"; oneSubExpected = "& '..${separator}bbbbbbbb{'"; twoSubExpected = "& '..${separator}..${separator}bbbbbbbb{'" }
                @{ inputStr = "bbbbbbb"; name = "bbbbbbb}"; localExpected = "& '.${separator}bbbbbbb}'"; oneSubExpected = "& '..${separator}bbbbbbb}'"; twoSubExpected = "& '..${separator}..${separator}bbbbbbb}'" }
                @{ inputStr = "bbbbbb"; name = "bbbbbb("; localExpected = "& '.${separator}bbbbbb('"; oneSubExpected = "& '..${separator}bbbbbb('"; twoSubExpected = "& '..${separator}..${separator}bbbbbb('" }
                @{ inputStr = "bbbbb"; name = "bbbbb)"; localExpected = "& '.${separator}bbbbb)'"; oneSubExpected = "& '..${separator}bbbbb)'"; twoSubExpected = "& '..${separator}..${separator}bbbbb)'" }
                @{ inputStr = "bbbb"; name = "bbbb$"; localExpected = "& '.${separator}bbbb$'"; oneSubExpected = "& '..${separator}bbbb$'"; twoSubExpected = "& '..${separator}..${separator}bbbb$'" }
                @{ inputStr = "bbb"; name = "bbb'"; localExpected = "& '.${separator}bbb'''"; oneSubExpected = "& '..${separator}bbb'''"; twoSubExpected = "& '..${separator}..${separator}bbb'''" }
                @{ inputStr = "bb"; name = "bb,"; localExpected = "& '.${separator}bb,'"; oneSubExpected = "& '..${separator}bb,'"; twoSubExpected = "& '..${separator}..${separator}bb,'" }
                @{ inputStr = "b"; name = "b;"; localExpected = "& '.${separator}b;'"; oneSubExpected = "& '..${separator}b;'"; twoSubExpected = "& '..${separator}..${separator}b;'" }
            )

            try {
                Push-Location -Path $tempDir
                foreach ($entry in $testCases) {
                    New-Item -Path $tempDir -Name $entry.name -ItemType File -ErrorAction SilentlyContinue > $null
                }
            } finally {
                Pop-Location
            }
        }

        BeforeEach {
            New-Item -ItemType Directory -Path $caseTestPath > $null
        }

        AfterAll {
            Remove-Item -Path $tempDir -Recurse -Force -ErrorAction SilentlyContinue
        }

        AfterEach {
            Pop-Location
            Remove-Item -Path $caseTestPath -Recurse -Force -ErrorAction SilentlyContinue
        }

        It "Input '<inputStr>' should successfully complete" -TestCases $testCases {
            param ($inputStr, $localExpected)

            Push-Location -Path $tempDir
            $res = TabExpansion2 -inputScript $inputStr -cursorColumn $inputStr.Length
            $res.CompletionMatches.Count | Should -BeGreaterThan 0
            $res.CompletionMatches[0].CompletionText | Should -BeExactly $localExpected
        }

        It "Input '<inputStr>' should successfully complete with relative path '..\'" -TestCases $testCases {
            param ($inputStr, $oneSubExpected)

            Push-Location -Path $oneSubDir
            $inputStr = "..\${inputStr}"
            $res = TabExpansion2 -inputScript $inputStr -cursorColumn $inputStr.Length
            $res.CompletionMatches.Count | Should -BeGreaterThan 0
            $res.CompletionMatches[0].CompletionText | Should -BeExactly $oneSubExpected
        }

        It "Input '<inputStr>' should successfully complete with relative path '..\..\'" -TestCases $testCases {
            param ($inputStr, $twoSubExpected)

            Push-Location -Path $twoSubDir
            $inputStr = "../../${inputStr}"
            $res = TabExpansion2 -inputScript $inputStr -cursorColumn $inputStr.Length
            $res.CompletionMatches.Count | Should -BeGreaterThan 0
            $res.CompletionMatches[0].CompletionText | Should -BeExactly $twoSubExpected
        }

        It "Input '<inputStr>' should successfully complete with relative path '..\..\..\ba*\'" -TestCases $testCases {
            param ($inputStr, $twoSubExpected)

            Push-Location -Path $twoSubDir
            $inputStr = "..\..\..\ba*\${inputStr}"
            $res = TabExpansion2 -inputScript $inputStr -cursorColumn $inputStr.Length
            $res.CompletionMatches.Count | Should -BeGreaterThan 0
            $res.CompletionMatches[0].CompletionText | Should -BeExactly $twoSubExpected
        }

        It "Test relative path" {
            Push-Location -Path $oneSubDir
            $beforeTab = "twoSubDir/../../pri"
            $afterTab = "..${separator}prime"
            $res = TabExpansion2 -inputScript $beforeTab -cursorColumn $beforeTab.Length
            $res.CompletionMatches | Should -HaveCount 1
            $res.CompletionMatches[0].CompletionText | Should -BeExactly $afterTab
        }

        It "Test path with both '\' and '/'" {
            Push-Location -Path $twoSubDir
            $beforeTab = "..\../..\ba*/ab"
            $afterTab = "..${separator}..${separator}abc"
            $res = TabExpansion2 -inputScript $beforeTab -cursorColumn $beforeTab.Length
            $res.CompletionMatches | Should -HaveCount 1
            $res.CompletionMatches[0].CompletionText | Should -BeExactly $afterTab
        }

        It "Test case insensitive <type> path" -Skip:(!$IsLinux) -TestCases @(
            @{ type = "File"     ; beforeTab = "Get-Content f" },
            @{ type = "Directory"; beforeTab = "cd f" }
        ) {
            param ($type, $beforeTab)

            $testItems = "foo", "Foo", "fOO"
            $testItems | ForEach-Object {
                $itemPath = Join-Path $caseTestPath $_
                New-Item -ItemType $type -Path $itemPath
            }
            Push-Location $caseTestPath
            $res = TabExpansion2 -inputScript $beforeTab -cursorColumn $beforeTab.Length
            $res.CompletionMatches | Should -HaveCount $testItems.Count

            # order isn't guaranteed so we'll sort them first
            $completions = ($res.CompletionMatches | Sort-Object CompletionText -CaseSensitive).CompletionText -join ":"
            $expected = ($testItems | Sort-Object -CaseSensitive | ForEach-Object { "./$_" }) -join ":"

            $completions | Should -BeExactly $expected
        }

        It "Test case insensitive file and folder path completing for <type>" -Skip:(!$IsLinux) -TestCases @(
            @{ type = "File"     ; beforeTab = "Get-Content f"; expected = "foo","Foo" },  # Get-Content passes thru to provider
            @{ type = "Directory"; beforeTab = "cd f"         ; expected = "Foo" }  # Set-Location is aware of Files vs Folders
        ) {
            param ($beforeTab, $expected)

            $filePath = Join-Path $caseTestPath "foo"
            $folderPath = Join-Path $caseTestPath "Foo"
            New-Item -ItemType File -Path $filePath
            New-Item -ItemType Directory -Path $folderPath
            Push-Location $caseTestPath
            $res = TabExpansion2 -inputScript $beforeTab -cursorColumn $beforeTab.Length
            $res.CompletionMatches | Should -HaveCount $expected.Count

            # order isn't guaranteed so we'll sort them first
            $completions = ($res.CompletionMatches | Sort-Object CompletionText -CaseSensitive).CompletionText -join ":"
            $expected = ($expected | Sort-Object -CaseSensitive | ForEach-Object { "./$_" }) -join ":"

        }

        It "PSScriptRoot path completion when AST extent has file identity" {
            $scriptText = '"$PSScriptRoot\BugFix.Tests"'
            $tokens = $null
            $scriptAst = [System.Management.Automation.Language.Parser]::ParseInput(
                $scriptText,
                $PSCommandPath,
                [ref] $tokens,
                [ref] $null)

            $cursorPosition = $scriptAst.Extent.StartScriptPosition.
                GetType().
                GetMethod('CloneWithNewOffset', [System.Reflection.BindingFlags]'NonPublic, Instance').
                Invoke($scriptAst.Extent.StartScriptPosition, @($scriptText.Length - 1))

            $res = TabExpansion2 -ast $scriptAst -tokens $tokens -positionOfCursor $cursorPosition
            $res.CompletionMatches | Should -HaveCount 1
            $expectedPath = Join-Path $PSScriptRoot -ChildPath BugFix.Tests.ps1
            $res.CompletionMatches[0].CompletionText | Should -Be "`"$expectedPath`""
        }

        It "Should keep '~' in completiontext when it's used to refer to home in input" {
            $res = TabExpansion2 -inputScript "~$separator"
            # select the first answer which does not have a space in the completion (those completions look like & '3D Objects')
            $observedResult = $res.CompletionMatches.Where({$_.CompletionText.IndexOf("&") -eq -1})[0].CompletionText
            $completedText = $res.CompletionMatches.CompletionText -join ","
            $observedResult | Should -BeLike "~$separator*" -Because "$completedText"
        }

        It "Should use '~' as relative filter text when not followed by separator" {
            $TempDirName = "~TempDir"
            $TempDirPath = Join-Path -Path $TestDrive -ChildPath "~TempDir"
            $TempDir = New-Item -Path $TempDirPath -ItemType Directory -Force
            Push-Location -Path $TestDrive
            $res = TabExpansion2 -inputScript ~
            $res.CompletionMatches[0].CompletionText | Should -Be ".${separator}${TempDirName}"
        }

        It 'Escapes backtick properly for path: <LiteralPath>' -TestCases @(
            @{LiteralPath = 'BacktickTest[';   BacktickSingle = 1; BacktickDouble = 2;  LiteralBacktickSingle = 0; LiteralBacktickDouble = 0}
            @{LiteralPath = 'BacktickTest`[';  BacktickSingle = 3; BacktickDouble = 6;  LiteralBacktickSingle = 1; LiteralBacktickDouble = 2}
            @{LiteralPath = 'BacktickTest``['; BacktickSingle = 5; BacktickDouble = 10; LiteralBacktickSingle = 2; LiteralBacktickDouble = 4}
            @{LiteralPath = 'BacktickTest$';   BacktickSingle = 0; BacktickDouble = 1;  LiteralBacktickSingle = 0; LiteralBacktickDouble = 1}
            @{LiteralPath = 'BacktickTest`$';  BacktickSingle = 2; BacktickDouble = 3;  LiteralBacktickSingle = 1; LiteralBacktickDouble = 3}
            @{LiteralPath = 'BacktickTest``$'; BacktickSingle = 4; BacktickDouble = 7;  LiteralBacktickSingle = 2; LiteralBacktickDouble = 5}
        ) {
            param($LiteralPath, $BacktickSingle, $BacktickDouble, $LiteralBacktickSingle, $LiteralBacktickDouble)
            $NewPath = Join-Path -Path $TestDrive -ChildPath $LiteralPath
            $null = New-Item -Path $NewPath -Force
            Push-Location $TestDrive

            $InputText = "Get-ChildItem -Path {0}.${separator}BacktickTest"
            $InputTextLiteral = "Get-ChildItem -LiteralPath {0}.${separator}BacktickTest"

            $Text = (TabExpansion2 -inputScript ($InputText -f "'")).CompletionMatches[0].CompletionText
            $Text.Length - $Text.Replace('`','').Length | Should -Be $BacktickSingle

            $Text = (TabExpansion2 -inputScript ($InputText -f '"')).CompletionMatches[0].CompletionText
            $Text.Length - $Text.Replace('`','').Length | Should -Be $BacktickDouble

            $Text = (TabExpansion2 -inputScript ($InputTextLiteral -f "'")).CompletionMatches[0].CompletionText
            $Text.Length - $Text.Replace('`','').Length | Should -Be $LiteralBacktickSingle

            $Text = (TabExpansion2 -inputScript ($InputTextLiteral -f '"')).CompletionMatches[0].CompletionText
            $Text.Length - $Text.Replace('`','').Length | Should -Be $LiteralBacktickDouble

            Remove-Item -LiteralPath $LiteralPath
        }
    }

    It 'Should keep custom drive names when completing file paths' {
        $TempDriveName = "asdf"
        $null = New-PSDrive -Name $TempDriveName -PSProvider FileSystem -Root $HOME

        $completions = (TabExpansion2 -inputScript "${TempDriveName}:\")
        # select the first answer which does not have a space in the completion (those completions look like & '3D Objects')
        $observedResult = $completions.CompletionMatches.Where({$_.CompletionText.IndexOf("&") -eq -1})[0].CompletionText
        $completedText = $completions.CompletionMatches.CompletionText -join ","

        $observedResult | Should -BeLike "${TempDriveName}:*" -Because "$completionText"
        Remove-PSDrive -Name $TempDriveName
    }

    Context "Cmdlet name completion" {
        BeforeAll {
            $testCases = @(
                @{ inputStr = "get-c*item"; expected = "Get-ChildItem" }
                @{ inputStr = "set-alia?"; expected = "Set-Alias" }
                @{ inputStr = "s*-alias"; expected = "Set-Alias" }
                @{ inputStr = "se*-alias"; expected = "Set-Alias" }
                @{ inputStr = "set-al"; expected = "Set-Alias" }
                @{ inputStr = "set-a?i"; expected = "Set-Alias" }
                @{ inputStr = "set-?lias"; expected = "Set-Alias" }
                @{ inputStr = "get-c*ditem"; expected = "Get-ChildItem" }
                @{ inputStr = "Microsoft.PowerShell.Management\get-c*item"; expected = "Microsoft.PowerShell.Management\Get-ChildItem" }
                @{ inputStr = "Microsoft.PowerShell.Utility\set-alia?"; expected = "Microsoft.PowerShell.Utility\Set-Alias" }
                @{ inputStr = "Microsoft.PowerShell.Utility\s*-alias"; expected = "Microsoft.PowerShell.Utility\Set-Alias" }
                @{ inputStr = "Microsoft.PowerShell.Utility\se*-alias"; expected = "Microsoft.PowerShell.Utility\Set-Alias" }
                @{ inputStr = "Microsoft.PowerShell.Utility\set-al"; expected = "Microsoft.PowerShell.Utility\Set-Alias" }
                @{ inputStr = "Microsoft.PowerShell.Utility\set-a?i"; expected = "Microsoft.PowerShell.Utility\Set-Alias" }
                @{ inputStr = "Microsoft.PowerShell.Utility\set-?lias"; expected = "Microsoft.PowerShell.Utility\Set-Alias" }
                @{ inputStr = "Microsoft.PowerShell.Management\get-*ditem"; expected = "Microsoft.PowerShell.Management\Get-ChildItem" }
            )
        }

        It "Input '<inputStr>' should successfully complete" -TestCases $testCases {
            param($inputStr, $expected)

            $res = TabExpansion2 -inputScript $inputStr -cursorColumn $inputStr.Length
            $res.CompletionMatches[0].CompletionText | Should -BeExactly $expected
        }
    }

    Context "Miscellaneous completion tests" {
        BeforeAll {
            $testCases = @(
                @{ inputStr = "get-childitem -"; expected = "-Path"; setup = $null }
                @{ inputStr = "get-childitem -Fil"; expected = "-Filter"; setup = $null }
                @{ inputStr = '$arg'; expected = '$args'; setup = $null }
                @{ inputStr = '$args.'; expected = 'Count'; setup = $null }
                @{ inputStr = '$Host.UI.Ra'; expected = 'RawUI'; setup = $null }
                @{ inputStr = '$Host.UI.WriteD'; expected = 'WriteDebugLine('; setup = $null }
                @{ inputStr = '$MaximumHistoryCount.'; expected = 'CompareTo('; setup = $null }
                @{ inputStr = '$A=[datetime]::now;$A.'; expected = 'Date'; setup = $null }
                @{ inputStr = '$e=$null;try { 1/0 } catch {$e=$_};$e.'; expected = 'CategoryInfo'; setup = $null }
                @{ inputStr = '$x= gps pwsh;$x.*pm'; expected = 'NPM'; setup = $null }
                @{ inputStr = 'function Get-ScrumData {}; Get-Scrum'; expected = 'Get-ScrumData'; setup = $null }
                @{ inputStr = 'function write-output {param($abcd) $abcd};Write-Output -a'; expected = '-abcd'; setup = $null }
                @{ inputStr = 'function write-output {param($abcd) $abcd};Microsoft.PowerShell.Utility\Write-Output -'; expected = '-InputObject'; setup = $null }
                @{ inputStr = '[math]::Co'; expected = 'CopySign('; setup = $null }
                @{ inputStr = '[math]::PI.GetT'; expected = 'GetType('; setup = $null }
                @{ inputStr = '[math]'; expected = '::E'; setup = $null }
                @{ inputStr = '[math].'; expected = 'Assembly'; setup = $null }
                @{ inputStr = '[math].G'; expected = 'GenericParameterAttributes'; setup = $null }
                @{ inputStr = '[Environment+specialfolder]::App'; expected = 'ApplicationData'; setup = $null }
                @{ inputStr = 'icm {get-pro'; expected = 'Get-Process'; setup = $null }
                @{ inputStr = 'write-output (get-pro'; expected = 'Get-Process'; setup = $null }
                @{ inputStr = 'iex "get-pro'; expected = '"Get-Process"'; setup = $null }
                @{ inputStr = '$variab'; expected = '$variableA'; setup = { $variableB = 2; $variableA = 1 } }
                @{ inputStr = 'a -'; expected = '-keys'; setup = { function a {param($keys) $a} } }
                @{ inputStr = 'Get-Content -Li'; expected = '-LiteralPath'; setup = $null }
                @{ inputStr = 'New-Item -W'; expected = '-WhatIf'; setup = $null }
                @{ inputStr = 'Get-Alias gs'; expected = 'gsn'; setup = $null }
                @{ inputStr = 'Get-Alias -Definition cd'; expected = 'cd..'; setup = $null }
                @{ inputStr = 'remove-psdrive fun'; expected = 'Function'; setup = $null }
                @{ inputStr = 'new-psdrive -PSProvider fi'; expected = 'FileSystem'; setup = $null }
                @{ inputStr = 'Get-PSDrive -PSProvider En'; expected = 'Environment'; setup = $null }
                @{ inputStr = 'remove-psdrive fun'; expected = 'Function'; setup = $null }
                @{ inputStr = 'get-psprovider ali'; expected = 'Alias'; setup = $null }
                @{ inputStr = 'Get-PSDrive -PSProvider Variable '; expected = 'Variable'; setup = $null }
                @{ inputStr = 'Get-Command Get-Chil'; expected = 'Get-ChildItem'; setup = $null }
                @{ inputStr = 'Get-Variable psver'; expected = 'PSVersionTable'; setup = $null }
                @{ inputStr = 'Get-Help get-c*ditem'; expected = 'Get-ChildItem'; setup = $null }
                @{ inputStr = 'Trace-Command e'; expected = 'ETS'; setup = $null }
                @{ inputStr = 'Get-TraceSource e'; expected = 'ETS'; setup = $null }
                @{ inputStr = '[int]:: max'; expected = 'MaxValue'; setup = $null }
                @{ inputStr = '"string". l*'; expected = 'Length'; setup = $null }
                @{ inputStr = '("a" * 5).e'; expected = 'EndsWith('; setup = $null }
                @{ inputStr = '([string][int]1).e'; expected = 'EndsWith('; setup = $null }
                @{ inputStr = '(++$i).c'; expected = 'CompareTo('; setup = $null }
                @{ inputStr = '"a".Length.c'; expected = 'CompareTo('; setup = $null }
                @{ inputStr = '@(1, "a").c'; expected = 'Count'; setup = $null }
                @{ inputStr = '{1}.is'; expected = 'IsConfiguration'; setup = $null }
                @{ inputStr = '@{ }.'; expected = 'Count'; setup = $null }
                @{ inputStr = '@{abc=1}.a'; expected = 'Add('; setup = $null }
                @{ inputStr = '$a.f'; expected = "'fo-o'"; setup = { $a = @{'fo-o'='bar'} } }
                @{ inputStr = 'dir | % { $_.Full'; expected = 'FullName'; setup = $null }
                @{ inputStr = '@{a=$(exit)}.Ke'; expected = 'Keys'; setup = $null }
                @{ inputStr = '@{$(exit)=1}.Va'; expected = 'Values'; setup = $null }
                @{ inputStr = 'switch -'; expected = '-CaseSensitive'; setup = $null }
                @{ inputStr = 'gm -t'; expected = '-Type'; setup = $null }
                @{ inputStr = 'foo -aa -aa'; expected = '-aaa'; setup = { function foo {param($a, $aa, $aaa)} } }
                @{ inputStr = 'switch ( gps -'; expected = '-Name'; setup = $null }
                @{ inputStr = 'set-executionpolicy '; expected = 'AllSigned'; setup = $null }
                @{ inputStr = 'Set-ExecutionPolicy -exe: b'; expected = 'Bypass'; setup = $null }
                @{ inputStr = 'Set-ExecutionPolicy -exe:b'; expected = 'Bypass'; setup = $null }
                @{ inputStr = 'Set-ExecutionPolicy -ExecutionPolicy:'; expected = 'AllSigned'; setup = $null }
                @{ inputStr = 'Set-ExecutionPolicy by -for:'; expected = '$true'; setup = $null }
                @{ inputStr = 'Import-Csv -Encoding '; expected = 'ascii'; setup = $null }
                @{ inputStr = 'Get-Process | % ModuleM'; expected = 'ModuleMemorySize'; setup = $null }
                @{ inputStr = 'Get-Process | % {$_.MainModule} | % Com'; expected = 'Company'; setup = $null }
                @{ inputStr = 'Get-Process | % MainModule | % Com'; expected = 'Company'; setup = $null }
                @{ inputStr = '$p = Get-Process; $p | % ModuleM'; expected = 'ModuleMemorySize'; setup = $null }
                @{ inputStr = 'gmo Microsoft.PowerShell.U'; expected = 'Microsoft.PowerShell.Utility'; setup = $null }
                @{ inputStr = 'rmo Microsoft.PowerShell.U'; expected = 'Microsoft.PowerShell.Utility'; setup = $null }
                @{ inputStr = 'gcm -Module Microsoft.PowerShell.U'; expected = 'Microsoft.PowerShell.Utility'; setup = $null }
                @{ inputStr = 'gmo -list PackageM'; expected = 'PackageManagement'; setup = $null }
                @{ inputStr = 'gcm -Module PackageManagement Find-Pac'; expected = 'Find-Package'; setup = $null }
                @{ inputStr = 'ipmo PackageM'; expected = 'PackageManagement'; setup = $null }
                @{ inputStr = 'Get-Process pws'; expected = 'pwsh'; setup = $null }
                @{ inputStr = "function bar { [OutputType('System.IO.FileInfo')][OutputType('System.Diagnostics.Process')]param() }; bar | ? { `$_.ProcessN"; expected = 'ProcessName'; setup = $null }
                @{ inputStr = "function bar { [OutputType('System.IO.FileInfo')][OutputType('System.Diagnostics.Process')]param() }; bar | ? { `$_.LastAc"; expected = 'LastAccessTime'; setup = $null }
                @{ inputStr = "& 'get-comm"; expected = "'Get-Command'"; setup = $null }
                @{ inputStr = 'alias:dir'; expected = Join-Path 'Alias:' 'dir'; setup = $null }
                @{ inputStr = 'gc alias::ipm'; expected = 'alias::ipmo'; setup = $null }
                @{ inputStr = 'gc enVironment::psmod'; expected = 'enVironment::PSModulePath'; setup = $null }
                ## tab completion safe expression evaluator tests
                @{ inputStr = '@{a=$(exit)}.Ke'; expected = 'Keys'; setup = $null }
                @{ inputStr = '@{$(exit)=1}.Ke'; expected = 'Keys'; setup = $null }
                ## tab completion variable names
                @{ inputStr = '@PSVer'; expected = '@PSVersionTable'; setup = $null }
                @{ inputStr = '$global:max'; expected = '$global:MaximumHistoryCount'; setup = $null }
                @{ inputStr = '$PSMod'; expected = '$PSModuleAutoLoadingPreference'; setup = $null }
                ## tab completion for variable in path
                ## if $PSHOME contains a space tabcompletion adds ' around the path
                @{ inputStr = 'cd $PSHOME\Modu'; expected = if($PSHOME.Contains(' ')) { "'$(Join-Path $PSHOME 'Modules')'" } else { Join-Path $PSHOME 'Modules' }; setup = $null }
                @{ inputStr = 'cd "$PSHOME\Modu"'; expected = "`"$(Join-Path $PSHOME 'Modules')`""; setup = $null }
                @{ inputStr = '$PSHOME\System.Management.Au'; expected = if($PSHOME.Contains(' ')) { "`& '$(Join-Path $PSHOME 'System.Management.Automation.dll')'" }  else { Join-Path $PSHOME 'System.Management.Automation.dll'}; Setup = $null }
                @{ inputStr = '"$PSHOME\System.Management.Au"'; expected = "`"$(Join-Path $PSHOME 'System.Management.Automation.dll')`""; setup = $null }
                @{ inputStr = '& "$PSHOME\System.Management.Au"'; expected = "`"$(Join-Path $PSHOME 'System.Management.Automation.dll')`""; setup = $null }
                ## tab completion AST-based tests
                @{ inputStr = 'get-date | ForEach-Object { $PSItem.h'; expected = 'Hour'; setup = $null }
                @{ inputStr = '$a=gps;$a[0].h'; expected = 'Handle'; setup = $null }
                @{ inputStr = "`$(1,'a',@{})[-1].k"; expected = 'Keys'; setup = $null }
                @{ inputStr = "`$(1,'a',@{})[1].tri"; expected = 'Trim('; setup = $null }
                ## tab completion for type names
                @{ inputStr = '[ScriptBlockAst'; expected = 'System.Management.Automation.Language.ScriptBlockAst'; setup = $null }
                @{ inputStr = 'New-Object dict'; expected = 'System.Collections.Generic.Dictionary'; setup = $null }
                @{ inputStr = 'New-Object System.Collections.Generic.List[datet'; expected = "'System.Collections.Generic.List[datetime]'"; setup = $null }
                @{ inputStr = '[System.Management.Automation.Runspaces.runspacef'; expected = 'System.Management.Automation.Runspaces.RunspaceFactory'; setup = $null }
                @{ inputStr = '[specialfol'; expected = 'System.Environment+SpecialFolder'; setup = $null }
                ## tab completion for variable names in '{}'
                @{ inputStr = '${PSDefault'; expected = '${PSDefaultParameterValues}'; setup = $null }
            )
        }

        It "Input '<inputStr>' should successfully complete" -TestCases $testCases {
            param($inputStr, $expected, $setup)

            if ($null -ne $setup) { . $setup }
            $res = TabExpansion2 -inputScript $inputStr -cursorColumn $inputStr.Length
            $res.CompletionMatches.Count | Should -BeGreaterThan 0
            $res.CompletionMatches.CompletionText | Should -Contain $expected
        }

        It "Tab completion UNC path" -Skip:(!$IsWindows) {
            $beforeTab = "\\localhost\ADMIN$\boo"
            $afterTab = "& '\\localhost\ADMIN$\Boot'"
            $res = TabExpansion2 -inputScript $beforeTab -cursorColumn $beforeTab.Length
            $res.CompletionMatches.Count | Should -BeGreaterThan 0
            $res.CompletionMatches[0].CompletionText | Should -BeExactly $afterTab
        }

        It "Tab completion UNC path with forward slashes" -Skip:(!$IsWindows) {
            $beforeTab = "//localhost/admin"
            # it is expected that tab completion turns forward slashes into backslashes
            $afterTab = "\\localhost\ADMIN$"
            $res = TabExpansion2 -inputScript $beforeTab -cursorColumn $beforeTab.Length
            $res.CompletionMatches.Count | Should -BeGreaterThan 0
            $res.CompletionMatches[0].CompletionText | Should -BeExactly $afterTab
        }


        It "Tab completion for registry" -Skip:(!$IsWindows) {
            $beforeTab = 'registry::HKEY_l'
            $afterTab = 'Registry::HKEY_LOCAL_MACHINE'
            $res = TabExpansion2 -inputScript $beforeTab -cursorColumn $beforeTab.Length
            $res.CompletionMatches | Should -HaveCount 1
            $res.CompletionMatches[0].CompletionText | Should -BeExactly $afterTab
        }

        It "Tab completion for wsman provider" -Skip:(!$IsWindows) {
            $beforeTab = 'wsman::localh'
            $afterTab = 'WSMan::localhost'
            $res = TabExpansion2 -inputScript $beforeTab -cursorColumn $beforeTab.Length
            $res.CompletionMatches | Should -HaveCount 1
            $res.CompletionMatches[0].CompletionText | Should -BeExactly $afterTab
        }

        It "Tab completion for filesystem provider qualified path" {
            $tempFolder = [System.IO.Path]::GetTempPath()
            try
            {
                New-Item -ItemType Directory -Path "$tempFolder/helloworld" > $null
                $tempFolder | Should -Exist
                $beforeTab = 'filesystem::{0}hello' -f $tempFolder
                $afterTab = 'FileSystem::{0}helloworld' -f $tempFolder
                $res = TabExpansion2 -inputScript $beforeTab -cursorColumn $beforeTab.Length
                $res.CompletionMatches.Count | Should -BeGreaterThan 0
                $res.CompletionMatches[0].CompletionText | Should -BeExactly $afterTab
            }
            finally
            {
                Remove-Item -Path "$tempFolder/helloworld" -Force -ErrorAction SilentlyContinue
            }
        }

        It "Tab completion dynamic parameter of a custom function" {
            function Test-DynamicParam {
                [CmdletBinding()]
                PARAM( $DeFirst )

                DYNAMICPARAM {
                    $paramDictionary = [System.Management.Automation.RuntimeDefinedParameterDictionary]::new()
                    $attributeCollection = [System.Collections.ObjectModel.Collection[Attribute]]::new()
                    $attributeCollection.Add([Parameter]::new())
                    $deSecond = [System.Management.Automation.RuntimeDefinedParameter]::new('DeSecond', [System.Array], $attributeCollection)
                    $deThird = [System.Management.Automation.RuntimeDefinedParameter]::new('DeThird', [System.Array], $attributeCollection)
                    $null = $paramDictionary.Add('DeSecond', $deSecond)
                    $null = $paramDictionary.Add('DeThird', $deThird)
                    return $paramDictionary
                }

                PROCESS {
                    Write-Host 'Hello'
                    Write-Host $PSBoundParameters
                }
            }

            $inputStr = "Test-DynamicParam -D"
            $res = TabExpansion2 -inputScript $inputStr -cursorColumn $inputStr.Length
            $res.CompletionMatches.Count | Should -BeGreaterThan 3
            $res.CompletionMatches[0].CompletionText | Should -BeExactly '-DeFirst'
            $res.CompletionMatches[1].CompletionText | Should -BeExactly '-DeSecond'
            $res.CompletionMatches[2].CompletionText | Should -BeExactly '-DeThird'
        }

        It "Tab completion dynamic parameter '-CodeSigningCert'" -Skip:(!$IsWindows) {
            try {
                Push-Location cert:\
                $inputStr = "gci -co"
                $res = TabExpansion2 -inputScript $inputStr -cursorColumn $inputStr.Length
                $res.CompletionMatches[0].CompletionText | Should -BeExactly '-CodeSigningCert'
            } finally {
                Pop-Location
            }
        }

        It "Tab completion for file system takes precedence over functions" {
            try {
                Push-Location $TestDrive
                New-Item -Name myf -ItemType File -Force
                function MyFunction { "Hi there" }

                $inputStr = "myf"
                $res = TabExpansion2 -inputScript $inputStr -cursorColumn $inputStr.Length
                $res.CompletionMatches | Should -HaveCount 2
                $res.CompletionMatches[0].CompletionText | Should -BeExactly (Resolve-Path myf -Relative)
                $res.CompletionMatches[1].CompletionText | Should -BeExactly "MyFunction"
            } finally {
                Remove-Item -Path myf -Force
                Pop-Location
            }
        }

        It "Tab completion for validateSet attribute" {
            function foo { param([ValidateSet('cat','dog')]$p) }
            $inputStr = "foo "
            $res = TabExpansion2 -inputScript $inputStr -cursorColumn $inputStr.Length
            $res.CompletionMatches | Should -HaveCount 2
            $res.CompletionMatches[0].CompletionText | Should -BeExactly 'cat'
            $res.CompletionMatches[1].CompletionText | Should -BeExactly 'dog'
        }

        It "Tab completion for validateSet attribute takes precedence over enums" {
            function foo { param([ValidateSet('DarkBlue','DarkCyan')][ConsoleColor]$p) }
            $inputStr = "foo "
            $res = TabExpansion2 -inputScript $inputStr -cursorColumn $inputStr.Length
            $res.CompletionMatches | Should -HaveCount 2
            $res.CompletionMatches[0].CompletionText | Should -BeExactly 'DarkBlue'
            $res.CompletionMatches[1].CompletionText | Should -BeExactly 'DarkCyan'
        }

        It "Tab completion for attribute type" {
            $inputStr = '[validateset()]$var1'
            $res = TabExpansion2 -inputScript $inputStr -cursorColumn 2
            $res.CompletionMatches.CompletionText | Should -Contain 'ValidateSet'
        }

        It "Tab completion for ArgumentCompleter when AST is passed to CompleteInput" {
            $scriptBl = {
                function Test-Completion {
                    param (
                        [String]$TestVal
                    )
                }
                [scriptblock]$completer = {
                    param($commandName, $parameterName, $wordToComplete, $commandAst, $fakeBoundParameters)

                    @('Val1', 'Val2')
                }
                Register-ArgumentCompleter -CommandName Test-Completion -ParameterName TestVal -ScriptBlock $completer
            }
            $pwsh = [PowerShell]::Create()
            $pwsh.AddScript($scriptBl)
            $pwsh.Invoke()

            $completeInput_Input = $scriptBl.ToString()
            $completeInput_Input += "`nTest-Completion -TestVal "
            $res = [System.Management.Automation.CommandCompletion]::CompleteInput($completeInput_Input, $completeInput_Input.Length, $null, $pwsh)
            $res.CompletionMatches | Should -HaveCount 2
            $res.CompletionMatches[0].CompletionText | Should -BeExactly 'Val1'
            $res.CompletionMatches[1].CompletionText | Should -BeExactly 'Val2'
        }

        It "Tab completion for enum type parameter of a custom function" {
            function baz ([consolecolor]$name, [ValidateSet('cat','dog')]$p){}
            $inputStr = "baz -name "
            $res = TabExpansion2 -inputScript $inputStr -cursorColumn $inputStr.Length
            $res.CompletionMatches | Should -HaveCount 16
            $res.CompletionMatches[0].CompletionText | Should -BeExactly 'Black'

            $inputStr = "baz Black "
            $res = TabExpansion2 -inputScript $inputStr -cursorColumn $inputStr.Length
            $res.CompletionMatches | Should -HaveCount 2
            $res.CompletionMatches[0].CompletionText | Should -BeExactly 'cat'
            $res.CompletionMatches[1].CompletionText | Should -BeExactly 'dog'
        }

        It "Tab completion for enum members after colon with <Space> space" -TestCases @(
            @{ Space = 0 }
            @{ Space = 1 }
        ) {
            param ($Space)
            $inputStr = "Get-Command -Type:$(' ' * $Space)Al"
            $res = TabExpansion2 -inputScript $inputStr -cursorColumn $inputStr.Length
            $res.CompletionMatches | Should -HaveCount 2
            $res.CompletionMatches[0].CompletionText | Should -BeExactly 'Alias'
            $res.CompletionMatches[1].CompletionText | Should -BeExactly 'All'
        }

        It "Tab completion for enum members between colon with <LeftSpace> space and <RightSpace> space with value" -TestCases @(
            @{ LeftSpace = 0; RightSpace = 0 }
            @{ LeftSpace = 0; RightSpace = 1 }
            @{ LeftSpace = 1; RightSpace = 0 }
            @{ LeftSpace = 1; RightSpace = 1 }
        ) {
            param ($LeftSpace, $RightSpace)
            $inputStrEndsWithCursor = "Get-Command -Type:$(' ' * $LeftSpace)"
            $inputStr = $inputStrEndsWithCursor + "$(' ' * $RightSpace)Alias"
            $res = TabExpansion2 -inputScript $inputStr -cursorColumn $inputStrEndsWithCursor.Length
            $expectedArray = [enum]::GetNames([System.Management.Automation.CommandTypes]) | Sort-Object
            $res.CompletionMatches.CompletionText | Should -Be $expectedArray
        }

        It "Tab completion for enum members between comma with <LeftSpace> space and <RightSpace> space with parameter" -TestCases @(
            @{ LeftSpace = 0; RightSpace = 0 }
            @{ LeftSpace = 0; RightSpace = 1 }
            @{ LeftSpace = 1; RightSpace = 0 }
            @{ LeftSpace = 1; RightSpace = 1 }
        ) {
            param ($LeftSpace, $RightSpace)
            $inputStrEndsWithCursor = "Get-Command -Type Alias,$(' ' * $LeftSpace)"
            $inputStr = $inputStrEndsWithCursor + "$(' ' * $RightSpace)-All"
            $res = TabExpansion2 -inputScript $inputStr -cursorColumn $inputStrEndsWithCursor.Length
            $expectedArray = [enum]::GetNames([System.Management.Automation.CommandTypes]) | Sort-Object
            $res.CompletionMatches.CompletionText | Should -Be $expectedArray
        }

        It "Tab completion for enum members after comma" {
            $inputStr = "Get-Command -Type Alias,c"
            $res = TabExpansion2 -inputScript $inputStr -cursorColumn $inputStr.Length
            $res.CompletionMatches | Should -HaveCount 2
            $res.CompletionMatches[0].CompletionText | Should -BeExactly 'Cmdlet'
            $res.CompletionMatches[1].CompletionText | Should -BeExactly 'Configuration'
        }

        It 'Tab completion for enum parameter is filtered against <Name>' -TestCases @(
            @{ Name = 'ValidateRange with enum-values'; Attribute = '[ValidateRange([System.ConsoleColor]::Blue, [System.ConsoleColor]::Cyan)]' }
            @{ Name = 'ValidateRange with int-values'; Attribute = '[ValidateRange(9, 11)]' }
            @{ Name = 'multiple ValidateRange-attributes'; Attribute = '[ValidateRange([System.ConsoleColor]::Blue, [System.ConsoleColor]::Cyan)][ValidateRange([System.ConsoleColor]::Gray, [System.ConsoleColor]::Red)]' }
        ) {
            param($Name, $Attribute)
            $functionDefinition = 'param ( {0}[consolecolor]$color )' -f $Attribute
            Set-Item -Path function:baz -Value $functionDefinition
            $inputStr = 'baz -color '
            $res = TabExpansion2 -inputScript $inputStr -cursorColumn $inputStr.Length
            $res.CompletionMatches | Should -HaveCount 3
            $res.CompletionMatches[0].CompletionText | Should -BeExactly 'Blue'
            $res.CompletionMatches[1].CompletionText | Should -BeExactly 'Cyan'
            $res.CompletionMatches[2].CompletionText | Should -BeExactly 'Green'
        }

        It 'Tab completion for enum parameter is filtered with ValidateRange using rangekind' {
            $functionDefinition = 'param ( [ValidateRange([System.Management.Automation.ValidateRangeKind]::NonPositive)][consolecolor]$color )' -f $Attribute
            Set-Item -Path function:baz -Value $functionDefinition
            $inputStr = 'baz -color '
            $res = TabExpansion2 -inputScript $inputStr -cursorColumn $inputStr.Length
            $res.CompletionMatches | Should -HaveCount 1
            $res.CompletionMatches[0].CompletionText | Should -BeExactly 'Black' # 0 = NonPositive
        }

        It "Test [CommandCompletion]::GetNextResult" {
            $inputStr = "Get-Command -Type Alias,c"
            $res = TabExpansion2 -inputScript $inputStr -cursorColumn $inputStr.Length
            $res.CompletionMatches | Should -HaveCount 2
            $res.GetNextResult($false).CompletionText | Should -BeExactly 'Configuration'
            $res.GetNextResult($true).CompletionText | Should -BeExactly 'Cmdlet'
            $res.GetNextResult($true).CompletionText | Should -BeExactly 'Configuration'
        }

        It "Test history completion" {
            $startDate = Get-Date
            $endDate = $startDate.AddSeconds(1)
            $history = [pscustomobject]@{
                CommandLine = "Test history completion"
                ExecutionStatus = "Stopped"
                StartExecutionTime = $startDate
                EndExecutionTime = $endDate
            }
            Add-History -InputObject $history
            $res = TabExpansion2 -inputScript "#" -cursorColumn 1
            $res.CompletionMatches.Count | Should -BeGreaterThan 0
            $res.CompletionMatches[0].CompletionText | Should -BeExactly "Test history completion"
        }

        It "Test #requires parameter completion" {
            $res = TabExpansion2 -inputScript "#requires -" -cursorColumn 11
            $res.CompletionMatches.Count | Should -BeGreaterThan 0
            $res.CompletionMatches[0].CompletionText | Should -BeExactly "Modules"
        }

        It "Test #requires parameter value completion" {
            $res = TabExpansion2 -inputScript "#requires -PSEdition " -cursorColumn 21
            $res.CompletionMatches.Count | Should -BeGreaterThan 0
            $res.CompletionMatches[0].CompletionText | Should -BeExactly "Core"
        }

        It "Test no completion after #requires -RunAsAdministrator" {
            $res = TabExpansion2 -inputScript "#requires -RunAsAdministrator -" -cursorColumn 31
            $res.CompletionMatches | Should -HaveCount 0
        }

        It "Test no suggestions for already existing parameters in #requires" {
            $res = TabExpansion2 -inputScript "#requires -Modules -" -cursorColumn 20
            $res.CompletionMatches.CompletionText | Should -Not -Contain "Modules"
        }

        It "Test module completion in #requires without quotes" {
            $res = TabExpansion2 -inputScript "#requires -Modules P" -cursorColumn 20
            $res.CompletionMatches.Count | Should -BeGreaterThan 0
            $res.CompletionMatches.CompletionText | Should -Contain "Pester"
        }

        It "Test module completion in #requires with quotes" {
            $res = TabExpansion2 -inputScript '#requires -Modules "' -cursorColumn 20
            $res.CompletionMatches.Count | Should -BeGreaterThan 0
            $res.CompletionMatches.CompletionText | Should -Contain "Pester"
        }

        It "Test module completion in #requires with multiple modules" {
            $res = TabExpansion2 -inputScript "#requires -Modules Pester," -cursorColumn 26
            $res.CompletionMatches.Count | Should -BeGreaterThan 0
            $res.CompletionMatches.CompletionText | Should -Contain "Pester"
        }

        It "Test hashtable key completion in #requires statement for modules" {
            $res = TabExpansion2 -inputScript "#requires -Modules @{" -cursorColumn 21
            $res.CompletionMatches.Count | Should -BeGreaterThan 0
            $res.CompletionMatches[0].CompletionText | Should -BeExactly "GUID"
        }

        It "Test no suggestions for already existing hashtable keys in #requires statement for modules" {
            $res = TabExpansion2 -inputScript '#requires -Modules @{ModuleName="Pester";' -cursorColumn 41
            $res.CompletionMatches.Count | Should -BeGreaterThan 0
            $res.CompletionMatches.CompletionText | Should -Not -Contain "ModuleName"
        }

        It "Test no suggestions for mutually exclusive hashtable keys in #requires statement for modules" {
            $res = TabExpansion2 -inputScript '#requires -Modules @{ModuleName="Pester";RequiredVersion="1.0";' -cursorColumn 63
            $res.CompletionMatches.CompletionText | Should -BeExactly "GUID"
        }

        It "Test no suggestions for RequiredVersion key in #requires statement when ModuleVersion is specified" {
            $res = TabExpansion2 -inputScript '#requires -Modules @{ModuleName="Pester";ModuleVersion="1.0";' -cursorColumn 61
            $res.CompletionMatches.Count | Should -BeGreaterThan 0
            $res.CompletionMatches.CompletionText | Should -Not -Contain "RequiredVersion"
        }

        It "Test module completion in #requires statement for hashtables" {
            $res = TabExpansion2 -inputScript '#requires -Modules @{ModuleName="p' -cursorColumn 34
            $res.CompletionMatches.Count | Should -BeGreaterThan 0
            $res.CompletionMatches.CompletionText | Should -Contain "Pester"
        }

        It "Test Attribute member completion" {
            $inputStr = "function bar { [parameter(]param() }"
            $res = TabExpansion2 -inputScript $inputStr -cursorColumn ($inputStr.IndexOf('(') + 1)
            $res.CompletionMatches | Should -HaveCount 10
            $entry = $res.CompletionMatches | Where-Object CompletionText -EQ "Position"
            $entry.CompletionText | Should -BeExactly "Position"
        }

        It "Test Attribute member completion multiple members" {
            $inputStr = "function bar { [parameter(Position,]param() }"
            $res = TabExpansion2 -inputScript $inputStr -cursorColumn ($inputStr.IndexOf(',') + 1)
            $res.CompletionMatches | Should -HaveCount 9
            $entry = $res.CompletionMatches | Where-Object CompletionText -EQ "Mandatory"
            $entry.CompletionText | Should -BeExactly "Mandatory"
        }

        It "Should complete member in attribute argument value" {
            $inputStr = '[ValidateRange(1,[int]::Maxva^)]$a'
            $CursorIndex = $inputStr.IndexOf('^')
            $res = TabExpansion2 -cursorColumn $CursorIndex -inputScript $inputStr.Remove($CursorIndex, 1)
            $res.CompletionMatches | Should -HaveCount 1
            $res.CompletionMatches[0].CompletionText | Should -BeExactly "MaxValue"
        }

        It "Test Attribute scriptblock completion" {
            $inputStr = '[ValidateScript({Get-Child})]$Test=ls'
            $res = TabExpansion2 -inputScript $inputStr -cursorColumn ($inputStr.IndexOf('}'))
            $res.CompletionMatches | Should -HaveCount 1
            $entry = $res.CompletionMatches | Where-Object CompletionText -EQ "Get-ChildItem"
            $entry.CompletionText | Should -BeExactly "Get-ChildItem"
        }

        It '<Intent>' -TestCases @(
            @{
                Intent = 'Complete attribute members on empty line'
                Expected = @('Position','ParameterSetName','Mandatory','ValueFromPipeline','ValueFromPipelineByPropertyName','ValueFromRemainingArguments','HelpMessage','HelpMessageBaseName','HelpMessageResourceId','DontShow')
                TestString = @'
function bar { [parameter(


^

        )]param() }
'@
            }
            @{
                Intent = 'Complete attribute members on empty line with preceding member'
                Expected = @('Position','ParameterSetName','Mandatory','ValueFromPipeline','ValueFromPipelineByPropertyName','ValueFromRemainingArguments','HelpMessage','HelpMessageBaseName','HelpMessageResourceId','DontShow')
                TestString = @'
function bar { [parameter(
Mandatory,

^

        )]param() }
'@
            }
        ){
            param($Expected, $TestString)
            $CursorIndex = $TestString.IndexOf('^')
            $res = TabExpansion2 -cursorColumn $CursorIndex -inputScript $TestString.Remove($CursorIndex, 1)
            $res.CompletionMatches[0].CompletionText | Should -BeIn $Expected
        }

        It "Test completion with line continuation" {
            $inputStr = @'
dir -Recurse `
-Lite
'@
            $res = TabExpansion2 -inputScript $inputStr -cursorColumn $inputStr.Length
            $res.CompletionMatches | Should -HaveCount 1
            $res.CompletionMatches[0].CompletionText | Should -BeExactly "-LiteralPath"
        }

        It "Test member completion of a static method invocation" {
            $inputStr = '[powershell]::Create().'
            $res = TabExpansion2 -inputScript $inputStr -cursorColumn $inputStr.Length
            $res.CompletionMatches | Should -HaveCount 33
            $res.CompletionMatches[0].CompletionText | Should -BeExactly "Commands"
        }

        It "Test completion with common parameters" {
            $inputStr = 'invoke-webrequest -out'
            $res = TabExpansion2 -inputScript $inputStr -cursorColumn $inputStr.Length
            $res.CompletionMatches | Should -HaveCount 3
            [string]::Join(',', ($res.CompletionMatches.completiontext | Sort-Object)) | Should -BeExactly "-OutBuffer,-OutFile,-OutVariable"
        }

        It "Test completion with exact match" {
            $inputStr = 'get-content -wa'
            $res = TabExpansion2 -inputScript $inputStr -cursorColumn $inputStr.Length
            $res.CompletionMatches | Should -HaveCount 3
            [string]::Join(',', ($res.CompletionMatches.completiontext | Sort-Object)) | Should -BeExactly "-Wait,-WarningAction,-WarningVariable"
        }

        It "Test completion with splatted variable" {
            $inputStr = 'Get-Content @Splat -P'
            $res = TabExpansion2 -inputScript $inputStr -cursorColumn $inputStr.Length
            $res.CompletionMatches | Should -HaveCount 4
            [string]::Join(',', ($res.CompletionMatches.completiontext | Sort-Object)) | Should -BeExactly "-Path,-PipelineVariable,-ProgressAction,-PSPath"
        }

        It "Test completion for HttpVersion parameter name" {
            $inputStr = 'Invoke-WebRequest -HttpV'
            $res = TabExpansion2 -inputScript $inputStr -cursorColumn $inputStr.Length
            $res.CompletionMatches | Should -HaveCount 1
            $res.CompletionMatches[0].CompletionText | Should -BeExactly "-HttpVersion"
        }

        It "Test completion for HttpVersion parameter" {
            $inputStr = 'Invoke-WebRequest -HttpVersion '
            $res = TabExpansion2 -inputScript $inputStr -cursorColumn $inputStr.Length
            $res.CompletionMatches | Should -HaveCount 4
            [string]::Join(',', ($res.CompletionMatches.completiontext | Sort-Object)) | Should -BeExactly "1.0,1.1,2.0,3.0"
        }

        It "Test completion for HttpVersion parameter with input" {
            $inputStr = 'Invoke-WebRequest -HttpVersion 1'
            $res = TabExpansion2 -inputScript $inputStr -cursorColumn $inputStr.Length
            $res.CompletionMatches | Should -HaveCount 2
            [string]::Join(',', ($res.CompletionMatches.completiontext | Sort-Object)) | Should -BeExactly "1.0,1.1"
        }

        It 'Should complete Select-Object properties without duplicates' {
            $res = TabExpansion2 -inputScript '$PSVersionTable | Select-Object -Property Count,'
            $res.CompletionMatches.CompletionText | Should -Not -Contain "Count"
        }

        It '<Intent>' -TestCases @(
            @{
                Intent = 'Complete loop labels with no input'
                Expected = 'Outer','Inner'
                TestString = ':Outer while ($true){:Inner while ($true){ break ^ }}'
            }
            @{
                Intent = 'Complete loop labels that are accessible'
                Expected = 'Outer'
                TestString = ':Outer do {:Inner while ($true){ break } continue ^ } until ($false)'
            }
            @{
                Intent = 'Complete loop labels with partial input'
                Expected = 'Outer'
                TestString = ':Outer do {:Inner while ($true){ break } continue o^ut } while ($true)'
            }
            @{
                Intent = 'Complete loop label for incomplete switch'
                Expected = 'Outer'
                TestString = ':Outer switch ($x){"randomValue"{ continue ^'
            }
            @{
                Intent = 'Complete loop label for incomplete do loop'
                Expected = 'Outer'
                TestString = ':Outer do {:Inner while ($true){ break } continue ^'
            }
            @{
                Intent = 'Complete loop label for incomplete for loop'
                Expected = 'forLoop'
                TestString = ':forLoop for ($i = 0; $i -lt $SomeCollection.Count; $i++) {continue ^'
            }
            @{
                Intent = 'Complete loop label for incomplete while loop'
                Expected = 'WhileLoop'
                TestString = ':WhileLoop while ($true){ break ^'
            }
            @{
                Intent = 'Complete loop label for incomplete foreach loop'
                Expected = 'foreachLoop'
                TestString = ':foreachLoop foreach ($x in $y) { break ^'
            }
            @{
                Intent = 'Not Complete loop labels with colon'
                Expected = $null
                TestString = ':Outer foreach ($x in $y){:Inner for ($i = 0; $i -lt $X.Count; $i++){ break :O^}}'
            }
            @{
                Intent = 'Not Complete loop labels if cursor is in front of existing label'
                Expected = $null
                TestString = ':Outer switch ($x){"Value1"{break ^ Outer}}'
            }
        ){
            param($Expected, $TestString)
            $CursorIndex = $TestString.IndexOf('^')
            $res = TabExpansion2 -cursorColumn $CursorIndex -inputScript $TestString.Remove($CursorIndex, 1)
            $res.CompletionMatches.CompletionText | Should -BeExactly $Expected
        }
    }

    Context "Module completion for 'using module'" {
        BeforeAll {
            $tempDir = Join-Path -Path $TestDrive -ChildPath "UsingModule"
            New-Item -Path $tempDir -ItemType Directory -Force > $null
            New-Item -Path "$tempDir\testModule.psm1" -ItemType File -Force > $null

            Push-Location -Path $tempDir
        }

        AfterAll {
            Pop-Location
            Remove-Item -Path $tempDir -Recurse -Force -ErrorAction SilentlyContinue
        }

        It "Test complete module file name" {
            $inputStr = "using module test"
            $res = TabExpansion2 -inputScript $inputStr -cursorColumn $inputStr.Length
            $res.CompletionMatches | Should -HaveCount 1
            $res.CompletionMatches[0].CompletionText | Should -BeExactly ".${separator}testModule.psm1"
        }

        It "Test complete module name" {
            $inputStr = "using module PSRead"
            $res = TabExpansion2 -inputScript $inputStr -cursorColumn $inputStr.Length
            $res.CompletionMatches.Count | Should -BeGreaterThan 0
            $res.CompletionMatches[0].CompletionText | Should -BeExactly "PSReadLine"
        }

        It "Test complete module name with wildcard" {
            $inputStr = "using module *ReadLi"
            $res = TabExpansion2 -inputScript $inputStr -cursorColumn $inputStr.Length
            $res.CompletionMatches.Count | Should -BeGreaterThan 0
            $res.CompletionMatches[0].CompletionText | Should -BeExactly "PSReadLine"
        }
    }

    Context "Completion on 'comma', 'redirection' and 'minus' tokens" {
        BeforeAll {
            $tempDir = Join-Path -Path $TestDrive -ChildPath "CommaTest"
            New-Item -Path $tempDir -ItemType Directory -Force > $null
            New-Item -Path "$tempDir\commaA.txt" -ItemType File -Force > $null

            $redirectionTestCases = @(
                @{ inputStr = "gps >";  expected = ".${separator}commaA.txt" }
                @{ inputStr = "gps >>"; expected = ".${separator}commaA.txt" }
                @{ inputStr = "dir con 2>";  expected = ".${separator}commaA.txt" }
                @{ inputStr = "dir con 2>>"; expected = ".${separator}commaA.txt" }
                @{ inputStr = "gps 2>&1>";   expected = ".${separator}commaA.txt" }
                @{ inputStr = "gps 2>&1>>";  expected = ".${separator}commaA.txt" }
            )

            Push-Location -Path $tempDir
        }

        AfterAll {
            Pop-Location
            Remove-Item -Path $tempDir -Recurse -Force -ErrorAction SilentlyContinue
        }

        It "Test comma with file array element" {
            $inputStr = "dir .\commaA.txt,"
            $expected = ".${separator}commaA.txt"
            $res = TabExpansion2 -inputScript $inputStr -cursorColumn $inputStr.Length
            $res.CompletionMatches | Should -HaveCount 1
            $res.CompletionMatches[0].CompletionText | Should -BeExactly $expected
        }

        It "Tab completion for file array element between comma with <LeftSpace> space and <RightSpace> space with parameter" -TestCases @(
            @{ LeftSpace = 0; RightSpace = 0 }
            @{ LeftSpace = 0; RightSpace = 1 }
            @{ LeftSpace = 1; RightSpace = 0 }
            @{ LeftSpace = 1; RightSpace = 1 }
        ) {
            param ($LeftSpace, $RightSpace)
            $inputStrEndsWithCursor = "dir .\commaA.txt,$(' ' * $LeftSpace)"
            $inputStr = $inputStrEndsWithCursor + "$(' ' * $RightSpace)-File"
            $expected = ".${separator}commaA.txt"
            $res = TabExpansion2 -inputScript $inputStr -cursorColumn $inputStrEndsWithCursor.Length
            $res.CompletionMatches | Should -HaveCount 1
            $res.CompletionMatches[0].CompletionText | Should -BeExactly $expected
        }

        It "Test comma with Enum array element" {
            $inputStr = "gcm -CommandType Cmdlet,"
            $res = TabExpansion2 -inputScript $inputStr -cursorColumn $inputStr.Length
            $res.CompletionMatches | Should -HaveCount ([System.Enum]::GetNames([System.Management.Automation.CommandTypes]).Count)
            $res.CompletionMatches[0].CompletionText | Should -BeExactly "Alias"
        }

        It "Test redirection operator '<inputStr>'" -TestCases $redirectionTestCases {
            param($inputStr, $expected)

            $res = TabExpansion2 -inputScript $inputStr -cursorColumn $inputStr.Length
            $res.CompletionMatches | Should -HaveCount 1
            $res.CompletionMatches[0].CompletionText | Should -BeExactly $expected
        }

        It "Test complete the minus token to operators" {
            $inputStr = "55 -"
            $res = TabExpansion2 -inputScript $inputStr -cursorColumn $inputStr.Length
            $res.CompletionMatches | Should -HaveCount ([System.Management.Automation.CompletionCompleters]::CompleteOperator("").Count)
            $res.CompletionMatches[0].CompletionText | Should -BeExactly '-and'
        }
    }

    Context "Folder/File path tab completion with special characters" {
        BeforeAll {
            $tempDir = Join-Path -Path $TestDrive -ChildPath "SpecialChar"
            New-Item -Path $tempDir -ItemType Directory -Force > $null

            New-Item -Path "$tempDir\My [Path]" -ItemType Directory -Force > $null
            New-Item -Path "$tempDir\My [Path]\test.ps1" -ItemType File -Force > $null
            New-Item -Path "$tempDir\)file.txt" -ItemType File -Force > $null

            $testCases = @(
                @{ inputStr = "cd My"; expected = "'.${separator}My ``[Path``]'" }
                @{ inputStr = "Get-Help '.\My ``[Path``]'\"; expected = "'.${separator}My ``[Path``]${separator}test.ps1'" }
                @{ inputStr = "Get-Process >My"; expected = "'.${separator}My ``[Path``]'" }
                @{ inputStr = "Get-Process >'.\My ``[Path``]\'"; expected = "'.${separator}My ``[Path``]${separator}test.ps1'" }
                @{ inputStr = "Get-Process >${tempDir}\My"; expected = "'${tempDir}${separator}My ``[Path``]'" }
                @{ inputStr = "Get-Process > '${tempDir}\My ``[Path``]\'"; expected = "'${tempDir}${separator}My ``[Path``]${separator}test.ps1'" }
            )

            Push-Location -Path $tempDir
        }

        AfterAll {
            Pop-Location
            Remove-Item -Path $tempDir -Recurse -Force -ErrorAction SilentlyContinue
        }

        It "Complete special relative path '<inputStr>'" -TestCases $testCases {
            param($inputStr, $expected)

            $res = TabExpansion2 -inputScript $inputStr -cursorColumn $inputStr.Length
            $res.CompletionMatches.Count | Should -BeGreaterThan 0
            $res.CompletionMatches[0].CompletionText | Should -BeExactly $expected
        }

        It "Complete file name starting with special char" {
            $inputStr = ")"
            $res = TabExpansion2 -inputScript $inputStr -cursorColumn $inputStr.Length
            $res.CompletionMatches | Should -HaveCount 1
            $res.CompletionMatches[0].CompletionText | Should -BeExactly "& '.${separator})file.txt'"
        }
    }

    Context "Local tab completion with AST" {
        BeforeAll {
            $testCases = @(
                @{ inputStr = '$p = Get-Process; $p | % ProcessN '; bareWord = 'ProcessN'; expected = 'ProcessName' }
                @{ inputStr = 'function bar { Get-Ali* }'; bareWord = 'Get-Ali*'; expected = 'Get-Alias' }
                @{ inputStr = 'function baz ([string]$version, [consolecolor]$name){} baz version bl'; bareWord = 'bl'; expected = 'Black' }
            )
        }

        It "Input '<inputStr>' should successfully complete via AST" -TestCases $testCases {
            param($inputStr, $bareWord, $expected)

            $tokens = $null
            $ast = [System.Management.Automation.Language.Parser]::ParseInput($inputStr, [ref] $tokens, [ref]$null)
            $elementAst = $ast.Find(
                { $args[0] -is [System.Management.Automation.Language.StringConstantExpressionAst] -and $args[0].Value -eq $bareWord },
                $true
            )

            $res = TabExpansion2 -ast $ast -tokens $tokens -positionOfCursor $elementAst.Extent.EndScriptPosition
            $res.CompletionMatches.Count | Should -BeGreaterThan 0
            $res.CompletionMatches[0].CompletionText | Should -BeExactly $expected
        }
    }

    Context "No tab completion tests" {
        BeforeAll {
            $testCases = @(
                @{ inputStr = 'function new-' }
                @{ inputStr = 'filter new-' }
                @{ inputStr = '@pid.' }
            )
        }

        It "Input '<inputStr>' should not complete to anything" -TestCases $testCases {
            param($inputStr)

            $res = TabExpansion2 -inputScript $inputStr -cursorColumn $inputStr.Length
            $res.CompletionMatches | Should -BeNullOrEmpty
        }

        It "A single dash should not complete to anything" {
            function test-{}
            $inputStr = 'git -'
            $res = TabExpansion2 -inputScript $inputStr -cursorColumn $inputStr.Length
            $res.CompletionMatches | Should -BeNullOrEmpty
        }
    }

    Context "Tab completion error tests" {
        BeforeAll {
            $ast = {}.Ast;
            $tokens = [System.Management.Automation.Language.Token[]]@()
            $testCases = @(
                @{ inputStr = {[System.Management.Automation.CommandCompletion]::MapStringInputToParsedInput('$PID.', 7)}; expected = "PSArgumentException" }
                @{ inputStr = {[System.Management.Automation.CommandCompletion]::CompleteInput($null, $null, $null, $null)}; expected = "PSArgumentNullException" }
                @{ inputStr = {[System.Management.Automation.CommandCompletion]::CompleteInput($ast, $null, $null, $null)}; expected = "PSArgumentNullException" }
                @{ inputStr = {[System.Management.Automation.CommandCompletion]::CompleteInput($ast, $tokens, $null, $null)}; expected = "PSArgumentNullException" }
                @{ inputStr = {[System.Management.Automation.CommandCompletion]::CompleteInput('$PID.', 7, $null, $null)}; expected = "PSArgumentException" }
                @{ inputStr = {[System.Management.Automation.CommandCompletion]::CompleteInput('$PID.', 5, $null, $null)}; expected = "PSArgumentNullException" }
                @{ inputStr = {[System.Management.Automation.CommandCompletion]::CompleteInput($null, $null, $null, $null, $null)}; expected = "PSArgumentNullException" }
                @{ inputStr = {[System.Management.Automation.CommandCompletion]::CompleteInput($ast, $null, $null, $null, $null)}; expected = "PSArgumentNullException" }
                @{ inputStr = {[System.Management.Automation.CommandCompletion]::CompleteInput($ast, $tokens, $null, $null, $null)}; expected = "PSArgumentNullException" }
                @{ inputStr = {[System.Management.Automation.CommandCompletion]::CompleteInput($ast, $tokens, $ast.Extent.EndScriptPosition, $null, $null)}; expected = "PSArgumentNullException" }
            )
        }

        It "Input '<inputStr>' should throw in tab completion" -TestCases $testCases {
            param($inputStr, $expected)
            $inputStr | Should -Throw -ErrorId $expected
        }

        It "Should not throw errors in tab completion with empty input string" {
            {[System.Management.Automation.CommandCompletion]::CompleteInput("", 0, $null)} | Should -Not -Throw
        }

        It "Should not throw errors in tab completion with empty input ast" {
            {[System.Management.Automation.CommandCompletion]::CompleteInput({}.Ast, @(), {}.Ast.Extent.StartScriptPosition, $null)} | Should -Not -Throw
        }
    }

    Context "DSC tab completion tests" {
        BeforeAll {
            $testCases = @(
                @{ inputStr = 'Configura'; expected = 'Configuration' }
                @{ inputStr = '$extension = New-Object [System.Collections.Generic.List[string]]; $extension.wh'; expected = "Where(" }
                @{ inputStr = '$extension = New-Object [System.Collections.Generic.List[string]]; $extension.fo'; expected = 'ForEach(' }
                @{ inputStr = 'Configuration foo { node $SelectedNodes.'; expected = 'Where(' }
                @{ inputStr = 'Configuration foo { node $SelectedNodes.fo'; expected = 'ForEach(' }
                @{ inputStr = 'Configuration foo { node $AllNodes.'; expected = 'Where(' }
                @{ inputStr = 'Configuration foo { node $ConfigurationData.AllNodes.'; expected = 'Where(' }
                @{ inputStr = 'Configuration foo { node $ConfigurationData.AllNodes.fo'; expected = 'ForEach(' }
                @{ inputStr = 'Configuration bar { File foo { Destinat'; expected = 'DestinationPath = ' }
                @{ inputStr = 'Configuration bar { File foo { Content'; expected = 'Contents = ' }
                @{ inputStr = 'Configuration bar { Fil'; expected = 'File' }
                @{ inputStr = 'Configuration bar { Import-Dsc'; expected = 'Import-DscResource' }
                @{ inputStr = 'Configuration bar { Import-DscResource -Modu'; expected = '-ModuleName' }
                @{ inputStr = 'Configuration bar { Import-DscResource -ModuleName blah -Modu'; expected = '-ModuleVersion' }
                @{ inputStr = 'Configuration bar { Scri'; expected = 'Script' }
                @{ inputStr = 'configuration foo { Script ab {Get'; expected = 'GetScript = ' }
                @{ inputStr = 'configuration foo { Script ab { '; expected = 'DependsOn = ' }
                @{ inputStr = 'configuration foo { File ab { Attributes ='; expected = "'Archive'" }
                @{ inputStr = "configuration foo { File ab { Attributes = "; expected = "'Archive'" }
                @{ inputStr = "configuration foo { File ab { Attributes = ar"; expected = "Archive" }
                @{ inputStr = "configuration foo { File ab { Attributes = 'ar"; expected = "Archive" }
                @{ inputStr = 'configuration foo { File ab { Attributes =('; expected = "'Archive'" }
                @{ inputStr = 'configuration foo { File ab { Attributes =( '; expected = "'Archive'" }
                @{ inputStr = "configuration foo { File ab { Attributes =('Archive',"; expected = "'Hidden'" }
                @{ inputStr = "configuration foo { File ab { Attributes =('Archive', "; expected = "'Hidden'" }
                @{ inputStr = "configuration foo { File ab { Attributes =('Archive', 'Hi"; expected = "Hidden" }
            )
        }

        It "Input '<inputStr>' should successfully complete" -TestCases $testCases -Skip:(!$IsWindows) {
            param($inputStr, $expected)

            if (Test-IsWindowsArm64) {
                Set-ItResult -Pending -Because "TBD"
            }


            $res = TabExpansion2 -inputScript $inputStr -cursorColumn $inputStr.Length
            $res.CompletionMatches.Count | Should -BeGreaterThan 0
            $res.CompletionMatches[0].CompletionText | Should -BeExactly $expected
        }
    }

    Context "CIM cmdlet completion tests" {
        BeforeAll {
            $testCases = @(
                @{ inputStr = "Invoke-CimMethod -ClassName Win32_Process -MethodName Crea"; expected = "Create" }
                @{ inputStr = "Get-CimInstance -ClassName Win32_Process | Invoke-CimMethod -MethodName AttachDeb"; expected = "AttachDebugger" }
                @{ inputStr = 'Get-CimInstance Win32_Process | ?{ $_.ProcessId -eq $PID } | Get-CimAssociatedInstance -ResultClassName Win32_Co*uterSyst'; expected = "Win32_ComputerSystem" }
                @{ inputStr = "Get-CimInstance -ClassName Win32_Environm"; expected = "Win32_Environment" }
                @{ inputStr = "New-CimInstance -ClassName Win32_Environm"; expected = "Win32_Environment" }
                @{ inputStr = 'New-CimInstance -ClassName Win32_Process | %{ $_.Captio'; expected = "Caption" }
                @{ inputStr = "Invoke-CimMethod -ClassName Win32_Environm"; expected = 'Win32_Environment' }
                @{ inputStr = "Get-CimClass -ClassName Win32_Environm"; expected = 'Win32_Environment' }
                @{ inputStr = 'Get-CimInstance -ClassName Win32_Process | Invoke-CimMethod -MethodName SetPriorit'; expected = 'SetPriority' }
                @{ inputStr = 'Invoke-CimMethod -Namespace root/StandardCimv2 -ClassName MSFT_NetIPAddress -MethodName Crea'; expected = 'Create' }
                @{ inputStr = '$win32_process = Get-CimInstance -ClassName Win32_Process; $win32_process | Invoke-CimMethod -MethodName AttachDe'; expected = 'AttachDebugger' }
                @{ inputStr = '$win32_process = Get-CimInstance -ClassName Win32_Process; Invoke-CimMethod -InputObject $win32_process -MethodName AttachDe'; expected = 'AttachDebugger' }
                @{ inputStr = 'Get-CimInstance Win32_Process | ?{ $_.ProcessId -eq $PID } | Get-CimAssociatedInstance -ResultClassName Win32_ComputerS'; expected = 'Win32_ComputerSystem' }
                @{ inputStr = 'Get-CimInstance -Namespace root/Interop -ClassName Win32_PowerSupplyP'; expected = 'Win32_PowerSupplyProfile' }
                @{ inputStr = 'Get-CimInstance __NAMESP'; expected = '__NAMESPACE' }
                @{ inputStr = 'Get-CimInstance -Namespace root/Inter'; expected = 'root/Interop' }
                @{ inputStr = 'Get-CimInstance -Namespace root/Int*ro'; expected = 'root/Interop' }
                @{ inputStr = 'Get-CimInstance -Namespace root/Interop/'; expected = 'root/Interop/ms_409' }
                @{ inputStr = 'New-CimInstance -Namespace root/Inter'; expected = 'root/Interop' }
                @{ inputStr = 'Invoke-CimMethod -Namespace root/Inter'; expected = 'root/Interop' }
                @{ inputStr = 'Get-CimClass -Namespace root/Inter'; expected = 'root/Interop' }
                @{ inputStr = 'Register-CimIndicationEvent -Namespace root/Inter'; expected = 'root/Interop' }
                @{ inputStr = '[Microsoft.Management.Infrastructure.CimClass]$c = $null; $c.CimClassNam'; expected = 'CimClassName' }
                @{ inputStr = '[Microsoft.Management.Infrastructure.CimClass]$c = $null; $c.CimClassName.Substrin'; expected = 'Substring(' }
                @{ inputStr = 'Get-CimInstance -ClassName Win32_Process | %{ $_.ExecutableP'; expected = 'ExecutablePath' }
                @{ inputStr = 'Get-CimInstance -ClassName Win32_Process | Invoke-CimMethod -MethodName SetPriority -Arguments @{'; expected = 'Priority' }
                @{ inputStr = 'Get-CimInstance -ClassName Win32_Service | Invoke-CimMethod -MethodName Change -Arguments @{d'; expected = 'DesktopInteract' }
                @{ inputStr = 'Invoke-CimMethod -ClassName Win32_Process -MethodName Create -Arguments @{'; expected = 'CommandLine' }
                @{ inputStr = 'New-CimInstance Win32_Environment -Property @{'; expected = 'Caption' }
                @{ inputStr = 'Get-CimInstance Win32_Environment | Set-CimInstance -Property @{'; expected = 'Name' }
                @{ inputStr = 'Set-CimInstance -Namespace root/CIMV'; expected = 'root/CIMV2' }
                @{ inputStr = 'Get-CimInstance Win32_Process -Property '; expected = 'Caption' }
                @{ inputStr = 'Get-CimInstance Win32_Process -Property Caption,'; expected = 'Description' }
            )
            $FailCases = @(
                @{ inputStr = "Invoke-CimMethod -ClassName Win32_Process -MethodName Create -Arguments " }
                @{ inputStr = "New-CimInstance Win32_Process -Property " }
            )
        }

        It "CIM cmdlet input '<inputStr>' should successfully complete" -TestCases $testCases -Skip:(!$IsWindows) {
            param($inputStr, $expected)

            $res = TabExpansion2 -inputScript $inputStr -cursorColumn $inputStr.Length
            $res.CompletionMatches.Count | Should -BeGreaterThan 0
            $res.CompletionMatches[0].CompletionText | Should -Be $expected
        }

        It "CIM cmdlet input '<inputStr>' should not successfully complete" -TestCases $FailCases -Skip:(!$IsWindows) {
            param($inputStr)

            $res = TabExpansion2 -inputScript $inputStr -cursorColumn $inputStr.Length
            $res.CompletionMatches[0].ResultType | should -Not -Be 'Property'
        }
    }

    Context "Module cmdlet completion tests" {
        It "ArugmentCompleter for PSEdition should work for '<cmd>'" -TestCases @(
            @{cmd = "Get-Module -PSEdition "; expected = "Desktop", "Core"}
        ) {
            param($cmd, $expected)
            $res = TabExpansion2 -inputScript $cmd -cursorColumn $cmd.Length
            $res.CompletionMatches | Should -HaveCount $expected.Count
            $completionOptions = ""
            foreach ($completion in $res.CompletionMatches) {
                $completionOptions += $completion.ListItemText
            }
            $completionOptions | Should -BeExactly ([string]::Join("", $expected))
        }
    }

    Context "Tab completion help test" {
        BeforeAll {
            New-Item -ItemType File (Join-Path ${TESTDRIVE} "pwsh.xml")
            if ($IsWindows) {
                $userHelpRoot = Join-Path $HOME "Documents/PowerShell/Help/"
            } else {
                $userModulesRoot = [System.Management.Automation.Platform]::SelectProductNameForDirectory([System.Management.Automation.Platform+XDG_Type]::USER_MODULES)
                $userHelpRoot = Join-Path $userModulesRoot -ChildPath ".." -AdditionalChildPath "Help"
            }
        }

        It 'Should complete about help topic' {
            $helpName = "about_Splatting"
            $helpFileName = "${helpName}.help.txt"
            $inputScript = "get-help about_spla"
            $culture = "en-US"
            $aboutHelpPathUserScope = Join-Path $userHelpRoot $culture
            $aboutHelpPathAllUsersScope = Join-Path $PSHOME $culture
            $expectedCompletionCount = 0

            ## If help content does not exist, tab completion will not work. So update it first.
            $userHelpPath = Join-Path $aboutHelpPathUserScope $helpFileName
            $userScopeHelp = Test-Path $userHelpPath
            if ($userScopeHelp) {
                $expectedCompletionCount++
            } else {
                Update-Help -Force -ErrorAction SilentlyContinue -Scope 'CurrentUser'
                if (Test-Path $userHelpPath) {
                    $expectedCompletionCount++
                }
            }

            $allUserScopeHelpPath = Test-Path (Join-Path $aboutHelpPathAllUsersScope $helpFileName)
            if ($allUserScopeHelpPath) {
                $expectedCompletionCount++
            }

            $res = TabExpansion2 -inputScript $inputScript -cursorColumn $inputScript.Length
            $res.CompletionMatches | Should -HaveCount $expectedCompletionCount
            $res.CompletionMatches[0].CompletionText | Should -BeExactly $helpName
        }

        It 'Should complete about help topic regardless of culture' {
            try
            {
                ## Save original culture and temporarily set it to da-DK because there's no localized help for da-DK.
                $OriginalCulture = [cultureinfo]::CurrentCulture
                $defaultCulture = "en-US"
                $culture = "da-DK"
                [cultureinfo]::CurrentCulture = $culture
                $helpName = "about_Splatting"
                $helpFileName = "${helpName}.help.txt"

                $aboutHelpPathUserScope = Join-Path $userHelpRoot $culture
                $aboutHelpPathAllUsersScope = Join-Path $PSHOME $culture
                $expectedCompletionCount = 0

                ## If help content does not exist, tab completion will not work. So update it first.
                $userHelpPath = Join-Path $aboutHelpPathUserScope $helpFileName
                $userScopeHelp = Test-Path $userHelpPath
                if ($userScopeHelp) {
                    $expectedCompletionCount++
                }
                else {                    Update-Help -Force -ErrorAction SilentlyContinue -Scope 'CurrentUser'
                    if (Test-Path $userHelpPath) {
                        $expectedCompletionCount++
                    }
                    else {
                        $aboutHelpPathUserScope = Join-Path $userHelpRoot $defaultCulture
                        $aboutHelpPathAllUsersScope = Join-Path $PSHOME $defaultCulture
                        $userHelpDefaultPath = Join-Path $aboutHelpPathUserScope $helpFileName
                        $userDefaultScopeHelp = Test-Path $userHelpDefaultPath

                        if ($userDefaultScopeHelp) {
                            $expectedCompletionCount++
                        }
                    }
                }

                $allUserScopeHelpPath = Test-Path (Join-Path $aboutHelpPathAllUsersScope $helpFileName)
                if ($allUserScopeHelpPath) {
                    $expectedCompletionCount++
                }
                else {
                    $aboutHelpPathAllUsersDefaultScope = Join-Path $PSHOME $defaultCulture
                    $allUsersDefaultScopeHelpPath = Test-Path (Join-Path $aboutHelpPathAllUsersDefaultScope $helpFileName)

                    if ($allUsersDefaultScopeHelpPath) {
                        $expectedCompletionCount++
                    }
                }

                $res = TabExpansion2 -inputScript 'get-help about_spla' -cursorColumn 'get-help about_spla'.Length
                $res.CompletionMatches | Should -HaveCount $expectedCompletionCount
                $res.CompletionMatches[0].CompletionText | Should -BeExactly $helpName
            }
            finally
            {
                [cultureinfo]::CurrentCulture = $OriginalCulture
            }
        }
        It '<Intent>' -TestCases @(
            @{
                Intent = 'Complete help keywords with minimum input'
                Expected = @(
                    'COMPONENT'
                    'DESCRIPTION'
                    'EXAMPLE'
                    'EXTERNALHELP'
                    'FORWARDHELPCATEGORY'
                    'FORWARDHELPTARGETNAME'
                    'FUNCTIONALITY'
                    'INPUTS'
                    'LINK'
                    'NOTES'
                    'OUTPUTS'
                    'PARAMETER'
                    'REMOTEHELPRUNSPACE'
                    'ROLE'
                    'SYNOPSIS'
                )
                TestString = @'
<#
.^
#>
'@
            }
            @{
                Intent = 'Complete help keywords without duplicates'
                Expected = $null
                TestString = @'
<#
.SYNOPSIS
.S^
#>
'@
            }
            @{
                Intent = 'Complete help keywords with allowed duplicates'
                Expected = 'PARAMETER'
                TestString = @'
<#
.PARAMETER
.Paramet^
#>
'@
            }
            @{
                Intent = 'Complete help keyword FORWARDHELPTARGETNAME argument'
                Expected = 'Get-ChildItem'
                TestString = @'
<#
.FORWARDHELPTARGETNAME  Get-Child^
#>
'@
            }
            @{
                Intent = 'Complete help keyword FORWARDHELPCATEGORY argument'
                Expected = 'Cmdlet'
                TestString = @'
<#
.FORWARDHELPCATEGORY C^
#>
'@
            }
            @{
                Intent = 'Complete help keyword REMOTEHELPRUNSPACE argument'
                Expected = 'PSEdition'
                TestString = @'
<#
.REMOTEHELPRUNSPACE PSEditi^
#>
'@
            }
            @{
                Intent = 'Complete help keyword EXTERNALHELP argument'
                Expected = Join-Path $TESTDRIVE "pwsh.xml"
                TestString = @"
<#
.EXTERNALHELP $TESTDRIVE\pwsh.^
#>
"@
            }
            @{
                Intent = 'Complete help keyword PARAMETER argument for script'
                Expected = 'Param1'
                TestString = @'
<#
.PARAMETER ^
#>
param($Param1)
'@
            }
            @{
                Intent = 'Complete help keyword PARAMETER argument for function with help inside'
                Expected = 'param2'
                TestString = @'
function MyFunction ($param1, $param2)
{
<#
.PARAMETER param1
.PARAMETER ^
#>
}
'@
            }
            @{
                Intent = 'Complete help keyword PARAMETER argument for function with help before it'
                Expected = 'param1','param2'
                TestString = @'
<#
.PARAMETER ^
#>
function MyFunction ($param1, $param2)
{
}
'@
            }
            @{
                Intent = 'Complete help keyword PARAMETER argument for advanced function with help inside'
                Expected = 'Param1'
                TestString = @'
function Verb-Noun
{
<#
.PARAMETER ^
#>
    [CmdletBinding()]
    Param
    (
        $Param1
    )

    Begin
    {
    }
    Process
    {
    }
    End
    {
    }
}
'@
            }
            @{
                Intent = 'Complete help keyword PARAMETER argument for nested function with help before it'
                Expected = 'param3','param4'
                TestString = @'
function MyFunction ($param1, $param2)
{
    <#
    .PARAMETER ^
    #>
    function MyFunction2 ($param3, $param4)
    {
    }
}
'@
            }
            @{
                Intent = 'Complete help keyword PARAMETER argument for function inside advanced function'
                Expected = 'param1','param2'
                TestString = @'
function Verb-Noun
{
    Param
    (
        [Parameter()]
        [string[]]
        $ParamA
    )
    Begin
    {
        <#
            .Parameter ^
        #>
        function MyFunction ($param1, $param2)
        {
        }
    }
}
'@
            }
            @{
                Intent = 'Not complete help keyword PARAMETER argument if following function is too far away'
                Expected = $null
                TestString = @'
<#
.PARAMETER ^
#>


function MyFunction ($param1, $param2)
{
}
'@
            }
        ){
            param($Expected, $TestString)
            $CursorIndex = $TestString.IndexOf('^')
            $res = TabExpansion2 -cursorColumn $CursorIndex -inputScript $TestString.Remove($CursorIndex, 1)
            $res.CompletionMatches.CompletionText | Should -BeExactly $Expected
        }
    }

    It 'Should complete module specification keys in using module statement' {
        $res = TabExpansion2 -inputScript 'using module @{'
        $res.CompletionMatches.CompletionText -join ' ' | Should -BeExactly "GUID MaximumVersion ModuleName ModuleVersion RequiredVersion"
    }

<<<<<<< HEAD
    Context "Using statement related tests" {
        It 'Should complete <ScriptText>' -TestCases @(
            @{
                Expected = 'MyCustomType'
                ScriptText = 'using type MyCustomType = System.Collections.ArrayList;[MyCustom'
            }
            @{
                Expected = 'System.Collections.ArrayList'
                ScriptText = 'using type MyCustomType = ArrayList'
            }
            @{
                Expected = 'string'
                ScriptText = 'using type MyCustomType = [System.Collections.Generic.Dictionary[strin'
            }
            @{
                Expected = 'System.Int128'
                ScriptText = 'using type MyCustomType = [System.Collections.Generic.Dictionary[string,int'
            }
            @{
                Expected = 'MyCustomNamespace'
                ScriptText = 'using namespace MyCustomNamespace = System.Collections.Generic;[MyCustomN'
            }
            @{
                Expected = 'MyCustomNamespace.List'
                ScriptText = 'using namespace MyCustomNamespace = System.Collections.Generic;[MyCustomNamespace.Lis'
            }
            @{
                Expected = 'System.Collections'
                ScriptText = 'using namespace MyCustomNamespace = System.Col'
            }
            @{
                Expected = 'MyCustomNamespace.Generic.List'
                ScriptText = 'using namespace MyCustomNamespace = System.Collections;[MyCustomNamespace.Generic.Lis'
            }
        ) -test {
            param ($Expected, $ScriptText)
            (TabExpansion2 -inputScript $ScriptText -cursorColumn $ScriptText.Length).CompletionMatches.CompletionText | Select-Object -First 1 | Should -Be $Expected
        }

        It 'Should not complete <ScriptText>' -TestCases @(
            @{ScriptText = 'using type s^'}
            @{ScriptText = 'using type s^ = int'}
            @{ScriptText = 'using namespace s^ = System'}
        ) -test {
            param ($Expected, $ScriptText)
            $CursorIndex = $ScriptText.IndexOf('^')
            (TabExpansion2 -cursorColumn $CursorIndex -inputScript $ScriptText.Remove($CursorIndex, 1)).CompletionMatches.CompletionText | Should -BeNullOrEmpty
        }
=======
    It 'Should not fallback to file completion when completing typenames' {
        $Text = '[abcdefghijklmnopqrstuvwxyz]'
        $res = TabExpansion2 -inputScript $Text -cursorColumn ($Text.Length - 1)
        $res.CompletionMatches | Should -HaveCount 0
>>>>>>> 77e80212
    }
}

Describe "Tab completion tests with remote Runspace" -Tags Feature,RequireAdminOnWindows {
    BeforeAll {
        $skipTest = -not $IsWindows
        $pendingTest = $IsWindows -and (Test-IsWinWow64)

        if (-not $skipTest -and -not $pendingTest) {
            $session = New-RemoteSession
            $powershell = [powershell]::Create()
            $powershell.Runspace = $session.Runspace

            $testCases = @(
                @{ inputStr = 'Get-Proc'; expected = 'Get-Process' }
                @{ inputStr = 'Get-Process | % ProcessN'; expected = 'ProcessName' }
                @{ inputStr = 'Get-ChildItem alias: | % { $_.Defini'; expected = 'Definition' }
            )

            $testCasesWithAst = @(
                @{ inputStr = '$p = Get-Process; $p | % ProcessN '; bareWord = 'ProcessN'; expected = 'ProcessName' }
                @{ inputStr = 'function bar { Get-Ali* }'; bareWord = 'Get-Ali*'; expected = 'Get-Alias' }
                @{ inputStr = 'function baz ([string]$version, [consolecolor]$name){} baz version bl'; bareWord = 'bl'; expected = 'Black' }
            )
        } else {
            $defaultParameterValues = $PSDefaultParameterValues.Clone()

            if ($skipTest) {
                $PSDefaultParameterValues["It:Skip"] = $true
            } elseif ($pendingTest) {
                $PSDefaultParameterValues["It:Pending"] = $true
            }
        }
    }
    AfterAll {
        if (-not $skipTest -and -not $pendingTest) {
            Remove-PSSession $session
            $powershell.Dispose()
        } else {
            $Global:PSDefaultParameterValues = $defaultParameterValues
        }
    }

    It "Input '<inputStr>' should successfully complete in remote runspace" -TestCases $testCases {
        param($inputStr, $expected)
        $res = [System.Management.Automation.CommandCompletion]::CompleteInput($inputStr, $inputStr.Length, $null, $powershell)
        $res.CompletionMatches.Count | Should -BeGreaterThan 0
        $res.CompletionMatches[0].CompletionText | Should -BeExactly $expected
    }

    It "Input '<inputStr>' should successfully complete via AST in remote runspace" -TestCases $testCasesWithAst {
        param($inputStr, $bareWord, $expected)

        $tokens = $null
        $ast = [System.Management.Automation.Language.Parser]::ParseInput($inputStr, [ref] $tokens, [ref]$null)
        $elementAst = $ast.Find(
            { $args[0] -is [System.Management.Automation.Language.StringConstantExpressionAst] -and $args[0].Value -eq $bareWord },
            $true
        )

        $res = [System.Management.Automation.CommandCompletion]::CompleteInput($ast, $tokens, $elementAst.Extent.EndScriptPosition, $null, $powershell)
        $res.CompletionMatches.Count | Should -BeGreaterThan 0
        $res.CompletionMatches[0].CompletionText | Should -BeExactly $expected
    }
}

Describe "WSMan Config Provider tab complete tests" -Tags Feature,RequireAdminOnWindows {

    BeforeAll {
        $originalDefaultParameterValues = $PSDefaultParameterValues.Clone()
        $PSDefaultParameterValues["it:skip"] = !$IsWindows
    }

    AfterAll {
        $Global:PSDefaultParameterValues = $originalDefaultParameterValues
    }

    It "Tab completion works correctly for Listeners" {
        $path = "wsman:\localhost\listener\listener"
        $res = TabExpansion2 -inputScript $path -cursorColumn $path.Length
        $listener = Get-ChildItem WSMan:\localhost\Listener
        $res.CompletionMatches.Count | Should -Be $listener.Count
        $res.CompletionMatches.ListItemText | Should -BeIn $listener.Name
    }

    It "Tab completion gets dynamic parameters for '<path>' using '<parameter>'" -TestCases @(
        @{path = ""; parameter = "-conn"; expected = "ConnectionURI"},
        @{path = ""; parameter = "-op"; expected = "OptionSet"},
        @{path = ""; parameter = "-au"; expected = "Authentication"},
        @{path = ""; parameter = "-ce"; expected = "CertificateThumbprint"},
        @{path = ""; parameter = "-se"; expected = "SessionOption"},
        @{path = ""; parameter = "-ap"; expected = "ApplicationName"},
        @{path = ""; parameter = "-po"; expected = "Port"},
        @{path = ""; parameter = "-u"; expected = "UseSSL"},
        @{path = "localhost\plugin"; parameter = "-pl"; expected = "Plugin"},
        @{path = "localhost\plugin"; parameter = "-sd"; expected = "SDKVersion"},
        @{path = "localhost\plugin"; parameter = "-re"; expected = "Resource"},
        @{path = "localhost\plugin"; parameter = "-ca"; expected = "Capability"},
        @{path = "localhost\plugin"; parameter = "-xm"; expected = "XMLRenderingType"},
        @{path = "localhost\plugin"; parameter = "-fi"; expected = @("FileName", "File")},
        @{path = "localhost\plugin"; parameter = "-ru"; expected = "RunAsCredential"},
        @{path = "localhost\plugin"; parameter = "-us"; expected = "UseSharedProcess"},
        @{path = "localhost\plugin"; parameter = "-au"; expected = "AutoRestart"},
        @{path = "localhost\plugin"; parameter = "-proc"; expected = "ProcessIdleTimeoutSec"},
        @{path = "localhost\Plugin\microsoft.powershell\Resources\"; parameter = "-re"; expected = "ResourceUri"},
        @{path = "localhost\Plugin\microsoft.powershell\Resources\"; parameter = "-ca"; expected = "Capability"}
    ) {
        param($path, $parameter, $expected)
        $script = "new-item wsman:\$path $parameter"
        $res = TabExpansion2 -inputScript $script
        $res.CompletionMatches | Should -HaveCount $expected.Count
        $completionOptions = ""
        foreach ($completion in $res.CompletionMatches) {
            $completionOptions += $completion.ListItemText
        }
        $completionOptions | Should -BeExactly ([string]::Join("", $expected))
    }

    It "Tab completion get dynamic parameters for initialization parameters" -Pending -TestCases @(
        @{path = "localhost\Plugin\microsoft.powershell\InitializationParameters\"; parameter = "-pa"; expected = @("ParamName", "ParamValue")}
    ) {
        # https://github.com/PowerShell/PowerShell/issues/4744
        # TODO: move to test cases above once working
    }
}<|MERGE_RESOLUTION|>--- conflicted
+++ resolved
@@ -2627,7 +2627,12 @@
         $res.CompletionMatches.CompletionText -join ' ' | Should -BeExactly "GUID MaximumVersion ModuleName ModuleVersion RequiredVersion"
     }
 
-<<<<<<< HEAD
+    It 'Should not fallback to file completion when completing typenames' {
+        $Text = '[abcdefghijklmnopqrstuvwxyz]'
+        $res = TabExpansion2 -inputScript $Text -cursorColumn ($Text.Length - 1)
+        $res.CompletionMatches | Should -HaveCount 0
+    }
+
     Context "Using statement related tests" {
         It 'Should complete <ScriptText>' -TestCases @(
             @{
@@ -2676,12 +2681,6 @@
             $CursorIndex = $ScriptText.IndexOf('^')
             (TabExpansion2 -cursorColumn $CursorIndex -inputScript $ScriptText.Remove($CursorIndex, 1)).CompletionMatches.CompletionText | Should -BeNullOrEmpty
         }
-=======
-    It 'Should not fallback to file completion when completing typenames' {
-        $Text = '[abcdefghijklmnopqrstuvwxyz]'
-        $res = TabExpansion2 -inputScript $Text -cursorColumn ($Text.Length - 1)
-        $res.CompletionMatches | Should -HaveCount 0
->>>>>>> 77e80212
     }
 }
 
