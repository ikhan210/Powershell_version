--- conflicted
+++ resolved
@@ -824,7 +824,6 @@
 Describe "Pwsh exe resources tests" -Tag CI {
     It "Resource strings are embedded in the executable" -Skip:(!$IsWindows) {
         $pwsh = Get-Item -Path "$PSHOME\pwsh.exe"
-<<<<<<< HEAD
         $pwsh.VersionInfo.FileVersion | Should -Match $PSVersionTable.PSVersion.ToString().Split("-")[0]
         $productVersion = $pwsh.VersionInfo.ProductVersion.Replace("-dirty","").Replace(" Commits: ","-").Replace(" SHA: ","-g")
         if ($PSVersionTable.GitCommitId.Contains("-g")) {
@@ -832,12 +831,7 @@
         } else {
             $productVersion | Should -Match $PSVersionTable.GitCommitId
         }
-        $pwsh.VersionInfo.ProductName | Should -BeExactly "PowerShell Core"
-=======
-        $pwsh.VersionInfo.FileVersion | Should -BeExactly $PSVersionTable.PSVersion.ToString().Split("-")[0]
-        $pwsh.VersionInfo.ProductVersion.Replace("-dirty","") | Should -BeExactly $PSVersionTable.GitCommitId
         $pwsh.VersionInfo.ProductName | Should -BeExactly "PowerShell 7"
->>>>>>> e817c7ea
     }
 
     It "Manifest contains compatibility section" -Skip:(!$IsWindows) {
