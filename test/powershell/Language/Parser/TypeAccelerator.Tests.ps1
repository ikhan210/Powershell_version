--- conflicted
+++ resolved
@@ -414,19 +414,11 @@
 
             if ( !$IsWindows )
             {
-<<<<<<< HEAD
                 $totalAccelerators = 101
             }
             else
             {
                 $totalAccelerators = 106
-=======
-                $totalAccelerators = 100
-            }
-            else
-            {
-                $totalAccelerators = 105
->>>>>>> 135e94d6
 
                 $extraFullPSAcceleratorTestCases = @(
                     @{
