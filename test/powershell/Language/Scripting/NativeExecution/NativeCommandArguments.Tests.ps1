--- conflicted
+++ resolved
@@ -162,13 +162,8 @@
         $cwd = Get-Location
         Set-Content -Path (Join-Path -Path $testdrive -ChildPath 'TestFolder' -AdditionalChildPath 'test.txt') -Value 'hello'
         Set-Location -Path (Join-Path -Path $testdrive -ChildPath 'TestFolder')
-<<<<<<< HEAD
         Set-Location -Path $pwd
         $out = & $cmd $cmdArgs "TestDrive:test.txt"
-=======
-        Set-Location -Path $cwd
-        $out = & $cmd $cmdArg1 $cmdArg2 "TestDrive:test.txt"
->>>>>>> 35434919
         $LASTEXITCODE | Should -Be 0
         $out | Should -BeExactly 'Hello'
     }
