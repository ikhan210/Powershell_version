# Copyright (c) Microsoft Corporation. All rights reserved.
# Licensed under the MIT License.
Describe "Requires tests" -Tags "CI" {
    Context "Parser error" {

        $testcases = @(
                        @{command = "#requiresappID`r`n$foo = 1; $foo" ; testname = "appId with newline"}
                        @{command = "#requires -version A `r`n$foo = 1; $foo" ; testname = "version as character"}
                        @{command = "#requires -version 2b `r`n$foo = 1; $foo" ; testname = "alphanumeric version"}
                        @{command = "#requires -version 1. `r`n$foo = 1; $foo" ; testname = "version with dot"}
                        @{command = "#requires -version '' `r`n$foo = 1; $foo" ; testname = "empty version"}
                        @{command = "#requires -version 1.0. `r`n$foo = 1; $foo" ; testname = "version with two dots"}
                        @{command = "#requires -version 1.A `r`n$foo = 1; $foo" ; testname = "alphanumeric version with dots"}
                    )

        It "throws ParserException - <testname>" -TestCases $testcases {
            param($command)
            { [scriptblock]::Create($command) } | Should -Throw -ErrorId "ParseException"
        }
    }
<<<<<<< HEAD
}
=======

    Context "Interactive requires" {

        BeforeAll {
            $ps = [powershell]::Create()
        }

        AfterAll {
            $ps.Dispose()
        }

        It "Successfully does nothing when given '#requires' interactively" {
            $settings = [System.Management.Automation.PSInvocationSettings]::new()
            $settings.AddToHistory = $true

            { $ps.AddScript("#requires").Invoke(@(), $settings) } | Should -Not -Throw
        }
    }
}
>>>>>>> ffa7e4ba
<|MERGE_RESOLUTION|>--- conflicted
+++ resolved
@@ -18,9 +18,7 @@
             { [scriptblock]::Create($command) } | Should -Throw -ErrorId "ParseException"
         }
     }
-<<<<<<< HEAD
 }
-=======
 
     Context "Interactive requires" {
 
@@ -39,5 +37,4 @@
             { $ps.AddScript("#requires").Invoke(@(), $settings) } | Should -Not -Throw
         }
     }
-}
->>>>>>> ffa7e4ba
+}