# Copyright (c) Microsoft Corporation. All rights reserved.
# Licensed under the MIT License.

Describe "Tests for (error, warning, etc) action preference" -Tags "CI" {
    $commonActionPreferenceParameterTestCases = foreach ($commonParameterName in [System.Management.Automation.Cmdlet]::CommonParameters | Select-String Action) {
        @{
            ActionPreferenceParameterName = $commonParameterName
        }
    }

    $actionPreferenceVariableTestCases = foreach ($variable in Get-Variable -Name *Preference -Scope Global | Where-Object Value -Is [System.Management.Automation.ActionPreference]) {
        @{
            ActionPreferenceVariableName = $variable.Name
            StreamName = $variable.Name -replace '(Action)?Preference$'
        }
    }

    $actionPreferenceVariableValueTestCases = @(
        @{
            Value = [System.Management.Automation.ActionPreference]::Suspend
            DisplayValue = '[System.Management.Automation.ActionPreference]::Suspend'
        }
        @{
            Value        = 'Suspend'
            DisplayValue = '''Suspend'''
        }
    )

    BeforeAll {
        $orgin = $GLOBAL:errorActionPreference

        function Join-TestCase {
            [OutputType([Hashtable[]])]
            [CmdletBinding()]
            param(
                [Hashtable[]]$Set1,
                [Hashtable[]]$Set2
            )
            foreach ($ht1 in $Set1) {
                foreach ($ht2 in $Set2) {
                    $ht1 + $ht2
                }
            }
        }

        function Test-ActionPreferenceVariableSuspendValue {
            [CmdletBinding()]
            param(
                $Value
            )
            if ($DebugPreference -eq $Value) {
                Write-Debug -Message 'A debug message'
            } elseif ($ErrorActionPreference -eq $Value) {
                Write-Error -Message 'An error message'
            } elseif ($InformationPreference -eq $Value) {
                Write-Information -MessageData 'Some information'
            } elseif ($ProgressPreference -eq $Value) {
                Write-Progress -Activity 'Some progress'
            } elseif ($VerbosePreference -eq $Value) {
                Write-Verbose -Message 'A verbose message'
            } elseif ($WarningPreference -eq $Value) {
                Write-Warning -Message 'A warning message'
            }
        }
    }

    AfterAll {
        if ($GLOBAL:errorActionPreference -ne $orgin) {
            $GLOBAL:errorActionPreference = $orgin
        }
    }

    Context 'Setting ErrorActionPreference to stop prevents user from getting the error exception' {
        $err = $null
        try {
            Get-ChildItem nosuchfile.nosuchextension -ErrorAction stop -ErrorVariable err
        } catch { }

        It '$err.Count' { $err.Count | Should -Be 1 }
        It '$err[0] should not be $null' { $err[0] | Should -Not -BeNullOrEmpty }
        It '$err[0].GetType().Name' { $err[0] | Should -BeOfType "System.Management.Automation.ActionPreferenceStopException" }
        It '$err[0].ErrorRecord' { $err[0].ErrorRecord | Should -Not -BeNullOrEmpty }
        It '$err[0].ErrorRecord.Exception.GetType().Name' { $err[0].ErrorRecord.Exception | Should -BeOfType "System.Management.Automation.ItemNotFoundException" }
    }

    It 'Action preference of Ignore can be set as a preference variable using a string value' {
        try {
            Remove-Variable -Name ErrorActionPreference -Scope Global -Force
            $GLOBAL:ErrorActionPreference = 'Ignore'
            $errorCount = $error.Count
            Get-Process -Name asdfasdfasdf
            $error.Count | Should -BeExactly $errorCount
        } finally {
            Remove-Variable -Name ErrorActionPreference -Scope Global
            # Re-create the action preference variable as a strongly typed variable like it was before
            [System.Management.Automation.ActionPreference]$GLOBAL:ErrorActionPreference = $orgin
        }
    }

    It 'Action preference of Ignore can be set as a preference variable using an enumerated value' {
        try {
            $GLOBAL:ErrorActionPreference = [System.Management.Automation.ActionPreference]::Ignore
            $errorCount = $error.Count
            Get-Process -Name asdfasdfasdf
            $error.Count | Should -BeExactly $errorCount
        } finally {
            $GLOBAL:ErrorActionPreference = $orgin
        }
    }

    It 'The $global:<ActionPreferenceVariableName> variable does not support Suspend' -TestCases $actionPreferenceVariableTestCases {
        param($ActionPreferenceVariableName)

        $e = {
            Set-Variable -Name $ActionPreferenceVariableName -Scope Global -Value ([System.Management.Automation.ActionPreference]::Suspend)
        } | Should -Throw -ErrorId RuntimeException -PassThru

        $e.CategoryInfo.Reason | Should -BeExactly 'ArgumentTransformationMetadataException'
    }

    It 'A local $<ActionPreferenceVariableName> variable does not support <DisplayValue>' -TestCases (Join-TestCase -Set1 $actionPreferenceVariableTestCases -Set2 $actionPreferenceVariableValueTestCases) {
        param(
            $ActionPreferenceVariableName,
            $StreamName,
            $Value,
            $DisplayValue
        )

        $e = {
            Set-Variable -Name $ActionPreferenceVariableName -Value $Value
            Test-ActionPreferenceVariableSuspendValue -Value $Value
        } | Should -Throw -ErrorId "System.NotSupportedException$(if ($StreamName -ne 'Error') {",Microsoft.PowerShell.Commands.Write${StreamName}Command"})" -PassThru

        $e.CategoryInfo.Reason | Should -BeExactly 'NotSupportedException'
    }

    It 'enum disambiguation works' {
        $errorCount = $error.Count
        Get-Process -Name asdfasdfsadfsadf -ErrorAction Ig

        $error.Count | Should -BeExactly $errorCount
    }

    #issue 2076
    It 'The -<ActionPreferenceParameterName> common parameter does not support Suspend on cmdlets' -TestCases $commonActionPreferenceParameterTestCases {
        param($ActionPreferenceParameterName)

        $commonParameters = @{
            "${ActionPreferenceParameterName}" = [System.Management.Automation.ActionPreference]::Suspend
        }

<<<<<<< HEAD
        #issue 2076
        It 'ErrorAction and WarningAction are the only action preferences do not support suspend' -Pending{
            $params = [System.Management.Automation.Cmdlet]::CommonParameters | Select-String Action
=======
        { Write-Output -InputObject Test @commonParameters } | Should -Throw -ErrorId "ParameterBindingFailed,Microsoft.PowerShell.Commands.WriteOutputCommand"
    }
>>>>>>> 139cd942

    It 'The -<ActionPreferenceParameterName> common parameter does not support Suspend on functions' -TestCases $commonActionPreferenceParameterTestCases {
        param($ActionPreferenceParameterName)

        function MyHelperFunction {
            [CmdletBinding()]
            param()
            "Hello"
        }

        $commonParameters = @{
            "${ActionPreferenceParameterName}" = [System.Management.Automation.ActionPreference]::Suspend
        }

        { MyHelperFunction -ErrorAction Suspend } | Should -Throw -ErrorId "ParameterBindingFailed,MyHelperFunction"
    }

    It '<switch> does not take precedence over $ErrorActionPreference' -TestCases @(
        @{switch = "Verbose" },
        @{switch = "Debug" }
    ) {
        param($switch)
        $ErrorActionPreference = "SilentlyContinue"
        $params = @{
            ItemType = "File";
            Path     = "$testdrive\test.txt";
            Confirm  = $false
        }
        New-Item @params > $null
        $params += @{$switch = $true }
        { New-Item @params } | Should -Not -Throw
        $ErrorActionPreference = "Stop"
        { New-Item @params } | Should -Throw -ErrorId "NewItemIOError,Microsoft.PowerShell.Commands.NewItemCommand"
        Remove-Item "$testdrive\test.txt" -Force
    }
}

Describe 'ActionPreference.Break tests' -tag 'CI' {

    BeforeAll {
        Register-DebuggerHandler
    }

    AfterAll {
        Unregister-DebuggerHandler
    }

    Context '-ErrorAction Break should break on a non-terminating error' {
        BeforeAll {
            $testScript = {
                function Test-Break {
                    [CmdletBinding()]
                    param()
                    try {
                        # Generate a non-terminating error
                        Write-Error 'This is a non-terminating error.'
                        # Do something afterwards
                        'This should still run'
                    } catch {
                        'Do nothing'
                    } finally {
                        'This finally runs'
                    }
                }
                Test-Break -ErrorAction Break
            }

            $results = @(Test-Debugger -ScriptBlock $testScript -CommandQueue 'v', 'v')
        }

        It 'Should show 3 debugger commands were invoked' {
            # There is always an implicit 'c' command that keeps the debugger automation moving
            $results.Count | Should -Be 3
        }

        It 'The breakpoint should be the statement that generated the non-terminating error' {
            $results[0] | ShouldHaveExtent -Line 7 -FromColumn 25 -ToColumn 71
        }

        It 'The second statement should be the statement after that which generated the non-terminating error' {
            $results[1] | ShouldHaveExtent -Line 9 -FromColumn 25 -ToColumn 48
        }

        It 'The third statement should be the statement in the finally block' {
            $results[2] | ShouldHaveExtent -Line 13 -FromColumn 25 -ToColumn 44
        }
    }

    Context '-ErrorAction Break should break on a terminating error' {
        BeforeAll {
            $testScript = {
                function Test-Break {
                    [CmdletBinding()]
                    param()
                    try {
                        # Generate a terminating error
                        Get-Process -TheAnswer 42
                        # Do something afterwards
                        'This should not run'
                    } catch {
                        'Do nothing'
                    } finally {
                        'This finally runs'
                    }
                }
                Test-Break -ErrorAction Break
            }

            $results = @(Test-Debugger -ScriptBlock $testScript -CommandQueue 'v', 'v')
        }

        It 'Should show 3 debugger commands were invoked' {
            # There is always an implicit 'c' command that keeps the debugger automation moving
            $results.Count | Should -Be 3
        }

        It 'The breakpoint should be the statement that generated the terminating error' {
            $results[0] | ShouldHaveExtent -Line 7 -FromColumn 25 -ToColumn 50
        }

        It 'The second statement should be the statement in the catch block where the terminating error is caught' {
            $results[1] | ShouldHaveExtent -Line 11 -FromColumn 25 -ToColumn 37
        }

        It 'The third statement should be the statement in the finally block' {
            $results[2] | ShouldHaveExtent -Line 13 -FromColumn 25 -ToColumn 44
        }
    }

    Context '-ErrorAction Break should not break on a naked rethrow' {
        BeforeAll {
            $testScript = {
                function Test-Break {
                    [CmdletBinding()]
                    param()
                    try {
                        try {
                            # Generate a terminating error
                            Get-Process -TheAnswer 42
                        } catch {
                            throw
                        }
                    } catch {
                        # Swallow the exception here
                    }
                }
                Test-Break -ErrorAction Break
            }

            $results = @(Test-Debugger -ScriptBlock $testScript)
        }

        It 'Should show 1 debugger command was invoked' {
            # ErrorAction break should only trigger on the initial terminating error
            $results.Count | Should -Be 1
        }

        It 'The breakpoint should be the statement that generated the terminating error' {
            $results[0] | ShouldHaveExtent -Line 8 -FromColumn 29 -ToColumn 54
        }
    }

    Context '-ErrorAction Break should break when throwing a specific error or object' {
        BeforeAll {
            $testScript = {
                function Test-Break {
                    [CmdletBinding()]
                    param()
                    try {
                        try {
                            # Generate a terminating error
                            Get-Process -TheAnswer 42
                        } catch {
                            throw $_
                        }
                    } catch {
                        # Swallow the exception here
                    }
                }
                Test-Break -ErrorAction Break
            }

            $results = @(Test-Debugger -ScriptBlock $testScript)
        }

        It 'Should show 2 debugger commands were invoked' {
            # ErrorAction break should trigger on the initial terminating error and the throw
            # since it throws a "new" error (throwing anything is considered a new terminating
            # error)
            $results.Count | Should -Be 2
        }

        It 'The first breakpoint should be the statement that generated the terminating error' {
            $results[0] | ShouldHaveExtent -Line 8 -FromColumn 29 -ToColumn 54
        }

        It 'The second breakpoint should be the statement that threw $_' {
            $results[1] | ShouldHaveExtent -Line 10 -FromColumn 29 -ToColumn 37
        }
    }

    Context 'Other message types should break on their corresponding messages when requested' {
        BeforeAll {
            $testScript = {
                function Test-Break {
                    [CmdletBinding()]
                    param()
                    Write-Warning -Message 'This is a warning message'
                    Write-Verbose -Message 'This is a verbose message'
                    Write-Debug -Message 'This is a debug message'
                    Write-Information -MessageData 'This is an information message'
                    Write-Progress -Activity 'This shows progress'
                }
                Test-Break -WarningAction Break -InformationAction Break *>$null
                $WarningPreference = $VerbosePreference = $DebugPreference = $InformationPreference = $ProgressPreference = [System.Management.Automation.ActionPreference]::Break
                Test-Break *>$null
            }

            $results = @(Test-Debugger -ScriptBlock $testScript)
        }

        It 'Should show 7 debugger commands were invoked' {
            # When no debugger commands are provided, 'c' is invoked every time a breakpoint is hit
            $results.Count | Should -Be 7
        }

        It 'Write-Warning should trigger a breakpoint from -WarningAction Break' {
            $results[0] | ShouldHaveExtent -Line 5 -FromColumn 21 -ToColumn 71
        }

        It 'Write-Information should trigger a breakpoint from -InformationAction Break' {
            $results[1] | ShouldHaveExtent -Line 8 -FromColumn 21 -ToColumn 84
        }

        It 'Write-Warning should trigger a breakpoint from $WarningPreference = [System.Management.Automation.ActionPreference]::Break' {
            $results[2] | ShouldHaveExtent -Line 5 -FromColumn 21 -ToColumn 71
        }

        It 'Write-Verbose should trigger a breakpoint from $VerbosePreference = [System.Management.Automation.ActionPreference]::Break' {
            $results[3] | ShouldHaveExtent -Line 6 -FromColumn 21 -ToColumn 71
        }

        It 'Write-Debug should trigger a breakpoint from $DebugPreference = [System.Management.Automation.ActionPreference]::Break' {
            $results[4] | ShouldHaveExtent -Line 7 -FromColumn 21 -ToColumn 67
        }

        It 'Write-Information should trigger a breakpoint from $InformationPreference = [System.Management.Automation.ActionPreference]::Break' {
            $results[5] | ShouldHaveExtent -Line 8 -FromColumn 21 -ToColumn 84
        }

        It 'Write-Progress should trigger a breakpoint from $ProgressPreference = [System.Management.Automation.ActionPreference]::Break' {
            $results[6] | ShouldHaveExtent -Line 9 -FromColumn 21 -ToColumn 67
        }
    }

    Context 'ActionPreference.Break in jobs' {

        BeforeAll {
            $job = Start-Job {
                $ErrorActionPreference = [System.Management.Automation.ActionPreference]::Break
                Get-Process -TheAnswer 42
            }
        }

        AfterAll {
            Remove-Job -Job $job -Force
        }

        It 'ActionPreference.Break should break in a running job' {
            Wait-UntilTrue -sb { $job.State -eq 'AtBreakpoint' } -TimeoutInMilliseconds (10 * 1000) -IntervalInMilliseconds 100 | Should -BeTrue
        }
    }
}<|MERGE_RESOLUTION|>--- conflicted
+++ resolved
@@ -149,14 +149,8 @@
             "${ActionPreferenceParameterName}" = [System.Management.Automation.ActionPreference]::Suspend
         }
 
-<<<<<<< HEAD
-        #issue 2076
-        It 'ErrorAction and WarningAction are the only action preferences do not support suspend' -Pending{
-            $params = [System.Management.Automation.Cmdlet]::CommonParameters | Select-String Action
-=======
         { Write-Output -InputObject Test @commonParameters } | Should -Throw -ErrorId "ParameterBindingFailed,Microsoft.PowerShell.Commands.WriteOutputCommand"
     }
->>>>>>> 139cd942
 
     It 'The -<ActionPreferenceParameterName> common parameter does not support Suspend on functions' -TestCases $commonActionPreferenceParameterTestCases {
         param($ActionPreferenceParameterName)
