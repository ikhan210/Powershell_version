--- conflicted
+++ resolved
@@ -1,12 +1,8 @@
 # Copyright (c) Microsoft Corporation.
 # Licensed under the MIT License.
 
-<<<<<<< HEAD
-Describe 'Basic debugger command tests' -tag 'CI' {
-=======
 Describe 'Basic debugger command tests' -Tag 'CI' {
 
->>>>>>> 440e02e3
     BeforeAll {
         Register-DebuggerHandler
 
@@ -346,12 +342,8 @@
     }
 }
 
-<<<<<<< HEAD
-Describe 'Simple debugger stepping command tests' -tag 'CI' {
-=======
 Describe 'Simple debugger stepping command tests' -Tag 'CI' {
 
->>>>>>> 440e02e3
     BeforeAll {
         Register-DebuggerHandler
     }
@@ -510,12 +502,8 @@
     }
 }
 
-<<<<<<< HEAD
-Describe 'Debugger bug fix tests' -tag 'CI' {
-=======
 Describe 'Debugger bug fix tests' -Tag 'CI' {
 
->>>>>>> 440e02e3
     BeforeAll {
         Register-DebuggerHandler
     }
