﻿<Project Sdk="Microsoft.NET.Sdk" ToolsVersion="15.0">
  <Import Project="..\..\PowerShell.Common.props" />
  <PropertyGroup>
    <Description>PowerShell's Microsoft.PowerShell.Commands.Utility project</Description>
    <NoWarn>$(NoWarn);CS1570</NoWarn>
    <AssemblyName>Microsoft.PowerShell.Commands.Utility</AssemblyName>
  </PropertyGroup>

  <ItemGroup>
    <ProjectReference Include="..\System.Management.Automation\System.Management.Automation.csproj" />
    <ProjectReference Include="..\Microsoft.PowerShell.MarkdownRender\Microsoft.PowerShell.MarkdownRender.csproj" />
  </ItemGroup>

  <PropertyGroup>
    <DefineConstants>$(DefineConstants);CORECLR</DefineConstants>
  </PropertyGroup>

  <ItemGroup>
    <Compile Remove="commands\utility\FormatAndOutput\OutGridView\ColumnInfo.cs" />
    <Compile Remove="commands\utility\FormatAndOutput\OutGridView\ExpressionColumnInfo.cs" />
    <Compile Remove="commands\utility\FormatAndOutput\OutGridView\HeaderInfo.cs" />
    <Compile Remove="commands\utility\FormatAndOutput\OutGridView\OriginalColumnInfo.cs" />
    <Compile Remove="commands\utility\FormatAndOutput\OutGridView\OutGridViewCommand.cs" />
    <Compile Remove="commands\utility\FormatAndOutput\OutGridView\OutWindowProxy.cs" />
    <Compile Remove="commands\utility\FormatAndOutput\OutGridView\ScalarTypeColumnInfo.cs" />
    <Compile Remove="commands\utility\FormatAndOutput\OutGridView\TableView.cs" />
    <Compile Remove="commands\utility\FormatAndOutput\out-printer\PrinterLineOutput.cs" />
    <Compile Remove="commands\utility\FormatAndOutput\out-printer\Out-Printer.cs" />
    <Compile Remove="commands\utility\ShowCommand\ShowCommand.cs" />
    <Compile Remove="commands\utility\ShowCommand\ShowCommandCommandInfo.cs" />
    <Compile Remove="commands\utility\ShowCommand\ShowCommandModuleInfo.cs" />
    <Compile Remove="commands\utility\ShowCommand\ShowCommandParameterInfo.cs" />
    <Compile Remove="commands\utility\ShowCommand\ShowCommandParameterSetInfo.cs" />
    <Compile Remove="commands\utility\ShowCommand\ShowCommandParameterType.cs" />
    <Compile Remove="commands\utility\ShowCommand\ShowCommandProxy.cs" />
    <Compile Remove="commands\utility\Update-List.cs" />
    <Compile Remove="singleshell\installer\MshUtilityMshSnapin.cs" />
    <Compile Remove="gen\FormatAndOut_out_gridview.cs" />
    <Compile Remove="gen\UtilityMshSnapinResources.cs" />
    <Compile Remove="gen\OutPrinterDisplayStrings.cs" />
    <Compile Remove="gen\UpdateListStrings.cs" />
    <Compile Remove="gen\ConvertFromStringResources.cs" />
    <Compile Remove="gen\ConvertStringResources.cs" />
    <Compile Remove="gen\FlashExtractStrings.cs" />
    <Compile Remove="gen\ImmutableStrings.cs" />

    <EmbeddedResource Remove="resources\FormatAndOut_out_gridview.resx" />
    <EmbeddedResource Remove="resources\UtilityMshSnapinResources.resx" />
    <EmbeddedResource Remove="resources\OutPrinterDisplayStrings.resx" />
    <EmbeddedResource Remove="resources\UpdateListStrings.resx" />
    <EmbeddedResource Remove="resources\ConvertFromStringResources.resx" />
    <EmbeddedResource Remove="resources\ConvertStringResources.resx" />
    <EmbeddedResource Remove="resources\FlashExtractStrings.resx" />
    <EmbeddedResource Remove="resources\ImmutableStrings.resx" />
  </ItemGroup>

  <ItemGroup>
    <PackageReference Include="Microsoft.CodeAnalysis.CSharp" Version="3.2.1" />
<<<<<<< HEAD
    <PackageReference Include="System.Threading.AccessControl" Version="4.6.0-preview8.19405.3" />
    <PackageReference Include="NJsonSchema" Version="10.0.21" />
=======
    <PackageReference Include="System.Threading.AccessControl" Version="4.6.0-preview7.19362.9" />
    <PackageReference Include="NJsonSchema" Version="10.0.22" />
>>>>>>> 7ab3cb1c
  </ItemGroup>

</Project><|MERGE_RESOLUTION|>--- conflicted
+++ resolved
@@ -56,13 +56,8 @@
 
   <ItemGroup>
     <PackageReference Include="Microsoft.CodeAnalysis.CSharp" Version="3.2.1" />
-<<<<<<< HEAD
     <PackageReference Include="System.Threading.AccessControl" Version="4.6.0-preview8.19405.3" />
-    <PackageReference Include="NJsonSchema" Version="10.0.21" />
-=======
-    <PackageReference Include="System.Threading.AccessControl" Version="4.6.0-preview7.19362.9" />
     <PackageReference Include="NJsonSchema" Version="10.0.22" />
->>>>>>> 7ab3cb1c
   </ItemGroup>
 
 </Project>