<Project Sdk="Microsoft.NET.Sdk" ToolsVersion="15.0">
  <Import Project="..\..\PowerShell.Common.props" />
  <PropertyGroup>
    <Description>PowerShell's Microsoft.PowerShell.Commands.Utility project</Description>
    <NoWarn>$(NoWarn);CS1570</NoWarn>
    <AssemblyName>Microsoft.PowerShell.Commands.Utility</AssemblyName>
  </PropertyGroup>

  <ItemGroup>
    <ProjectReference Include="..\System.Management.Automation\System.Management.Automation.csproj" />
    <ProjectReference Include="..\Microsoft.PowerShell.MarkdownRender\Microsoft.PowerShell.MarkdownRender.csproj" />
  </ItemGroup>

  <PropertyGroup>
    <DefineConstants>$(DefineConstants);CORECLR</DefineConstants>
  </PropertyGroup>

  <ItemGroup>
    <Compile Remove="singleshell\installer\MshUtilityMshSnapin.cs" />
    <Compile Remove="gen\UtilityMshSnapinResources.cs" />
    <Compile Remove="gen\ConvertFromStringResources.cs" />
    <Compile Remove="gen\ConvertStringResources.cs" />
    <Compile Remove="gen\FlashExtractStrings.cs" />
    <Compile Remove="gen\ImmutableStrings.cs" />

    <EmbeddedResource Remove="resources\UtilityMshSnapinResources.resx" />
    <EmbeddedResource Remove="resources\ConvertFromStringResources.resx" />
    <EmbeddedResource Remove="resources\ConvertStringResources.resx" />
    <EmbeddedResource Remove="resources\FlashExtractStrings.resx" />
    <EmbeddedResource Remove="resources\ImmutableStrings.resx" />
  </ItemGroup>

  <ItemGroup>
    <PackageReference Include="Microsoft.CodeAnalysis.CSharp" Version="3.6.0" />
<<<<<<< HEAD
    <PackageReference Include="System.Threading.AccessControl" Version="5.0.0-preview.5.20268.11" />
    <PackageReference Include="System.Drawing.Common" Version="5.0.0-preview.5.20268.11" />
    <PackageReference Include="NJsonSchema" Version="10.1.16" />
=======
    <PackageReference Include="System.Threading.AccessControl" Version="5.0.0-preview.5.20268.9" />
    <PackageReference Include="System.Drawing.Common" Version="5.0.0-preview.5.20268.9" />
    <PackageReference Include="NJsonSchema" Version="10.1.17" />
>>>>>>> 122bd752
  </ItemGroup>

</Project><|MERGE_RESOLUTION|>--- conflicted
+++ resolved
@@ -32,15 +32,9 @@
 
   <ItemGroup>
     <PackageReference Include="Microsoft.CodeAnalysis.CSharp" Version="3.6.0" />
-<<<<<<< HEAD
     <PackageReference Include="System.Threading.AccessControl" Version="5.0.0-preview.5.20268.11" />
     <PackageReference Include="System.Drawing.Common" Version="5.0.0-preview.5.20268.11" />
-    <PackageReference Include="NJsonSchema" Version="10.1.16" />
-=======
-    <PackageReference Include="System.Threading.AccessControl" Version="5.0.0-preview.5.20268.9" />
-    <PackageReference Include="System.Drawing.Common" Version="5.0.0-preview.5.20268.9" />
     <PackageReference Include="NJsonSchema" Version="10.1.17" />
->>>>>>> 122bd752
   </ItemGroup>
 
 </Project>