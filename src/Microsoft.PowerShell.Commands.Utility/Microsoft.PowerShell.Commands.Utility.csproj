--- conflicted
+++ resolved
@@ -55,13 +55,8 @@
   </ItemGroup>
 
   <ItemGroup>
-<<<<<<< HEAD
-    <PackageReference Include="Microsoft.CodeAnalysis.CSharp" Version="3.1.0" />
+    <PackageReference Include="Microsoft.CodeAnalysis.CSharp" Version="3.2.0" />
     <PackageReference Include="System.Threading.AccessControl" Version="4.6.0-preview7.19362.9" />
-=======
-    <PackageReference Include="Microsoft.CodeAnalysis.CSharp" Version="3.2.0" />
-    <PackageReference Include="System.Threading.AccessControl" Version="4.6.0-preview6.19303.8" />
->>>>>>> 17fb524a
     <PackageReference Include="NJsonSchema" Version="10.0.21" />
   </ItemGroup>
 
