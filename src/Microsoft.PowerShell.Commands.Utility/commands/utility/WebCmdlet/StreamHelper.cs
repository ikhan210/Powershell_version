// Copyright (c) Microsoft Corporation.
// Licensed under the MIT License.

using System;
using System.IO;
using System.Management.Automation;
using System.Management.Automation.Internal;
using System.Net.Http;
using System.Text;
using System.Text.RegularExpressions;
using System.Threading;
using System.Threading.Tasks;

namespace Microsoft.PowerShell.Commands
{
    /// <summary>
    /// Microsoft.PowerShell.Commands.WebResponse has a public property RawContentStream
    /// which is of type MemoryStream. We shipped like that in PowerShell 3. Creating
    /// this class as a wrapper to MemoryStream to lazily initialize. Otherwise, the
    /// content will unnecessarily be read even if there are no consumers for it.
    /// </summary>
    internal class WebResponseContentMemoryStream : MemoryStream
    {
        #region Data

        private readonly long? _contentLength;
        private readonly Stream _originalStreamToProxy;
        private bool _isInitialized = false;
        private readonly Cmdlet _ownerCmdlet;

        #endregion Data

        #region Constructors
        /// <summary>
        /// Initializes a new instance of the <see cref="WebResponseContentMemoryStream"/> class.
        /// </summary>
        /// <param name="stream"></param>
        /// <param name="initialCapacity"></param>
        /// <param name="cmdlet">Owner cmdlet if any.</param>
        /// <param name="contentLength">Expected download size in Bytes.</param>
        internal WebResponseContentMemoryStream(Stream stream, int initialCapacity, Cmdlet cmdlet, long? contentLength) : base(initialCapacity)
        {
            this._contentLength = contentLength;
            _originalStreamToProxy = stream;
            _ownerCmdlet = cmdlet;
        }
        #endregion Constructors

        /// <summary>
        /// </summary>
        public override bool CanRead => true;

        /// <summary>
        /// </summary>
        public override bool CanSeek => true;
<<<<<<< HEAD

        /// <summary>
        /// </summary>
        public override bool CanTimeout => base.CanTimeout;
=======
>>>>>>> ebed5977

        /// <summary>
        /// </summary>
        public override bool CanWrite => true;

        /// <summary>
        /// </summary>
        public override long Length
        {
            get
            {
                Initialize();
                return base.Length;
            }
        }

        /// <summary>
        /// </summary>
        /// <param name="destination"></param>
        /// <param name="bufferSize"></param>
        /// <param name="cancellationToken"></param>
        /// <returns></returns>
        public override Task CopyToAsync(Stream destination, int bufferSize, CancellationToken cancellationToken)
        {
            Initialize();
            return base.CopyToAsync(destination, bufferSize, cancellationToken);
        }

        /// <summary>
        /// </summary>
        /// <param name="buffer"></param>
        /// <param name="offset"></param>
        /// <param name="count"></param>
        /// <returns></returns>
        public override int Read(byte[] buffer, int offset, int count)
        {
            Initialize();
            return base.Read(buffer, offset, count);
        }

        /// <summary>
        /// </summary>
        /// <param name="buffer"></param>
        /// <param name="offset"></param>
        /// <param name="count"></param>
        /// <param name="cancellationToken"></param>
        /// <returns></returns>
        public override Task<int> ReadAsync(byte[] buffer, int offset, int count, CancellationToken cancellationToken)
        {
            Initialize();
            return base.ReadAsync(buffer, offset, count, cancellationToken);
        }

        /// <summary>
        /// </summary>
        /// <returns></returns>
        public override int ReadByte()
        {
            Initialize();
            return base.ReadByte();
        }

        /// <summary>
        /// </summary>
        /// <param name="value"></param>
        public override void SetLength(long value)
        {
            Initialize();
            base.SetLength(value);
        }

        /// <summary>
        /// </summary>
        /// <returns></returns>
        public override byte[] ToArray()
        {
            Initialize();
            return base.ToArray();
        }

        /// <summary>
        /// </summary>
        /// <param name="buffer"></param>
        /// <param name="offset"></param>
        /// <param name="count"></param>
        public override void Write(byte[] buffer, int offset, int count)
        {
            Initialize();
            base.Write(buffer, offset, count);
        }

        /// <summary>
        /// </summary>
        /// <param name="buffer"></param>
        /// <param name="offset"></param>
        /// <param name="count"></param>
        /// <param name="cancellationToken"></param>
        /// <returns></returns>
        public override Task WriteAsync(byte[] buffer, int offset, int count, CancellationToken cancellationToken)
        {
            Initialize();
            return base.WriteAsync(buffer, offset, count, cancellationToken);
        }

        /// <summary>
        /// </summary>
        /// <param name="value"></param>
        public override void WriteByte(byte value)
        {
            Initialize();
            base.WriteByte(value);
        }

        /// <summary>
        /// </summary>
        /// <param name="stream"></param>
        public override void WriteTo(Stream stream)
        {
            Initialize();
            base.WriteTo(stream);
        }

        /// <summary>
        /// </summary>
        protected override void Dispose(bool disposing)
        {
            base.Dispose(disposing);
        }

        /// <summary>
        /// </summary>
        private void Initialize()
        {
            if (_isInitialized) 
            {
                return;
            }

            _isInitialized = true;
            try
            {
                long totalRead = 0;
                byte[] buffer = new byte[StreamHelper.ChunkSize];
                ProgressRecord record = new(StreamHelper.ActivityId, WebCmdletStrings.ReadResponseProgressActivity, "statusDescriptionPlaceholder");
                string totalDownloadSize = _contentLength is null ? "???" : Utils.DisplayHumanReadableFileSize((long)_contentLength);
                for (int read = 1; read > 0; totalRead += read)
                {
                    if (_ownerCmdlet is not null)
                    {
                        record.StatusDescription = StringUtil.Format(
                            WebCmdletStrings.ReadResponseProgressStatus,
                            Utils.DisplayHumanReadableFileSize(totalRead),
                            totalDownloadSize);

                        if (_contentLength > 0)
                        {
                            record.PercentComplete = Math.Min((int)(totalRead * 100 / (long)_contentLength), 100);
                        }

                        _ownerCmdlet.WriteProgress(record);

                        if (_ownerCmdlet.IsStopping)
                        {
                            break;
                        }
                    }

                    read = _originalStreamToProxy.Read(buffer, 0, buffer.Length);

                    if (read > 0)
                    {
                        base.Write(buffer, 0, read);
                    }
                }

                if (_ownerCmdlet is not null)
                {
                    record.StatusDescription = StringUtil.Format(WebCmdletStrings.ReadResponseComplete, totalRead);
                    record.RecordType = ProgressRecordType.Completed;
                    _ownerCmdlet.WriteProgress(record);
                }

                // Make sure the length is set appropriately
                base.SetLength(totalRead);
                base.Seek(0, SeekOrigin.Begin);
            }
            catch (Exception)
            {
                base.Dispose();
                throw;
            }
        }
    }

    internal static class StreamHelper
    {
        #region Constants

        internal const int DefaultReadBuffer = 100000;

        internal const int ChunkSize = 10000;

        // Just picked a random number
        internal const int ActivityId = 174593042;

        #endregion Constants

        #region Static Methods

        internal static void WriteToStream(Stream input, Stream output, PSCmdlet cmdlet, long? contentLength, CancellationToken cancellationToken)
        {
            ArgumentNullException.ThrowIfNull(cmdlet);

            Task copyTask = input.CopyToAsync(output, cancellationToken);

            bool wroteProgress = false;
            ProgressRecord record = new(
                ActivityId,
                WebCmdletStrings.WriteRequestProgressActivity,
                WebCmdletStrings.WriteRequestProgressStatus);
            string totalDownloadSize = contentLength is null ? "???" : Utils.DisplayHumanReadableFileSize((long)contentLength);

            try
            {
                while (!copyTask.Wait(1000, cancellationToken))
                {
                    record.StatusDescription = StringUtil.Format(
                        WebCmdletStrings.WriteRequestProgressStatus,
                        Utils.DisplayHumanReadableFileSize(output.Position),
                        totalDownloadSize);

                    if (contentLength > 0)
                    {
                        record.PercentComplete = Math.Min((int)(output.Position * 100 / (long)contentLength), 100);
                    }

                    cmdlet.WriteProgress(record);
                    wroteProgress = true;
                }
            }
            catch (OperationCanceledException)
            {
            }
            finally
            {
                if (wroteProgress)
                {
                    // Write out the completion progress record only if we did render the progress.
                    record.StatusDescription = StringUtil.Format(
                        copyTask.IsCompleted
                            ? WebCmdletStrings.WriteRequestComplete
                            : WebCmdletStrings.WriteRequestCancelled,
                        output.Position);
                    record.RecordType = ProgressRecordType.Completed;
                    cmdlet.WriteProgress(record);
                }
            }
        }

        /// <summary>
        /// Saves content from stream into filePath.
        /// Caller need to ensure <paramref name="stream"/> position is properly set.
        /// </summary>
        /// <param name="stream">Input stream.</param>
        /// <param name="filePath">Output file name.</param>
        /// <param name="cmdlet">Current cmdlet (Invoke-WebRequest or Invoke-RestMethod).</param>
        /// <param name="contentLength">Expected download size in Bytes.</param>
        /// <param name="cancellationToken">CancellationToken to track the cmdlet cancellation.</param>
        internal static void SaveStreamToFile(Stream stream, string filePath, PSCmdlet cmdlet, long? contentLength, CancellationToken cancellationToken)
        {
            // If the web cmdlet should resume, append the file instead of overwriting.
            FileMode fileMode = cmdlet is WebRequestPSCmdlet webCmdlet && webCmdlet.ShouldResume ? FileMode.Append : FileMode.Create;
            using FileStream output = new(filePath, fileMode, FileAccess.Write, FileShare.Read);
            WriteToStream(stream, output, cmdlet, contentLength, cancellationToken);
        }

        private static string StreamToString(Stream stream, Encoding encoding)
        {
            StringBuilder result = new(capacity: ChunkSize);
            Decoder decoder = encoding.GetDecoder();

            int useBufferSize = 64;
            if (useBufferSize < encoding.GetMaxCharCount(10))
            {
                useBufferSize = encoding.GetMaxCharCount(10);
            }

            char[] chars = new char[useBufferSize];
            byte[] bytes = new byte[useBufferSize * 4];
            int bytesRead = 0;
            do
            {
                // Read at most the number of bytes that will fit in the input buffer. The
                // return value is the actual number of bytes read, or zero if no bytes remain.
                bytesRead = stream.Read(bytes, 0, useBufferSize * 4);

                bool completed = false;
                int byteIndex = 0;

                while (!completed)
                {
                    // If this is the last input data, flush the decoder's internal buffer and state.
                    bool flush = (bytesRead == 0);
                    decoder.Convert(bytes, byteIndex, bytesRead - byteIndex,
                                    chars, 0, useBufferSize, flush,
                                    out int bytesUsed, out int charsUsed, out completed);

                    // The conversion produced the number of characters indicated by charsUsed. Write that number
                    // of characters to our result buffer
                    result.Append(chars, 0, charsUsed);

                    // Increment byteIndex to the next block of bytes in the input buffer, if any, to convert.
                    byteIndex += bytesUsed;

                    // The behavior of decoder.Convert changed start .NET 3.1-preview2.
                    // The change was made in https://github.com/dotnet/coreclr/pull/27229
                    // The recommendation from .NET team is to not check for 'completed' if 'flush' is false.
                    // Break out of the loop if all bytes have been read.
                    if (!flush && bytesRead == byteIndex)
                    {
                        break;
                    }
                }
            } while (bytesRead != 0);

            return result.ToString();
        }

        internal static string DecodeStream(Stream stream, string characterSet, out Encoding encoding)
        {
            try
            {
                encoding = Encoding.GetEncoding(characterSet);
            }
            catch (ArgumentException)
            {
                encoding = null;
            }

            return DecodeStream(stream, ref encoding);
        }

        internal static bool TryGetEncoding(string characterSet, out Encoding encoding)
        {
            bool result = false;
            try
            {
                encoding = Encoding.GetEncoding(characterSet);
                result = true;
            }
            catch (ArgumentException)
            {
                encoding = null;
            }

            return result;
        }

        private static readonly Regex s_metaRegex = new(
                @"<meta\s.*[^.><]*charset\s*=\s*[""'\n]?(?<charset>[A-Za-z].[^\s""'\n<>]*)[\s""'\n>]",
                RegexOptions.Compiled | RegexOptions.Singleline | RegexOptions.ExplicitCapture | RegexOptions.CultureInvariant | RegexOptions.IgnoreCase | RegexOptions.NonBacktracking
            );
        
        private static readonly Regex s_xmlRegex = new(
                @"<\?xml\s.*[^.><]*encoding\s*=\s*[""'\n]?(?<charset>[A-Za-z].[^\s""'\n<>]*)[\s""'\n>]",
                RegexOptions.Compiled | RegexOptions.Singleline | RegexOptions.ExplicitCapture | RegexOptions.CultureInvariant | RegexOptions.IgnoreCase | RegexOptions.NonBacktracking
            ); 

        internal static string DecodeStream(Stream stream, ref Encoding encoding)
        {
            bool isDefaultEncoding = false;
            if (encoding is null)
            {
                // Use the default encoding if one wasn't provided
                encoding = ContentHelper.GetDefaultEncoding();
                isDefaultEncoding = true;
            }

            string content = StreamToString(stream, encoding);
            if (isDefaultEncoding)
            {
                // We only look within the first 1k characters as the meta element and
                // the xml declaration are at the start of the document
                string substring = content.Substring(0, Math.Min(content.Length, 1024));

                // Check for a charset attribute on the meta element to override the default
                Match match = s_metaRegex.Match(substring);
                
                // Check for a encoding attribute on the xml declaration to override the default
                if (!match.Success)
                {
<<<<<<< HEAD
                    match = s_xmlRegex.Match(substring);
                }
                
                if (match.Success)
                {
                    Encoding localEncoding = null;
                    string characterSet = match.Groups["charset"].Value;

                    if (TryGetEncoding(characterSet, out localEncoding))
                    {
                        stream.Seek(0, SeekOrigin.Begin);
                        content = StreamToString(stream, localEncoding);
                        encoding = localEncoding;
=======
                    // Check for a charset attribute on the meta element to override the default
                    // we only look within the first 1k characters as the meta tag is in the head
                    // tag which is at the start of the document
                    Match match = s_metaexp.Match(content.Substring(0, Math.Min(content.Length, 1024)));
                    if (match.Success)
                    {
                        Encoding localEncoding = null;
                        string characterSet = match.Groups["charset"].Value;

                        if (TryGetEncoding(characterSet, out localEncoding))
                        {
                            stream.Seek(0, SeekOrigin.Begin);
                            content = StreamToString(stream, localEncoding);

                            // Report the encoding used.
                            encoding = localEncoding;
                        }
>>>>>>> ebed5977
                    }
                }
            }

            return content;
        }

        internal static byte[] EncodeToBytes(string str, Encoding encoding)
        {
            // Just use the default encoding if one wasn't provided
            encoding ??= ContentHelper.GetDefaultEncoding();

            return encoding.GetBytes(str);
        }

        internal static Stream GetResponseStream(HttpResponseMessage response) => response.Content.ReadAsStreamAsync().GetAwaiter().GetResult();

        #endregion Static Methods
    }
}<|MERGE_RESOLUTION|>--- conflicted
+++ resolved
@@ -53,13 +53,6 @@
         /// <summary>
         /// </summary>
         public override bool CanSeek => true;
-<<<<<<< HEAD
-
-        /// <summary>
-        /// </summary>
-        public override bool CanTimeout => base.CanTimeout;
-=======
->>>>>>> ebed5977
 
         /// <summary>
         /// </summary>
@@ -451,7 +444,6 @@
                 // Check for a encoding attribute on the xml declaration to override the default
                 if (!match.Success)
                 {
-<<<<<<< HEAD
                     match = s_xmlRegex.Match(substring);
                 }
                 
@@ -465,25 +457,6 @@
                         stream.Seek(0, SeekOrigin.Begin);
                         content = StreamToString(stream, localEncoding);
                         encoding = localEncoding;
-=======
-                    // Check for a charset attribute on the meta element to override the default
-                    // we only look within the first 1k characters as the meta tag is in the head
-                    // tag which is at the start of the document
-                    Match match = s_metaexp.Match(content.Substring(0, Math.Min(content.Length, 1024)));
-                    if (match.Success)
-                    {
-                        Encoding localEncoding = null;
-                        string characterSet = match.Groups["charset"].Value;
-
-                        if (TryGetEncoding(characterSet, out localEncoding))
-                        {
-                            stream.Seek(0, SeekOrigin.Begin);
-                            content = StreamToString(stream, localEncoding);
-
-                            // Report the encoding used.
-                            encoding = localEncoding;
-                        }
->>>>>>> ebed5977
                     }
                 }
             }
