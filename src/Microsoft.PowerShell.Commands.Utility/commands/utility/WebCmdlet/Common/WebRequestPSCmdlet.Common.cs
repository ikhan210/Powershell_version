// Copyright (c) Microsoft Corporation.
// Licensed under the MIT License.

using System;
using System.Collections;
using System.Collections.Generic;
using System.Collections.ObjectModel;
using System.Globalization;
using System.IO;
using System.Management.Automation;
using System.Net;
using System.Net.Http;
using System.Net.Http.Headers;
using System.Security;
using System.Security.Authentication;
using System.Security.Cryptography;
using System.Security.Cryptography.X509Certificates;
using System.Text;
using System.Text.Json;
using System.Text.Json.Nodes;
using System.Text.RegularExpressions;
using System.Threading;
using System.Threading.Tasks;
using System.Xml;

namespace Microsoft.PowerShell.Commands
{
    /// <summary>
    /// The valid values for the -Authentication parameter for Invoke-RestMethod and Invoke-WebRequest.
    /// </summary>
    public enum WebAuthenticationType
    {
        /// <summary>
        /// No authentication. Default.
        /// </summary>
        None,

        /// <summary>
        /// RFC-7617 Basic Authentication. Requires -Credential.
        /// </summary>
        Basic,

        /// <summary>
        /// RFC-6750 OAuth 2.0 Bearer Authentication. Requires -Token.
        /// </summary>
        Bearer,

        /// <summary>
        /// RFC-6750 OAuth 2.0 Bearer Authentication. Requires -Token.
        /// </summary>
        OAuth,
    }

    // WebSslProtocol is used because not all SslProtocols are supported by HttpClientHandler.
    // Also SslProtocols.Default is not the "default" for HttpClientHandler as SslProtocols.Ssl3 is not supported.
    /// <summary>
    /// The valid values for the -SslProtocol parameter for Invoke-RestMethod and Invoke-WebRequest.
    /// </summary>
    [Flags]
    public enum WebSslProtocol
    {
        /// <summary>
        /// No SSL protocol will be set and the system defaults will be used.
        /// </summary>
        Default = SslProtocols.None,

        /// <summary>
        /// Specifies the TLS 1.0 is obsolete. Using this value now defaults to TLS 1.2.
        /// </summary>
        Tls = SslProtocols.Tls12,

        /// <summary>
        /// Specifies the TLS 1.1 is obsolete. Using this value now defaults to TLS 1.2.
        /// </summary>
        Tls11 = SslProtocols.Tls12,

        /// <summary>
        /// Specifies the TLS 1.2 security protocol. The TLS protocol is defined in IETF RFC 5246.
        /// </summary>
        Tls12 = SslProtocols.Tls12,

        /// <summary>
        /// Specifies the TLS 1.3 security protocol. The TLS protocol is defined in IETF RFC 8446.
        /// </summary>
        Tls13 = SslProtocols.Tls13
    }

    /// <summary>
    /// Base class for Invoke-RestMethod and Invoke-WebRequest commands.
    /// </summary>
    public abstract partial class WebRequestPSCmdlet : PSCmdlet
    {
        #region Virtual Properties

        #region URI

        /// <summary>
        /// Deprecated. Gets or sets UseBasicParsing. This has no affect on the operation of the Cmdlet.
        /// </summary>
        [Parameter(DontShow = true)]
        public virtual SwitchParameter UseBasicParsing { get; set; } = true;

        /// <summary>
        /// Gets or sets the Uri property.
        /// </summary>
        [Parameter(Position = 0, Mandatory = true)]
        [ValidateNotNullOrEmpty]
        public virtual Uri Uri { get; set; }

        #endregion URI

        #region HTTP Version

        /// <summary>
        /// Gets or sets the HTTP Version property.
        /// </summary>
        [Parameter]
        [ArgumentToVersionTransformation]
        [HttpVersionCompletions]
        public virtual Version HttpVersion { get; set; }

        #endregion HTTP Version

        #region Session
        /// <summary>
        /// Gets or sets the Session property.
        /// </summary>
        [Parameter]
        public virtual WebRequestSession WebSession { get; set; }

        /// <summary>
        /// Gets or sets the SessionVariable property.
        /// </summary>
        [Parameter]
        [Alias("SV")]
        public virtual string SessionVariable { get; set; }

        #endregion Session

        #region Authorization and Credentials

        /// <summary>
        /// Gets or sets the AllowUnencryptedAuthentication property.
        /// </summary>
        [Parameter]
        public virtual SwitchParameter AllowUnencryptedAuthentication { get; set; }

        /// <summary>
        /// Gets or sets the Authentication property used to determine the Authentication method for the web session.
        /// Authentication does not work with UseDefaultCredentials.
        /// Authentication over unencrypted sessions requires AllowUnencryptedAuthentication.
        /// Basic: Requires Credential.
        /// OAuth/Bearer: Requires Token.
        /// </summary>
        [Parameter]
        public virtual WebAuthenticationType Authentication { get; set; } = WebAuthenticationType.None;

        /// <summary>
        /// Gets or sets the Credential property.
        /// </summary>
        [Parameter]
        [Credential]
        public virtual PSCredential Credential { get; set; }

        /// <summary>
        /// Gets or sets the UseDefaultCredentials property.
        /// </summary>
        [Parameter]
        public virtual SwitchParameter UseDefaultCredentials { get; set; }

        /// <summary>
        /// Gets or sets the CertificateThumbprint property.
        /// </summary>
        [Parameter]
        [ValidateNotNullOrEmpty]
        public virtual string CertificateThumbprint { get; set; }

        /// <summary>
        /// Gets or sets the Certificate property.
        /// </summary>
        [Parameter]
        [ValidateNotNull]
        public virtual X509Certificate Certificate { get; set; }

        /// <summary>
        /// Gets or sets the SkipCertificateCheck property.
        /// </summary>
        [Parameter]
        public virtual SwitchParameter SkipCertificateCheck { get; set; }

        /// <summary>
        /// Gets or sets the TLS/SSL protocol used by the Web Cmdlet.
        /// </summary>
        [Parameter]
        public virtual WebSslProtocol SslProtocol { get; set; } = WebSslProtocol.Default;

        /// <summary>
        /// Gets or sets the Token property. Token is required by Authentication OAuth and Bearer.
        /// </summary>
        [Parameter]
        public virtual SecureString Token { get; set; }

        #endregion Authorization and Credentials

        #region Headers

        /// <summary>
        /// Gets or sets the UserAgent property.
        /// </summary>
        [Parameter]
        public virtual string UserAgent { get; set; }

        /// <summary>
        /// Gets or sets the DisableKeepAlive property.
        /// </summary>
        [Parameter]
        public virtual SwitchParameter DisableKeepAlive { get; set; }

        /// <summary>
        /// Gets or sets the TimeOut property.
        /// </summary>
        [Parameter]
        [ValidateRange(0, int.MaxValue)]
        public virtual int TimeoutSec { get; set; }

        /// <summary>
        /// Gets or sets the Headers property.
        /// </summary>
        [System.Diagnostics.CodeAnalysis.SuppressMessage("Microsoft.Usage", "CA2227:CollectionPropertiesShouldBeReadOnly")]
        [Parameter]
        public virtual IDictionary Headers { get; set; }

        /// <summary>
        /// Gets or sets the SkipHeaderValidation property.
        /// </summary>
        /// <remarks>
        /// This property adds headers to the request's header collection without validation.
        /// </remarks>
        [Parameter]
        public virtual SwitchParameter SkipHeaderValidation { get; set; }

        #endregion Headers

        #region Redirect

        /// <summary>
        /// Gets or sets the AllowInsecureRedirect property used to follow HTTP redirects from HTTPS.
        /// </summary>
        [Parameter]
        public virtual SwitchParameter AllowInsecureRedirect { get; set; }

        /// <summary>
        /// Gets or sets the RedirectMax property.
        /// </summary>
        [Parameter]
        [ValidateRange(0, int.MaxValue)]
        public virtual int MaximumRedirection { get; set; } = -1;

        /// <summary>
        /// Gets or sets the MaximumRetryCount property, which determines the number of retries of a failed web request.
        /// </summary>
        [Parameter]
        [ValidateRange(0, int.MaxValue)]
        public virtual int MaximumRetryCount { get; set; }

        /// <summary>
        /// Gets or sets the PreserveAuthorizationOnRedirect property.
        /// </summary>
        /// <remarks>
        /// This property overrides compatibility with web requests on Windows.
        /// On FullCLR (WebRequest), authorization headers are stripped during redirect.
        /// CoreCLR (HTTPClient) does not have this behavior so web requests that work on
        /// PowerShell/FullCLR can fail with PowerShell/CoreCLR.  To provide compatibility,
        /// we'll detect requests with an Authorization header and automatically strip
        /// the header when the first redirect occurs. This switch turns off this logic for
        /// edge cases where the authorization header needs to be preserved across redirects.
        /// </remarks>
        [Parameter]
        public virtual SwitchParameter PreserveAuthorizationOnRedirect { get; set; }

        /// <summary>
        /// Gets or sets the RetryIntervalSec property, which determines the number seconds between retries.
        /// </summary>
        [Parameter]
        [ValidateRange(1, int.MaxValue)]
        public virtual int RetryIntervalSec { get; set; } = 5;

        #endregion Redirect

        #region Method

        /// <summary>
        /// Gets or sets the Method property.
        /// </summary>
        [Parameter(ParameterSetName = "StandardMethod")]
        [Parameter(ParameterSetName = "StandardMethodNoProxy")]
        public virtual WebRequestMethod Method { get; set; } = WebRequestMethod.Default;

        /// <summary>
        /// Gets or sets the CustomMethod property.
        /// </summary>
        [Parameter(Mandatory = true, ParameterSetName = "CustomMethod")]
        [Parameter(Mandatory = true, ParameterSetName = "CustomMethodNoProxy")]
        [Alias("CM")]
        [ValidateNotNullOrEmpty]
        public virtual string CustomMethod
        {
            get => _custommethod;

            set => _custommethod = value.ToUpperInvariant();
        }

        private string _custommethod;

        #endregion Method

        #region NoProxy

        /// <summary>
        /// Gets or sets the NoProxy property.
        /// </summary>
        [Parameter(Mandatory = true, ParameterSetName = "CustomMethodNoProxy")]
        [Parameter(Mandatory = true, ParameterSetName = "StandardMethodNoProxy")]
        public virtual SwitchParameter NoProxy { get; set; }

        #endregion NoProxy

        #region Proxy

        /// <summary>
        /// Gets or sets the Proxy property.
        /// </summary>
        [Parameter(ParameterSetName = "StandardMethod")]
        [Parameter(ParameterSetName = "CustomMethod")]
        public virtual Uri Proxy { get; set; }

        /// <summary>
        /// Gets or sets the ProxyCredential property.
        /// </summary>
        [Parameter(ParameterSetName = "StandardMethod")]
        [Parameter(ParameterSetName = "CustomMethod")]
        [Credential]
        public virtual PSCredential ProxyCredential { get; set; }

        /// <summary>
        /// Gets or sets the ProxyUseDefaultCredentials property.
        /// </summary>
        [Parameter(ParameterSetName = "StandardMethod")]
        [Parameter(ParameterSetName = "CustomMethod")]
        public virtual SwitchParameter ProxyUseDefaultCredentials { get; set; }

        #endregion Proxy

        #region Input

        /// <summary>
        /// Gets or sets the Body property.
        /// </summary>
        [Parameter(ValueFromPipeline = true)]
        public virtual object Body { get; set; }

        /// <summary>
        /// Dictionary for use with RFC-7578 multipart/form-data submissions.
        /// Keys are form fields and their respective values are form values.
        /// A value may be a collection of form values or single form value.
        /// </summary>
        [Parameter]
        public virtual IDictionary Form { get; set; }

        /// <summary>
        /// Gets or sets the ContentType property.
        /// </summary>
        [Parameter]
        public virtual string ContentType { get; set; }

        /// <summary>
        /// Gets or sets the TransferEncoding property.
        /// </summary>
        [Parameter]
        [ValidateSet("chunked", "compress", "deflate", "gzip", "identity", IgnoreCase = true)]
        public virtual string TransferEncoding { get; set; }

        /// <summary>
        /// Gets or sets the InFile property.
        /// </summary>
        [Parameter]
        [ValidateNotNullOrEmpty]
        public virtual string InFile { get; set; }

        /// <summary>
        /// Keep the original file path after the resolved provider path is assigned to InFile.
        /// </summary>
        private string _originalFilePath;

        #endregion Input

        #region Output

        /// <summary>
        /// Gets or sets the OutFile property.
        /// </summary>
        [Parameter]
        [ValidateNotNullOrEmpty]
        public virtual string OutFile { get; set; }

        /// <summary>
        /// Gets or sets the PassThrough property.
        /// </summary>
        [Parameter]
        public virtual SwitchParameter PassThru { get; set; }

        /// <summary>
        /// Resumes downloading a partial or incomplete file. OutFile is required.
        /// </summary>
        [Parameter]
        public virtual SwitchParameter Resume { get; set; }

        /// <summary>
        /// Gets or sets whether to skip checking HTTP status for error codes.
        /// </summary>
        [Parameter]
        public virtual SwitchParameter SkipHttpErrorCheck { get; set; }

        #endregion Output

        #endregion Virtual Properties

        #region Virtual Methods

        internal virtual void ValidateParameters()
        {
            // Sessions
            if (WebSession is not null && SessionVariable is not null)
            {
                ErrorRecord error = GetValidationError(WebCmdletStrings.SessionConflict, "WebCmdletSessionConflictException");
                ThrowTerminatingError(error);
            }

            // Authentication
            if (UseDefaultCredentials && Authentication != WebAuthenticationType.None)
            {
                ErrorRecord error = GetValidationError(WebCmdletStrings.AuthenticationConflict, "WebCmdletAuthenticationConflictException");
                ThrowTerminatingError(error);
            }

            if (Authentication != WebAuthenticationType.None && Token is not null && Credential is not null)
            {
                ErrorRecord error = GetValidationError(WebCmdletStrings.AuthenticationTokenConflict, "WebCmdletAuthenticationTokenConflictException");
                ThrowTerminatingError(error);
            }

            if (Authentication == WebAuthenticationType.Basic && Credential is null)
            {
                ErrorRecord error = GetValidationError(WebCmdletStrings.AuthenticationCredentialNotSupplied, "WebCmdletAuthenticationCredentialNotSuppliedException");
                ThrowTerminatingError(error);
            }

            if ((Authentication == WebAuthenticationType.OAuth || Authentication == WebAuthenticationType.Bearer) && Token is null)
            {
                ErrorRecord error = GetValidationError(WebCmdletStrings.AuthenticationTokenNotSupplied, "WebCmdletAuthenticationTokenNotSuppliedException");
                ThrowTerminatingError(error);
            }

            if (!AllowUnencryptedAuthentication && (Authentication != WebAuthenticationType.None || Credential is not null || UseDefaultCredentials) && Uri.Scheme != "https")
            {
                ErrorRecord error = GetValidationError(WebCmdletStrings.AllowUnencryptedAuthenticationRequired, "WebCmdletAllowUnencryptedAuthenticationRequiredException");
                ThrowTerminatingError(error);
            }

            // Credentials
            if (UseDefaultCredentials && Credential is not null)
            {
                ErrorRecord error = GetValidationError(WebCmdletStrings.CredentialConflict, "WebCmdletCredentialConflictException");
                ThrowTerminatingError(error);
            }

            // Proxy server
            if (ProxyUseDefaultCredentials && ProxyCredential is not null)
            {
                ErrorRecord error = GetValidationError(WebCmdletStrings.ProxyCredentialConflict, "WebCmdletProxyCredentialConflictException");
                ThrowTerminatingError(error);
            }
            else if (Proxy is null && (ProxyCredential is not null || ProxyUseDefaultCredentials))
            {
                ErrorRecord error = GetValidationError(WebCmdletStrings.ProxyUriNotSupplied, "WebCmdletProxyUriNotSuppliedException");
                ThrowTerminatingError(error);
            }

            // Request body content
            if (Body is not null && InFile is not null)
            {
                ErrorRecord error = GetValidationError(WebCmdletStrings.BodyConflict, "WebCmdletBodyConflictException");
                ThrowTerminatingError(error);
            }

            if (Body is not null && Form is not null)
            {
                ErrorRecord error = GetValidationError(WebCmdletStrings.BodyFormConflict, "WebCmdletBodyFormConflictException");
                ThrowTerminatingError(error);
            }

            if (InFile is not null && Form is not null)
            {
                ErrorRecord error = GetValidationError(WebCmdletStrings.FormInFileConflict, "WebCmdletFormInFileConflictException");
                ThrowTerminatingError(error);
            }

            // Validate InFile path
            if (InFile is not null)
            {
                ErrorRecord errorRecord = null;

                try
                {
                    Collection<string> providerPaths = GetResolvedProviderPathFromPSPath(InFile, out ProviderInfo provider);

                    if (!provider.Name.Equals(FileSystemProvider.ProviderName, StringComparison.OrdinalIgnoreCase))
                    {
                        errorRecord = GetValidationError(WebCmdletStrings.NotFilesystemPath, "WebCmdletInFileNotFilesystemPathException", InFile);
                    }
                    else
                    {
                        if (providerPaths.Count > 1)
                        {
                            errorRecord = GetValidationError(WebCmdletStrings.MultiplePathsResolved, "WebCmdletInFileMultiplePathsResolvedException", InFile);
                        }
                        else if (providerPaths.Count == 0)
                        {
                            errorRecord = GetValidationError(WebCmdletStrings.NoPathResolved, "WebCmdletInFileNoPathResolvedException", InFile);
                        }
                        else
                        {
                            if (Directory.Exists(providerPaths[0]))
                            {
                                errorRecord = GetValidationError(WebCmdletStrings.DirectoryPathSpecified, "WebCmdletInFileNotFilePathException", InFile);
                            }

                            _originalFilePath = InFile;
                            InFile = providerPaths[0];
                        }
                    }
                }
                catch (ItemNotFoundException pathNotFound)
                {
                    errorRecord = new ErrorRecord(pathNotFound.ErrorRecord, pathNotFound);
                }
                catch (ProviderNotFoundException providerNotFound)
                {
                    errorRecord = new ErrorRecord(providerNotFound.ErrorRecord, providerNotFound);
                }
                catch (System.Management.Automation.DriveNotFoundException driveNotFound)
                {
                    errorRecord = new ErrorRecord(driveNotFound.ErrorRecord, driveNotFound);
                }

                if (errorRecord is not null)
                {
                    ThrowTerminatingError(errorRecord);
                }
            }

            // Output ??
            if (PassThru && OutFile is null)
            {
                ErrorRecord error = GetValidationError(WebCmdletStrings.OutFileMissing, "WebCmdletOutFileMissingException", nameof(PassThru));
                ThrowTerminatingError(error);
            }

            // Resume requires OutFile.
            if (Resume.IsPresent && OutFile is null)
            {
                ErrorRecord error = GetValidationError(WebCmdletStrings.OutFileMissing, "WebCmdletOutFileMissingException", nameof(Resume));
                ThrowTerminatingError(error);
            }
        }

        internal virtual void PrepareSession()
        {
            // make sure we have a valid WebRequestSession object to work with
            WebSession ??= new WebRequestSession();

            if (SessionVariable is not null)
            {
                // save the session back to the PS environment if requested
                PSVariableIntrinsics vi = SessionState.PSVariable;
                vi.Set(SessionVariable, WebSession);
            }

            // handle credentials
            if (Credential is not null && Authentication == WebAuthenticationType.None)
            {
                // get the relevant NetworkCredential
                NetworkCredential netCred = Credential.GetNetworkCredential();
                WebSession.Credentials = netCred;

                // supplying a credential overrides the UseDefaultCredentials setting
                WebSession.UseDefaultCredentials = false;
            }
            else if ((Credential is not null || Token is not null) && Authentication != WebAuthenticationType.None)
            {
                ProcessAuthentication();
            }
            else if (UseDefaultCredentials)
            {
                WebSession.UseDefaultCredentials = true;
            }

            if (CertificateThumbprint is not null)
            {
                using X509Store store = new(StoreName.My, StoreLocation.CurrentUser);
                store.Open(OpenFlags.ReadOnly | OpenFlags.OpenExistingOnly);
                X509Certificate2Collection collection = (X509Certificate2Collection)store.Certificates;
                X509Certificate2Collection tbCollection = (X509Certificate2Collection)collection.Find(X509FindType.FindByThumbprint, CertificateThumbprint, false);
                if (tbCollection.Count == 0)
                {
                    CryptographicException ex = new(WebCmdletStrings.ThumbprintNotFound);
                    throw ex;
                }

                foreach (X509Certificate2 tbCert in tbCollection)
                {
                    X509Certificate certificate = (X509Certificate)tbCert;
                    WebSession.AddCertificate(certificate);
                }
            }

            if (Certificate is not null)
            {
                WebSession.AddCertificate(Certificate);
            }

            // handle the user agent
            if (UserAgent is not null)
            {
                // store the UserAgent string
                WebSession.UserAgent = UserAgent;
            }

            if (Proxy is not null)
            {
                WebProxy webProxy = new(Proxy);
                webProxy.BypassProxyOnLocal = false;
                if (ProxyCredential is not null)
                {
                    webProxy.Credentials = ProxyCredential.GetNetworkCredential();
                }
                else if (ProxyUseDefaultCredentials)
                {
                    // If both ProxyCredential and ProxyUseDefaultCredentials are passed,
                    // UseDefaultCredentials will overwrite the supplied credentials.
                    webProxy.UseDefaultCredentials = true;
                }

                WebSession.Proxy = webProxy;
            }

            if (MaximumRedirection > -1)
            {
                WebSession.MaximumRedirection = MaximumRedirection;
            }

            // store the other supplied headers
            if (Headers is not null)
            {
                foreach (string key in Headers.Keys)
                {
                    var value = Headers[key];

                    // null is not valid value for header.
                    // We silently ignore header if value is null.
                    if (value is not null)
                    {
                        // add the header value (or overwrite it if already present)
                        WebSession.Headers[key] = value.ToString();
                    }
                }
            }

            if (MaximumRetryCount > 0)
            {
                WebSession.MaximumRetryCount = MaximumRetryCount;

                // Only set retry interval if retry count is set.
                WebSession.RetryIntervalInSeconds = RetryIntervalSec;
            }
        }

        #endregion Virtual Methods

        #region Helper Properties

        internal string QualifiedOutFile => QualifyFilePath(OutFile);

        internal bool ShouldSaveToOutFile => !string.IsNullOrEmpty(OutFile);

        internal bool ShouldWriteToPipeline => !ShouldSaveToOutFile || PassThru;

        internal bool ShouldCheckHttpStatus => !SkipHttpErrorCheck;

        /// <summary>
        /// Determines whether writing to a file should Resume and append rather than overwrite.
        /// </summary>
        internal bool ShouldResume => Resume.IsPresent && _resumeSuccess;

        #endregion Helper Properties

        #region Helper Methods
        private Uri PrepareUri(Uri uri)
        {
            uri = CheckProtocol(uri);

            // Before creating the web request,
            // preprocess Body if content is a dictionary and method is GET (set as query)
            LanguagePrimitives.TryConvertTo<IDictionary>(Body, out IDictionary bodyAsDictionary);
            if (bodyAsDictionary is not null && (Method == WebRequestMethod.Default || Method == WebRequestMethod.Get || CustomMethod == "GET"))
            {
                UriBuilder uriBuilder = new(uri);
                if (uriBuilder.Query is not null && uriBuilder.Query.Length > 1)
                {
                    uriBuilder.Query = string.Concat(uriBuilder.Query.AsSpan(1), "&", FormatDictionary(bodyAsDictionary));
                }
                else
                {
                    uriBuilder.Query = FormatDictionary(bodyAsDictionary);
                }

                uri = uriBuilder.Uri;
                // set body to null to prevent later FillRequestStream
                Body = null;
            }

            return uri;
        }

        private static Uri CheckProtocol(Uri uri)
        {
            ArgumentNullException.ThrowIfNull(uri);

            if (!uri.IsAbsoluteUri)
            {
                uri = new Uri("http://" + uri.OriginalString);
            }

            return uri;
        }

        private string QualifyFilePath(string path)
        {
            string resolvedFilePath = PathUtils.ResolveFilePath(filePath: path, command: this, isLiteralPath: true);
            return resolvedFilePath;
        }

        private static string FormatDictionary(IDictionary content)
        {
            ArgumentNullException.ThrowIfNull(content);

            StringBuilder bodyBuilder = new();
            foreach (string key in content.Keys)
            {
                if (bodyBuilder.Length > 0)
                {
                    bodyBuilder.Append('&');
                }

                object value = content[key];

                // URLEncode the key and value
                string encodedKey = WebUtility.UrlEncode(key);
                string encodedValue = string.Empty;
                if (value is not null)
                {
                    encodedValue = WebUtility.UrlEncode(value.ToString());
                }

                bodyBuilder.Append($"{encodedKey}={encodedValue}");
            }

            return bodyBuilder.ToString();
        }

        private ErrorRecord GetValidationError(string msg, string errorId)
        {
            var ex = new ValidationMetadataException(msg);
            var error = new ErrorRecord(ex, errorId, ErrorCategory.InvalidArgument, this);
            return error;
        }

        private ErrorRecord GetValidationError(string msg, string errorId, params object[] args)
        {
            msg = string.Format(CultureInfo.InvariantCulture, msg, args);
            var ex = new ValidationMetadataException(msg);
            var error = new ErrorRecord(ex, errorId, ErrorCategory.InvalidArgument, this);
            return error;
        }

        private string GetBasicAuthorizationHeader()
        {
            var password = new NetworkCredential(null, Credential.Password).Password;
            string unencoded = string.Create(CultureInfo.InvariantCulture, $"{Credential.UserName}:{password}");
            byte[] bytes = Encoding.UTF8.GetBytes(unencoded);
            return string.Create(CultureInfo.InvariantCulture, $"Basic {Convert.ToBase64String(bytes)}");
        }

        private string GetBearerAuthorizationHeader()
        {
            return string.Create(CultureInfo.InvariantCulture, $"Bearer {new NetworkCredential(string.Empty, Token).Password}");
        }

        private void ProcessAuthentication()
        {
            if (Authentication == WebAuthenticationType.Basic)
            {
                WebSession.Headers["Authorization"] = GetBasicAuthorizationHeader();
            }
            else if (Authentication == WebAuthenticationType.Bearer || Authentication == WebAuthenticationType.OAuth)
            {
                WebSession.Headers["Authorization"] = GetBearerAuthorizationHeader();
            }
            else
            {
                Diagnostics.Assert(false, string.Create(CultureInfo.InvariantCulture, $"Unrecognized Authentication value: {Authentication}"));
            }
        }

        #endregion Helper Methods
    }

    // TODO: Merge Partials

    /// <summary>
    /// Exception class for webcmdlets to enable returning HTTP error response.
    /// </summary>
    public sealed class HttpResponseException : HttpRequestException
    {
        /// <summary>
        /// Initializes a new instance of the <see cref="HttpResponseException"/> class.
        /// </summary>
        /// <param name="message">Message for the exception.</param>
        /// <param name="response">Response from the HTTP server.</param>
        public HttpResponseException(string message, HttpResponseMessage response) : base(message, inner: null, response.StatusCode)
        {
            Response = response;
        }

        /// <summary>
        /// HTTP error response.
        /// </summary>
        public HttpResponseMessage Response { get; }
    }

    /// <summary>
    /// Base class for Invoke-RestMethod and Invoke-WebRequest commands.
    /// </summary>
    public abstract partial class WebRequestPSCmdlet : PSCmdlet
    {
        #region Abstract Methods

        /// <summary>
        /// Read the supplied WebResponse object and push the resulting output into the pipeline.
        /// </summary>
        /// <param name="response">Instance of a WebResponse object to be processed.</param>
        internal abstract void ProcessResponse(HttpResponseMessage response);

        #endregion Abstract Methods

        /// <summary>
        /// Cancellation token source.
        /// </summary>
        internal CancellationTokenSource _cancelToken = null;

        /// <summary>
        /// Parse Rel Links.
        /// </summary>
        internal bool _parseRelLink = false;

        /// <summary>
        /// Automatically follow Rel Links.
        /// </summary>
        internal bool _followRelLink = false;

        /// <summary>
        /// Automatically follow Rel Links.
        /// </summary>
        internal Dictionary<string, string> _relationLink = null;

        /// <summary>
        /// Maximum number of Rel Links to follow.
        /// </summary>
        internal int _maximumFollowRelLink = int.MaxValue;

        /// <summary>
        /// The remote endpoint returned a 206 status code indicating successful resume.
        /// </summary>
        private bool _resumeSuccess = false;

        /// <summary>
        /// The current size of the local file being resumed.
        /// </summary>
        private long _resumeFileSize = 0;

        private static HttpMethod GetHttpMethod(WebRequestMethod method) => method switch
        {
            WebRequestMethod.Default or WebRequestMethod.Get => HttpMethod.Get,
            WebRequestMethod.Delete => HttpMethod.Delete,
            WebRequestMethod.Head => HttpMethod.Head,
            WebRequestMethod.Patch => HttpMethod.Patch,
            WebRequestMethod.Post => HttpMethod.Post,
            WebRequestMethod.Put => HttpMethod.Put,
            WebRequestMethod.Options => HttpMethod.Options,
            WebRequestMethod.Trace => HttpMethod.Trace,
            _ => new HttpMethod(method.ToString().ToUpperInvariant())
        };

        #region Virtual Methods

        // NOTE: Only pass true for handleRedirect if the original request has an authorization header
        // and PreserveAuthorizationOnRedirect is NOT set.
        internal virtual HttpClient GetHttpClient(bool handleRedirect)
        {
            HttpClientHandler handler = new();
            handler.CookieContainer = WebSession.Cookies;
            handler.AutomaticDecompression = DecompressionMethods.All;

            // set the credentials used by this request
            if (WebSession.UseDefaultCredentials)
            {
                // the UseDefaultCredentials flag overrides other supplied credentials
                handler.UseDefaultCredentials = true;
            }
            else if (WebSession.Credentials is not null)
            {
                handler.Credentials = WebSession.Credentials;
            }

            if (NoProxy)
            {
                handler.UseProxy = false;
            }
            else if (WebSession.Proxy is not null)
            {
                handler.Proxy = WebSession.Proxy;
            }

            if (WebSession.Certificates is not null)
            {
                handler.ClientCertificates.AddRange(WebSession.Certificates);
            }

            if (SkipCertificateCheck)
            {
                handler.ServerCertificateCustomValidationCallback = HttpClientHandler.DangerousAcceptAnyServerCertificateValidator;
                handler.ClientCertificateOptions = ClientCertificateOption.Manual;
            }

            // This indicates GetResponse will handle redirects.
            if (handleRedirect || WebSession.MaximumRedirection == 0)
            {
                handler.AllowAutoRedirect = false;
            }
            else if (WebSession.MaximumRedirection > 0)
            {
                handler.MaxAutomaticRedirections = WebSession.MaximumRedirection;
            }

            handler.SslProtocols = (SslProtocols)SslProtocol;

            HttpClient httpClient = new(handler);

            // Check timeout setting (in seconds instead of milliseconds as in HttpWebRequest)
            httpClient.Timeout = TimeoutSec is 0 ? TimeSpan.FromMilliseconds(Timeout.Infinite) : new TimeSpan(0, 0, TimeoutSec);

            return httpClient;
        }

        internal virtual HttpRequestMessage GetRequest(Uri uri)
        {
            Uri requestUri = PrepareUri(uri);
            HttpMethod httpMethod = string.IsNullOrEmpty(CustomMethod) ? GetHttpMethod(Method) : new HttpMethod(CustomMethod);

            // create the base WebRequest object
            var request = new HttpRequestMessage(httpMethod, requestUri);

            if (HttpVersion is not null)
            {
                request.Version = HttpVersion;
            }

            // pull in session data
            if (WebSession.Headers.Count > 0)
            {
                WebSession.ContentHeaders.Clear();
                foreach (var entry in WebSession.Headers)
                {
                    if (HttpKnownHeaderNames.ContentHeaders.Contains(entry.Key))
                    {
                        WebSession.ContentHeaders.Add(entry.Key, entry.Value);
                    }
                    else
                    {
                        if (SkipHeaderValidation)
                        {
                            request.Headers.TryAddWithoutValidation(entry.Key, entry.Value);
                        }
                        else
                        {
                            request.Headers.Add(entry.Key, entry.Value);
                        }
                    }
                }
            }

            // Set 'Transfer-Encoding: chunked' if 'Transfer-Encoding' is specified
            if (WebSession.Headers.ContainsKey(HttpKnownHeaderNames.TransferEncoding))
            {
                request.Headers.TransferEncodingChunked = true;
            }

            // Set 'User-Agent' if WebSession.Headers doesn't already contain it
            if (WebSession.Headers.TryGetValue(HttpKnownHeaderNames.UserAgent, out string userAgent))
            {
                WebSession.UserAgent = userAgent;
            }
            else
            {
                if (SkipHeaderValidation)
                {
                    request.Headers.TryAddWithoutValidation(HttpKnownHeaderNames.UserAgent, WebSession.UserAgent);
                }
                else
                {
                    request.Headers.Add(HttpKnownHeaderNames.UserAgent, WebSession.UserAgent);
                }
            }

            // Set 'Keep-Alive' to false. This means set the Connection to 'Close'.
            if (DisableKeepAlive)
            {
                request.Headers.Add(HttpKnownHeaderNames.Connection, "Close");
            }

            // Set 'Transfer-Encoding'
            if (TransferEncoding is not null)
            {
                request.Headers.TransferEncodingChunked = true;
                var headerValue = new TransferCodingHeaderValue(TransferEncoding);
                if (!request.Headers.TransferEncoding.Contains(headerValue))
                {
                    request.Headers.TransferEncoding.Add(headerValue);
                }
            }

            // If the file to resume downloading exists, create the Range request header using the file size.
            // If not, create a Range to request the entire file.
            if (Resume.IsPresent)
            {
                var fileInfo = new FileInfo(QualifiedOutFile);
                if (fileInfo.Exists)
                {
                    request.Headers.Range = new RangeHeaderValue(fileInfo.Length, null);
                    _resumeFileSize = fileInfo.Length;
                }
                else
                {
                    request.Headers.Range = new RangeHeaderValue(0, null);
                }
            }

            return request;
        }

        internal virtual void FillRequestStream(HttpRequestMessage request)
        {
            ArgumentNullException.ThrowIfNull(request);

            // set the content type
            if (ContentType is not null)
            {
                WebSession.ContentHeaders[HttpKnownHeaderNames.ContentType] = ContentType;
                // request
            }
            // ContentType is null
            else if (request.Method == HttpMethod.Post)
            {
                // Win8:545310 Invoke-WebRequest does not properly set MIME type for POST
                WebSession.ContentHeaders.TryGetValue(HttpKnownHeaderNames.ContentType, out string contentType);
                if (string.IsNullOrEmpty(contentType))
                {
                    WebSession.ContentHeaders[HttpKnownHeaderNames.ContentType] = "application/x-www-form-urlencoded";
                }
            }

            if (Form is not null)
            {
                var formData = new MultipartFormDataContent();
                foreach (DictionaryEntry formEntry in Form)
                {
                    // AddMultipartContent will handle PSObject unwrapping, Object type determination and enumerateing top level IEnumerables.
                    AddMultipartContent(fieldName: formEntry.Key, fieldValue: formEntry.Value, formData: formData, enumerate: true);
                }

                SetRequestContent(request, formData);
            }
            else if (Body is not null)
            {
                // Coerce body into a usable form
                object content = Body;

                // Make sure we're using the base object of the body, not the PSObject wrapper
                if (Body is PSObject psBody)
                {
                    content = psBody.BaseObject;
                }

                switch (content)
                {
                    case FormObject form:
                        SetRequestContent(request, form.Fields);
                        break;
                    case IDictionary dictionary when request.Method != HttpMethod.Get:
                        SetRequestContent(request, dictionary);
                        break;
                    case XmlNode xmlNode:
                        SetRequestContent(request, xmlNode);
                        break;
                    case Stream stream:
                        SetRequestContent(request, stream);
                        break;
                    case byte[] bytes:
                        SetRequestContent(request, bytes);
                        break;
                    case MultipartFormDataContent multipartFormDataContent:
                        SetRequestContent(request, multipartFormDataContent);
                        break;
                    default:
                        SetRequestContent(request, (string)LanguagePrimitives.ConvertTo(content, typeof(string), CultureInfo.InvariantCulture));
                        break;
                }
            }
            else if (InFile is not null)
            {
                // Copy InFile data
                try
                {
                    // Open the input file
                    SetRequestContent(request, new FileStream(InFile, FileMode.Open, FileAccess.Read, FileShare.Read));
                }
                catch (UnauthorizedAccessException)
                {
                    string msg = string.Format(CultureInfo.InvariantCulture, WebCmdletStrings.AccessDenied, _originalFilePath);

                    throw new UnauthorizedAccessException(msg);
                }
            }

            // For other methods like Put where empty content has meaning, we need to fill in the content
            if (request.Content is null)
            {
                // If this is a Get request and there is no content, then don't fill in the content as empty content gets rejected by some web services per RFC7230
                if (request.Method == HttpMethod.Get && ContentType is null)
                {
                    return;
                }

                request.Content = new StringContent(string.Empty);
                request.Content.Headers.Clear();
            }

            foreach (var entry in WebSession.ContentHeaders)
            {
                if (!string.IsNullOrWhiteSpace(entry.Value))
                {
                    if (SkipHeaderValidation)
                    {
                        request.Content.Headers.TryAddWithoutValidation(entry.Key, entry.Value);
                    }
                    else
                    {
                        try
                        {
                            request.Content.Headers.Add(entry.Key, entry.Value);
                        }
                        catch (FormatException ex)
                        {
                            var outerEx = new ValidationMetadataException(WebCmdletStrings.ContentTypeException, ex);
                            ErrorRecord er = new(outerEx, "WebCmdletContentTypeException", ErrorCategory.InvalidArgument, ContentType);
                            ThrowTerminatingError(er);
                        }
                    }
                }
            }
        }

        // Returns true if the status code is one of the supported redirection codes.
        private static bool IsRedirectCode(HttpStatusCode code)
        {
            int intCode = (int)code;
            return
            (
                (intCode >= 300 && intCode < 304) ||
                intCode == 307 ||
                intCode == 308
            );
        }

        // Returns true if the status code is a redirection code and the action requires switching from POST to GET on redirection.
        // NOTE: Some of these status codes map to the same underlying value but spelling them out for completeness.
        private static bool IsRedirectToGet(HttpStatusCode code)
        {
            return
            (
                code == HttpStatusCode.Found ||
                code == HttpStatusCode.Moved ||
                code == HttpStatusCode.Redirect ||
                code == HttpStatusCode.RedirectMethod ||
                code == HttpStatusCode.SeeOther ||
                code == HttpStatusCode.Ambiguous ||
                code == HttpStatusCode.MultipleChoices
            );
        }

        // Returns true if the status code shows a server or client error and MaximumRetryCount > 0
        private bool ShouldRetry(HttpStatusCode code)
        {
            int intCode = (int)code;

            return
            (
                (intCode == 304 || (intCode >= 400 && intCode <= 599)) && WebSession.MaximumRetryCount > 0
            );
        }

        internal virtual HttpResponseMessage GetResponse(HttpClient client, HttpRequestMessage request, bool handleRedirect)
        {
            ArgumentNullException.ThrowIfNull(client);
            ArgumentNullException.ThrowIfNull(request);

            // Add 1 to account for the first request.
            int totalRequests = WebSession.MaximumRetryCount + 1;
            HttpRequestMessage req = request;
            HttpResponseMessage response = null;

            do
            {
                // Track the current URI being used by various requests and re-requests.
                Uri currentUri = req.RequestUri;

                _cancelToken = new CancellationTokenSource();
                response = client.SendAsync(req, HttpCompletionOption.ResponseHeadersRead, _cancelToken.Token).GetAwaiter().GetResult();

                if (handleRedirect
                    && WebSession.MaximumRedirection is not 0
                    && IsRedirectCode(response.StatusCode)
                    && response.Headers.Location is not null)
                {
                    _cancelToken.Cancel();
                    _cancelToken = null;

                    // If explicit count was provided, reduce it for this redirection.
                    if (WebSession.MaximumRedirection > 0)
                    {
                        WebSession.MaximumRedirection--;
                    }

                    // For selected redirects that used POST, GET must be used with the
                    // redirected Location.
                    // Since GET is the default; POST only occurs when -Method POST is used.
                    if (Method == WebRequestMethod.Post && IsRedirectToGet(response.StatusCode))
                    {
                        // See https://msdn.microsoft.com/library/system.net.httpstatuscode(v=vs.110).aspx
                        Method = WebRequestMethod.Get;
                    }

                    currentUri = new Uri(request.RequestUri, response.Headers.Location);

                    // Continue to handle redirection
                    using HttpRequestMessage redirectRequest = GetRequest(currentUri);
                    response = GetResponse(client, redirectRequest, handleRedirect);
                }

                // Request again without the Range header because the server indicated the range was not satisfiable.
                // This happens when the local file is larger than the remote file.
                // If the size of the remote file is the same as the local file, there is nothing to resume.
                if (Resume.IsPresent
                    && response.StatusCode == HttpStatusCode.RequestedRangeNotSatisfiable
                    && (response.Content.Headers.ContentRange.HasLength
                    && response.Content.Headers.ContentRange.Length != _resumeFileSize))
                {
                    _cancelToken.Cancel();

                    WriteVerbose(WebCmdletStrings.WebMethodResumeFailedVerboseMsg);

                    // Disable the Resume switch so the subsequent calls to GetResponse() and FillRequestStream()
                    // are treated as a standard -OutFile request. This also disables appending local file.
                    Resume = new SwitchParameter(false);

                    using (HttpRequestMessage requestWithoutRange = GetRequest(currentUri))
                    {
                        FillRequestStream(requestWithoutRange);

                        long requestContentLength = requestWithoutRange.Content is null ? 0 : requestWithoutRange.Content.Headers.ContentLength.Value;

                        string reqVerboseMsg = string.Format(
                            CultureInfo.CurrentCulture,
                            WebCmdletStrings.WebMethodInvocationVerboseMsg,
                            requestWithoutRange.Version,
                            requestWithoutRange.Method,
                            requestContentLength);
                        
                        WriteVerbose(reqVerboseMsg);

                        return GetResponse(client, requestWithoutRange, handleRedirect);
                    }
                }

                _resumeSuccess = response.StatusCode == HttpStatusCode.PartialContent;

                // When MaximumRetryCount is not specified, the totalRequests is 1.
                if (totalRequests > 1 && ShouldRetry(response.StatusCode))
                {
                    int retryIntervalInSeconds = WebSession.RetryIntervalInSeconds;

                    // If the status code is 429 get the retry interval from the Headers.
                    // Ignore broken header and its value.
                    if (response.StatusCode is HttpStatusCode.Conflict && response.Headers.TryGetValues(HttpKnownHeaderNames.RetryAfter, out IEnumerable<string> retryAfter)) 
                    {
                        try 
                        {
                            IEnumerator<string> enumerator = retryAfter.GetEnumerator();
                            if (enumerator.MoveNext())
                            {
                                retryIntervalInSeconds = Convert.ToInt32(enumerator.Current);
                            }
                        }
                        catch
                        {
                            // Ignore broken header.
                        }
                    }
                    
                    string retryMessage = string.Format(
                        CultureInfo.CurrentCulture,
                        WebCmdletStrings.RetryVerboseMsg,
                        retryIntervalInSeconds,
                        response.StatusCode);

                    WriteVerbose(retryMessage);

                    _cancelToken = new CancellationTokenSource();
                    Task.Delay(retryIntervalInSeconds * 1000, _cancelToken.Token).GetAwaiter().GetResult();
                    _cancelToken.Cancel();
                    _cancelToken = null;

                    req.Dispose();
                    req = GetRequest(currentUri);
                    FillRequestStream(req);
                }

                totalRequests--;
            }
            while (totalRequests > 0 && !response.IsSuccessStatusCode);

            return response;
        }

        internal virtual void UpdateSession(HttpResponseMessage response)
        {
            ArgumentNullException.ThrowIfNull(response);
        }

        #endregion Virtual Methods

        #region Overrides

        /// <summary>
        /// The main execution method for cmdlets derived from WebRequestPSCmdlet.
        /// </summary>
        protected override void ProcessRecord()
        {
            try
            {
                // Set cmdlet context for write progress
                ValidateParameters();
                PrepareSession();

                // If the request contains an authorization header and PreserveAuthorizationOnRedirect is not set,
                // it needs to be stripped on the first redirect.
                bool keepAuthorizationOnRedirect = PreserveAuthorizationOnRedirect.IsPresent
                                                   && WebSession.Headers.ContainsKey(HttpKnownHeaderNames.Authorization);

                bool handleRedirect = keepAuthorizationOnRedirect || AllowInsecureRedirect;

                using (HttpClient client = GetHttpClient(handleRedirect))
                {
                    int followedRelLink = 0;
                    Uri uri = Uri;
                    do
                    {
                        if (followedRelLink > 0)
                        {
                            string linkVerboseMsg = string.Format(
                                CultureInfo.CurrentCulture,
                                WebCmdletStrings.FollowingRelLinkVerboseMsg,
                                uri.AbsoluteUri);

                            WriteVerbose(linkVerboseMsg);
                        }

                        using (HttpRequestMessage request = GetRequest(uri))
                        {
                            FillRequestStream(request);
                            try
                            {
                                long requestContentLength = request.Content is null ? 0 : request.Content.Headers.ContentLength.Value;

                                string reqVerboseMsg = string.Format(
                                    CultureInfo.CurrentCulture,
                                    WebCmdletStrings.WebMethodInvocationVerboseMsg,
                                    request.Version,
                                    request.Method,
                                    requestContentLength);

                                WriteVerbose(reqVerboseMsg);

                                HttpResponseMessage response = GetResponse(client, request, handleRedirect);

                                string contentType = ContentHelper.GetContentType(response);
                                string respVerboseMsg = string.Format(
                                    CultureInfo.CurrentCulture,
                                    WebCmdletStrings.WebResponseVerboseMsg,
                                    response.Content.Headers.ContentLength,
                                    contentType);

                                WriteVerbose(respVerboseMsg);

                                bool _isSuccess = response.IsSuccessStatusCode;

                                // Check if the Resume range was not satisfiable because the file already completed downloading.
                                // This happens when the local file is the same size as the remote file.
                                if (Resume.IsPresent
                                    && response.StatusCode == HttpStatusCode.RequestedRangeNotSatisfiable
                                    && response.Content.Headers.ContentRange.HasLength
                                    && response.Content.Headers.ContentRange.Length == _resumeFileSize)
                                {
                                    _isSuccess = true;
                                    WriteVerbose(string.Format(
                                        CultureInfo.CurrentCulture,
                                        WebCmdletStrings.OutFileWritingSkipped,
                                        OutFile));

                                    // Disable writing to the OutFile.
                                    OutFile = null;
                                }

                                if (ShouldCheckHttpStatus && !_isSuccess)
                                {
                                    string message = string.Format(
                                        CultureInfo.CurrentCulture,
                                        WebCmdletStrings.ResponseStatusCodeFailure,
                                        (int)response.StatusCode,
                                        response.ReasonPhrase);

                                    HttpResponseException httpEx = new(message, response);
                                    ErrorRecord er = new(httpEx, "WebCmdletWebResponseException", ErrorCategory.InvalidOperation, request);
                                    string detailMsg = string.Empty;
                                    StreamReader reader = null;
                                    try
                                    {
<<<<<<< HEAD
                                        reader = new StreamReader(StreamHelper.GetResponseStream(response));
                                        detailMsg = FormatErrorMessage(reader.ReadToEnd(), contentType);
=======
                                        reader = new(StreamHelper.GetResponseStream(response));

                                        // Remove HTML tags making it easier to read
                                        detailMsg = System.Text.RegularExpressions.Regex.Replace(reader.ReadToEnd(), "<[^>]*>", string.Empty);
>>>>>>> 462f8257
                                    }
                                    catch
                                    {
                                        // Catch all
                                    }
                                    finally
                                    {
                                        reader?.Dispose();
                                    }

                                    if (!string.IsNullOrEmpty(detailMsg))
                                    {
                                        er.ErrorDetails = new ErrorDetails(detailMsg);
                                    }

                                    ThrowTerminatingError(er);
                                }

                                if (_parseRelLink || _followRelLink)
                                {
                                    ParseLinkHeader(response, uri);
                                }

                                ProcessResponse(response);
                                UpdateSession(response);

                                // If we hit our maximum redirection count, generate an error.
                                // Errors with redirection counts of greater than 0 are handled automatically by .NET, but are
                                // impossible to detect programmatically when we hit this limit. By handling this ourselves
                                // (and still writing out the result), users can debug actual HTTP redirect problems.
                                if (WebSession.MaximumRedirection == 0 && IsRedirectCode(response.StatusCode)) // Indicate "HttpClientHandler.AllowAutoRedirect is false"
                                {
                                    ErrorRecord er = new(new InvalidOperationException(), "MaximumRedirectExceeded", ErrorCategory.InvalidOperation, request);
                                    er.ErrorDetails = new ErrorDetails(WebCmdletStrings.MaximumRedirectionCountExceeded);
                                    WriteError(er);
                                }
                            }
                            catch (HttpRequestException ex)
                            {
                                ErrorRecord er = new(ex, "WebCmdletWebResponseException", ErrorCategory.InvalidOperation, request);
                                if (ex.InnerException is not null)
                                {
                                    er.ErrorDetails = new ErrorDetails(ex.InnerException.Message);
                                }

                                ThrowTerminatingError(er);
                            }

                            if (_followRelLink)
                            {
                                if (!_relationLink.ContainsKey("next"))
                                {
                                    return;
                                }

                                uri = new Uri(_relationLink["next"]);
                                followedRelLink++;
                            }
                        }
                    }
                    while (_followRelLink && (followedRelLink < _maximumFollowRelLink));
                }
            }
            catch (CryptographicException ex)
            {
                ErrorRecord er = new(ex, "WebCmdletCertificateException", ErrorCategory.SecurityError, null);
                ThrowTerminatingError(er);
            }
            catch (NotSupportedException ex)
            {
                ErrorRecord er = new(ex, "WebCmdletIEDomNotSupportedException", ErrorCategory.NotImplemented, null);
                ThrowTerminatingError(er);
            }
        }

        /// <summary>
        /// To implement ^C.
        /// </summary>
        protected override void StopProcessing() => _cancelToken?.Cancel();

        #endregion Overrides

        #region Helper Methods

        /// <summary>
        /// Sets the ContentLength property of the request and writes the specified content to the request's RequestStream.
        /// </summary>
        /// <param name="request">The WebRequest who's content is to be set.</param>
        /// <param name="content">A byte array containing the content data.</param>
        /// <remarks>
        /// Because this function sets the request's ContentLength property and writes content data into the request's stream,
        /// it should be called one time maximum on a given request.
        /// </remarks>
        internal void SetRequestContent(HttpRequestMessage request, byte[] content)
        {
            ArgumentNullException.ThrowIfNull(request);
            ArgumentNullException.ThrowIfNull(content);

            ByteArrayContent byteArrayContent = new(content);
            request.Content = byteArrayContent;
        }

        /// <summary>
        /// Sets the ContentLength property of the request and writes the specified content to the request's RequestStream.
        /// </summary>
        /// <param name="request">The WebRequest who's content is to be set.</param>
        /// <param name="content">A String object containing the content data.</param>
        /// <remarks>
        /// Because this function sets the request's ContentLength property and writes content data into the request's stream,
        /// it should be called one time maximum on a given request.
        /// </remarks>
        internal void SetRequestContent(HttpRequestMessage request, string content)
        {
            ArgumentNullException.ThrowIfNull(request);
            ArgumentNullException.ThrowIfNull(content);
            
            Encoding encoding = null;
            if (ContentType is not null)
            {
                // If Content-Type contains the encoding format (as CharSet), use this encoding format
                // to encode the Body of the WebRequest sent to the server. Default Encoding format
                // would be used if Charset is not supplied in the Content-Type property.
                try
                {
                    var mediaTypeHeaderValue = MediaTypeHeaderValue.Parse(ContentType);
                    if (!string.IsNullOrEmpty(mediaTypeHeaderValue.CharSet))
                    {
                        encoding = Encoding.GetEncoding(mediaTypeHeaderValue.CharSet);
                    }
                }
                catch (Exception ex) when (ex is FormatException || ex is ArgumentException)
                {
                    if (!SkipHeaderValidation)
                    {
                        ValidationMetadataException outerEx = new(WebCmdletStrings.ContentTypeException, ex);
                        ErrorRecord er = new(outerEx, "WebCmdletContentTypeException", ErrorCategory.InvalidArgument, ContentType);
                        ThrowTerminatingError(er);
                    }
                }
            }

            byte[] bytes = StreamHelper.EncodeToBytes(content, encoding);
            ByteArrayContent byteArrayContent = new(bytes);
            request.Content = byteArrayContent;
        }

        internal void SetRequestContent(HttpRequestMessage request, XmlNode xmlNode)
        {
            ArgumentNullException.ThrowIfNull(request);
            ArgumentNullException.ThrowIfNull(xmlNode);

            byte[] bytes = null;
            XmlDocument doc = xmlNode as XmlDocument;
            if (doc?.FirstChild is XmlDeclaration)
            {
                XmlDeclaration decl = doc.FirstChild as XmlDeclaration;
                Encoding encoding = Encoding.GetEncoding(decl.Encoding);
                bytes = StreamHelper.EncodeToBytes(doc.OuterXml, encoding);
            }
            else
            {
                bytes = StreamHelper.EncodeToBytes(xmlNode.OuterXml, encoding: null);
            }

            ByteArrayContent byteArrayContent = new(bytes);

            request.Content = byteArrayContent;
        }

        /// <summary>
        /// Sets the ContentLength property of the request and writes the specified content to the request's RequestStream.
        /// </summary>
        /// <param name="request">The WebRequest who's content is to be set.</param>
        /// <param name="contentStream">A Stream object containing the content data.</param>
        /// <remarks>
        /// Because this function sets the request's ContentLength property and writes content data into the request's stream,
        /// it should be called one time maximum on a given request.
        /// </remarks>
        internal void SetRequestContent(HttpRequestMessage request, Stream contentStream)
        {
            ArgumentNullException.ThrowIfNull(request);
            ArgumentNullException.ThrowIfNull(contentStream);

            StreamContent streamContent = new(contentStream);
            request.Content = streamContent;
        }

        /// <summary>
        /// Sets the ContentLength property of the request and writes the specified content to the request's RequestStream.
        /// </summary>
        /// <param name="request">The WebRequest who's content is to be set.</param>
        /// <param name="multipartContent">A MultipartFormDataContent object containing multipart/form-data content.</param>
        /// <remarks>
        /// Because this function sets the request's ContentLength property and writes content data into the request's stream,
        /// it should be called one time maximum on a given request.
        /// </remarks>
        internal void SetRequestContent(HttpRequestMessage request, MultipartFormDataContent multipartContent)
        {
            ArgumentNullException.ThrowIfNull(request);
            ArgumentNullException.ThrowIfNull(multipartContent);
            
            // Content headers will be set by MultipartFormDataContent which will throw unless we clear them first
            WebSession.ContentHeaders.Clear();

            request.Content = multipartContent;
        }

        internal void SetRequestContent(HttpRequestMessage request, IDictionary content)
        {
            ArgumentNullException.ThrowIfNull(request);
            ArgumentNullException.ThrowIfNull(content);

            string body = FormatDictionary(content);
            SetRequestContent(request, body);
        }

        internal void ParseLinkHeader(HttpResponseMessage response, System.Uri requestUri)
        {
            if (_relationLink is null)
            {
                // Must ignore the case of relation links. See RFC 8288 (https://tools.ietf.org/html/rfc8288)
                _relationLink = new Dictionary<string, string>(StringComparer.OrdinalIgnoreCase);
            }
            else
            {
                _relationLink.Clear();
            }

            // We only support the URL in angle brackets and `rel`, other attributes are ignored
            // user can still parse it themselves via the Headers property
            const string pattern = "<(?<url>.*?)>;\\s*rel=(?<quoted>\")?(?<rel>(?(quoted).*?|[^,;]*))(?(quoted)\")";
            if (response.Headers.TryGetValues("Link", out IEnumerable<string> links))
            {
                foreach (string linkHeader in links)
                {
                    MatchCollection matchCollection = Regex.Matches(linkHeader, pattern);
                    foreach (Match match in matchCollection)
                    {
                        if (match.Success)
                        {
                            string url = match.Groups["url"].Value;
                            string rel = match.Groups["rel"].Value;
                            if (url != string.Empty && rel != string.Empty && !_relationLink.ContainsKey(rel))
                            {
                                Uri absoluteUri = new(requestUri, url);
                                _relationLink.Add(rel, absoluteUri.AbsoluteUri);
                            }
                        }
                    }
                }
            }
        }

        /// <summary>
        /// Adds content to a <see cref="MultipartFormDataContent"/>. Object type detection is used to determine if the value is string, File, or Collection.
        /// </summary>
        /// <param name="fieldName">The Field Name to use.</param>
        /// <param name="fieldValue">The Field Value to use.</param>
        /// <param name="formData">The <see cref="MultipartFormDataContent"/>> to update.</param>
        /// <param name="enumerate">If true, collection types in <paramref name="fieldValue"/> will be enumerated. If false, collections will be treated as single value.</param>
        private void AddMultipartContent(object fieldName, object fieldValue, MultipartFormDataContent formData, bool enumerate)
        {
            ArgumentNullException.ThrowIfNull(formData);

            // It is possible that the dictionary keys or values are PSObject wrapped depending on how the dictionary is defined and assigned.
            // Before processing the field name and value we need to ensure we are working with the base objects and not the PSObject wrappers.

            // Unwrap fieldName PSObjects
            if (fieldName is PSObject namePSObject)
            {
                fieldName = namePSObject.BaseObject;
            }

            // Unwrap fieldValue PSObjects
            if (fieldValue is PSObject valuePSObject)
            {
                fieldValue = valuePSObject.BaseObject;
            }

            // Treat a single FileInfo as a FileContent
            if (fieldValue is FileInfo file)
            {
                formData.Add(GetMultipartFileContent(fieldName: fieldName, file: file));
                return;
            }

            // Treat Strings and other single values as a StringContent.
            // If enumeration is false, also treat IEnumerables as StringContents.
            // String implements IEnumerable so the explicit check is required.
            if (!enumerate || fieldValue is string || fieldValue is not IEnumerable)
            {
                formData.Add(GetMultipartStringContent(fieldName: fieldName, fieldValue: fieldValue));
                return;
            }

            // Treat the value as a collection and enumerate it if enumeration is true
            if (enumerate && fieldValue is IEnumerable items)
            {
                foreach (var item in items)
                {
                    // Recurse, but do not enumerate the next level. IEnumerables will be treated as single values.
                    AddMultipartContent(fieldName: fieldName, fieldValue: item, formData: formData, enumerate: false);
                }
            }
        }

        /// <summary>
        /// Gets a <see cref="StringContent"/> from the supplied field name and field value. Uses <see cref="LanguagePrimitives.ConvertTo{T}(object)"/> to convert the objects to strings.
        /// </summary>
        /// <param name="fieldName">The Field Name to use for the <see cref="StringContent"/></param>
        /// <param name="fieldValue">The Field Value to use for the <see cref="StringContent"/></param>
        private static StringContent GetMultipartStringContent(object fieldName, object fieldValue)
        {
            var contentDisposition = new ContentDispositionHeaderValue("form-data");
            // .NET does not enclose field names in quotes, however, modern browsers and curl do.
            contentDisposition.Name = "\"" + LanguagePrimitives.ConvertTo<string>(fieldName) + "\"";

            var result = new StringContent(LanguagePrimitives.ConvertTo<string>(fieldValue));
            result.Headers.ContentDisposition = contentDisposition;

            return result;
        }

        /// <summary>
        /// Gets a <see cref="StreamContent"/> from the supplied field name and <see cref="Stream"/>. Uses <see cref="LanguagePrimitives.ConvertTo{T}(object)"/> to convert the fieldname to a string.
        /// </summary>
        /// <param name="fieldName">The Field Name to use for the <see cref="StreamContent"/></param>
        /// <param name="stream">The <see cref="Stream"/> to use for the <see cref="StreamContent"/></param>
        private static StreamContent GetMultipartStreamContent(object fieldName, Stream stream)
        {
            var contentDisposition = new ContentDispositionHeaderValue("form-data");
            // .NET does not enclose field names in quotes, however, modern browsers and curl do.
            contentDisposition.Name = "\"" + LanguagePrimitives.ConvertTo<string>(fieldName) + "\"";

            var result = new StreamContent(stream);
            result.Headers.ContentDisposition = contentDisposition;
            result.Headers.ContentType = new MediaTypeHeaderValue("application/octet-stream");

            return result;
        }

        /// <summary>
        /// Gets a <see cref="StreamContent"/> from the supplied field name and file. Calls <see cref="GetMultipartStreamContent(object, Stream)"/> to create the <see cref="StreamContent"/> and then sets the file name.
        /// </summary>
        /// <param name="fieldName">The Field Name to use for the <see cref="StreamContent"/></param>
        /// <param name="file">The file to use for the <see cref="StreamContent"/></param>
        private static StreamContent GetMultipartFileContent(object fieldName, FileInfo file)
        {
            var result = GetMultipartStreamContent(fieldName: fieldName, stream: new FileStream(file.FullName, FileMode.Open));
            // .NET does not enclose field names in quotes, however, modern browsers and curl do.
            result.Headers.ContentDisposition.FileName = "\"" + file.Name + "\"";

            return result;
        }

        private static string FormatErrorMessage(string error, string contentType)
        {
            bool converted = false;
            string formattedError = null;

            try
            {
                if (ContentHelper.IsXml(contentType))
                {
                    StringBuilder stringBuilder = new StringBuilder();
                    XmlDocument doc = new XmlDocument();
                    doc.LoadXml(error);

                    XmlWriterSettings settings = new XmlWriterSettings();
                    settings.Indent = true;
                    settings.NewLineOnAttributes = true;
                    settings.OmitXmlDeclaration = true;
                    settings.Encoding = ContentHelper.GetDefaultEncoding();
                    if (doc.FirstChild is XmlDeclaration)
                    {
                        XmlDeclaration decl = doc.FirstChild as XmlDeclaration;
                        settings.Encoding = Encoding.GetEncoding(decl.Encoding);
                    }

                    XmlWriter xmlWriter = XmlWriter.Create(stringBuilder, settings);
                    doc.Save(xmlWriter);
                    string xmlString = stringBuilder.ToString();

                    if (xmlString.Length > 0)
                    {
                        converted = true;
                        formattedError = Environment.NewLine + xmlString;
                    }
                }
                else if (ContentHelper.IsJson(contentType))
                {
                    JsonNode jsonNode = JsonNode.Parse(error);
                    JsonSerializerOptions options = new JsonSerializerOptions { WriteIndented = true };
                    string jsonString = jsonNode.ToJsonString(options);

                    if (jsonString.Length > 0)
                    {
                        converted = true;
                        formattedError = Environment.NewLine + jsonString;
                    }
                }
            }
            catch
            {
                // Ignore errors
            }
            
            if (converted is false)
            {
                // Remove HTML tags making it easier to read
                formattedError = System.Text.RegularExpressions.Regex.Replace(error, "<[^>]*>", string.Empty);
            }

            return formattedError;
        }

        #endregion Helper Methods
    }
}<|MERGE_RESOLUTION|>--- conflicted
+++ resolved
@@ -1465,15 +1465,8 @@
                                     StreamReader reader = null;
                                     try
                                     {
-<<<<<<< HEAD
                                         reader = new StreamReader(StreamHelper.GetResponseStream(response));
                                         detailMsg = FormatErrorMessage(reader.ReadToEnd(), contentType);
-=======
-                                        reader = new(StreamHelper.GetResponseStream(response));
-
-                                        // Remove HTML tags making it easier to read
-                                        detailMsg = System.Text.RegularExpressions.Regex.Replace(reader.ReadToEnd(), "<[^>]*>", string.Empty);
->>>>>>> 462f8257
                                     }
                                     catch
                                     {
