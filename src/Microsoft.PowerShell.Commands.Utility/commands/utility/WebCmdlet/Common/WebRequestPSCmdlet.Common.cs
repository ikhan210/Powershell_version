// Copyright (c) Microsoft Corporation.
// Licensed under the MIT License.

using System;
using System.Collections;
using System.Collections.Generic;
using System.Collections.ObjectModel;
using System.Globalization;
using System.IO;
using System.Management.Automation;
using System.Net;
using System.Net.Http;
using System.Net.Http.Headers;
using System.Security;
using System.Security.Authentication;
using System.Security.Cryptography;
using System.Security.Cryptography.X509Certificates;
using System.Text;
using System.Text.RegularExpressions;
using System.Threading;
using System.Threading.Tasks;
using System.Xml;

namespace Microsoft.PowerShell.Commands
{
    /// <summary>
    /// The valid values for the -Authentication parameter for Invoke-RestMethod and Invoke-WebRequest.
    /// </summary>
    public enum WebAuthenticationType
    {
        /// <summary>
        /// No authentication. Default.
        /// </summary>
        None,

        /// <summary>
        /// RFC-7617 Basic Authentication. Requires -Credential.
        /// </summary>
        Basic,

        /// <summary>
        /// RFC-6750 OAuth 2.0 Bearer Authentication. Requires -Token.
        /// </summary>
        Bearer,

        /// <summary>
        /// RFC-6750 OAuth 2.0 Bearer Authentication. Requires -Token.
        /// </summary>
        OAuth,
    }

    // WebSslProtocol is used because not all SslProtocols are supported by HttpClientHandler.
    // Also SslProtocols.Default is not the "default" for HttpClientHandler as SslProtocols.Ssl3 is not supported.
    /// <summary>
    /// The valid values for the -SslProtocol parameter for Invoke-RestMethod and Invoke-WebRequest.
    /// </summary>
    [Flags]
    public enum WebSslProtocol
    {
        /// <summary>
        /// No SSL protocol will be set and the system defaults will be used.
        /// </summary>
        Default = 0,

        /// <summary>
        /// Specifies the TLS 1.0 is obsolete. Using this value now defaults to TLS 1.2.
        /// </summary>
        Tls = SslProtocols.Tls12,

        /// <summary>
        /// Specifies the TLS 1.1 is obsolete. Using this value now defaults to TLS 1.2.
        /// </summary>
        Tls11 = SslProtocols.Tls12,

        /// <summary>
        /// Specifies the TLS 1.2 security protocol. The TLS protocol is defined in IETF RFC 5246.
        /// </summary>
        Tls12 = SslProtocols.Tls12,

        /// <summary>
        /// Specifies the TLS 1.3 security protocol. The TLS protocol is defined in IETF RFC 8446.
        /// </summary>
        Tls13 = SslProtocols.Tls13
    }

    /// <summary>
    /// Base class for Invoke-RestMethod and Invoke-WebRequest commands.
    /// </summary>
    public abstract partial class WebRequestPSCmdlet : PSCmdlet
    {
        #region Virtual Properties

        #region URI

        /// <summary>
        /// Deprecated. Gets or sets UseBasicParsing. This has no affect on the operation of the Cmdlet.
        /// </summary>
        [Parameter(DontShow = true)]
        public virtual SwitchParameter UseBasicParsing { get; set; } = true;

        /// <summary>
        /// Gets or sets the Uri property.
        /// </summary>
        [Parameter(Position = 0, Mandatory = true)]
        [ValidateNotNullOrEmpty]
        public virtual Uri Uri { get; set; }

        #endregion

        #region HTTP Version

        /// <summary>
        /// Gets or sets the HTTP Version property.
        /// </summary>
        [Parameter]
        [ArgumentToVersionTransformation]
        [HttpVersionCompletions]
        public virtual Version HttpVersion { get; set; }

        #endregion

        #region Session
        /// <summary>
        /// Gets or sets the Session property.
        /// </summary>
        [Parameter]
        public virtual WebRequestSession WebSession { get; set; }

        /// <summary>
        /// Gets or sets the SessionVariable property.
        /// </summary>
        [Parameter]
        [Alias("SV")]
        public virtual string SessionVariable { get; set; }

        #endregion

        #region Authorization and Credentials

        /// <summary>
        /// Gets or sets the AllowUnencryptedAuthentication property.
        /// </summary>
        [Parameter]
        public virtual SwitchParameter AllowUnencryptedAuthentication { get; set; }

        /// <summary>
        /// Gets or sets the Authentication property used to determine the Authentication method for the web session.
        /// Authentication does not work with UseDefaultCredentials.
        /// Authentication over unencrypted sessions requires AllowUnencryptedAuthentication.
        /// Basic: Requires Credential.
        /// OAuth/Bearer: Requires Token.
        /// </summary>
        [Parameter]
        public virtual WebAuthenticationType Authentication { get; set; } = WebAuthenticationType.None;

        /// <summary>
        /// Gets or sets the Credential property.
        /// </summary>
        [Parameter]
        [Credential]
        public virtual PSCredential Credential { get; set; }

        /// <summary>
        /// Gets or sets the UseDefaultCredentials property.
        /// </summary>
        [Parameter]
        public virtual SwitchParameter UseDefaultCredentials { get; set; }

        /// <summary>
        /// Gets or sets the CertificateThumbprint property.
        /// </summary>
        [Parameter]
        [ValidateNotNullOrEmpty]
        public virtual string CertificateThumbprint { get; set; }

        /// <summary>
        /// Gets or sets the Certificate property.
        /// </summary>
        [Parameter]
        [ValidateNotNull]
        public virtual X509Certificate Certificate { get; set; }

        /// <summary>
        /// Gets or sets the SkipCertificateCheck property.
        /// </summary>
        [Parameter]
        public virtual SwitchParameter SkipCertificateCheck { get; set; }

        /// <summary>
        /// Gets or sets the TLS/SSL protocol used by the Web Cmdlet.
        /// </summary>
        [Parameter]
        public virtual WebSslProtocol SslProtocol { get; set; } = WebSslProtocol.Default;

        /// <summary>
        /// Gets or sets the Token property. Token is required by Authentication OAuth and Bearer.
        /// </summary>
        [Parameter]
        public virtual SecureString Token { get; set; }

        #endregion

        #region Headers

        /// <summary>
        /// Gets or sets the UserAgent property.
        /// </summary>
        [Parameter]
        public virtual string UserAgent { get; set; }

        /// <summary>
        /// Gets or sets the DisableKeepAlive property.
        /// </summary>
        [Parameter]
        public virtual SwitchParameter DisableKeepAlive { get; set; }

        /// <summary>
        /// Gets or sets the TimeOut property.
        /// </summary>
        [Parameter]
        [ValidateRange(0, int.MaxValue)]
        public virtual int TimeoutSec { get; set; }

        /// <summary>
        /// Gets or sets the Headers property.
        /// </summary>
        [System.Diagnostics.CodeAnalysis.SuppressMessage("Microsoft.Usage", "CA2227:CollectionPropertiesShouldBeReadOnly")]
        [Parameter]
        public virtual IDictionary Headers { get; set; }

        #endregion

        #region Redirect

        /// <summary>
        /// Gets or sets the RedirectMax property.
        /// </summary>
        [Parameter]
        [ValidateRange(0, int.MaxValue)]
        public virtual int MaximumRedirection { get; set; } = -1;

        /// <summary>
        /// Gets or sets the MaximumRetryCount property, which determines the number of retries of a failed web request.
        /// </summary>
        [Parameter]
        [ValidateRange(0, int.MaxValue)]
        public virtual int MaximumRetryCount { get; set; }

        /// <summary>
        /// Gets or sets the RetryIntervalSec property, which determines the number seconds between retries.
        /// </summary>
        [Parameter]
        [ValidateRange(1, int.MaxValue)]
        public virtual int RetryIntervalSec { get; set; } = 5;

        #endregion

        #region Method

        /// <summary>
        /// Gets or sets the Method property.
        /// </summary>
        [Parameter(ParameterSetName = "StandardMethod")]
        [Parameter(ParameterSetName = "StandardMethodNoProxy")]
        public virtual WebRequestMethod Method { get; set; } = WebRequestMethod.Default;

        /// <summary>
        /// Gets or sets the CustomMethod property.
        /// </summary>
        [Parameter(Mandatory = true, ParameterSetName = "CustomMethod")]
        [Parameter(Mandatory = true, ParameterSetName = "CustomMethodNoProxy")]
        [Alias("CM")]
        [ValidateNotNullOrEmpty]
        public virtual string CustomMethod { get; set; }

        #endregion

        #region NoProxy

        /// <summary>
        /// Gets or sets the NoProxy property.
        /// </summary>
        [Parameter(Mandatory = true, ParameterSetName = "CustomMethodNoProxy")]
        [Parameter(Mandatory = true, ParameterSetName = "StandardMethodNoProxy")]
        public virtual SwitchParameter NoProxy { get; set; }

        #endregion

        #region Proxy

        /// <summary>
        /// Gets or sets the Proxy property.
        /// </summary>
        [Parameter(ParameterSetName = "StandardMethod")]
        [Parameter(ParameterSetName = "CustomMethod")]
        public virtual Uri Proxy { get; set; }

        /// <summary>
        /// Gets or sets the ProxyCredential property.
        /// </summary>
        [Parameter(ParameterSetName = "StandardMethod")]
        [Parameter(ParameterSetName = "CustomMethod")]
        [Credential]
        public virtual PSCredential ProxyCredential { get; set; }

        /// <summary>
        /// Gets or sets the ProxyUseDefaultCredentials property.
        /// </summary>
        [Parameter(ParameterSetName = "StandardMethod")]
        [Parameter(ParameterSetName = "CustomMethod")]
        public virtual SwitchParameter ProxyUseDefaultCredentials { get; set; }

        #endregion

        #region Input

        /// <summary>
        /// Gets or sets the Body property.
        /// </summary>
        [Parameter(ValueFromPipeline = true)]
        public virtual object Body { get; set; }

        /// <summary>
        /// Dictionary for use with RFC-7578 multipart/form-data submissions.
        /// Keys are form fields and their respective values are form values.
        /// A value may be a collection of form values or single form value.
        /// </summary>
        [Parameter]
        public virtual IDictionary Form { get; set; }

        /// <summary>
        /// Gets or sets the ContentType property.
        /// </summary>
        [Parameter]
        public virtual string ContentType { get; set; }

        /// <summary>
        /// Gets or sets the TransferEncoding property.
        /// </summary>
        [Parameter]
        [ValidateSet("chunked", "compress", "deflate", "gzip", "identity", IgnoreCase = true)]
        public virtual string TransferEncoding { get; set; }

        /// <summary>
        /// Gets or sets the InFile property.
        /// </summary>
        [Parameter]
        public virtual string InFile { get; set; }

        /// <summary>
        /// Keep the original file path after the resolved provider path is assigned to InFile.
        /// </summary>
        private string _originalFilePath;

        #endregion

        #region Output

        /// <summary>
        /// Gets or sets the OutFile property.
        /// </summary>
        [Parameter]
        public virtual string OutFile { get; set; }

        /// <summary>
        /// Gets or sets the PassThrough property.
        /// </summary>
        [Parameter]
        public virtual SwitchParameter PassThru { get; set; }

        /// <summary>
        /// Resumes downloading a partial or incomplete file. OutFile is required.
        /// </summary>
        [Parameter]
        public virtual SwitchParameter Resume { get; set; }

        /// <summary>
        /// Gets or sets whether to skip checking HTTP status for error codes.
        /// </summary>
        [Parameter]
        public virtual SwitchParameter SkipHttpErrorCheck { get; set; }

        #endregion

        #endregion Virtual Properties

        #region Virtual Methods

        internal virtual void ValidateParameters()
        {
            // sessions
            if (WebSession is not null && SessionVariable is not null)
            {
                ErrorRecord error = GetValidationError(WebCmdletStrings.SessionConflict, "WebCmdletSessionConflictException");
                ThrowTerminatingError(error);
            }

            // Authentication
            if (UseDefaultCredentials && Authentication is not WebAuthenticationType.None)
            {
                ErrorRecord error = GetValidationError(WebCmdletStrings.AuthenticationConflict, "WebCmdletAuthenticationConflictException");
                ThrowTerminatingError(error);
            }

            if (Authentication is not WebAuthenticationType.None && Token is not null && Credential is not null)
            {
                ErrorRecord error = GetValidationError(WebCmdletStrings.AuthenticationTokenConflict, "WebCmdletAuthenticationTokenConflictException");
                ThrowTerminatingError(error);
            }

            if (Authentication is WebAuthenticationType.Basic && Credential is null)
            {
                ErrorRecord error = GetValidationError(WebCmdletStrings.AuthenticationCredentialNotSupplied, "WebCmdletAuthenticationCredentialNotSuppliedException");
                ThrowTerminatingError(error);
            }

            if ((Authentication is WebAuthenticationType.OAuth || Authentication is WebAuthenticationType.Bearer) && Token is null)
            {
                ErrorRecord error = GetValidationError(WebCmdletStrings.AuthenticationTokenNotSupplied, "WebCmdletAuthenticationTokenNotSuppliedException");
                ThrowTerminatingError(error);
            }

            if (!AllowUnencryptedAuthentication && Authentication is not WebAuthenticationType.None && Uri.Scheme is not "https")
            {
                ErrorRecord error = GetValidationError(WebCmdletStrings.AllowUnencryptedAuthenticationRequired, "WebCmdletAllowUnencryptedAuthenticationRequiredException");
                ThrowTerminatingError(error);
            }

            if (!AllowUnencryptedAuthentication && (Credential is not null || UseDefaultCredentials) && Uri.Scheme is not "https")
            {
                ErrorRecord error = GetValidationError(WebCmdletStrings.AllowUnencryptedAuthenticationRequired, "WebCmdletAllowUnencryptedAuthenticationRequiredException");
                ThrowTerminatingError(error);
            }

            // credentials
            if (UseDefaultCredentials && Credential is not null)
            {
                ErrorRecord error = GetValidationError(WebCmdletStrings.CredentialConflict, "WebCmdletCredentialConflictException");
                ThrowTerminatingError(error);
            }

            // Proxy server
            if (ProxyUseDefaultCredentials && ProxyCredential is not null)
            {
                ErrorRecord error = GetValidationError(WebCmdletStrings.ProxyCredentialConflict, "WebCmdletProxyCredentialConflictException");
                ThrowTerminatingError(error);
            }
            else if (Proxy is null && (ProxyCredential is not null || ProxyUseDefaultCredentials))
            {
                ErrorRecord error = GetValidationError(WebCmdletStrings.ProxyUriNotSupplied, "WebCmdletProxyUriNotSuppliedException");
                ThrowTerminatingError(error);
            }

            // request body content
            if (Body is not null && InFile is not null)
            {
                ErrorRecord error = GetValidationError(WebCmdletStrings.BodyConflict, "WebCmdletBodyConflictException");
                ThrowTerminatingError(error);
            }

            if (Body is not null && Form is not null)
            {
                ErrorRecord error = GetValidationError(WebCmdletStrings.BodyFormConflict, "WebCmdletBodyFormConflictException");
                ThrowTerminatingError(error);
            }

            if (InFile is not null && Form is not null)
            {
                ErrorRecord error = GetValidationError(WebCmdletStrings.FormInFileConflict, "WebCmdletFormInFileConflictException");
                ThrowTerminatingError(error);
            }

            // validate InFile path
            if (InFile is not null)
            {
                ProviderInfo provider = null;
                ErrorRecord errorRecord = null;

                try
                {
                    Collection<string> providerPaths = GetResolvedProviderPathFromPSPath(InFile, out provider);

                    if (!provider.Name.Equals(FileSystemProvider.ProviderName, StringComparison.OrdinalIgnoreCase))
                    {
                        errorRecord = GetValidationError(WebCmdletStrings.NotFilesystemPath, "WebCmdletInFileNotFilesystemPathException", InFile);
                    }
                    else
                    {
                        if (providerPaths.Count > 1)
                        {
                            errorRecord = GetValidationError(WebCmdletStrings.MultiplePathsResolved, "WebCmdletInFileMultiplePathsResolvedException", InFile);
                        }
                        else if (providerPaths.Count is 0)
                        {
                            errorRecord = GetValidationError(WebCmdletStrings.NoPathResolved, "WebCmdletInFileNoPathResolvedException", InFile);
                        }
                        else
                        {
                            if (Directory.Exists(providerPaths[0]))
                            {
                                errorRecord = GetValidationError(WebCmdletStrings.DirectoryPathSpecified, "WebCmdletInFileNotFilePathException", InFile);
                            }

                            _originalFilePath = InFile;
                            InFile = providerPaths[0];
                        }
                    }
                }
                catch (ItemNotFoundException pathNotFound)
                {
                    errorRecord = new ErrorRecord(pathNotFound.ErrorRecord, pathNotFound);
                }
                catch (ProviderNotFoundException providerNotFound)
                {
                    errorRecord = new ErrorRecord(providerNotFound.ErrorRecord, providerNotFound);
                }
                catch (System.Management.Automation.DriveNotFoundException driveNotFound)
                {
                    errorRecord = new ErrorRecord(driveNotFound.ErrorRecord, driveNotFound);
                }

                if (errorRecord is not null)
                {
                    ThrowTerminatingError(errorRecord);
                }
            }

            // output ??
            if (PassThru && OutFile is null)
            {
                ErrorRecord error = GetValidationError(WebCmdletStrings.OutFileMissing, "WebCmdletOutFileMissingException", nameof(PassThru));
                ThrowTerminatingError(error);
            }

            // Resume requires OutFile.
            if (Resume.IsPresent && OutFile is null)
            {
                ErrorRecord error = GetValidationError(WebCmdletStrings.OutFileMissing, "WebCmdletOutFileMissingException", nameof(Resume));
                ThrowTerminatingError(error);
            }
        }

        internal virtual void PrepareSession()
        {
            // make sure we have a valid WebRequestSession object to work with
            WebSession ??= new WebRequestSession();

            if (SessionVariable is not null)
            {
                // save the session back to the PS environment if requested
                PSVariableIntrinsics vi = SessionState.PSVariable;
                vi.Set(SessionVariable, WebSession);
            }

            // handle credentials
            if (Credential is not null && Authentication is WebAuthenticationType.None)
            {
                // get the relevant NetworkCredential
                NetworkCredential netCred = Credential.GetNetworkCredential();
                WebSession.Credentials = netCred;

                // supplying a credential overrides the UseDefaultCredentials setting
                WebSession.UseDefaultCredentials = false;
            }
            else if ((Credential is not null || Token is not null) && Authentication is not WebAuthenticationType.None)
            {
                ProcessAuthentication();
            }
            else if (UseDefaultCredentials)
            {
                WebSession.UseDefaultCredentials = true;
            }

            if (CertificateThumbprint is not null)
            {
                X509Store store = new(StoreName.My, StoreLocation.CurrentUser);
                store.Open(OpenFlags.ReadOnly | OpenFlags.OpenExistingOnly);
                X509Certificate2Collection collection = (X509Certificate2Collection)store.Certificates;
                X509Certificate2Collection tbCollection = (X509Certificate2Collection)collection.Find(X509FindType.FindByThumbprint, CertificateThumbprint, false);
                if (tbCollection.Count is 0)
                {
                    CryptographicException ex = new(WebCmdletStrings.ThumbprintNotFound);
                    throw ex;
                }

                foreach (X509Certificate2 tbCert in tbCollection)
                {
                    X509Certificate certificate = (X509Certificate)tbCert;
                    WebSession.AddCertificate(certificate);
                }
            }

            if (Certificate is not null)
            {
                WebSession.AddCertificate(Certificate);
            }

            // handle the user agent
            if (UserAgent is not null)
            {
                // store the UserAgent string
                WebSession.UserAgent = UserAgent;
            }

            if (Proxy is not null)
            {
                WebProxy webProxy = new(Proxy);
                webProxy.BypassProxyOnLocal = false;
                if (ProxyCredential is not null)
                {
                    webProxy.Credentials = ProxyCredential.GetNetworkCredential();
                }
                else if (ProxyUseDefaultCredentials)
                {
                    // If both ProxyCredential and ProxyUseDefaultCredentials are passed,
                    // UseDefaultCredentials will overwrite the supplied credentials.
                    webProxy.UseDefaultCredentials = true;
                }

                WebSession.Proxy = webProxy;
            }

            if (MaximumRedirection > -1)
            {
                WebSession.MaximumRedirection = MaximumRedirection;
            }

            // store the other supplied headers
            if (Headers is not null)
            {
                foreach (string key in Headers.Keys)
                {
                    var value = Headers[key];

                    // null is not valid value for header.
                    // We silently ignore header if value is null.
                    if (value is not null)
                    {
                        // add the header value (or overwrite it if already present)
                        WebSession.Headers[key] = value.ToString();
                    }
                }
            }

            if (MaximumRetryCount > 0)
            {
                WebSession.MaximumRetryCount = MaximumRetryCount;

                // Only set retry interval if retry count is set.
                WebSession.RetryIntervalInSeconds = RetryIntervalSec;
            }
        }

        #endregion Virtual Methods

        #region Helper Properties

        internal string QualifiedOutFile => QualifyFilePath(OutFile);

        internal bool ShouldSaveToOutFile => !string.IsNullOrEmpty(OutFile);

        internal bool ShouldWriteToPipeline => !ShouldSaveToOutFile || PassThru;

        internal bool ShouldCheckHttpStatus => !SkipHttpErrorCheck;

        /// <summary>
        /// Determines whether writing to a file should Resume and append rather than overwrite.
        /// </summary>
        internal bool ShouldResume => Resume.IsPresent && _resumeSuccess;

        #endregion Helper Properties

        #region Helper Methods
        private Uri PrepareUri(Uri uri)
        {
            uri = CheckProtocol(uri);

            // before creating the web request,
            // preprocess Body if content is a dictionary and method is GET (set as query)
            IDictionary bodyAsDictionary;
            LanguagePrimitives.TryConvertTo<IDictionary>(Body, out bodyAsDictionary);
            if (bodyAsDictionary is not null
                && ((IsStandardMethodSet() && (Method is WebRequestMethod.Default || Method is WebRequestMethod.Get))
                    || (IsCustomMethodSet() && CustomMethod.ToUpperInvariant() is "GET")))
            {
                UriBuilder uriBuilder = new(uri);
                if (uriBuilder.Query is not null && uriBuilder.Query.Length > 1)
                {
                    uriBuilder.Query = string.Concat(uriBuilder.Query.AsSpan(1), "&", FormatDictionary(bodyAsDictionary));
                }
                else
                {
                    uriBuilder.Query = FormatDictionary(bodyAsDictionary);
                }

                uri = uriBuilder.Uri;
                // set body to null to prevent later FillRequestStream
                Body = null;
            }

            return uri;
        }

        private static Uri CheckProtocol(Uri uri)
        {
<<<<<<< HEAD
            if (uri is null) 
            { 
                throw new ArgumentNullException(nameof(uri)); 
            }
=======
            ArgumentNullException.ThrowIfNull(uri);
>>>>>>> bea1c6ee

            if (!uri.IsAbsoluteUri)
            {
                uri = new Uri("http://" + uri.OriginalString);
            }

            return uri;
        }

        private string QualifyFilePath(string path)
        {
            string resolvedFilePath = PathUtils.ResolveFilePath(filePath: path, command: this, isLiteralPath: true);
            return resolvedFilePath;
        }

        private static string FormatDictionary(IDictionary content)
        {
<<<<<<< HEAD
            if (content is null)
                throw new ArgumentNullException(nameof(content));
=======
            ArgumentNullException.ThrowIfNull(content);
>>>>>>> bea1c6ee

            StringBuilder bodyBuilder = new();
            foreach (string key in content.Keys)
            {
                if (bodyBuilder.Length > 0)
                {
                    bodyBuilder.Append('&');
                }

                object value = content[key];

                // URLEncode the key and value
                string encodedKey = WebUtility.UrlEncode(key);
                string encodedValue = string.Empty;
                if (value is not null)
                {
                    encodedValue = WebUtility.UrlEncode(value.ToString());
                }

                bodyBuilder.AppendFormat("{0}={1}", encodedKey, encodedValue);
            }

            return bodyBuilder.ToString();
        }

        private ErrorRecord GetValidationError(string msg, string errorId)
        {
            var ex = new ValidationMetadataException(msg);
            var error = new ErrorRecord(ex, errorId, ErrorCategory.InvalidArgument, this);
            return error;
        }

        private ErrorRecord GetValidationError(string msg, string errorId, params object[] args)
        {
            msg = string.Format(CultureInfo.InvariantCulture, msg, args);
            var ex = new ValidationMetadataException(msg);
            var error = new ErrorRecord(ex, errorId, ErrorCategory.InvalidArgument, this);
            return error;
        }

        private bool IsStandardMethodSet()
        {
            return (ParameterSetName is "StandardMethod" || ParameterSetName is "StandardMethodNoProxy");
        }

        private bool IsCustomMethodSet()
        {
            return (ParameterSetName is "CustomMethod" || ParameterSetName is "CustomMethodNoProxy");
        }

        private string GetBasicAuthorizationHeader()
        {
            var password = new NetworkCredential(null, Credential.Password).Password;
            string unencoded = string.Format("{0}:{1}", Credential.UserName, password);
            byte[] bytes = Encoding.UTF8.GetBytes(unencoded);
            return string.Format("Basic {0}", Convert.ToBase64String(bytes));
        }

        private string GetBearerAuthorizationHeader()
        {
            return string.Format("Bearer {0}", new NetworkCredential(string.Empty, Token).Password);
        }

        private void ProcessAuthentication()
        {
            if (Authentication is WebAuthenticationType.Basic)
            {
                WebSession.Headers["Authorization"] = GetBasicAuthorizationHeader();
            }
            else if (Authentication is WebAuthenticationType.Bearer || Authentication is WebAuthenticationType.OAuth)
            {
                WebSession.Headers["Authorization"] = GetBearerAuthorizationHeader();
            }
            else
            {
                Diagnostics.Assert(false, string.Format("Unrecognized Authentication value: {0}", Authentication));
            }
        }

        #endregion Helper Methods
    }

    // TODO: Merge Partials

    /// <summary>
    /// Exception class for webcmdlets to enable returning HTTP error response.
    /// </summary>
    public sealed class HttpResponseException : HttpRequestException
    {
        /// <summary>
        /// Initializes a new instance of the <see cref="HttpResponseException"/> class.
        /// </summary>
        /// <param name="message">Message for the exception.</param>
        /// <param name="response">Response from the HTTP server.</param>
        public HttpResponseException(string message, HttpResponseMessage response) : base(message)
        {
            Response = response;
        }

        /// <summary>
        /// HTTP error response.
        /// </summary>
        public HttpResponseMessage Response { get; }
    }

    /// <summary>
    /// Base class for Invoke-RestMethod and Invoke-WebRequest commands.
    /// </summary>
    public abstract partial class WebRequestPSCmdlet : PSCmdlet
    {
        /// <summary>
        /// Gets or sets the PreserveAuthorizationOnRedirect property.
        /// </summary>
        /// <remarks>
        /// This property overrides compatibility with web requests on Windows.
        /// On FullCLR (WebRequest), authorization headers are stripped during redirect.
        /// CoreCLR (HTTPClient) does not have this behavior so web requests that work on
        /// PowerShell/FullCLR can fail with PowerShell/CoreCLR.  To provide compatibility,
        /// we'll detect requests with an Authorization header and automatically strip
        /// the header when the first redirect occurs. This switch turns off this logic for
        /// edge cases where the authorization header needs to be preserved across redirects.
        /// </remarks>
        [Parameter]
        public virtual SwitchParameter PreserveAuthorizationOnRedirect { get; set; }

        /// <summary>
        /// Gets or sets the SkipHeaderValidation property.
        /// </summary>
        /// <remarks>
        /// This property adds headers to the request's header collection without validation.
        /// </remarks>
        [Parameter]
        public virtual SwitchParameter SkipHeaderValidation { get; set; }

        #region Abstract Methods

        /// <summary>
        /// Read the supplied WebResponse object and push the resulting output into the pipeline.
        /// </summary>
        /// <param name="response">Instance of a WebResponse object to be processed.</param>
        internal abstract void ProcessResponse(HttpResponseMessage response);

        #endregion Abstract Methods

        /// <summary>
        /// Cancellation token source.
        /// </summary>
        internal CancellationTokenSource _cancelToken = null;

        /// <summary>
        /// Parse Rel Links.
        /// </summary>
        internal bool _parseRelLink = false;

        /// <summary>
        /// Automatically follow Rel Links.
        /// </summary>
        internal bool _followRelLink = false;

        /// <summary>
        /// Automatically follow Rel Links.
        /// </summary>
        internal Dictionary<string, string> _relationLink = null;

        /// <summary>
        /// Maximum number of Rel Links to follow.
        /// </summary>
        internal int _maximumFollowRelLink = int.MaxValue;

        /// <summary>
        /// The remote endpoint returned a 206 status code indicating successful resume.
        /// </summary>
        private bool _resumeSuccess = false;

        /// <summary>
        /// The current size of the local file being resumed.
        /// </summary>
        private long _resumeFileSize = 0;

        private HttpMethod GetHttpMethod(WebRequestMethod method)
        {
            switch (Method)
            {
                case WebRequestMethod.Default:
                case WebRequestMethod.Get:
                    return HttpMethod.Get;
                case WebRequestMethod.Head:
                    return HttpMethod.Head;
                case WebRequestMethod.Post:
                    return HttpMethod.Post;
                case WebRequestMethod.Put:
                    return HttpMethod.Put;
                case WebRequestMethod.Delete:
                    return HttpMethod.Delete;
                case WebRequestMethod.Trace:
                    return HttpMethod.Trace;
                case WebRequestMethod.Options:
                    return HttpMethod.Options;
                default:
                    // Merge and Patch
                    return new HttpMethod(Method.ToString().ToUpperInvariant());
            }
        }

        #region Virtual Methods

        // NOTE: Only pass true for handleRedirect if the original request has an authorization header
        // and PreserveAuthorizationOnRedirect is NOT set.
        internal virtual HttpClient GetHttpClient(bool handleRedirect)
        {
            HttpClientHandler handler = new();
            handler.CookieContainer = WebSession.Cookies;
            handler.AutomaticDecompression = DecompressionMethods.All;

            // set the credentials used by this request
            if (WebSession.UseDefaultCredentials)
            {
                // the UseDefaultCredentials flag overrides other supplied credentials
                handler.UseDefaultCredentials = true;
            }
            else if (WebSession.Credentials is not null)
            {
                handler.Credentials = WebSession.Credentials;
            }

            if (NoProxy)
            {
                handler.UseProxy = false;
            }
            else if (WebSession.Proxy is not null)
            {
                handler.Proxy = WebSession.Proxy;
            }

            if (WebSession.Certificates is not null)
            {
                handler.ClientCertificates.AddRange(WebSession.Certificates);
            }

            if (SkipCertificateCheck)
            {
                handler.ServerCertificateCustomValidationCallback = HttpClientHandler.DangerousAcceptAnyServerCertificateValidator;
                handler.ClientCertificateOptions = ClientCertificateOption.Manual;
            }

            // This indicates GetResponse will handle redirects.
            if (handleRedirect)
            {
                handler.AllowAutoRedirect = false;
            }
            else if (WebSession.MaximumRedirection > -1)
            {
                if (WebSession.MaximumRedirection is 0)
                {
                    handler.AllowAutoRedirect = false;
                }
                else
                {
                    handler.MaxAutomaticRedirections = WebSession.MaximumRedirection;
                }
            }

            handler.SslProtocols = (SslProtocols)SslProtocol;

            HttpClient httpClient = new(handler);

            // check timeout setting (in seconds instead of milliseconds as in HttpWebRequest)
            if (TimeoutSec is 0)
            {
                // A zero timeout means infinite
                httpClient.Timeout = TimeSpan.FromMilliseconds(Timeout.Infinite);
            }
            else if (TimeoutSec > 0)
            {
                httpClient.Timeout = new TimeSpan(0, 0, TimeoutSec);
            }

            return httpClient;
        }

        internal virtual HttpRequestMessage GetRequest(Uri uri)
        {
            Uri requestUri = PrepareUri(uri);
            HttpMethod httpMethod = null;

            switch (ParameterSetName)
            {
                case "StandardMethodNoProxy":
                    goto case "StandardMethod";
                case "StandardMethod":
                    // set the method if the parameter was provided
                    httpMethod = GetHttpMethod(Method);
                    break;
                case "CustomMethodNoProxy":
                    goto case "CustomMethod";
                case "CustomMethod":
                    if (!string.IsNullOrEmpty(CustomMethod))
                    {
                        // set the method if the parameter was provided
                        httpMethod = new HttpMethod(CustomMethod.ToUpperInvariant());
                    }

                    break;
            }

            // create the base WebRequest object
            var request = new HttpRequestMessage(httpMethod, requestUri);

            if (HttpVersion is not null)
            {
                request.Version = HttpVersion;
            }

            // pull in session data
            if (WebSession.Headers.Count > 0)
            {
                WebSession.ContentHeaders.Clear();
                foreach (var entry in WebSession.Headers)
                {
                    if (HttpKnownHeaderNames.ContentHeaders.Contains(entry.Key))
                    {
                        WebSession.ContentHeaders.Add(entry.Key, entry.Value);
                    }
                    else
                    {
                        if (SkipHeaderValidation)
                        {
                            request.Headers.TryAddWithoutValidation(entry.Key, entry.Value);
                        }
                        else
                        {
                            request.Headers.Add(entry.Key, entry.Value);
                        }
                    }
                }
            }

            // Set 'Transfer-Encoding: chunked' if 'Transfer-Encoding' is specified
            if (WebSession.Headers.ContainsKey(HttpKnownHeaderNames.TransferEncoding))
            {
                request.Headers.TransferEncodingChunked = true;
            }

            // Set 'User-Agent' if WebSession.Headers doesn't already contain it
            string userAgent = null;
            if (WebSession.Headers.TryGetValue(HttpKnownHeaderNames.UserAgent, out userAgent))
            {
                WebSession.UserAgent = userAgent;
            }
            else
            {
                if (SkipHeaderValidation)
                {
                    request.Headers.TryAddWithoutValidation(HttpKnownHeaderNames.UserAgent, WebSession.UserAgent);
                }
                else
                {
                    request.Headers.Add(HttpKnownHeaderNames.UserAgent, WebSession.UserAgent);
                }
            }

            // Set 'Keep-Alive' to false. This means set the Connection to 'Close'.
            if (DisableKeepAlive)
            {
                request.Headers.Add(HttpKnownHeaderNames.Connection, "Close");
            }

            // Set 'Transfer-Encoding'
            if (TransferEncoding is not null)
            {
                request.Headers.TransferEncodingChunked = true;
                var headerValue = new TransferCodingHeaderValue(TransferEncoding);
                if (!request.Headers.TransferEncoding.Contains(headerValue))
                {
                    request.Headers.TransferEncoding.Add(headerValue);
                }
            }

            // If the file to resume downloading exists, create the Range request header using the file size.
            // If not, create a Range to request the entire file.
            if (Resume.IsPresent)
            {
                var fileInfo = new FileInfo(QualifiedOutFile);
                if (fileInfo.Exists)
                {
                    request.Headers.Range = new RangeHeaderValue(fileInfo.Length, null);
                    _resumeFileSize = fileInfo.Length;
                }
                else
                {
                    request.Headers.Range = new RangeHeaderValue(0, null);
                }
            }

            return request;
        }

        internal virtual void FillRequestStream(HttpRequestMessage request)
        {
<<<<<<< HEAD
            if (request is null) { throw new ArgumentNullException(nameof(request)); }
=======
            ArgumentNullException.ThrowIfNull(request);
>>>>>>> bea1c6ee

            // set the content type
            if (ContentType is not null)
            {
                WebSession.ContentHeaders[HttpKnownHeaderNames.ContentType] = ContentType;
                // request
            }
            // ContentType is null
            else if (Method is WebRequestMethod.Post || (IsCustomMethodSet() && CustomMethod.ToUpperInvariant() is "POST"))
            {
                // Win8:545310 Invoke-WebRequest does not properly set MIME type for POST
                string contentType = null;
                WebSession.ContentHeaders.TryGetValue(HttpKnownHeaderNames.ContentType, out contentType);
                if (string.IsNullOrEmpty(contentType))
                {
                    WebSession.ContentHeaders[HttpKnownHeaderNames.ContentType] = "application/x-www-form-urlencoded";
                }
            }

            if (Form is not null)
            {
                // Content headers will be set by MultipartFormDataContent which will throw unless we clear them first
                WebSession.ContentHeaders.Clear();

                var formData = new MultipartFormDataContent();
                foreach (DictionaryEntry formEntry in Form)
                {
                    // AddMultipartContent will handle PSObject unwrapping, Object type determination and enumerateing top level IEnumerables.
                    AddMultipartContent(fieldName: formEntry.Key, fieldValue: formEntry.Value, formData: formData, enumerate: true);
                }

                SetRequestContent(request, formData);
            }
            // coerce body into a usable form
            else if (Body is not null)
            {
                object content = Body;

                // make sure we're using the base object of the body, not the PSObject wrapper
                PSObject psBody = Body as PSObject;
                if (psBody is not null)
                {
                    content = psBody.BaseObject;
                }

                if (content is FormObject form)
                {
                    SetRequestContent(request, form.Fields);
                }
                else if (content is IDictionary dictionary && request.Method != HttpMethod.Get)
                {
                    SetRequestContent(request, dictionary);
                }
                else if (content is XmlNode xmlNode)
                {
                    SetRequestContent(request, xmlNode);
                }
                else if (content is Stream stream)
                {
                    SetRequestContent(request, stream);
                }
                else if (content is byte[] bytes)
                {
                    SetRequestContent(request, bytes);
                }
                else if (content is MultipartFormDataContent multipartFormDataContent)
                {
                    WebSession.ContentHeaders.Clear();
                    SetRequestContent(request, multipartFormDataContent);
                }
                else
                {
                    SetRequestContent(
                        request,
                        (string)LanguagePrimitives.ConvertTo(content, typeof(string), CultureInfo.InvariantCulture));
                }
            }
            else if (InFile is not null) // copy InFile data
            {
                try
                {
                    // open the input file
                    SetRequestContent(request, new FileStream(InFile, FileMode.Open, FileAccess.Read, FileShare.Read));
                }
                catch (UnauthorizedAccessException)
                {
                    string msg = string.Format(
                        CultureInfo.InvariantCulture,
                        WebCmdletStrings.AccessDenied,
                        _originalFilePath);

                    throw new UnauthorizedAccessException(msg);
                }
            }

            // For other methods like Put where empty content has meaning, we need to fill in the content
            if (request.Content is null)
            {
                // If this is a Get request and there is no content, then don't fill in the content as empty content gets rejected by some web services per RFC7230
                if ((IsStandardMethodSet() && request.Method == HttpMethod.Get && ContentType is null) || (IsCustomMethodSet() && CustomMethod.ToUpperInvariant() is "GET"))
                {
                    return;
                }

                request.Content = new StringContent(string.Empty);
                request.Content.Headers.Clear();
            }

            foreach (var entry in WebSession.ContentHeaders)
            {
                if (!string.IsNullOrWhiteSpace(entry.Value))
                {
                    if (SkipHeaderValidation)
                    {
                        request.Content.Headers.TryAddWithoutValidation(entry.Key, entry.Value);
                    }
                    else
                    {
                        try
                        {
                            request.Content.Headers.Add(entry.Key, entry.Value);
                        }
                        catch (FormatException ex)
                        {
                            var outerEx = new ValidationMetadataException(WebCmdletStrings.ContentTypeException, ex);
                            ErrorRecord er = new(outerEx, "WebCmdletContentTypeException", ErrorCategory.InvalidArgument, ContentType);
                            ThrowTerminatingError(er);
                        }
                    }
                }
            }
        }

        // Returns true if the status code is one of the supported redirection codes.
        private static bool IsRedirectCode(HttpStatusCode code)
        {
            int intCode = (int)code;
            return
            (
                (intCode >= 300 && intCode < 304) ||
                intCode is 307 ||
                intCode is 308
            );
        }

        // Returns true if the status code is a redirection code and the action requires switching from POST to GET on redirection.
        // NOTE: Some of these status codes map to the same underlying value but spelling them out for completeness.
        private static bool IsRedirectToGet(HttpStatusCode code)
        {
            return
            (
                code is HttpStatusCode.Found ||
                code is HttpStatusCode.Moved ||
                code is HttpStatusCode.Redirect ||
                code is HttpStatusCode.RedirectMethod ||
                code is HttpStatusCode.SeeOther ||
                code is HttpStatusCode.Ambiguous ||
                code is HttpStatusCode.MultipleChoices
            );
        }

        // Returns true if the status code shows a server or client error and MaximumRetryCount > 0
        private bool ShouldRetry(HttpStatusCode code)
        {
            int intCode = (int)code;

            return
            (
                (intCode is 304 || (intCode >= 400 && intCode <= 599)) && WebSession.MaximumRetryCount > 0
            );
        }

        internal virtual HttpResponseMessage GetResponse(HttpClient client, HttpRequestMessage request, bool keepAuthorization)
        {
<<<<<<< HEAD
            if (client is null) 
            {
                throw new ArgumentNullException(nameof(client));
            }

            if (request is null) 
            {
                throw new ArgumentNullException(nameof(request));
            }
=======
            ArgumentNullException.ThrowIfNull(client);

            ArgumentNullException.ThrowIfNull(request);
>>>>>>> bea1c6ee

            // Add 1 to account for the first request.
            int totalRequests = WebSession.MaximumRetryCount + 1;
            HttpRequestMessage req = request;
            HttpResponseMessage response = null;

            do
            {
                // Track the current URI being used by various requests and re-requests.
                var currentUri = req.RequestUri;

                _cancelToken = new CancellationTokenSource();
                response = client.SendAsync(req, HttpCompletionOption.ResponseHeadersRead, _cancelToken.Token).GetAwaiter().GetResult();

                if (keepAuthorization && IsRedirectCode(response.StatusCode) && response.Headers.Location is not null)
                {
                    _cancelToken.Cancel();
                    _cancelToken = null;

                    // if explicit count was provided, reduce it for this redirection.
                    if (WebSession.MaximumRedirection > 0)
                    {
                        WebSession.MaximumRedirection--;
                    }
                    // For selected redirects that used POST, GET must be used with the
                    // redirected Location.
                    // Since GET is the default; POST only occurs when -Method POST is used.
                    if (Method is WebRequestMethod.Post && IsRedirectToGet(response.StatusCode))
                    {
                        // See https://msdn.microsoft.com/library/system.net.httpstatuscode(v=vs.110).aspx
                        Method = WebRequestMethod.Get;
                    }

                    currentUri = new Uri(request.RequestUri, response.Headers.Location);
                    // Continue to handle redirection
                    using (client = GetHttpClient(handleRedirect: true))
                    using (HttpRequestMessage redirectRequest = GetRequest(currentUri))
                    {
                        response = GetResponse(client, redirectRequest, keepAuthorization);
                    }
                }

                // Request again without the Range header because the server indicated the range was not satisfiable.
                // This happens when the local file is larger than the remote file.
                // If the size of the remote file is the same as the local file, there is nothing to resume.
                if (Resume.IsPresent &&
                    response.StatusCode is HttpStatusCode.RequestedRangeNotSatisfiable &&
                    (response.Content.Headers.ContentRange.HasLength &&
                    response.Content.Headers.ContentRange.Length != _resumeFileSize))
                {
                    _cancelToken.Cancel();

                    WriteVerbose(WebCmdletStrings.WebMethodResumeFailedVerboseMsg);

                    // Disable the Resume switch so the subsequent calls to GetResponse() and FillRequestStream()
                    // are treated as a standard -OutFile request. This also disables appending local file.
                    Resume = new SwitchParameter(false);

                    using (HttpRequestMessage requestWithoutRange = GetRequest(currentUri))
                    {
                        FillRequestStream(requestWithoutRange);
                        long requestContentLength = 0;
                        if (requestWithoutRange.Content is not null)
                        {
                            requestContentLength = requestWithoutRange.Content.Headers.ContentLength.Value;
                        }

                        string reqVerboseMsg = string.Format(
                            CultureInfo.CurrentCulture,
                            WebCmdletStrings.WebMethodInvocationVerboseMsg,
                            requestWithoutRange.Version,
                            requestWithoutRange.Method,
                            requestContentLength);
                        
                        WriteVerbose(reqVerboseMsg);

                        return GetResponse(client, requestWithoutRange, keepAuthorization);
                    }
                }

                _resumeSuccess = response.StatusCode is HttpStatusCode.PartialContent;

                // When MaximumRetryCount is not specified, the totalRequests is 1.
                if (totalRequests > 1 && ShouldRetry(response.StatusCode))
                {
                    int retryIntervalInSeconds = WebSession.RetryIntervalInSeconds;

                    // If the status code is 429 get the retry interval from the Headers.
                    // Ignore broken header and its value.
                    if (response.StatusCode is HttpStatusCode.Conflict && response.Headers.TryGetValues(HttpKnownHeaderNames.RetryAfter, out IEnumerable<string> retryAfter)) 
                    {
                        try 
                        {
                            IEnumerator<string> enumerator = retryAfter.GetEnumerator();
                            if (enumerator.MoveNext())
                            {
                                retryIntervalInSeconds = Convert.ToInt32(enumerator.Current);
                            }
                        }
                        catch
                        {
                            // Ignore broken header.
                        }
                    }
                    
                    string retryMessage = string.Format(
                        CultureInfo.CurrentCulture,
                        WebCmdletStrings.RetryVerboseMsg,
                        retryIntervalInSeconds,
                        response.StatusCode);

                    WriteVerbose(retryMessage);

                    _cancelToken = new CancellationTokenSource();
                    Task.Delay(retryIntervalInSeconds * 1000, _cancelToken.Token).GetAwaiter().GetResult();
                    _cancelToken.Cancel();
                    _cancelToken = null;

                    req.Dispose();
                    req = GetRequest(currentUri);
                    FillRequestStream(req);
                }

                totalRequests--;
            }
            while (totalRequests > 0 && !response.IsSuccessStatusCode);

            return response;
        }

        internal virtual void UpdateSession(HttpResponseMessage response)
        {
<<<<<<< HEAD
            if (response is null) 
            {
                throw new ArgumentNullException(nameof(response));
            }
=======
            ArgumentNullException.ThrowIfNull(response);
>>>>>>> bea1c6ee
        }

        #endregion Virtual Methods

        #region Overrides

        /// <summary>
        /// The main execution method for cmdlets derived from WebRequestPSCmdlet.
        /// </summary>
        protected override void ProcessRecord()
        {
            try
            {
                // Set cmdlet context for write progress
                ValidateParameters();
                PrepareSession();

                // if the request contains an authorization header and PreserveAuthorizationOnRedirect is not set,
                // it needs to be stripped on the first redirect.
                bool keepAuthorization = WebSession is not null &&
                                         WebSession.Headers is not null &&
                                         PreserveAuthorizationOnRedirect.IsPresent &&
                                         WebSession.Headers.ContainsKey(HttpKnownHeaderNames.Authorization);

                using (HttpClient client = GetHttpClient(keepAuthorization))
                {
                    int followedRelLink = 0;
                    Uri uri = Uri;
                    do
                    {
                        if (followedRelLink > 0)
                        {
                            string linkVerboseMsg = string.Format(
                                CultureInfo.CurrentCulture,
                                WebCmdletStrings.FollowingRelLinkVerboseMsg,
                                uri.AbsoluteUri);

                            WriteVerbose(linkVerboseMsg);
                        }

                        using (HttpRequestMessage request = GetRequest(uri))
                        {
                            FillRequestStream(request);
                            try
                            {
                                long requestContentLength = 0;
                                if (request.Content is not null)
                                    requestContentLength = request.Content.Headers.ContentLength.Value;

                                string reqVerboseMsg = string.Format(
                                    CultureInfo.CurrentCulture,
                                    WebCmdletStrings.WebMethodInvocationVerboseMsg,
                                    request.Version,
                                    request.Method,
                                    requestContentLength);

                                WriteVerbose(reqVerboseMsg);

                                HttpResponseMessage response = GetResponse(client, request, keepAuthorization);

                                string contentType = ContentHelper.GetContentType(response);
                                string respVerboseMsg = string.Format(
                                    CultureInfo.CurrentCulture,
                                    WebCmdletStrings.WebResponseVerboseMsg,
                                    response.Content.Headers.ContentLength,
                                    contentType);

                                WriteVerbose(respVerboseMsg);

                                bool _isSuccess = response.IsSuccessStatusCode;

                                // Check if the Resume range was not satisfiable because the file already completed downloading.
                                // This happens when the local file is the same size as the remote file.
                                if (Resume.IsPresent &&
                                    response.StatusCode is HttpStatusCode.RequestedRangeNotSatisfiable &&
                                    response.Content.Headers.ContentRange.HasLength &&
                                    response.Content.Headers.ContentRange.Length == _resumeFileSize)
                                {
                                    _isSuccess = true;
                                    WriteVerbose(string.Format(
                                        CultureInfo.CurrentCulture,
                                        WebCmdletStrings.OutFileWritingSkipped,
                                        OutFile));

                                    // Disable writing to the OutFile.
                                    OutFile = null;
                                }

                                if (ShouldCheckHttpStatus && !_isSuccess)
                                {
                                    string message = string.Format(
                                        CultureInfo.CurrentCulture,
                                        WebCmdletStrings.ResponseStatusCodeFailure,
                                        (int)response.StatusCode,
                                        response.ReasonPhrase);

                                    HttpResponseException httpEx = new(message, response);
                                    ErrorRecord er = new(httpEx, "WebCmdletWebResponseException", ErrorCategory.InvalidOperation, request);
                                    string detailMsg = string.Empty;
                                    StreamReader reader = null;
                                    try
                                    {
                                        reader = new StreamReader(StreamHelper.GetResponseStream(response));
                                        // remove HTML tags making it easier to read
                                        detailMsg = System.Text.RegularExpressions.Regex.Replace(reader.ReadToEnd(), "<[^>]*>", string.Empty);
                                    }
                                    catch (Exception)
                                    {
                                        // catch all
                                    }
                                    finally
                                    {
                                        reader?.Dispose();
                                    }

                                    if (!string.IsNullOrEmpty(detailMsg))
                                    {
                                        er.ErrorDetails = new ErrorDetails(detailMsg);
                                    }

                                    ThrowTerminatingError(er);
                                }

                                if (_parseRelLink || _followRelLink)
                                {
                                    ParseLinkHeader(response, uri);
                                }

                                ProcessResponse(response);
                                UpdateSession(response);

                                // If we hit our maximum redirection count, generate an error.
                                // Errors with redirection counts of greater than 0 are handled automatically by .NET, but are
                                // impossible to detect programmatically when we hit this limit. By handling this ourselves
                                // (and still writing out the result), users can debug actual HTTP redirect problems.
                                if (WebSession.MaximumRedirection is 0 && IsRedirectCode(response.StatusCode)) // Indicate "HttpClientHandler.AllowAutoRedirect is false"
                                {
                                    ErrorRecord er = new(new InvalidOperationException(), "MaximumRedirectExceeded", ErrorCategory.InvalidOperation, request);
                                    er.ErrorDetails = new ErrorDetails(WebCmdletStrings.MaximumRedirectionCountExceeded);
                                    WriteError(er);
                                }
                            }
                            catch (HttpRequestException ex)
                            {
                                ErrorRecord er = new(ex, "WebCmdletWebResponseException", ErrorCategory.InvalidOperation, request);
                                if (ex.InnerException is not null)
                                {
                                    er.ErrorDetails = new ErrorDetails(ex.InnerException.Message);
                                }

                                ThrowTerminatingError(er);
                            }

                            if (_followRelLink)
                            {
                                if (!_relationLink.ContainsKey("next"))
                                {
                                    return;
                                }

                                uri = new Uri(_relationLink["next"]);
                                followedRelLink++;
                            }
                        }
                    }
                    while (_followRelLink && (followedRelLink < _maximumFollowRelLink));
                }
            }
            catch (CryptographicException ex)
            {
                ErrorRecord er = new(ex, "WebCmdletCertificateException", ErrorCategory.SecurityError, null);
                ThrowTerminatingError(er);
            }
            catch (NotSupportedException ex)
            {
                ErrorRecord er = new(ex, "WebCmdletIEDomNotSupportedException", ErrorCategory.NotImplemented, null);
                ThrowTerminatingError(er);
            }
        }

        /// <summary>
        /// Implementing ^C, after start the BeginGetResponse.
        /// </summary>
        protected override void StopProcessing() => _cancelToken?.Cancel();

        #endregion Overrides

        #region Helper Methods

        /// <summary>
        /// Sets the ContentLength property of the request and writes the specified content to the request's RequestStream.
        /// </summary>
        /// <param name="request">The WebRequest who's content is to be set.</param>
        /// <param name="content">A byte array containing the content data.</param>
        /// <returns>The number of bytes written to the requests RequestStream (and the new value of the request's ContentLength property.</returns>
        /// <remarks>
        /// Because this function sets the request's ContentLength property and writes content data into the requests's stream,
        /// it should be called one time maximum on a given request.
        /// </remarks>
        internal long SetRequestContent(HttpRequestMessage request, byte[] content)
        {
<<<<<<< HEAD
            if (request is null)
            {
                throw new ArgumentNullException(nameof(request));
            }

            if (content is null)
            {
=======
            ArgumentNullException.ThrowIfNull(request);

            if (content == null)
>>>>>>> bea1c6ee
                return 0;
            }

            var byteArrayContent = new ByteArrayContent(content);
            request.Content = byteArrayContent;

            return byteArrayContent.Headers.ContentLength.Value;
        }

        /// <summary>
        /// Sets the ContentLength property of the request and writes the specified content to the request's RequestStream.
        /// </summary>
        /// <param name="request">The WebRequest who's content is to be set.</param>
        /// <param name="content">A String object containing the content data.</param>
        /// <returns>The number of bytes written to the requests RequestStream (and the new value of the request's ContentLength property.</returns>
        /// <remarks>
        /// Because this function sets the request's ContentLength property and writes content data into the requests's stream,
        /// it should be called one time maximum on a given request.
        /// </remarks>
        internal long SetRequestContent(HttpRequestMessage request, string content)
        {
<<<<<<< HEAD
            if (request is null)
            {
                throw new ArgumentNullException(nameof(request));
            }
=======
            ArgumentNullException.ThrowIfNull(request);
>>>>>>> bea1c6ee

            if (content is null)
            {
                return 0;
            }
            
            Encoding encoding = null;
            if (ContentType is not null)
            {
                // If Content-Type contains the encoding format (as CharSet), use this encoding format
                // to encode the Body of the WebRequest sent to the server. Default Encoding format
                // would be used if Charset is not supplied in the Content-Type property.
                try
                {
                    var mediaTypeHeaderValue = MediaTypeHeaderValue.Parse(ContentType);
                    if (!string.IsNullOrEmpty(mediaTypeHeaderValue.CharSet))
                    {
                        encoding = Encoding.GetEncoding(mediaTypeHeaderValue.CharSet);
                    }
                }
                catch (FormatException ex)
                {
                    if (!SkipHeaderValidation)
                    {
                        var outerEx = new ValidationMetadataException(WebCmdletStrings.ContentTypeException, ex);
                        ErrorRecord er = new(outerEx, "WebCmdletContentTypeException", ErrorCategory.InvalidArgument, ContentType);
                        ThrowTerminatingError(er);
                    }
                }
                catch (ArgumentException ex)
                {
                    if (!SkipHeaderValidation)
                    {
                        var outerEx = new ValidationMetadataException(WebCmdletStrings.ContentTypeException, ex);
                        ErrorRecord er = new(outerEx, "WebCmdletContentTypeException", ErrorCategory.InvalidArgument, ContentType);
                        ThrowTerminatingError(er);
                    }
                }
            }

            byte[] bytes = StreamHelper.EncodeToBytes(content, encoding);
            var byteArrayContent = new ByteArrayContent(bytes);
            request.Content = byteArrayContent;

            return byteArrayContent.Headers.ContentLength.Value;
        }

        internal long SetRequestContent(HttpRequestMessage request, XmlNode xmlNode)
        {
<<<<<<< HEAD
            if (request is null)
                throw new ArgumentNullException(nameof(request));
=======
            ArgumentNullException.ThrowIfNull(request);
>>>>>>> bea1c6ee

            if (xmlNode is null)
                return 0;

            byte[] bytes = null;
            XmlDocument doc = xmlNode as XmlDocument;
            if (doc?.FirstChild is XmlDeclaration)
            {
                XmlDeclaration decl = doc.FirstChild as XmlDeclaration;
                Encoding encoding = Encoding.GetEncoding(decl.Encoding);
                bytes = StreamHelper.EncodeToBytes(doc.OuterXml, encoding);
            }
            else
            {
                bytes = StreamHelper.EncodeToBytes(xmlNode.OuterXml);
            }

            var byteArrayContent = new ByteArrayContent(bytes);
            request.Content = byteArrayContent;

            return byteArrayContent.Headers.ContentLength.Value;
        }

        /// <summary>
        /// Sets the ContentLength property of the request and writes the specified content to the request's RequestStream.
        /// </summary>
        /// <param name="request">The WebRequest who's content is to be set.</param>
        /// <param name="contentStream">A Stream object containing the content data.</param>
        /// <returns>The number of bytes written to the requests RequestStream (and the new value of the request's ContentLength property.</returns>
        /// <remarks>
        /// Because this function sets the request's ContentLength property and writes content data into the requests's stream,
        /// it should be called one time maximum on a given request.
        /// </remarks>
        internal long SetRequestContent(HttpRequestMessage request, Stream contentStream)
        {
<<<<<<< HEAD
            if (request is null)
                throw new ArgumentNullException(nameof(request));
            if (contentStream is null)
                throw new ArgumentNullException(nameof(contentStream));
=======
            ArgumentNullException.ThrowIfNull(request);

            ArgumentNullException.ThrowIfNull(contentStream);
>>>>>>> bea1c6ee

            var streamContent = new StreamContent(contentStream);
            request.Content = streamContent;

            return streamContent.Headers.ContentLength.Value;
        }

        /// <summary>
        /// Sets the ContentLength property of the request and writes the specified content to the request's RequestStream.
        /// </summary>
        /// <param name="request">The WebRequest who's content is to be set.</param>
        /// <param name="multipartContent">A MultipartFormDataContent object containing multipart/form-data content.</param>
        /// <returns>The number of bytes written to the requests RequestStream (and the new value of the request's ContentLength property.</returns>
        /// <remarks>
        /// Because this function sets the request's ContentLength property and writes content data into the requests's stream,
        /// it should be called one time maximum on a given request.
        /// </remarks>
        internal long SetRequestContent(HttpRequestMessage request, MultipartFormDataContent multipartContent)
        {
<<<<<<< HEAD
            if (request is null)
            {
                throw new ArgumentNullException(nameof(request));
            }

            if (multipartContent is null)
            {
                throw new ArgumentNullException(nameof(multipartContent));
            }
=======
            ArgumentNullException.ThrowIfNull(request);

            ArgumentNullException.ThrowIfNull(multipartContent);
>>>>>>> bea1c6ee

            request.Content = multipartContent;

            return multipartContent.Headers.ContentLength.Value;
        }

        internal long SetRequestContent(HttpRequestMessage request, IDictionary content)
        {
<<<<<<< HEAD
            if (request is null)
            {
                throw new ArgumentNullException(nameof(request));
            }
            
            if (content is null)
            {
                throw new ArgumentNullException(nameof(content));
            }
=======
            ArgumentNullException.ThrowIfNull(request);

            ArgumentNullException.ThrowIfNull(content);
>>>>>>> bea1c6ee

            string body = FormatDictionary(content);
            return SetRequestContent(request, body);
        }

        internal void ParseLinkHeader(HttpResponseMessage response, System.Uri requestUri)
        {
            if (_relationLink is null)
            {
                // Must ignore the case of relation links. See RFC 8288 (https://tools.ietf.org/html/rfc8288)
                _relationLink = new Dictionary<string, string>(StringComparer.OrdinalIgnoreCase);
            }
            else
            {
                _relationLink.Clear();
            }

            // we only support the URL in angle brackets and `rel`, other attributes are ignored
            // user can still parse it themselves via the Headers property
            const string pattern = "<(?<url>.*?)>;\\s*rel=(?<quoted>\")?(?<rel>(?(quoted).*?|[^,;]*))(?(quoted)\")";
            IEnumerable<string> links;
            if (response.Headers.TryGetValues("Link", out links))
            {
                foreach (string linkHeader in links)
                {
                    foreach (string link in linkHeader.Split(','))
                    {
                        Match match = Regex.Match(link, pattern);
                        if (match.Success)
                        {
                            string url = match.Groups["url"].Value;
                            string rel = match.Groups["rel"].Value;
                            if (url != string.Empty && rel != string.Empty && !_relationLink.ContainsKey(rel))
                            {
                                Uri absoluteUri = new(requestUri, url);
                                _relationLink.Add(rel, absoluteUri.AbsoluteUri);
                            }
                        }
                    }
                }
            }
        }

        /// <summary>
        /// Adds content to a <see cref="MultipartFormDataContent"/>. Object type detection is used to determine if the value is string, File, or Collection.
        /// </summary>
        /// <param name="fieldName">The Field Name to use.</param>
        /// <param name="fieldValue">The Field Value to use.</param>
        /// <param name="formData">The <see cref="MultipartFormDataContent"/>> to update.</param>
        /// <param name="enumerate">If true, collection types in <paramref name="fieldValue"/> will be enumerated. If false, collections will be treated as single value.</param>
        private void AddMultipartContent(object fieldName, object fieldValue, MultipartFormDataContent formData, bool enumerate)
        {
<<<<<<< HEAD
            if (formData is null)
            {
                throw new ArgumentNullException(nameof(formData));
            }
=======
            ArgumentNullException.ThrowIfNull(formData);
>>>>>>> bea1c6ee

            // It is possible that the dictionary keys or values are PSObject wrapped depending on how the dictionary is defined and assigned.
            // Before processing the field name and value we need to ensure we are working with the base objects and not the PSObject wrappers.

            // Unwrap fieldName PSObjects
            if (fieldName is PSObject namePSObject)
            {
                fieldName = namePSObject.BaseObject;
            }

            // Unwrap fieldValue PSObjects
            if (fieldValue is PSObject valuePSObject)
            {
                fieldValue = valuePSObject.BaseObject;
            }

            // Treat a single FileInfo as a FileContent
            if (fieldValue is FileInfo file)
            {
                formData.Add(GetMultipartFileContent(fieldName: fieldName, file: file));
                return;
            }

            // Treat Strings and other single values as a StringContent.
            // If enumeration is false, also treat IEnumerables as StringContents.
            // String implements IEnumerable so the explicit check is required.
            if (!enumerate || fieldValue is string || fieldValue is not IEnumerable)
            {
                formData.Add(GetMultipartStringContent(fieldName: fieldName, fieldValue: fieldValue));
                return;
            }

            // Treat the value as a collection and enumerate it if enumeration is true
            if (enumerate && fieldValue is IEnumerable items)
            {
                foreach (var item in items)
                {
                    // Recruse, but do not enumerate the next level. IEnumerables will be treated as single values.
                    AddMultipartContent(fieldName: fieldName, fieldValue: item, formData: formData, enumerate: false);
                }
            }
        }

        /// <summary>
        /// Gets a <see cref="StringContent"/> from the supplied field name and field value. Uses <see cref="LanguagePrimitives.ConvertTo{T}(object)"/> to convert the objects to strings.
        /// </summary>
        /// <param name="fieldName">The Field Name to use for the <see cref="StringContent"/></param>
        /// <param name="fieldValue">The Field Value to use for the <see cref="StringContent"/></param>
        private static StringContent GetMultipartStringContent(object fieldName, object fieldValue)
        {
            var contentDisposition = new ContentDispositionHeaderValue("form-data");
            // .NET does not enclose field names in quotes, however, modern browsers and curl do.
            contentDisposition.Name = "\"" + LanguagePrimitives.ConvertTo<string>(fieldName) + "\"";

            var result = new StringContent(LanguagePrimitives.ConvertTo<string>(fieldValue));
            result.Headers.ContentDisposition = contentDisposition;

            return result;
        }

        /// <summary>
        /// Gets a <see cref="StreamContent"/> from the supplied field name and <see cref="Stream"/>. Uses <see cref="LanguagePrimitives.ConvertTo{T}(object)"/> to convert the fieldname to a string.
        /// </summary>
        /// <param name="fieldName">The Field Name to use for the <see cref="StreamContent"/></param>
        /// <param name="stream">The <see cref="Stream"/> to use for the <see cref="StreamContent"/></param>
        private static StreamContent GetMultipartStreamContent(object fieldName, Stream stream)
        {
            var contentDisposition = new ContentDispositionHeaderValue("form-data");
            // .NET does not enclose field names in quotes, however, modern browsers and curl do.
            contentDisposition.Name = "\"" + LanguagePrimitives.ConvertTo<string>(fieldName) + "\"";

            var result = new StreamContent(stream);
            result.Headers.ContentDisposition = contentDisposition;
            result.Headers.ContentType = new MediaTypeHeaderValue("application/octet-stream");

            return result;
        }

        /// <summary>
        /// Gets a <see cref="StreamContent"/> from the supplied field name and file. Calls <see cref="GetMultipartStreamContent(object, Stream)"/> to create the <see cref="StreamContent"/> and then sets the file name.
        /// </summary>
        /// <param name="fieldName">The Field Name to use for the <see cref="StreamContent"/></param>
        /// <param name="file">The file to use for the <see cref="StreamContent"/></param>
        private static StreamContent GetMultipartFileContent(object fieldName, FileInfo file)
        {
            var result = GetMultipartStreamContent(fieldName: fieldName, stream: new FileStream(file.FullName, FileMode.Open));
            // .NET does not enclose field names in quotes, however, modern browsers and curl do.
            result.Headers.ContentDisposition.FileName = "\"" + file.Name + "\"";

            return result;
        }
        #endregion Helper Methods
    }
}<|MERGE_RESOLUTION|>--- conflicted
+++ resolved
@@ -703,14 +703,7 @@
 
         private static Uri CheckProtocol(Uri uri)
         {
-<<<<<<< HEAD
-            if (uri is null) 
-            { 
-                throw new ArgumentNullException(nameof(uri)); 
-            }
-=======
             ArgumentNullException.ThrowIfNull(uri);
->>>>>>> bea1c6ee
 
             if (!uri.IsAbsoluteUri)
             {
@@ -728,12 +721,8 @@
 
         private static string FormatDictionary(IDictionary content)
         {
-<<<<<<< HEAD
-            if (content is null)
-                throw new ArgumentNullException(nameof(content));
-=======
             ArgumentNullException.ThrowIfNull(content);
->>>>>>> bea1c6ee
+
 
             StringBuilder bodyBuilder = new();
             foreach (string key in content.Keys)
@@ -1133,11 +1122,7 @@
 
         internal virtual void FillRequestStream(HttpRequestMessage request)
         {
-<<<<<<< HEAD
-            if (request is null) { throw new ArgumentNullException(nameof(request)); }
-=======
             ArgumentNullException.ThrowIfNull(request);
->>>>>>> bea1c6ee
 
             // set the content type
             if (ContentType is not null)
@@ -1312,21 +1297,10 @@
 
         internal virtual HttpResponseMessage GetResponse(HttpClient client, HttpRequestMessage request, bool keepAuthorization)
         {
-<<<<<<< HEAD
-            if (client is null) 
-            {
-                throw new ArgumentNullException(nameof(client));
-            }
-
-            if (request is null) 
-            {
-                throw new ArgumentNullException(nameof(request));
-            }
-=======
             ArgumentNullException.ThrowIfNull(client);
 
             ArgumentNullException.ThrowIfNull(request);
->>>>>>> bea1c6ee
+
 
             // Add 1 to account for the first request.
             int totalRequests = WebSession.MaximumRetryCount + 1;
@@ -1459,14 +1433,7 @@
 
         internal virtual void UpdateSession(HttpResponseMessage response)
         {
-<<<<<<< HEAD
-            if (response is null) 
-            {
-                throw new ArgumentNullException(nameof(response));
-            }
-=======
             ArgumentNullException.ThrowIfNull(response);
->>>>>>> bea1c6ee
         }
 
         #endregion Virtual Methods
@@ -1668,19 +1635,10 @@
         /// </remarks>
         internal long SetRequestContent(HttpRequestMessage request, byte[] content)
         {
-<<<<<<< HEAD
-            if (request is null)
-            {
-                throw new ArgumentNullException(nameof(request));
-            }
+            ArgumentNullException.ThrowIfNull(request);
 
             if (content is null)
             {
-=======
-            ArgumentNullException.ThrowIfNull(request);
-
-            if (content == null)
->>>>>>> bea1c6ee
                 return 0;
             }
 
@@ -1702,14 +1660,7 @@
         /// </remarks>
         internal long SetRequestContent(HttpRequestMessage request, string content)
         {
-<<<<<<< HEAD
-            if (request is null)
-            {
-                throw new ArgumentNullException(nameof(request));
-            }
-=======
             ArgumentNullException.ThrowIfNull(request);
->>>>>>> bea1c6ee
 
             if (content is null)
             {
@@ -1759,12 +1710,7 @@
 
         internal long SetRequestContent(HttpRequestMessage request, XmlNode xmlNode)
         {
-<<<<<<< HEAD
-            if (request is null)
-                throw new ArgumentNullException(nameof(request));
-=======
             ArgumentNullException.ThrowIfNull(request);
->>>>>>> bea1c6ee
 
             if (xmlNode is null)
                 return 0;
@@ -1800,16 +1746,9 @@
         /// </remarks>
         internal long SetRequestContent(HttpRequestMessage request, Stream contentStream)
         {
-<<<<<<< HEAD
-            if (request is null)
-                throw new ArgumentNullException(nameof(request));
-            if (contentStream is null)
-                throw new ArgumentNullException(nameof(contentStream));
-=======
             ArgumentNullException.ThrowIfNull(request);
 
             ArgumentNullException.ThrowIfNull(contentStream);
->>>>>>> bea1c6ee
 
             var streamContent = new StreamContent(contentStream);
             request.Content = streamContent;
@@ -1829,21 +1768,9 @@
         /// </remarks>
         internal long SetRequestContent(HttpRequestMessage request, MultipartFormDataContent multipartContent)
         {
-<<<<<<< HEAD
-            if (request is null)
-            {
-                throw new ArgumentNullException(nameof(request));
-            }
-
-            if (multipartContent is null)
-            {
-                throw new ArgumentNullException(nameof(multipartContent));
-            }
-=======
             ArgumentNullException.ThrowIfNull(request);
 
             ArgumentNullException.ThrowIfNull(multipartContent);
->>>>>>> bea1c6ee
 
             request.Content = multipartContent;
 
@@ -1852,21 +1779,9 @@
 
         internal long SetRequestContent(HttpRequestMessage request, IDictionary content)
         {
-<<<<<<< HEAD
-            if (request is null)
-            {
-                throw new ArgumentNullException(nameof(request));
-            }
-            
-            if (content is null)
-            {
-                throw new ArgumentNullException(nameof(content));
-            }
-=======
             ArgumentNullException.ThrowIfNull(request);
 
             ArgumentNullException.ThrowIfNull(content);
->>>>>>> bea1c6ee
 
             string body = FormatDictionary(content);
             return SetRequestContent(request, body);
@@ -1919,14 +1834,7 @@
         /// <param name="enumerate">If true, collection types in <paramref name="fieldValue"/> will be enumerated. If false, collections will be treated as single value.</param>
         private void AddMultipartContent(object fieldName, object fieldValue, MultipartFormDataContent formData, bool enumerate)
         {
-<<<<<<< HEAD
-            if (formData is null)
-            {
-                throw new ArgumentNullException(nameof(formData));
-            }
-=======
             ArgumentNullException.ThrowIfNull(formData);
->>>>>>> bea1c6ee
 
             // It is possible that the dictionary keys or values are PSObject wrapped depending on how the dictionary is defined and assigned.
             // Before processing the field name and value we need to ensure we are working with the base objects and not the PSObject wrappers.
