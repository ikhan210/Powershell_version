// Copyright (c) Microsoft Corporation.
// Licensed under the MIT License.

using System;
using System.Collections;
using System.Collections.Generic;
using System.Collections.ObjectModel;
using System.Globalization;
using System.IO;
using System.Management.Automation;
using System.Net;
using System.Net.Http;
using System.Net.Http.Headers;
using System.Security;
using System.Security.Authentication;
using System.Security.Cryptography;
using System.Security.Cryptography.X509Certificates;
using System.Text;
using System.Text.Json;
using System.Text.Json.Nodes;
using System.Text.RegularExpressions;
using System.Threading;
using System.Threading.Tasks;
using System.Xml;

namespace Microsoft.PowerShell.Commands
{
    /// <summary>
    /// The valid values for the -Authentication parameter for Invoke-RestMethod and Invoke-WebRequest.
    /// </summary>
    public enum WebAuthenticationType
    {
        /// <summary>
        /// No authentication. Default.
        /// </summary>
        None,

        /// <summary>
        /// RFC-7617 Basic Authentication. Requires -Credential.
        /// </summary>
        Basic,

        /// <summary>
        /// RFC-6750 OAuth 2.0 Bearer Authentication. Requires -Token.
        /// </summary>
        Bearer,

        /// <summary>
        /// RFC-6750 OAuth 2.0 Bearer Authentication. Requires -Token.
        /// </summary>
        OAuth,
    }

    // WebSslProtocol is used because not all SslProtocols are supported by HttpClientHandler.
    // Also SslProtocols.Default is not the "default" for HttpClientHandler as SslProtocols.Ssl3 is not supported.
    /// <summary>
    /// The valid values for the -SslProtocol parameter for Invoke-RestMethod and Invoke-WebRequest.
    /// </summary>
    [Flags]
    public enum WebSslProtocol
    {
        /// <summary>
        /// No SSL protocol will be set and the system defaults will be used.
        /// </summary>
        Default = SslProtocols.None,

        /// <summary>
        /// Specifies the TLS 1.0 is obsolete. Using this value now defaults to TLS 1.2.
        /// </summary>
        Tls = SslProtocols.Tls12,

        /// <summary>
        /// Specifies the TLS 1.1 is obsolete. Using this value now defaults to TLS 1.2.
        /// </summary>
        Tls11 = SslProtocols.Tls12,

        /// <summary>
        /// Specifies the TLS 1.2 security protocol. The TLS protocol is defined in IETF RFC 5246.
        /// </summary>
        Tls12 = SslProtocols.Tls12,

        /// <summary>
        /// Specifies the TLS 1.3 security protocol. The TLS protocol is defined in IETF RFC 8446.
        /// </summary>
        Tls13 = SslProtocols.Tls13
    }

    /// <summary>
    /// Base class for Invoke-RestMethod and Invoke-WebRequest commands.
    /// </summary>
    public abstract class WebRequestPSCmdlet : PSCmdlet, IDisposable
    {
        #region Fields

        /// <summary>
        /// Cancellation token source.
        /// </summary>
        internal CancellationTokenSource _cancelToken = null;

        /// <summary>
        /// Automatically follow Rel Links.
        /// </summary>
        internal bool _followRelLink = false;

        /// <summary>
        /// Maximum number of Rel Links to follow.
        /// </summary>
        internal int _maximumFollowRelLink = int.MaxValue;

        /// <summary>
        /// Maximum number of Redirects to follow, caches WebSession.MaximumRedirection.
        /// </summary>
        internal int _maximumRedirection;

        /// <summary>
        /// Parse Rel Links.
        /// </summary>
        internal bool _parseRelLink = false;

        /// <summary>
        /// Automatically follow Rel Links.
        /// </summary>
        internal Dictionary<string, string> _relationLink = null;

        /// <summary>
        /// The current size of the local file being resumed.
        /// </summary>
        private long _resumeFileSize = 0;

        /// <summary>
        /// The remote endpoint returned a 206 status code indicating successful resume.
        /// </summary>
        private bool _resumeSuccess = false;

        /// <summary>
        /// The Dispose() method has already been called to cleanup Disposable fields.
        /// </summary>
        private bool _disposedValue = false;

        #endregion Fields

        #region Virtual Properties

        #region URI

        /// <summary>
        /// Deprecated. Gets or sets UseBasicParsing. This has no affect on the operation of the Cmdlet.
        /// </summary>
        [Parameter(DontShow = true)]
        public virtual SwitchParameter UseBasicParsing { get; set; } = true;

        /// <summary>
        /// Gets or sets the Uri property.
        /// </summary>
        [Parameter(Position = 0, Mandatory = true)]
        [ValidateNotNullOrEmpty]
        public virtual Uri Uri { get; set; }

        #endregion URI

        #region HTTP Version

        /// <summary>
        /// Gets or sets the HTTP Version property.
        /// </summary>
        [Parameter]
        [ArgumentToVersionTransformation]
        [HttpVersionCompletions]
        public virtual Version HttpVersion { get; set; }

        #endregion HTTP Version

        #region Session
        /// <summary>
        /// Gets or sets the Session property.
        /// </summary>
        [Parameter]
        public virtual WebRequestSession WebSession { get; set; }

        /// <summary>
        /// Gets or sets the SessionVariable property.
        /// </summary>
        [Parameter]
        [Alias("SV")]
        public virtual string SessionVariable { get; set; }

        #endregion Session

        #region Authorization and Credentials

        /// <summary>
        /// Gets or sets the AllowUnencryptedAuthentication property.
        /// </summary>
        [Parameter]
        public virtual SwitchParameter AllowUnencryptedAuthentication { get; set; }

        /// <summary>
        /// Gets or sets the Authentication property used to determine the Authentication method for the web session.
        /// Authentication does not work with UseDefaultCredentials.
        /// Authentication over unencrypted sessions requires AllowUnencryptedAuthentication.
        /// Basic: Requires Credential.
        /// OAuth/Bearer: Requires Token.
        /// </summary>
        [Parameter]
        public virtual WebAuthenticationType Authentication { get; set; } = WebAuthenticationType.None;

        /// <summary>
        /// Gets or sets the Credential property.
        /// </summary>
        [Parameter]
        [Credential]
        public virtual PSCredential Credential { get; set; }

        /// <summary>
        /// Gets or sets the UseDefaultCredentials property.
        /// </summary>
        [Parameter]
        public virtual SwitchParameter UseDefaultCredentials { get; set; }

        /// <summary>
        /// Gets or sets the CertificateThumbprint property.
        /// </summary>
        [Parameter]
        [ValidateNotNullOrEmpty]
        public virtual string CertificateThumbprint { get; set; }

        /// <summary>
        /// Gets or sets the Certificate property.
        /// </summary>
        [Parameter]
        [ValidateNotNull]
        public virtual X509Certificate Certificate { get; set; }

        /// <summary>
        /// Gets or sets the SkipCertificateCheck property.
        /// </summary>
        [Parameter]
        public virtual SwitchParameter SkipCertificateCheck { get; set; }

        /// <summary>
        /// Gets or sets the TLS/SSL protocol used by the Web Cmdlet.
        /// </summary>
        [Parameter]
        public virtual WebSslProtocol SslProtocol { get; set; } = WebSslProtocol.Default;

        /// <summary>
        /// Gets or sets the Token property. Token is required by Authentication OAuth and Bearer.
        /// </summary>
        [Parameter]
        public virtual SecureString Token { get; set; }

        #endregion Authorization and Credentials

        #region Headers

        /// <summary>
        /// Gets or sets the UserAgent property.
        /// </summary>
        [Parameter]
        public virtual string UserAgent { get; set; }

        /// <summary>
        /// Gets or sets the DisableKeepAlive property.
        /// </summary>
        [Parameter]
        public virtual SwitchParameter DisableKeepAlive { get; set; }

        /// <summary>
        /// Gets or sets the TimeOut property.
        /// </summary>
        [Parameter]
        [ValidateRange(0, int.MaxValue)]
        public virtual int TimeoutSec { get; set; }

        /// <summary>
        /// Gets or sets the Headers property.
        /// </summary>
        [System.Diagnostics.CodeAnalysis.SuppressMessage("Microsoft.Usage", "CA2227:CollectionPropertiesShouldBeReadOnly")]
        [Parameter]
        public virtual IDictionary Headers { get; set; }

        /// <summary>
        /// Gets or sets the SkipHeaderValidation property.
        /// </summary>
        /// <remarks>
        /// This property adds headers to the request's header collection without validation.
        /// </remarks>
        [Parameter]
        public virtual SwitchParameter SkipHeaderValidation { get; set; }

        #endregion Headers

        #region Redirect

        /// <summary>
        /// Gets or sets the AllowInsecureRedirect property used to follow HTTP redirects from HTTPS.
        /// </summary>
        [Parameter]
        public virtual SwitchParameter AllowInsecureRedirect { get; set; }

        /// <summary>
        /// Gets or sets the RedirectMax property.
        /// </summary>
        [Parameter]
        [ValidateRange(0, int.MaxValue)]
        public virtual int MaximumRedirection { get; set; } = -1;

        /// <summary>
        /// Gets or sets the MaximumRetryCount property, which determines the number of retries of a failed web request.
        /// </summary>
        [Parameter]
        [ValidateRange(0, int.MaxValue)]
        public virtual int MaximumRetryCount { get; set; }

        /// <summary>
        /// Gets or sets the PreserveAuthorizationOnRedirect property.
        /// </summary>
        /// <remarks>
        /// This property overrides compatibility with web requests on Windows.
        /// On FullCLR (WebRequest), authorization headers are stripped during redirect.
        /// CoreCLR (HTTPClient) does not have this behavior so web requests that work on
        /// PowerShell/FullCLR can fail with PowerShell/CoreCLR. To provide compatibility,
        /// we'll detect requests with an Authorization header and automatically strip
        /// the header when the first redirect occurs. This switch turns off this logic for
        /// edge cases where the authorization header needs to be preserved across redirects.
        /// </remarks>
        [Parameter]
        public virtual SwitchParameter PreserveAuthorizationOnRedirect { get; set; }

        /// <summary>
        /// Gets or sets the RetryIntervalSec property, which determines the number seconds between retries.
        /// </summary>
        [Parameter]
        [ValidateRange(1, int.MaxValue)]
        public virtual int RetryIntervalSec { get; set; } = 5;

        #endregion Redirect

        #region Method

        /// <summary>
        /// Gets or sets the Method property.
        /// </summary>
        [Parameter(ParameterSetName = "StandardMethod")]
        [Parameter(ParameterSetName = "StandardMethodNoProxy")]
        public virtual WebRequestMethod Method { get; set; } = WebRequestMethod.Default;

        /// <summary>
        /// Gets or sets the CustomMethod property.
        /// </summary>
        [Parameter(Mandatory = true, ParameterSetName = "CustomMethod")]
        [Parameter(Mandatory = true, ParameterSetName = "CustomMethodNoProxy")]
        [Alias("CM")]
        [ValidateNotNullOrEmpty]
        public virtual string CustomMethod
        {
            get => _custommethod;

            set => _custommethod = value.ToUpperInvariant();
        }

        private string _custommethod;

        /// <summary>
        /// Gets or sets the PreserveHttpMethodOnRedirect property.
        /// </summary>
        [Parameter]
        public virtual SwitchParameter PreserveHttpMethodOnRedirect { get; set; }

        #endregion Method

        #region NoProxy

        /// <summary>
        /// Gets or sets the NoProxy property.
        /// </summary>
        [Parameter(Mandatory = true, ParameterSetName = "CustomMethodNoProxy")]
        [Parameter(Mandatory = true, ParameterSetName = "StandardMethodNoProxy")]
        public virtual SwitchParameter NoProxy { get; set; }

        #endregion NoProxy

        #region Proxy

        /// <summary>
        /// Gets or sets the Proxy property.
        /// </summary>
        [Parameter(ParameterSetName = "StandardMethod")]
        [Parameter(ParameterSetName = "CustomMethod")]
        public virtual Uri Proxy { get; set; }

        /// <summary>
        /// Gets or sets the ProxyCredential property.
        /// </summary>
        [Parameter(ParameterSetName = "StandardMethod")]
        [Parameter(ParameterSetName = "CustomMethod")]
        [Credential]
        public virtual PSCredential ProxyCredential { get; set; }

        /// <summary>
        /// Gets or sets the ProxyUseDefaultCredentials property.
        /// </summary>
        [Parameter(ParameterSetName = "StandardMethod")]
        [Parameter(ParameterSetName = "CustomMethod")]
        public virtual SwitchParameter ProxyUseDefaultCredentials { get; set; }

        #endregion Proxy

        #region Input

        /// <summary>
        /// Gets or sets the Body property.
        /// </summary>
        [Parameter(ValueFromPipeline = true)]
        public virtual object Body { get; set; }

        /// <summary>
        /// Dictionary for use with RFC-7578 multipart/form-data submissions.
        /// Keys are form fields and their respective values are form values.
        /// A value may be a collection of form values or single form value.
        /// </summary>
        [Parameter]
        public virtual IDictionary Form { get; set; }

        /// <summary>
        /// Gets or sets the ContentType property.
        /// </summary>
        [Parameter]
        public virtual string ContentType { get; set; }

        /// <summary>
        /// Gets or sets the TransferEncoding property.
        /// </summary>
        [Parameter]
        [ValidateSet("chunked", "compress", "deflate", "gzip", "identity", IgnoreCase = true)]
        public virtual string TransferEncoding { get; set; }

        /// <summary>
        /// Gets or sets the InFile property.
        /// </summary>
        [Parameter]
        [ValidateNotNullOrEmpty]
        public virtual string InFile { get; set; }

        /// <summary>
        /// Keep the original file path after the resolved provider path is assigned to InFile.
        /// </summary>
        private string _originalFilePath;

        #endregion Input

        #region Output

        /// <summary>
        /// Gets or sets the OutFile property.
        /// </summary>
        [Parameter]
        [ValidateNotNullOrEmpty]
        public virtual string OutFile { get; set; }

        /// <summary>
        /// Gets or sets the PassThrough property.
        /// </summary>
        [Parameter]
        public virtual SwitchParameter PassThru { get; set; }

        /// <summary>
        /// Resumes downloading a partial or incomplete file. OutFile is required.
        /// </summary>
        [Parameter]
        public virtual SwitchParameter Resume { get; set; }

        /// <summary>
        /// Gets or sets whether to skip checking HTTP status for error codes.
        /// </summary>
        [Parameter]
        public virtual SwitchParameter SkipHttpErrorCheck { get; set; }

        #endregion Output

        #endregion Virtual Properties

        #region Helper Properties

        internal string QualifiedOutFile => QualifyFilePath(OutFile);

        internal bool ShouldCheckHttpStatus => !SkipHttpErrorCheck;

        /// <summary>
        /// Determines whether writing to a file should Resume and append rather than overwrite.
        /// </summary>
        internal bool ShouldResume => Resume.IsPresent && _resumeSuccess;

        internal bool ShouldSaveToOutFile => !string.IsNullOrEmpty(OutFile);

        internal bool ShouldWriteToPipeline => !ShouldSaveToOutFile || PassThru;

        #endregion Helper Properties

        #region Abstract Methods

        /// <summary>
        /// Read the supplied WebResponse object and push the resulting output into the pipeline.
        /// </summary>
        /// <param name="response">Instance of a WebResponse object to be processed.</param>
        internal abstract void ProcessResponse(HttpResponseMessage response);

        #endregion Abstract Methods

        #region Overrides

        /// <summary>
        /// The main execution method for cmdlets derived from WebRequestPSCmdlet.
        /// </summary>
        protected override void ProcessRecord()
        {
            try
            {
                // Set cmdlet context for write progress
                ValidateParameters();
                PrepareSession();

                // If the request contains an authorization header and PreserveAuthorizationOnRedirect is not set,
                // it needs to be stripped on the first redirect.
                bool keepAuthorizationOnRedirect = PreserveAuthorizationOnRedirect.IsPresent
                                                   && WebSession.Headers.ContainsKey(HttpKnownHeaderNames.Authorization);

                bool handleRedirect = keepAuthorizationOnRedirect || AllowInsecureRedirect || PreserveHttpMethodOnRedirect;

<<<<<<< HEAD
                HttpClient client = GetHttpClient(handleRedirect);
=======
                using HttpClient client = GetHttpClient(handleRedirect);

>>>>>>> 476af582
                int followedRelLink = 0;
                Uri uri = Uri;
                do
                {
                    if (followedRelLink > 0)
<<<<<<< HEAD
                    {
                        string linkVerboseMsg = string.Format(
                            CultureInfo.CurrentCulture,
                            WebCmdletStrings.FollowingRelLinkVerboseMsg,
                            uri.AbsoluteUri);

                        WriteVerbose(linkVerboseMsg);
                    }

                    using (HttpRequestMessage request = GetRequest(uri))
                    {
                        FillRequestStream(request);
                        try
                        {
                            long requestContentLength = request.Content is null ? 0 : request.Content.Headers.ContentLength.Value;

                            string reqVerboseMsg = string.Format(
                                CultureInfo.CurrentCulture,
                                WebCmdletStrings.WebMethodInvocationVerboseMsg,
                                request.Version,
                                request.Method,
                                requestContentLength);

                            WriteVerbose(reqVerboseMsg);

                            _maximumRedirection = WebSession.MaximumRedirection;

                            using HttpResponseMessage response = GetResponse(client, request, handleRedirect);

                            string contentType = ContentHelper.GetContentType(response);
                            string respVerboseMsg = string.Format(
                                CultureInfo.CurrentCulture,
                                WebCmdletStrings.WebResponseVerboseMsg,
                                response.Content.Headers.ContentLength,
                                contentType);

                            WriteVerbose(respVerboseMsg);

                            bool _isSuccess = response.IsSuccessStatusCode;

                            // Check if the Resume range was not satisfiable because the file already completed downloading.
                            // This happens when the local file is the same size as the remote file.
                            if (Resume.IsPresent
                                && response.StatusCode == HttpStatusCode.RequestedRangeNotSatisfiable
                                && response.Content.Headers.ContentRange.HasLength
                                && response.Content.Headers.ContentRange.Length == _resumeFileSize)
                            {
                                _isSuccess = true;
                                WriteVerbose(string.Format(
                                    CultureInfo.CurrentCulture,
                                    WebCmdletStrings.OutFileWritingSkipped,
                                    OutFile));

                                // Disable writing to the OutFile.
                                OutFile = null;
                            }

                            // Detect insecure redirection
                            if (!AllowInsecureRedirect && response.RequestMessage.RequestUri.Scheme == "https" && response.Headers.Location?.Scheme == "http")
                            {
                                ErrorRecord er = new(new InvalidOperationException(), "InsecureRedirection", ErrorCategory.InvalidOperation, request);
                                er.ErrorDetails = new ErrorDetails(WebCmdletStrings.InsecureRedirection);
                                ThrowTerminatingError(er);
                            }

=======
                    {
                        string linkVerboseMsg = string.Format(
                            CultureInfo.CurrentCulture,
                            WebCmdletStrings.FollowingRelLinkVerboseMsg,
                            uri.AbsoluteUri);

                        WriteVerbose(linkVerboseMsg);
                    }

                    using (HttpRequestMessage request = GetRequest(uri))
                    {
                        FillRequestStream(request);
                        try
                        {
                            long requestContentLength = request.Content is null ? 0 : request.Content.Headers.ContentLength.Value;

                            string reqVerboseMsg = string.Format(
                                CultureInfo.CurrentCulture,
                                WebCmdletStrings.WebMethodInvocationVerboseMsg,
                                request.Version,
                                request.Method,
                                requestContentLength);

                            WriteVerbose(reqVerboseMsg);

                            using HttpResponseMessage response = GetResponse(client, request, handleRedirect);

                            string contentType = ContentHelper.GetContentType(response);
                            string respVerboseMsg = string.Format(
                                CultureInfo.CurrentCulture,
                                WebCmdletStrings.WebResponseVerboseMsg,
                                response.Content.Headers.ContentLength,
                                contentType);

                            WriteVerbose(respVerboseMsg);

                            bool _isSuccess = response.IsSuccessStatusCode;

                            // Check if the Resume range was not satisfiable because the file already completed downloading.
                            // This happens when the local file is the same size as the remote file.
                            if (Resume.IsPresent
                                && response.StatusCode == HttpStatusCode.RequestedRangeNotSatisfiable
                                && response.Content.Headers.ContentRange.HasLength
                                && response.Content.Headers.ContentRange.Length == _resumeFileSize)
                            {
                                _isSuccess = true;
                                WriteVerbose(string.Format(
                                    CultureInfo.CurrentCulture,
                                    WebCmdletStrings.OutFileWritingSkipped,
                                    OutFile));

                                // Disable writing to the OutFile.
                                OutFile = null;
                            }
                                
                            // Detect insecure redirection
                            if (!AllowInsecureRedirect && response.RequestMessage.RequestUri.Scheme == "https" && response.Headers.Location?.Scheme == "http")
                            {
                                ErrorRecord er = new(new InvalidOperationException(), "InsecureRedirection", ErrorCategory.InvalidOperation, request);
                                er.ErrorDetails = new ErrorDetails(WebCmdletStrings.InsecureRedirection);
                                ThrowTerminatingError(er);
                            }
                                
>>>>>>> 476af582
                            if (ShouldCheckHttpStatus && !_isSuccess)
                            {
                                string message = string.Format(
                                    CultureInfo.CurrentCulture,
                                    WebCmdletStrings.ResponseStatusCodeFailure,
                                    (int)response.StatusCode,
                                    response.ReasonPhrase);

                                HttpResponseException httpEx = new(message, response);
                                ErrorRecord er = new(httpEx, "WebCmdletWebResponseException", ErrorCategory.InvalidOperation, request);
                                string detailMsg = string.Empty;
                                StreamReader reader = null;
                                try
<<<<<<< HEAD
                                {
                                    reader = new StreamReader(StreamHelper.GetResponseStream(response));
                                    detailMsg = FormatErrorMessage(reader.ReadToEnd(), contentType);
                                }
                                catch
                                {
                                    // Catch all
                                }
                                finally
                                {
                                    reader?.Dispose();
                                }

                                if (!string.IsNullOrEmpty(detailMsg))
                                {
                                    er.ErrorDetails = new ErrorDetails(detailMsg);
                                }

                                ThrowTerminatingError(er);
                            }
=======
                                {
                                    reader = new StreamReader(StreamHelper.GetResponseStream(response));
                                    detailMsg = FormatErrorMessage(reader.ReadToEnd(), contentType);
                                }
                                catch
                                {
                                    // Catch all
                                }
                                finally
                                {
                                    reader?.Dispose();
                                }

                                if (!string.IsNullOrEmpty(detailMsg))
                                {
                                    er.ErrorDetails = new ErrorDetails(detailMsg);
                                }
>>>>>>> 476af582

                            if (_parseRelLink || _followRelLink)
                            {
                                ParseLinkHeader(response);
                            }

<<<<<<< HEAD
                            ProcessResponse(response);
                            UpdateSession(response);

                            // If we hit our maximum redirection count, generate an error.
                            // Errors with redirection counts of greater than 0 are handled automatically by .NET, but are
                            // impossible to detect programmatically when we hit this limit. By handling this ourselves
                            // (and still writing out the result), users can debug actual HTTP redirect problems.
                            if (_maximumRedirection == 0 && IsRedirectCode(response.StatusCode))
                            {
=======
                            if (_parseRelLink || _followRelLink)
                            {
                                ParseLinkHeader(response);
                            }

                            ProcessResponse(response);
                            UpdateSession(response);

                            // If we hit our maximum redirection count, generate an error.
                            // Errors with redirection counts of greater than 0 are handled automatically by .NET, but are
                            // impossible to detect programmatically when we hit this limit. By handling this ourselves
                            // (and still writing out the result), users can debug actual HTTP redirect problems.
                            if (WebSession.MaximumRedirection == 0 && IsRedirectCode(response.StatusCode))
                            {
>>>>>>> 476af582
                                ErrorRecord er = new(new InvalidOperationException(), "MaximumRedirectExceeded", ErrorCategory.InvalidOperation, request);
                                er.ErrorDetails = new ErrorDetails(WebCmdletStrings.MaximumRedirectionCountExceeded);
                                WriteError(er);
                            }
                        }
                        catch (HttpRequestException ex)
                        {
                            ErrorRecord er = new(ex, "WebCmdletWebResponseException", ErrorCategory.InvalidOperation, request);
                            if (ex.InnerException is not null)
                            {
                                er.ErrorDetails = new ErrorDetails(ex.InnerException.Message);
                            }

                            ThrowTerminatingError(er);
                        }

                        if (_followRelLink)
                        {
                            if (!_relationLink.ContainsKey("next"))
                            {
                                return;
                            }

                            uri = new Uri(_relationLink["next"]);
                            followedRelLink++;
                        }
                    }
                }
                while (_followRelLink && (followedRelLink < _maximumFollowRelLink));
<<<<<<< HEAD

=======
>>>>>>> 476af582
            }
            catch (CryptographicException ex)
            {
                ErrorRecord er = new(ex, "WebCmdletCertificateException", ErrorCategory.SecurityError, null);
                ThrowTerminatingError(er);
            }
            catch (NotSupportedException ex)
            {
                ErrorRecord er = new(ex, "WebCmdletIEDomNotSupportedException", ErrorCategory.NotImplemented, null);
                ThrowTerminatingError(er);
            }
        }

        /// <summary>
        /// To implement ^C.
        /// </summary>
        protected override void StopProcessing() => _cancelToken?.Cancel();

        /// <summary>
        /// Dispose the CmdLet, cleaning up resources if required. The WebSession must be disposed
        /// if it is not being used as part of a persistent session.
        /// </summary> 
        /// <param name="disposing">True when called from Dispose() and false when called from finalizer.</param>
        protected virtual void Dispose(bool disposing)
        {
            if (!_disposedValue)
            {
                if (disposing && !IsPersistentSession())
                {
                    WebSession?.Dispose();
                    WebSession = null;
                }

                _disposedValue = true;
            }
        }

        /// <summary>
        /// Dispose the CmdLet, cleaning up resources if required.
        /// </summary> 
        public void Dispose()
        {
            Dispose(disposing: true);
            GC.SuppressFinalize(this);
        }

        #endregion Overrides

        #region Virtual Methods

        internal virtual void ValidateParameters()
        {
            // Sessions
            if (WebSession is not null && SessionVariable is not null)
            {
                ErrorRecord error = GetValidationError(WebCmdletStrings.SessionConflict, "WebCmdletSessionConflictException");
                ThrowTerminatingError(error);
            }

            // Authentication
            if (UseDefaultCredentials && Authentication != WebAuthenticationType.None)
            {
                ErrorRecord error = GetValidationError(WebCmdletStrings.AuthenticationConflict, "WebCmdletAuthenticationConflictException");
                ThrowTerminatingError(error);
            }

            if (Authentication != WebAuthenticationType.None && Token is not null && Credential is not null)
            {
                ErrorRecord error = GetValidationError(WebCmdletStrings.AuthenticationTokenConflict, "WebCmdletAuthenticationTokenConflictException");
                ThrowTerminatingError(error);
            }

            if (Authentication == WebAuthenticationType.Basic && Credential is null)
            {
                ErrorRecord error = GetValidationError(WebCmdletStrings.AuthenticationCredentialNotSupplied, "WebCmdletAuthenticationCredentialNotSuppliedException");
                ThrowTerminatingError(error);
            }

            if ((Authentication == WebAuthenticationType.OAuth || Authentication == WebAuthenticationType.Bearer) && Token is null)
            {
                ErrorRecord error = GetValidationError(WebCmdletStrings.AuthenticationTokenNotSupplied, "WebCmdletAuthenticationTokenNotSuppliedException");
                ThrowTerminatingError(error);
            }

            if (!AllowUnencryptedAuthentication && (Authentication != WebAuthenticationType.None || Credential is not null || UseDefaultCredentials) && Uri.Scheme != "https")
            {
                ErrorRecord error = GetValidationError(WebCmdletStrings.AllowUnencryptedAuthenticationRequired, "WebCmdletAllowUnencryptedAuthenticationRequiredException");
                ThrowTerminatingError(error);
            }

            // Credentials
            if (UseDefaultCredentials && Credential is not null)
            {
                ErrorRecord error = GetValidationError(WebCmdletStrings.CredentialConflict, "WebCmdletCredentialConflictException");
                ThrowTerminatingError(error);
            }

            // Proxy server
            if (ProxyUseDefaultCredentials && ProxyCredential is not null)
            {
                ErrorRecord error = GetValidationError(WebCmdletStrings.ProxyCredentialConflict, "WebCmdletProxyCredentialConflictException");
                ThrowTerminatingError(error);
            }
            else if (Proxy is null && (ProxyCredential is not null || ProxyUseDefaultCredentials))
            {
                ErrorRecord error = GetValidationError(WebCmdletStrings.ProxyUriNotSupplied, "WebCmdletProxyUriNotSuppliedException");
                ThrowTerminatingError(error);
            }

            // Request body content
            if (Body is not null && InFile is not null)
            {
                ErrorRecord error = GetValidationError(WebCmdletStrings.BodyConflict, "WebCmdletBodyConflictException");
                ThrowTerminatingError(error);
            }

            if (Body is not null && Form is not null)
            {
                ErrorRecord error = GetValidationError(WebCmdletStrings.BodyFormConflict, "WebCmdletBodyFormConflictException");
                ThrowTerminatingError(error);
            }

            if (InFile is not null && Form is not null)
            {
                ErrorRecord error = GetValidationError(WebCmdletStrings.FormInFileConflict, "WebCmdletFormInFileConflictException");
                ThrowTerminatingError(error);
            }

            // Validate InFile path
            if (InFile is not null)
            {
                ErrorRecord errorRecord = null;

                try
                {
                    Collection<string> providerPaths = GetResolvedProviderPathFromPSPath(InFile, out ProviderInfo provider);

                    if (!provider.Name.Equals(FileSystemProvider.ProviderName, StringComparison.OrdinalIgnoreCase))
                    {
                        errorRecord = GetValidationError(WebCmdletStrings.NotFilesystemPath, "WebCmdletInFileNotFilesystemPathException", InFile);
                    }
                    else
                    {
                        if (providerPaths.Count > 1)
                        {
                            errorRecord = GetValidationError(WebCmdletStrings.MultiplePathsResolved, "WebCmdletInFileMultiplePathsResolvedException", InFile);
                        }
                        else if (providerPaths.Count == 0)
                        {
                            errorRecord = GetValidationError(WebCmdletStrings.NoPathResolved, "WebCmdletInFileNoPathResolvedException", InFile);
                        }
                        else
                        {
                            if (Directory.Exists(providerPaths[0]))
                            {
                                errorRecord = GetValidationError(WebCmdletStrings.DirectoryPathSpecified, "WebCmdletInFileNotFilePathException", InFile);
                            }

                            _originalFilePath = InFile;
                            InFile = providerPaths[0];
                        }
                    }
                }
                catch (ItemNotFoundException pathNotFound)
                {
                    errorRecord = new ErrorRecord(pathNotFound.ErrorRecord, pathNotFound);
                }
                catch (ProviderNotFoundException providerNotFound)
                {
                    errorRecord = new ErrorRecord(providerNotFound.ErrorRecord, providerNotFound);
                }
                catch (System.Management.Automation.DriveNotFoundException driveNotFound)
                {
                    errorRecord = new ErrorRecord(driveNotFound.ErrorRecord, driveNotFound);
                }

                if (errorRecord is not null)
                {
                    ThrowTerminatingError(errorRecord);
                }
            }

            // Output ??
            if (PassThru && OutFile is null)
            {
                ErrorRecord error = GetValidationError(WebCmdletStrings.OutFileMissing, "WebCmdletOutFileMissingException", nameof(PassThru));
                ThrowTerminatingError(error);
            }

            // Resume requires OutFile.
            if (Resume.IsPresent && OutFile is null)
            {
                ErrorRecord error = GetValidationError(WebCmdletStrings.OutFileMissing, "WebCmdletOutFileMissingException", nameof(Resume));
                ThrowTerminatingError(error);
            }
        }

        internal virtual void PrepareSession()
        {
            // Make sure we have a valid WebRequestSession object to work with
            WebSession ??= new WebRequestSession();

            if (SessionVariable is not null)
            {
                // Save the session back to the PS environment if requested
                PSVariableIntrinsics vi = SessionState.PSVariable;
                vi.Set(SessionVariable, WebSession);
            }

            // Handle credentials
            if (Credential is not null && Authentication == WebAuthenticationType.None)
            {
                // Get the relevant NetworkCredential
                NetworkCredential netCred = Credential.GetNetworkCredential();
                WebSession.Credentials = netCred;

                // Supplying a credential overrides the UseDefaultCredentials setting
                WebSession.UseDefaultCredentials = false;
            }
            else if ((Credential is not null || Token is not null) && Authentication != WebAuthenticationType.None)
            {
                ProcessAuthentication();
            }
            else if (UseDefaultCredentials)
            {
                WebSession.UseDefaultCredentials = true;
            }

            if (CertificateThumbprint is not null)
            {
                using X509Store store = new(StoreName.My, StoreLocation.CurrentUser);
                store.Open(OpenFlags.ReadOnly | OpenFlags.OpenExistingOnly);
                X509Certificate2Collection collection = (X509Certificate2Collection)store.Certificates;
                X509Certificate2Collection tbCollection = (X509Certificate2Collection)collection.Find(X509FindType.FindByThumbprint, CertificateThumbprint, false);
                if (tbCollection.Count == 0)
                {
                    throw new CryptographicException(WebCmdletStrings.ThumbprintNotFound);
                }

                foreach (X509Certificate2 tbCert in tbCollection)
                {
                    X509Certificate certificate = (X509Certificate)tbCert;
                    WebSession.AddCertificate(certificate);
                }
            }

            if (Certificate is not null)
            {
                WebSession.AddCertificate(Certificate);
            }

            // Handle the user agent
            if (UserAgent is not null)
            {
                // Store the UserAgent string
                WebSession.UserAgent = UserAgent;
            }

            // Proxy and NoProxy parameters are mutually exclusive.
            // If NoProxy is provided, WebSession will turn off the proxy
            // and if Proxy is provided NoProxy will be turned off.
            if (NoProxy.IsPresent)
            {
                WebSession.NoProxy = true;
            }
            else
            {
                if (Proxy is not null)
                {
                    WebProxy webProxy = new(Proxy);
                    webProxy.BypassProxyOnLocal = false;
                    if (ProxyCredential is not null)
                    {
                        webProxy.Credentials = ProxyCredential.GetNetworkCredential();
                    }
                    else if (ProxyUseDefaultCredentials)
                    {
                        // If both ProxyCredential and ProxyUseDefaultCredentials are passed,
                        // UseDefaultCredentials will overwrite the supplied credentials.
                        webProxy.UseDefaultCredentials = true;
                    }
                    // We don't want to update the WebSession unless the proxies are different
                    // as that will require us to create a new HttpClientHandler and lose connection
                    // persistence.
                    if (!webProxy.Equals(WebSession.Proxy))
                    {
                        WebSession.Proxy = webProxy;
                    }
                }
            }

            if (MyInvocation.BoundParameters.ContainsKey("SslProtocol"))
            {
                // SslProtocol parameter is a struct and we only want to switch back to the default
                // if it is explicitly provided on the command line. Otherwise we keep the value in
                // the WebSession from any previous invocation.
                WebSession.SslProtocol = SslProtocol;
            }

            if (MaximumRedirection > -1)
            {
                WebSession.MaximumRedirection = MaximumRedirection;
            }

            WebSession.SkipCertificateCheck = SkipCertificateCheck.IsPresent;

            // Store the other supplied headers
            if (Headers is not null)
            {
                foreach (string key in Headers.Keys)
                {
                    object value = Headers[key];

                    // null is not valid value for header.
                    // We silently ignore header if value is null.
                    if (value is not null)
                    {
                        // Add the header value (or overwrite it if already present).
                        WebSession.Headers[key] = value.ToString();
                    }
                }
            }

            if (MaximumRetryCount > 0)
            {
                WebSession.MaximumRetryCount = MaximumRetryCount;

                // Only set retry interval if retry count is set.
                WebSession.RetryIntervalInSeconds = RetryIntervalSec;
            }

            WebSession.TimeoutSec = TimeoutSec;
        }

        internal virtual HttpClient GetHttpClient(bool handleRedirect)
        {
            HttpClient client = WebSession.GetHttpClient(handleRedirect, out bool clientWasReset);

            if (clientWasReset)
            {
                WriteWarning("WebSession properties changed: new Http connection will be required");
            }

            return client;
        }

        internal virtual HttpRequestMessage GetRequest(Uri uri)
        {
            Uri requestUri = PrepareUri(uri);
            HttpMethod httpMethod = string.IsNullOrEmpty(CustomMethod) ? GetHttpMethod(Method) : new HttpMethod(CustomMethod);

            // Create the base WebRequest object
            HttpRequestMessage request = new(httpMethod, requestUri);

            if (HttpVersion is not null)
            {
                request.Version = HttpVersion;
            }

            // Pull in session data
            if (WebSession.Headers.Count > 0)
            {
                WebSession.ContentHeaders.Clear();
                foreach (var entry in WebSession.Headers)
                {
                    if (HttpKnownHeaderNames.ContentHeaders.Contains(entry.Key))
                    {
                        WebSession.ContentHeaders.Add(entry.Key, entry.Value);
                    }
                    else
                    {
                        if (SkipHeaderValidation)
                        {
                            request.Headers.TryAddWithoutValidation(entry.Key, entry.Value);
                        }
                        else
                        {
                            request.Headers.Add(entry.Key, entry.Value);
                        }
                    }
                }
            }

            // Set 'Transfer-Encoding: chunked' if 'Transfer-Encoding' is specified
            if (WebSession.Headers.ContainsKey(HttpKnownHeaderNames.TransferEncoding))
            {
                request.Headers.TransferEncodingChunked = true;
            }

            // Set 'User-Agent' if WebSession.Headers doesn't already contain it
            if (WebSession.Headers.TryGetValue(HttpKnownHeaderNames.UserAgent, out string userAgent))
            {
                WebSession.UserAgent = userAgent;
            }
            else
            {
                if (SkipHeaderValidation)
                {
                    request.Headers.TryAddWithoutValidation(HttpKnownHeaderNames.UserAgent, WebSession.UserAgent);
                }
                else
                {
                    request.Headers.Add(HttpKnownHeaderNames.UserAgent, WebSession.UserAgent);
                }
            }

            // Set 'Keep-Alive' to false. This means set the Connection to 'Close'.
            if (DisableKeepAlive)
            {
                request.Headers.Add(HttpKnownHeaderNames.Connection, "Close");
            }

            // Set 'Transfer-Encoding'
            if (TransferEncoding is not null)
            {
                request.Headers.TransferEncodingChunked = true;
                TransferCodingHeaderValue headerValue = new(TransferEncoding);
                if (!request.Headers.TransferEncoding.Contains(headerValue))
                {
                    request.Headers.TransferEncoding.Add(headerValue);
                }
            }

            // If the file to resume downloading exists, create the Range request header using the file size.
            // If not, create a Range to request the entire file.
            if (Resume.IsPresent)
            {
                FileInfo fileInfo = new(QualifiedOutFile);
                if (fileInfo.Exists)
                {
                    request.Headers.Range = new RangeHeaderValue(fileInfo.Length, null);
                    _resumeFileSize = fileInfo.Length;
                }
                else
                {
                    request.Headers.Range = new RangeHeaderValue(0, null);
                }
            }

            return request;
        }

        internal virtual void FillRequestStream(HttpRequestMessage request)
        {
            ArgumentNullException.ThrowIfNull(request);

            // Set the request content type
            if (ContentType is not null)
            {
                WebSession.ContentHeaders[HttpKnownHeaderNames.ContentType] = ContentType;
            }
            else if (request.Method == HttpMethod.Post)
            {
                // Win8:545310 Invoke-WebRequest does not properly set MIME type for POST
                WebSession.ContentHeaders.TryGetValue(HttpKnownHeaderNames.ContentType, out string contentType);
                if (string.IsNullOrEmpty(contentType))
                {
                    WebSession.ContentHeaders[HttpKnownHeaderNames.ContentType] = "application/x-www-form-urlencoded";
                }
            }

            if (Form is not null)
            {
                MultipartFormDataContent formData = new();
                foreach (DictionaryEntry formEntry in Form)
                {
                    // AddMultipartContent will handle PSObject unwrapping, Object type determination and enumerateing top level IEnumerables.
                    AddMultipartContent(fieldName: formEntry.Key, fieldValue: formEntry.Value, formData: formData, enumerate: true);
                }

                SetRequestContent(request, formData);
            }
            else if (Body is not null)
            {
                // Coerce body into a usable form
                // Make sure we're using the base object of the body, not the PSObject wrapper
                object content = Body is PSObject psBody ? psBody.BaseObject : Body;

                switch (content)
                {
                    case FormObject form:
                        SetRequestContent(request, form.Fields);
                        break;
                    case IDictionary dictionary when request.Method != HttpMethod.Get:
                        SetRequestContent(request, dictionary);
                        break;
                    case XmlNode xmlNode:
                        SetRequestContent(request, xmlNode);
                        break;
                    case Stream stream:
                        SetRequestContent(request, stream);
                        break;
                    case byte[] bytes:
                        SetRequestContent(request, bytes);
                        break;
                    case MultipartFormDataContent multipartFormDataContent:
                        SetRequestContent(request, multipartFormDataContent);
                        break;
                    default:
                        SetRequestContent(request, (string)LanguagePrimitives.ConvertTo(content, typeof(string), CultureInfo.InvariantCulture));
                        break;
                }
            }
            else if (InFile is not null)
            {
                // Copy InFile data
                try
                {
                    // Open the input file
                    SetRequestContent(request, new FileStream(InFile, FileMode.Open, FileAccess.Read, FileShare.Read));
                }
                catch (UnauthorizedAccessException)
                {
                    string msg = string.Format(CultureInfo.InvariantCulture, WebCmdletStrings.AccessDenied, _originalFilePath);

                    throw new UnauthorizedAccessException(msg);
                }
            }

            // For other methods like Put where empty content has meaning, we need to fill in the content
            if (request.Content is null)
            {
                // If this is a Get request and there is no content, then don't fill in the content as empty content gets rejected by some web services per RFC7230
                if (request.Method == HttpMethod.Get && ContentType is null)
                {
                    return;
                }

                request.Content = new StringContent(string.Empty);
                request.Content.Headers.Clear();
            }

            foreach (KeyValuePair<string, string> entry in WebSession.ContentHeaders)
            {
                if (!string.IsNullOrWhiteSpace(entry.Value))
                {
                    if (SkipHeaderValidation)
                    {
                        request.Content.Headers.TryAddWithoutValidation(entry.Key, entry.Value);
                    }
                    else
                    {
                        try
                        {
                            request.Content.Headers.Add(entry.Key, entry.Value);
                        }
                        catch (FormatException ex)
                        {
                            ValidationMetadataException outerEx = new(WebCmdletStrings.ContentTypeException, ex);
                            ErrorRecord er = new(outerEx, "WebCmdletContentTypeException", ErrorCategory.InvalidArgument, ContentType);
                            ThrowTerminatingError(er);
                        }
                    }
                }
            }
        }

        internal virtual HttpResponseMessage GetResponse(HttpClient client, HttpRequestMessage request, bool handleRedirect)
        {
            ArgumentNullException.ThrowIfNull(client);
            ArgumentNullException.ThrowIfNull(request);

            // Add 1 to account for the first request.
            int totalRequests = WebSession.MaximumRetryCount + 1;
            HttpRequestMessage currentRequest = request;
            HttpResponseMessage response = null;

            do
            {
                // Track the current URI being used by various requests and re-requests.
                Uri currentUri = currentRequest.RequestUri;

                _cancelToken = new CancellationTokenSource();
                response = client.SendAsync(currentRequest, HttpCompletionOption.ResponseHeadersRead, _cancelToken.Token).GetAwaiter().GetResult();

                if (handleRedirect
                    && _maximumRedirection is not 0
                    && IsRedirectCode(response.StatusCode)
                    && response.Headers.Location is not null)
                {
                    _cancelToken.Cancel();
                    _cancelToken = null;

                    // If explicit count was provided, reduce it for this redirection.
                    if (_maximumRedirection > 0)
                    {
                        _maximumRedirection--;
                    }

                    // For selected redirects, GET must be used with the redirected Location.
                    if (RequestRequiresForceGet(response.StatusCode, currentRequest.Method) && !PreserveHttpMethodOnRedirect)
                    {
                        Method = WebRequestMethod.Get;
                        CustomMethod = string.Empty;
                    }

                    currentUri = new Uri(request.RequestUri, response.Headers.Location);

                    // Continue to handle redirection
                    using HttpRequestMessage redirectRequest = GetRequest(currentUri);
                    response.Dispose();
                    response = GetResponse(client, redirectRequest, handleRedirect);
                }

                // Request again without the Range header because the server indicated the range was not satisfiable.
                // This happens when the local file is larger than the remote file.
                // If the size of the remote file is the same as the local file, there is nothing to resume.
                if (Resume.IsPresent
                    && response.StatusCode == HttpStatusCode.RequestedRangeNotSatisfiable
                    && (response.Content.Headers.ContentRange.HasLength
                    && response.Content.Headers.ContentRange.Length != _resumeFileSize))
                {
                    _cancelToken.Cancel();

                    WriteVerbose(WebCmdletStrings.WebMethodResumeFailedVerboseMsg);

                    // Disable the Resume switch so the subsequent calls to GetResponse() and FillRequestStream()
                    // are treated as a standard -OutFile request. This also disables appending local file.
                    Resume = new SwitchParameter(false);

                    using (HttpRequestMessage requestWithoutRange = GetRequest(currentUri))
                    {
                        FillRequestStream(requestWithoutRange);

                        long requestContentLength = requestWithoutRange.Content is null ? 0 : requestWithoutRange.Content.Headers.ContentLength.Value;

                        string reqVerboseMsg = string.Format(
                            CultureInfo.CurrentCulture,
                            WebCmdletStrings.WebMethodInvocationVerboseMsg,
                            requestWithoutRange.Version,
                            requestWithoutRange.Method,
                            requestContentLength);

                        WriteVerbose(reqVerboseMsg);

                        response.Dispose();
                        response = GetResponse(client, requestWithoutRange, handleRedirect);
                    }
                }

                _resumeSuccess = response.StatusCode == HttpStatusCode.PartialContent;

                // When MaximumRetryCount is not specified, the totalRequests is 1.
                if (totalRequests > 1 && ShouldRetry(response.StatusCode))
                {
                    int retryIntervalInSeconds = WebSession.RetryIntervalInSeconds;

                    // If the status code is 429 get the retry interval from the Headers.
                    // Ignore broken header and its value.
                    if (response.StatusCode is HttpStatusCode.Conflict && response.Headers.TryGetValues(HttpKnownHeaderNames.RetryAfter, out IEnumerable<string> retryAfter))
                    {
                        try
                        {
                            IEnumerator<string> enumerator = retryAfter.GetEnumerator();
                            if (enumerator.MoveNext())
                            {
                                retryIntervalInSeconds = Convert.ToInt32(enumerator.Current);
                            }
                        }
                        catch
                        {
                            // Ignore broken header.
                        }
                    }

                    string retryMessage = string.Format(
                        CultureInfo.CurrentCulture,
                        WebCmdletStrings.RetryVerboseMsg,
                        retryIntervalInSeconds,
                        response.StatusCode);

                    WriteVerbose(retryMessage);

                    _cancelToken = new CancellationTokenSource();
                    Task.Delay(retryIntervalInSeconds * 1000, _cancelToken.Token).GetAwaiter().GetResult();
                    _cancelToken.Cancel();
                    _cancelToken = null;

                    currentRequest.Dispose();
                    currentRequest = GetRequest(currentUri);
                    FillRequestStream(currentRequest);
                }

                totalRequests--;
            }
            while (totalRequests > 0 && !response.IsSuccessStatusCode);

            return response;
        }

        internal virtual void UpdateSession(HttpResponseMessage response)
        {
            ArgumentNullException.ThrowIfNull(response);
        }

        #endregion Virtual Methods

        #region Helper Methods
        private Uri PrepareUri(Uri uri)
        {
            uri = CheckProtocol(uri);

            // Before creating the web request,
            // preprocess Body if content is a dictionary and method is GET (set as query)
            LanguagePrimitives.TryConvertTo<IDictionary>(Body, out IDictionary bodyAsDictionary);
            if (bodyAsDictionary is not null && (Method == WebRequestMethod.Default || Method == WebRequestMethod.Get || CustomMethod == "GET"))
            {
                UriBuilder uriBuilder = new(uri);
                if (uriBuilder.Query is not null && uriBuilder.Query.Length > 1)
                {
                    uriBuilder.Query = string.Concat(uriBuilder.Query.AsSpan(1), "&", FormatDictionary(bodyAsDictionary));
                }
                else
                {
                    uriBuilder.Query = FormatDictionary(bodyAsDictionary);
                }

                uri = uriBuilder.Uri;

                // Set body to null to prevent later FillRequestStream
                Body = null;
            }

            return uri;
        }

        private static Uri CheckProtocol(Uri uri)
        {
            ArgumentNullException.ThrowIfNull(uri);

            return uri.IsAbsoluteUri ? uri : new Uri("http://" + uri.OriginalString);
        }

        private string QualifyFilePath(string path) => PathUtils.ResolveFilePath(filePath: path, command: this, isLiteralPath: true);

        private static string FormatDictionary(IDictionary content)
        {
            ArgumentNullException.ThrowIfNull(content);

            StringBuilder bodyBuilder = new();
            foreach (string key in content.Keys)
            {
                if (bodyBuilder.Length > 0)
                {
                    bodyBuilder.Append('&');
                }

                object value = content[key];

                // URLEncode the key and value
                string encodedKey = WebUtility.UrlEncode(key);
                string encodedValue = value is null ? string.Empty : WebUtility.UrlEncode(value.ToString());

                bodyBuilder.Append($"{encodedKey}={encodedValue}");
            }

            return bodyBuilder.ToString();
        }

        private ErrorRecord GetValidationError(string msg, string errorId)
        {
            ValidationMetadataException ex = new(msg);
            return new ErrorRecord(ex, errorId, ErrorCategory.InvalidArgument, this);
        }

        private ErrorRecord GetValidationError(string msg, string errorId, params object[] args)
        {
            msg = string.Format(CultureInfo.InvariantCulture, msg, args);
            ValidationMetadataException ex = new(msg);
            return new ErrorRecord(ex, errorId, ErrorCategory.InvalidArgument, this);
        }

        private string GetBasicAuthorizationHeader()
        {
            string password = new NetworkCredential(string.Empty, Credential.Password).Password;
            string unencoded = string.Create(CultureInfo.InvariantCulture, $"{Credential.UserName}:{password}");
            byte[] bytes = Encoding.UTF8.GetBytes(unencoded);
            return string.Create(CultureInfo.InvariantCulture, $"Basic {Convert.ToBase64String(bytes)}");
        }

        private string GetBearerAuthorizationHeader()
        {
            return string.Create(CultureInfo.InvariantCulture, $"Bearer {new NetworkCredential(string.Empty, Token).Password}");
        }

        private void ProcessAuthentication()
        {
            if (Authentication == WebAuthenticationType.Basic)
            {
                WebSession.Headers["Authorization"] = GetBasicAuthorizationHeader();
            }
            else if (Authentication == WebAuthenticationType.Bearer || Authentication == WebAuthenticationType.OAuth)
            {
                WebSession.Headers["Authorization"] = GetBearerAuthorizationHeader();
            }
            else
            {
                Diagnostics.Assert(false, string.Create(CultureInfo.InvariantCulture, $"Unrecognized Authentication value: {Authentication}"));
            }
        }

        private bool IsPersistentSession() => MyInvocation.BoundParameters.ContainsKey("WebSession") || MyInvocation.BoundParameters.ContainsKey("SessionVariable");

        /// <summary>
        /// Sets the ContentLength property of the request and writes the specified content to the request's RequestStream.
        /// </summary>
        /// <param name="request">The WebRequest who's content is to be set.</param>
        /// <param name="content">A byte array containing the content data.</param>
        /// <remarks>
        /// Because this function sets the request's ContentLength property and writes content data into the request's stream,
        /// it should be called one time maximum on a given request.
        /// </remarks>
        internal void SetRequestContent(HttpRequestMessage request, byte[] content)
        {
            ArgumentNullException.ThrowIfNull(request);
            ArgumentNullException.ThrowIfNull(content);

            request.Content = new ByteArrayContent(content);
        }

        /// <summary>
        /// Sets the ContentLength property of the request and writes the specified content to the request's RequestStream.
        /// </summary>
        /// <param name="request">The WebRequest who's content is to be set.</param>
        /// <param name="content">A String object containing the content data.</param>
        /// <remarks>
        /// Because this function sets the request's ContentLength property and writes content data into the request's stream,
        /// it should be called one time maximum on a given request.
        /// </remarks>
        internal void SetRequestContent(HttpRequestMessage request, string content)
        {
            ArgumentNullException.ThrowIfNull(request);
            ArgumentNullException.ThrowIfNull(content);

            Encoding encoding = null;
            if (ContentType is not null)
            {
                // If Content-Type contains the encoding format (as CharSet), use this encoding format
                // to encode the Body of the WebRequest sent to the server. Default Encoding format
                // would be used if Charset is not supplied in the Content-Type property.
                try
                {
                    MediaTypeHeaderValue mediaTypeHeaderValue = MediaTypeHeaderValue.Parse(ContentType);
                    if (!string.IsNullOrEmpty(mediaTypeHeaderValue.CharSet))
                    {
                        encoding = Encoding.GetEncoding(mediaTypeHeaderValue.CharSet);
                    }
                }
                catch (Exception ex) when (ex is FormatException || ex is ArgumentException)
                {
                    if (!SkipHeaderValidation)
                    {
                        ValidationMetadataException outerEx = new(WebCmdletStrings.ContentTypeException, ex);
                        ErrorRecord er = new(outerEx, "WebCmdletContentTypeException", ErrorCategory.InvalidArgument, ContentType);
                        ThrowTerminatingError(er);
                    }
                }
            }

            byte[] bytes = StreamHelper.EncodeToBytes(content, encoding);
            request.Content = new ByteArrayContent(bytes);
        }

        internal void SetRequestContent(HttpRequestMessage request, XmlNode xmlNode)
        {
            ArgumentNullException.ThrowIfNull(request);
            ArgumentNullException.ThrowIfNull(xmlNode);

            byte[] bytes = null;
            XmlDocument doc = xmlNode as XmlDocument;
            if (doc?.FirstChild is XmlDeclaration decl)
            {
                Encoding encoding = Encoding.GetEncoding(decl.Encoding);
                bytes = StreamHelper.EncodeToBytes(doc.OuterXml, encoding);
            }
            else
            {
                bytes = StreamHelper.EncodeToBytes(xmlNode.OuterXml, encoding: null);
            }

            request.Content = new ByteArrayContent(bytes);
        }

        /// <summary>
        /// Sets the ContentLength property of the request and writes the specified content to the request's RequestStream.
        /// </summary>
        /// <param name="request">The WebRequest who's content is to be set.</param>
        /// <param name="contentStream">A Stream object containing the content data.</param>
        /// <remarks>
        /// Because this function sets the request's ContentLength property and writes content data into the request's stream,
        /// it should be called one time maximum on a given request.
        /// </remarks>
        internal void SetRequestContent(HttpRequestMessage request, Stream contentStream)
        {
            ArgumentNullException.ThrowIfNull(request);
            ArgumentNullException.ThrowIfNull(contentStream);

            request.Content = new StreamContent(contentStream);
        }

        /// <summary>
        /// Sets the ContentLength property of the request and writes the ContentLength property of the request and writes the specified content to the request's RequestStream.
        /// </summary>
        /// <param name="request">The WebRequest who's content is to be set.</param>
        /// <param name="multipartContent">A MultipartFormDataContent object containing multipart/form-data content.</param>
        /// <remarks>
        /// Because this function sets the request's ContentLength property and writes content data into the request's stream,
        /// it should be called one time maximum on a given request.
        /// </remarks>
        internal void SetRequestContent(HttpRequestMessage request, MultipartFormDataContent multipartContent)
        {
            ArgumentNullException.ThrowIfNull(request);
            ArgumentNullException.ThrowIfNull(multipartContent);

            // Content headers will be set by MultipartFormDataContent which will throw unless we clear them first
            WebSession.ContentHeaders.Clear();

            request.Content = multipartContent;
        }

        internal void SetRequestContent(HttpRequestMessage request, IDictionary content)
        {
            ArgumentNullException.ThrowIfNull(request);
            ArgumentNullException.ThrowIfNull(content);

            string body = FormatDictionary(content);
            SetRequestContent(request, body);
        }

        internal void ParseLinkHeader(HttpResponseMessage response)
        {
            Uri requestUri = response.RequestMessage.RequestUri;
            if (_relationLink is null)
            {
                // Must ignore the case of relation links. See RFC 8288 (https://tools.ietf.org/html/rfc8288)
                _relationLink = new Dictionary<string, string>(StringComparer.OrdinalIgnoreCase);
            }
            else
            {
                _relationLink.Clear();
            }

            // We only support the URL in angle brackets and `rel`, other attributes are ignored
            // user can still parse it themselves via the Headers property
            const string Pattern = "<(?<url>.*?)>;\\s*rel=(?<quoted>\")?(?<rel>(?(quoted).*?|[^,;]*))(?(quoted)\")";
            if (response.Headers.TryGetValues("Link", out IEnumerable<string> links))
            {
                foreach (string linkHeader in links)
                {
                    MatchCollection matchCollection = Regex.Matches(linkHeader, Pattern);
                    foreach (Match match in matchCollection)
                    {
                        if (match.Success)
                        {
                            string url = match.Groups["url"].Value;
                            string rel = match.Groups["rel"].Value;
                            if (url != string.Empty && rel != string.Empty && !_relationLink.ContainsKey(rel))
                            {
                                Uri absoluteUri = new(requestUri, url);
                                _relationLink.Add(rel, absoluteUri.AbsoluteUri);
                            }
                        }
                    }
                }
            }
        }

        /// <summary>
        /// Adds content to a <see cref="MultipartFormDataContent"/>. Object type detection is used to determine if the value is string, File, or Collection.
        /// </summary>
        /// <param name="fieldName">The Field Name to use.</param>
        /// <param name="fieldValue">The Field Value to use.</param>
        /// <param name="formData">The <see cref="MultipartFormDataContent"/> to update.</param>
        /// <param name="enumerate">If true, collection types in <paramref name="fieldValue"/> will be enumerated. If false, collections will be treated as single value.</param>
        private void AddMultipartContent(object fieldName, object fieldValue, MultipartFormDataContent formData, bool enumerate)
        {
            ArgumentNullException.ThrowIfNull(formData);

            // It is possible that the dictionary keys or values are PSObject wrapped depending on how the dictionary is defined and assigned.
            // Before processing the field name and value we need to ensure we are working with the base objects and not the PSObject wrappers.

            // Unwrap fieldName PSObjects
            if (fieldName is PSObject namePSObject)
            {
                fieldName = namePSObject.BaseObject;
            }

            // Unwrap fieldValue PSObjects
            if (fieldValue is PSObject valuePSObject)
            {
                fieldValue = valuePSObject.BaseObject;
            }

            // Treat a single FileInfo as a FileContent
            if (fieldValue is FileInfo file)
            {
                formData.Add(GetMultipartFileContent(fieldName: fieldName, file: file));
                return;
            }

            // Treat Strings and other single values as a StringContent.
            // If enumeration is false, also treat IEnumerables as StringContents.
            // String implements IEnumerable so the explicit check is required.
            if (!enumerate || fieldValue is string || fieldValue is not IEnumerable)
            {
                formData.Add(GetMultipartStringContent(fieldName: fieldName, fieldValue: fieldValue));
                return;
            }

            // Treat the value as a collection and enumerate it if enumeration is true
            if (enumerate && fieldValue is IEnumerable items)
            {
                foreach (object item in items)
                {
                    // Recurse, but do not enumerate the next level. IEnumerables will be treated as single values.
                    AddMultipartContent(fieldName: fieldName, fieldValue: item, formData: formData, enumerate: false);
                }
            }
        }

        /// <summary>
        /// Gets a <see cref="StringContent"/> from the supplied field name and field value. Uses <see cref="LanguagePrimitives.ConvertTo{T}(object)"/> to convert the objects to strings.
        /// </summary>
        /// <param name="fieldName">The Field Name to use for the <see cref="StringContent"/></param>
        /// <param name="fieldValue">The Field Value to use for the <see cref="StringContent"/></param>
        private static StringContent GetMultipartStringContent(object fieldName, object fieldValue)
        {
            ContentDispositionHeaderValue contentDisposition = new("form-data");
            // .NET does not enclose field names in quotes, however, modern browsers and curl do.
            contentDisposition.Name = "\"" + LanguagePrimitives.ConvertTo<string>(fieldName) + "\"";

            StringContent result = new(LanguagePrimitives.ConvertTo<string>(fieldValue));
            result.Headers.ContentDisposition = contentDisposition;

            return result;
        }

        /// <summary>
        /// Gets a <see cref="StreamContent"/> from the supplied field name and <see cref="Stream"/>. Uses <see cref="LanguagePrimitives.ConvertTo{T}(object)"/> to convert the fieldname to a string.
        /// </summary>
        /// <param name="fieldName">The Field Name to use for the <see cref="StreamContent"/></param>
        /// <param name="stream">The <see cref="Stream"/> to use for the <see cref="StreamContent"/></param>
        private static StreamContent GetMultipartStreamContent(object fieldName, Stream stream)
        {
            ContentDispositionHeaderValue contentDisposition = new("form-data");

            // .NET does not enclose field names in quotes, however, modern browsers and curl do.
            contentDisposition.Name = "\"" + LanguagePrimitives.ConvertTo<string>(fieldName) + "\"";

            StreamContent result = new(stream);
            result.Headers.ContentDisposition = contentDisposition;
            result.Headers.ContentType = new MediaTypeHeaderValue("application/octet-stream");

            return result;
        }

        /// <summary>
        /// Gets a <see cref="StreamContent"/> from the supplied field name and file. Calls <see cref="GetMultipartStreamContent(object, Stream)"/> to create the <see cref="StreamContent"/> and then sets the file name.
        /// </summary>
        /// <param name="fieldName">The Field Name to use for the <see cref="StreamContent"/></param>
        /// <param name="file">The file to use for the <see cref="StreamContent"/></param>
        private static StreamContent GetMultipartFileContent(object fieldName, FileInfo file)
        {
            StreamContent result = GetMultipartStreamContent(fieldName: fieldName, stream: new FileStream(file.FullName, FileMode.Open));

            // .NET does not enclose field names in quotes, however, modern browsers and curl do.
            result.Headers.ContentDisposition.FileName = "\"" + file.Name + "\"";

            return result;
        }

        private static string FormatErrorMessage(string error, string contentType)
        {
            string formattedError = null;

            try
            {
                if (ContentHelper.IsXml(contentType))
                {
                    XmlDocument doc = new();
                    doc.LoadXml(error);

                    XmlWriterSettings settings = new XmlWriterSettings
                    {
                        Indent = true,
                        NewLineOnAttributes = true,
                        OmitXmlDeclaration = true
                    };

                    if (doc.FirstChild is XmlDeclaration decl)
                    {
                        settings.Encoding = Encoding.GetEncoding(decl.Encoding);
                    }

                    StringBuilder stringBuilder = new();
                    using XmlWriter xmlWriter = XmlWriter.Create(stringBuilder, settings);
                    doc.Save(xmlWriter);
                    string xmlString = stringBuilder.ToString();

                    formattedError = Environment.NewLine + xmlString;
                }
                else if (ContentHelper.IsJson(contentType))
                {
                    JsonNode jsonNode = JsonNode.Parse(error);
                    JsonSerializerOptions options = new JsonSerializerOptions { WriteIndented = true };
                    string jsonString = jsonNode.ToJsonString(options);

                    formattedError = Environment.NewLine + jsonString;
                }
            }
            catch
            {
                // Ignore errors
            }
            if (string.IsNullOrEmpty(formattedError))
            {
                // Remove HTML tags making it easier to read
                formattedError = System.Text.RegularExpressions.Regex.Replace(error, "<[^>]*>", string.Empty);
            }

            return formattedError;
        }

        // Returns true if the status code is one of the supported redirection codes.
        private static bool IsRedirectCode(HttpStatusCode statusCode) => statusCode switch
        {
            HttpStatusCode.Found
            or HttpStatusCode.Moved
            or HttpStatusCode.MultipleChoices
            or HttpStatusCode.PermanentRedirect
            or HttpStatusCode.SeeOther
            or HttpStatusCode.TemporaryRedirect => true,
            _ => false
        };

        // Returns true if the status code is a redirection code and the action requires switching to GET on redirection.
        // See https://learn.microsoft.com/en-us/dotnet/api/system.net.httpstatuscode
        private static bool RequestRequiresForceGet(HttpStatusCode statusCode, HttpMethod requestMethod) => statusCode switch
        {
            HttpStatusCode.Found
            or HttpStatusCode.Moved
            or HttpStatusCode.MultipleChoices => requestMethod == HttpMethod.Post,
            HttpStatusCode.SeeOther => requestMethod != HttpMethod.Get && requestMethod != HttpMethod.Head,
            _ => false
        };

        // Returns true if the status code shows a server or client error and MaximumRetryCount > 0
        private static bool ShouldRetry(HttpStatusCode statusCode) => (int)statusCode switch
        {
            304 or (>= 400 and <= 599) => true,
            _ => false
        };

        private static HttpMethod GetHttpMethod(WebRequestMethod method) => method switch
        {
            WebRequestMethod.Default or WebRequestMethod.Get => HttpMethod.Get,
            WebRequestMethod.Delete => HttpMethod.Delete,
            WebRequestMethod.Head => HttpMethod.Head,
            WebRequestMethod.Patch => HttpMethod.Patch,
            WebRequestMethod.Post => HttpMethod.Post,
            WebRequestMethod.Put => HttpMethod.Put,
            WebRequestMethod.Options => HttpMethod.Options,
            WebRequestMethod.Trace => HttpMethod.Trace,
            _ => new HttpMethod(method.ToString().ToUpperInvariant())
        };

        #endregion Helper Methods
    }

    /// <summary>
    /// Exception class for webcmdlets to enable returning HTTP error response.
    /// </summary>
    public sealed class HttpResponseException : HttpRequestException
    {
        /// <summary>
        /// Initializes a new instance of the <see cref="HttpResponseException"/> class.
        /// </summary>
        /// <param name="message">Message for the exception.</param>
        /// <param name="response">Response from the HTTP server.</param>
        public HttpResponseException(string message, HttpResponseMessage response) : base(message, inner: null, response.StatusCode)
        {
            Response = response;
        }

        /// <summary>
        /// HTTP error response.
        /// </summary>
        public HttpResponseMessage Response { get; }
    }
}<|MERGE_RESOLUTION|>--- conflicted
+++ resolved
@@ -527,18 +527,12 @@
 
                 bool handleRedirect = keepAuthorizationOnRedirect || AllowInsecureRedirect || PreserveHttpMethodOnRedirect;
 
-<<<<<<< HEAD
                 HttpClient client = GetHttpClient(handleRedirect);
-=======
-                using HttpClient client = GetHttpClient(handleRedirect);
-
->>>>>>> 476af582
                 int followedRelLink = 0;
                 Uri uri = Uri;
                 do
                 {
                     if (followedRelLink > 0)
-<<<<<<< HEAD
                     {
                         string linkVerboseMsg = string.Format(
                             CultureInfo.CurrentCulture,
@@ -595,7 +589,7 @@
                                 // Disable writing to the OutFile.
                                 OutFile = null;
                             }
-
+                            
                             // Detect insecure redirection
                             if (!AllowInsecureRedirect && response.RequestMessage.RequestUri.Scheme == "https" && response.Headers.Location?.Scheme == "http")
                             {
@@ -603,72 +597,7 @@
                                 er.ErrorDetails = new ErrorDetails(WebCmdletStrings.InsecureRedirection);
                                 ThrowTerminatingError(er);
                             }
-
-=======
-                    {
-                        string linkVerboseMsg = string.Format(
-                            CultureInfo.CurrentCulture,
-                            WebCmdletStrings.FollowingRelLinkVerboseMsg,
-                            uri.AbsoluteUri);
-
-                        WriteVerbose(linkVerboseMsg);
-                    }
-
-                    using (HttpRequestMessage request = GetRequest(uri))
-                    {
-                        FillRequestStream(request);
-                        try
-                        {
-                            long requestContentLength = request.Content is null ? 0 : request.Content.Headers.ContentLength.Value;
-
-                            string reqVerboseMsg = string.Format(
-                                CultureInfo.CurrentCulture,
-                                WebCmdletStrings.WebMethodInvocationVerboseMsg,
-                                request.Version,
-                                request.Method,
-                                requestContentLength);
-
-                            WriteVerbose(reqVerboseMsg);
-
-                            using HttpResponseMessage response = GetResponse(client, request, handleRedirect);
-
-                            string contentType = ContentHelper.GetContentType(response);
-                            string respVerboseMsg = string.Format(
-                                CultureInfo.CurrentCulture,
-                                WebCmdletStrings.WebResponseVerboseMsg,
-                                response.Content.Headers.ContentLength,
-                                contentType);
-
-                            WriteVerbose(respVerboseMsg);
-
-                            bool _isSuccess = response.IsSuccessStatusCode;
-
-                            // Check if the Resume range was not satisfiable because the file already completed downloading.
-                            // This happens when the local file is the same size as the remote file.
-                            if (Resume.IsPresent
-                                && response.StatusCode == HttpStatusCode.RequestedRangeNotSatisfiable
-                                && response.Content.Headers.ContentRange.HasLength
-                                && response.Content.Headers.ContentRange.Length == _resumeFileSize)
-                            {
-                                _isSuccess = true;
-                                WriteVerbose(string.Format(
-                                    CultureInfo.CurrentCulture,
-                                    WebCmdletStrings.OutFileWritingSkipped,
-                                    OutFile));
-
-                                // Disable writing to the OutFile.
-                                OutFile = null;
-                            }
-                                
-                            // Detect insecure redirection
-                            if (!AllowInsecureRedirect && response.RequestMessage.RequestUri.Scheme == "https" && response.Headers.Location?.Scheme == "http")
-                            {
-                                ErrorRecord er = new(new InvalidOperationException(), "InsecureRedirection", ErrorCategory.InvalidOperation, request);
-                                er.ErrorDetails = new ErrorDetails(WebCmdletStrings.InsecureRedirection);
-                                ThrowTerminatingError(er);
-                            }
-                                
->>>>>>> 476af582
+                            
                             if (ShouldCheckHttpStatus && !_isSuccess)
                             {
                                 string message = string.Format(
@@ -682,7 +611,6 @@
                                 string detailMsg = string.Empty;
                                 StreamReader reader = null;
                                 try
-<<<<<<< HEAD
                                 {
                                     reader = new StreamReader(StreamHelper.GetResponseStream(response));
                                     detailMsg = FormatErrorMessage(reader.ReadToEnd(), contentType);
@@ -703,32 +631,12 @@
 
                                 ThrowTerminatingError(er);
                             }
-=======
-                                {
-                                    reader = new StreamReader(StreamHelper.GetResponseStream(response));
-                                    detailMsg = FormatErrorMessage(reader.ReadToEnd(), contentType);
-                                }
-                                catch
-                                {
-                                    // Catch all
-                                }
-                                finally
-                                {
-                                    reader?.Dispose();
-                                }
-
-                                if (!string.IsNullOrEmpty(detailMsg))
-                                {
-                                    er.ErrorDetails = new ErrorDetails(detailMsg);
-                                }
->>>>>>> 476af582
 
                             if (_parseRelLink || _followRelLink)
                             {
                                 ParseLinkHeader(response);
                             }
 
-<<<<<<< HEAD
                             ProcessResponse(response);
                             UpdateSession(response);
 
@@ -738,22 +646,6 @@
                             // (and still writing out the result), users can debug actual HTTP redirect problems.
                             if (_maximumRedirection == 0 && IsRedirectCode(response.StatusCode))
                             {
-=======
-                            if (_parseRelLink || _followRelLink)
-                            {
-                                ParseLinkHeader(response);
-                            }
-
-                            ProcessResponse(response);
-                            UpdateSession(response);
-
-                            // If we hit our maximum redirection count, generate an error.
-                            // Errors with redirection counts of greater than 0 are handled automatically by .NET, but are
-                            // impossible to detect programmatically when we hit this limit. By handling this ourselves
-                            // (and still writing out the result), users can debug actual HTTP redirect problems.
-                            if (WebSession.MaximumRedirection == 0 && IsRedirectCode(response.StatusCode))
-                            {
->>>>>>> 476af582
                                 ErrorRecord er = new(new InvalidOperationException(), "MaximumRedirectExceeded", ErrorCategory.InvalidOperation, request);
                                 er.ErrorDetails = new ErrorDetails(WebCmdletStrings.MaximumRedirectionCountExceeded);
                                 WriteError(er);
@@ -783,10 +675,6 @@
                     }
                 }
                 while (_followRelLink && (followedRelLink < _maximumFollowRelLink));
-<<<<<<< HEAD
-
-=======
->>>>>>> 476af582
             }
             catch (CryptographicException ex)
             {
