// Copyright (c) Microsoft Corporation.
// Licensed under the MIT License.

using System;
using System.Collections;
using System.Collections.Generic;
using System.Collections.ObjectModel;
using System.Globalization;
using System.IO;
using System.Management.Automation;
using System.Net;
using System.Net.Http;
using System.Net.Http.Headers;
using System.Security;
using System.Security.Authentication;
using System.Security.Cryptography;
using System.Security.Cryptography.X509Certificates;
using System.Text;
using System.Text.Json;
using System.Text.Json.Nodes;
using System.Text.RegularExpressions;
using System.Threading;
using System.Threading.Tasks;
using System.Xml;

namespace Microsoft.PowerShell.Commands
{
    /// <summary>
    /// The valid values for the -Authentication parameter for Invoke-RestMethod and Invoke-WebRequest.
    /// </summary>
    public enum WebAuthenticationType
    {
        /// <summary>
        /// No authentication. Default.
        /// </summary>
        None,

        /// <summary>
        /// RFC-7617 Basic Authentication. Requires -Credential.
        /// </summary>
        Basic,

        /// <summary>
        /// RFC-6750 OAuth 2.0 Bearer Authentication. Requires -Token.
        /// </summary>
        Bearer,

        /// <summary>
        /// RFC-6750 OAuth 2.0 Bearer Authentication. Requires -Token.
        /// </summary>
        OAuth,
    }

    // WebSslProtocol is used because not all SslProtocols are supported by HttpClientHandler.
    // Also SslProtocols.Default is not the "default" for HttpClientHandler as SslProtocols.Ssl3 is not supported.
    /// <summary>
    /// The valid values for the -SslProtocol parameter for Invoke-RestMethod and Invoke-WebRequest.
    /// </summary>
    [Flags]
    public enum WebSslProtocol
    {
        /// <summary>
        /// No SSL protocol will be set and the system defaults will be used.
        /// </summary>
        Default = SslProtocols.None,

        /// <summary>
        /// Specifies the TLS 1.0 is obsolete. Using this value now defaults to TLS 1.2.
        /// </summary>
        Tls = SslProtocols.Tls12,

        /// <summary>
        /// Specifies the TLS 1.1 is obsolete. Using this value now defaults to TLS 1.2.
        /// </summary>
        Tls11 = SslProtocols.Tls12,

        /// <summary>
        /// Specifies the TLS 1.2 security protocol. The TLS protocol is defined in IETF RFC 5246.
        /// </summary>
        Tls12 = SslProtocols.Tls12,

        /// <summary>
        /// Specifies the TLS 1.3 security protocol. The TLS protocol is defined in IETF RFC 8446.
        /// </summary>
        Tls13 = SslProtocols.Tls13
    }

    /// <summary>
    /// Base class for Invoke-RestMethod and Invoke-WebRequest commands.
    /// </summary>
    public abstract class WebRequestPSCmdlet : PSCmdlet
    {
        #region Fields

        /// <summary>
        /// Cancellation token source.
        /// </summary>
        internal CancellationTokenSource _cancelToken = null;

        /// <summary>
        /// Automatically follow Rel Links.
        /// </summary>
        internal bool _followRelLink = false;

        /// <summary>
        /// Maximum number of Rel Links to follow.
        /// </summary>
        internal int _maximumFollowRelLink = int.MaxValue;

        /// <summary>
        /// Maximum number of Redirects to follow, caches WebSession.MaximumRedirection.
        /// </summary>
        internal int _maximumRedirection;

        /// <summary>
        /// Parse Rel Links.
        /// </summary>
        internal bool _parseRelLink = false;

        /// <summary>
        /// Automatically follow Rel Links.
        /// </summary>
        internal Dictionary<string, string> _relationLink = null;

        /// <summary>
        /// The current size of the local file being resumed.
        /// </summary>
        private long _resumeFileSize = 0;

        /// <summary>
        /// The remote endpoint returned a 206 status code indicating successful resume.
        /// </summary>
        private bool _resumeSuccess = false;

        #endregion Fields

        #region Virtual Properties

        #region URI

        /// <summary>
        /// Deprecated. Gets or sets UseBasicParsing. This has no affect on the operation of the Cmdlet.
        /// </summary>
        [Parameter(DontShow = true)]
        public virtual SwitchParameter UseBasicParsing { get; set; } = true;

        /// <summary>
        /// Gets or sets the Uri property.
        /// </summary>
        [Parameter(Position = 0, Mandatory = true)]
        [ValidateNotNullOrEmpty]
        public virtual Uri Uri { get; set; }

        #endregion URI

        #region HTTP Version

        /// <summary>
        /// Gets or sets the HTTP Version property.
        /// </summary>
        [Parameter]
        [ArgumentToVersionTransformation]
        [HttpVersionCompletions]
        public virtual Version HttpVersion { get; set; }

        #endregion HTTP Version

        #region Session
        /// <summary>
        /// Gets or sets the Session property.
        /// </summary>
        [Parameter]
        public virtual WebRequestSession WebSession { get; set; }

        /// <summary>
        /// Gets or sets the SessionVariable property.
        /// </summary>
        [Parameter]
        [Alias("SV")]
        public virtual string SessionVariable { get; set; }

        #endregion Session

        #region Authorization and Credentials

        /// <summary>
        /// Gets or sets the AllowUnencryptedAuthentication property.
        /// </summary>
        [Parameter]
        public virtual SwitchParameter AllowUnencryptedAuthentication { get; set; }

        /// <summary>
        /// Gets or sets the Authentication property used to determine the Authentication method for the web session.
        /// Authentication does not work with UseDefaultCredentials.
        /// Authentication over unencrypted sessions requires AllowUnencryptedAuthentication.
        /// Basic: Requires Credential.
        /// OAuth/Bearer: Requires Token.
        /// </summary>
        [Parameter]
        public virtual WebAuthenticationType Authentication { get; set; } = WebAuthenticationType.None;

        /// <summary>
        /// Gets or sets the Credential property.
        /// </summary>
        [Parameter]
        [Credential]
        public virtual PSCredential Credential { get; set; }

        /// <summary>
        /// Gets or sets the UseDefaultCredentials property.
        /// </summary>
        [Parameter]
        public virtual SwitchParameter UseDefaultCredentials { get; set; }

        /// <summary>
        /// Gets or sets the CertificateThumbprint property.
        /// </summary>
        [Parameter]
        [ValidateNotNullOrEmpty]
        public virtual string CertificateThumbprint { get; set; }

        /// <summary>
        /// Gets or sets the Certificate property.
        /// </summary>
        [Parameter]
        [ValidateNotNull]
        public virtual X509Certificate Certificate { get; set; }

        /// <summary>
        /// Gets or sets the SkipCertificateCheck property.
        /// </summary>
        [Parameter]
        public virtual SwitchParameter SkipCertificateCheck { get; set; }

        /// <summary>
        /// Gets or sets the TLS/SSL protocol used by the Web Cmdlet.
        /// </summary>
        [Parameter]
        public virtual WebSslProtocol SslProtocol { get; set; } = WebSslProtocol.Default;

        /// <summary>
        /// Gets or sets the Token property. Token is required by Authentication OAuth and Bearer.
        /// </summary>
        [Parameter]
        public virtual SecureString Token { get; set; }

        #endregion Authorization and Credentials

        #region Headers

        /// <summary>
        /// Gets or sets the UserAgent property.
        /// </summary>
        [Parameter]
        public virtual string UserAgent { get; set; }

        /// <summary>
        /// Gets or sets the DisableKeepAlive property.
        /// </summary>
        [Parameter]
        public virtual SwitchParameter DisableKeepAlive { get; set; }

        /// <summary>
        /// Gets or sets the TimeOut property.
        /// </summary>
        [Parameter]
        [ValidateRange(0, int.MaxValue)]
        public virtual int TimeoutSec { get; set; }

        /// <summary>
        /// Gets or sets the Headers property.
        /// </summary>
        [System.Diagnostics.CodeAnalysis.SuppressMessage("Microsoft.Usage", "CA2227:CollectionPropertiesShouldBeReadOnly")]
        [Parameter]
        public virtual IDictionary Headers { get; set; }

        /// <summary>
        /// Gets or sets the SkipHeaderValidation property.
        /// </summary>
        /// <remarks>
        /// This property adds headers to the request's header collection without validation.
        /// </remarks>
        [Parameter]
        public virtual SwitchParameter SkipHeaderValidation { get; set; }

        #endregion Headers

        #region Redirect

        /// <summary>
        /// Gets or sets the AllowInsecureRedirect property used to follow HTTP redirects from HTTPS.
        /// </summary>
        [Parameter]
        public virtual SwitchParameter AllowInsecureRedirect { get; set; }

        /// <summary>
        /// Gets or sets the RedirectMax property.
        /// </summary>
        [Parameter]
        [ValidateRange(0, int.MaxValue)]
        public virtual int MaximumRedirection { get; set; } = -1;

        /// <summary>
        /// Gets or sets the MaximumRetryCount property, which determines the number of retries of a failed web request.
        /// </summary>
        [Parameter]
        [ValidateRange(0, int.MaxValue)]
        public virtual int MaximumRetryCount { get; set; }

        /// <summary>
        /// Gets or sets the PreserveAuthorizationOnRedirect property.
        /// </summary>
        /// <remarks>
        /// This property overrides compatibility with web requests on Windows.
        /// On FullCLR (WebRequest), authorization headers are stripped during redirect.
        /// CoreCLR (HTTPClient) does not have this behavior so web requests that work on
        /// PowerShell/FullCLR can fail with PowerShell/CoreCLR. To provide compatibility,
        /// we'll detect requests with an Authorization header and automatically strip
        /// the header when the first redirect occurs. This switch turns off this logic for
        /// edge cases where the authorization header needs to be preserved across redirects.
        /// </remarks>
        [Parameter]
        public virtual SwitchParameter PreserveAuthorizationOnRedirect { get; set; }

        /// <summary>
        /// Gets or sets the RetryIntervalSec property, which determines the number seconds between retries.
        /// </summary>
        [Parameter]
        [ValidateRange(1, int.MaxValue)]
        public virtual int RetryIntervalSec { get; set; } = 5;

        #endregion Redirect

        #region Method

        /// <summary>
        /// Gets or sets the Method property.
        /// </summary>
        [Parameter(ParameterSetName = "StandardMethod")]
        [Parameter(ParameterSetName = "StandardMethodNoProxy")]
        public virtual WebRequestMethod Method { get; set; } = WebRequestMethod.Default;

        /// <summary>
        /// Gets or sets the CustomMethod property.
        /// </summary>
        [Parameter(Mandatory = true, ParameterSetName = "CustomMethod")]
        [Parameter(Mandatory = true, ParameterSetName = "CustomMethodNoProxy")]
        [Alias("CM")]
        [ValidateNotNullOrEmpty]
        public virtual string CustomMethod
        {
            get => _custommethod;

            set => _custommethod = value.ToUpperInvariant();
        }

        private string _custommethod;

        /// <summary>
        /// Gets or sets the PreserveHttpMethodOnRedirect property.
        /// </summary>
        [Parameter]
        public virtual SwitchParameter PreserveHttpMethodOnRedirect { get; set; }

        #endregion Method

        #region NoProxy

        /// <summary>
        /// Gets or sets the NoProxy property.
        /// </summary>
        [Parameter(Mandatory = true, ParameterSetName = "CustomMethodNoProxy")]
        [Parameter(Mandatory = true, ParameterSetName = "StandardMethodNoProxy")]
        public virtual SwitchParameter NoProxy { get; set; }

        #endregion NoProxy

        #region Proxy

        /// <summary>
        /// Gets or sets the Proxy property.
        /// </summary>
        [Parameter(ParameterSetName = "StandardMethod")]
        [Parameter(ParameterSetName = "CustomMethod")]
        public virtual Uri Proxy { get; set; }

        /// <summary>
        /// Gets or sets the ProxyCredential property.
        /// </summary>
        [Parameter(ParameterSetName = "StandardMethod")]
        [Parameter(ParameterSetName = "CustomMethod")]
        [Credential]
        public virtual PSCredential ProxyCredential { get; set; }

        /// <summary>
        /// Gets or sets the ProxyUseDefaultCredentials property.
        /// </summary>
        [Parameter(ParameterSetName = "StandardMethod")]
        [Parameter(ParameterSetName = "CustomMethod")]
        public virtual SwitchParameter ProxyUseDefaultCredentials { get; set; }

        #endregion Proxy

        #region Input

        /// <summary>
        /// Gets or sets the Body property.
        /// </summary>
        [Parameter(ValueFromPipeline = true)]
        public virtual object Body { get; set; }

        /// <summary>
        /// Dictionary for use with RFC-7578 multipart/form-data submissions.
        /// Keys are form fields and their respective values are form values.
        /// A value may be a collection of form values or single form value.
        /// </summary>
        [Parameter]
        public virtual IDictionary Form { get; set; }

        /// <summary>
        /// Gets or sets the ContentType property.
        /// </summary>
        [Parameter]
        public virtual string ContentType { get; set; }

        /// <summary>
        /// Gets or sets the TransferEncoding property.
        /// </summary>
        [Parameter]
        [ValidateSet("chunked", "compress", "deflate", "gzip", "identity", IgnoreCase = true)]
        public virtual string TransferEncoding { get; set; }

        /// <summary>
        /// Gets or sets the InFile property.
        /// </summary>
        [Parameter]
        [ValidateNotNullOrEmpty]
        public virtual string InFile { get; set; }

        /// <summary>
        /// Keep the original file path after the resolved provider path is assigned to InFile.
        /// </summary>
        private string _originalFilePath;

        #endregion Input

        #region Output

        /// <summary>
        /// Gets or sets the OutFile property.
        /// </summary>
        [Parameter]
        [ValidateNotNullOrEmpty]
        public virtual string OutFile { get; set; }

        /// <summary>
        /// Gets or sets the PassThrough property.
        /// </summary>
        [Parameter]
        public virtual SwitchParameter PassThru { get; set; }

        /// <summary>
        /// Resumes downloading a partial or incomplete file. OutFile is required.
        /// </summary>
        [Parameter]
        public virtual SwitchParameter Resume { get; set; }

        /// <summary>
        /// Gets or sets whether to skip checking HTTP status for error codes.
        /// </summary>
        [Parameter]
        public virtual SwitchParameter SkipHttpErrorCheck { get; set; }

        #endregion Output

        #endregion Virtual Properties

        #region Helper Properties

        internal string QualifiedOutFile => QualifyFilePath(OutFile);

        internal bool ShouldCheckHttpStatus => !SkipHttpErrorCheck;

        /// <summary>
        /// Determines whether writing to a file should Resume and append rather than overwrite.
        /// </summary>
        internal bool ShouldResume => Resume.IsPresent && _resumeSuccess;

        internal bool ShouldSaveToOutFile => !string.IsNullOrEmpty(OutFile);

        internal bool ShouldWriteToPipeline => !ShouldSaveToOutFile || PassThru;

        #endregion Helper Properties

        #region Abstract Methods

        /// <summary>
        /// Read the supplied WebResponse object and push the resulting output into the pipeline.
        /// </summary>
        /// <param name="response">Instance of a WebResponse object to be processed.</param>
        internal abstract void ProcessResponse(HttpResponseMessage response);

        #endregion Abstract Methods

        #region Overrides

        /// <summary>
        /// The main execution method for cmdlets derived from WebRequestPSCmdlet.
        /// </summary>
        protected override void ProcessRecord()
        {
            try
            {
                // Set cmdlet context for write progress
                ValidateParameters();
                PrepareSession();

                // If the request contains an authorization header and PreserveAuthorizationOnRedirect is not set,
                // it needs to be stripped on the first redirect.
                bool keepAuthorizationOnRedirect = PreserveAuthorizationOnRedirect.IsPresent
                                                   && WebSession.Headers.ContainsKey(HttpKnownHeaderNames.Authorization);

                bool handleRedirect = keepAuthorizationOnRedirect || AllowInsecureRedirect || PreserveHttpMethodOnRedirect;

                using HttpClient client = GetHttpClient(handleRedirect);

                int followedRelLink = 0;
                Uri uri = Uri;
                do
                {
                    if (followedRelLink > 0)
                    {
                        string linkVerboseMsg = string.Format(
                            CultureInfo.CurrentCulture,
                            WebCmdletStrings.FollowingRelLinkVerboseMsg,
                            uri.AbsoluteUri);

                        WriteVerbose(linkVerboseMsg);
                    }

                    using (HttpRequestMessage request = GetRequest(uri))
                    {
                        FillRequestStream(request);
                        try
                        {
                            long requestContentLength = request.Content is null ? 0 : request.Content.Headers.ContentLength.Value;

                            string reqVerboseMsg = string.Format(
                                CultureInfo.CurrentCulture,
                                WebCmdletStrings.WebMethodInvocationVerboseMsg,
                                request.Version,
                                request.Method,
                                requestContentLength);

                            WriteVerbose(reqVerboseMsg);

<<<<<<< HEAD
                                _maximumRedirection = WebSession.MaximumRedirection;

                                using HttpResponseMessage response = GetResponse(client, request, handleRedirect);
=======
                            using HttpResponseMessage response = GetResponse(client, request, handleRedirect);
>>>>>>> 476af582

                            string contentType = ContentHelper.GetContentType(response);
                            string respVerboseMsg = string.Format(
                                CultureInfo.CurrentCulture,
                                WebCmdletStrings.WebResponseVerboseMsg,
                                response.Content.Headers.ContentLength,
                                contentType);

                            WriteVerbose(respVerboseMsg);

                            bool _isSuccess = response.IsSuccessStatusCode;

                            // Check if the Resume range was not satisfiable because the file already completed downloading.
                            // This happens when the local file is the same size as the remote file.
                            if (Resume.IsPresent
                                && response.StatusCode == HttpStatusCode.RequestedRangeNotSatisfiable
                                && response.Content.Headers.ContentRange.HasLength
                                && response.Content.Headers.ContentRange.Length == _resumeFileSize)
                            {
                                _isSuccess = true;
                                WriteVerbose(string.Format(
                                    CultureInfo.CurrentCulture,
                                    WebCmdletStrings.OutFileWritingSkipped,
                                    OutFile));

                                // Disable writing to the OutFile.
                                OutFile = null;
                            }
                                
                            // Detect insecure redirection
                            if (!AllowInsecureRedirect && response.RequestMessage.RequestUri.Scheme == "https" && response.Headers.Location?.Scheme == "http")
                            {
                                ErrorRecord er = new(new InvalidOperationException(), "InsecureRedirection", ErrorCategory.InvalidOperation, request);
                                er.ErrorDetails = new ErrorDetails(WebCmdletStrings.InsecureRedirection);
                                ThrowTerminatingError(er);
                            }
                                
                            if (ShouldCheckHttpStatus && !_isSuccess)
                            {
                                string message = string.Format(
                                    CultureInfo.CurrentCulture,
                                    WebCmdletStrings.ResponseStatusCodeFailure,
                                    (int)response.StatusCode,
                                    response.ReasonPhrase);

                                HttpResponseException httpEx = new(message, response);
                                ErrorRecord er = new(httpEx, "WebCmdletWebResponseException", ErrorCategory.InvalidOperation, request);
                                string detailMsg = string.Empty;
                                StreamReader reader = null;
                                try
                                {
                                    reader = new StreamReader(StreamHelper.GetResponseStream(response));
                                    detailMsg = FormatErrorMessage(reader.ReadToEnd(), contentType);
                                }
                                catch
                                {
                                    // Catch all
                                }
<<<<<<< HEAD

                                ProcessResponse(response);
                                UpdateSession(response);

                                // If we hit our maximum redirection count, generate an error.
                                // Errors with redirection counts of greater than 0 are handled automatically by .NET, but are
                                // impossible to detect programmatically when we hit this limit. By handling this ourselves
                                // (and still writing out the result), users can debug actual HTTP redirect problems.
                                if (_maximumRedirection == 0 && IsRedirectCode(response.StatusCode))
=======
                                finally
>>>>>>> 476af582
                                {
                                    reader?.Dispose();
                                }

                                if (!string.IsNullOrEmpty(detailMsg))
                                {
                                    er.ErrorDetails = new ErrorDetails(detailMsg);
                                }

                                ThrowTerminatingError(er);
                            }

                            if (_parseRelLink || _followRelLink)
                            {
                                ParseLinkHeader(response);
                            }

                            ProcessResponse(response);
                            UpdateSession(response);

                            // If we hit our maximum redirection count, generate an error.
                            // Errors with redirection counts of greater than 0 are handled automatically by .NET, but are
                            // impossible to detect programmatically when we hit this limit. By handling this ourselves
                            // (and still writing out the result), users can debug actual HTTP redirect problems.
                            if (WebSession.MaximumRedirection == 0 && IsRedirectCode(response.StatusCode))
                            {
                                ErrorRecord er = new(new InvalidOperationException(), "MaximumRedirectExceeded", ErrorCategory.InvalidOperation, request);
                                er.ErrorDetails = new ErrorDetails(WebCmdletStrings.MaximumRedirectionCountExceeded);
                                WriteError(er);
                            }
                        }
                        catch (HttpRequestException ex)
                        {
                            ErrorRecord er = new(ex, "WebCmdletWebResponseException", ErrorCategory.InvalidOperation, request);
                            if (ex.InnerException is not null)
                            {
                                er.ErrorDetails = new ErrorDetails(ex.InnerException.Message);
                            }

                            ThrowTerminatingError(er);
                        }

                        if (_followRelLink)
                        {
                            if (!_relationLink.ContainsKey("next"))
                            {
                                return;
                            }

                            uri = new Uri(_relationLink["next"]);
                            followedRelLink++;
                        }
                    }
                }
                while (_followRelLink && (followedRelLink < _maximumFollowRelLink));
            }
            catch (CryptographicException ex)
            {
                ErrorRecord er = new(ex, "WebCmdletCertificateException", ErrorCategory.SecurityError, null);
                ThrowTerminatingError(er);
            }
            catch (NotSupportedException ex)
            {
                ErrorRecord er = new(ex, "WebCmdletIEDomNotSupportedException", ErrorCategory.NotImplemented, null);
                ThrowTerminatingError(er);
            }
        }

        /// <summary>
        /// To implement ^C.
        /// </summary>
        protected override void StopProcessing() => _cancelToken?.Cancel();

        #endregion Overrides

        #region Virtual Methods

        internal virtual void ValidateParameters()
        {
            // Sessions
            if (WebSession is not null && SessionVariable is not null)
            {
                ErrorRecord error = GetValidationError(WebCmdletStrings.SessionConflict, "WebCmdletSessionConflictException");
                ThrowTerminatingError(error);
            }

            // Authentication
            if (UseDefaultCredentials && Authentication != WebAuthenticationType.None)
            {
                ErrorRecord error = GetValidationError(WebCmdletStrings.AuthenticationConflict, "WebCmdletAuthenticationConflictException");
                ThrowTerminatingError(error);
            }

            if (Authentication != WebAuthenticationType.None && Token is not null && Credential is not null)
            {
                ErrorRecord error = GetValidationError(WebCmdletStrings.AuthenticationTokenConflict, "WebCmdletAuthenticationTokenConflictException");
                ThrowTerminatingError(error);
            }

            if (Authentication == WebAuthenticationType.Basic && Credential is null)
            {
                ErrorRecord error = GetValidationError(WebCmdletStrings.AuthenticationCredentialNotSupplied, "WebCmdletAuthenticationCredentialNotSuppliedException");
                ThrowTerminatingError(error);
            }

            if ((Authentication == WebAuthenticationType.OAuth || Authentication == WebAuthenticationType.Bearer) && Token is null)
            {
                ErrorRecord error = GetValidationError(WebCmdletStrings.AuthenticationTokenNotSupplied, "WebCmdletAuthenticationTokenNotSuppliedException");
                ThrowTerminatingError(error);
            }

            if (!AllowUnencryptedAuthentication && (Authentication != WebAuthenticationType.None || Credential is not null || UseDefaultCredentials) && Uri.Scheme != "https")
            {
                ErrorRecord error = GetValidationError(WebCmdletStrings.AllowUnencryptedAuthenticationRequired, "WebCmdletAllowUnencryptedAuthenticationRequiredException");
                ThrowTerminatingError(error);
            }

            // Credentials
            if (UseDefaultCredentials && Credential is not null)
            {
                ErrorRecord error = GetValidationError(WebCmdletStrings.CredentialConflict, "WebCmdletCredentialConflictException");
                ThrowTerminatingError(error);
            }

            // Proxy server
            if (ProxyUseDefaultCredentials && ProxyCredential is not null)
            {
                ErrorRecord error = GetValidationError(WebCmdletStrings.ProxyCredentialConflict, "WebCmdletProxyCredentialConflictException");
                ThrowTerminatingError(error);
            }
            else if (Proxy is null && (ProxyCredential is not null || ProxyUseDefaultCredentials))
            {
                ErrorRecord error = GetValidationError(WebCmdletStrings.ProxyUriNotSupplied, "WebCmdletProxyUriNotSuppliedException");
                ThrowTerminatingError(error);
            }

            // Request body content
            if (Body is not null && InFile is not null)
            {
                ErrorRecord error = GetValidationError(WebCmdletStrings.BodyConflict, "WebCmdletBodyConflictException");
                ThrowTerminatingError(error);
            }

            if (Body is not null && Form is not null)
            {
                ErrorRecord error = GetValidationError(WebCmdletStrings.BodyFormConflict, "WebCmdletBodyFormConflictException");
                ThrowTerminatingError(error);
            }

            if (InFile is not null && Form is not null)
            {
                ErrorRecord error = GetValidationError(WebCmdletStrings.FormInFileConflict, "WebCmdletFormInFileConflictException");
                ThrowTerminatingError(error);
            }

            // Validate InFile path
            if (InFile is not null)
            {
                ErrorRecord errorRecord = null;

                try
                {
                    Collection<string> providerPaths = GetResolvedProviderPathFromPSPath(InFile, out ProviderInfo provider);

                    if (!provider.Name.Equals(FileSystemProvider.ProviderName, StringComparison.OrdinalIgnoreCase))
                    {
                        errorRecord = GetValidationError(WebCmdletStrings.NotFilesystemPath, "WebCmdletInFileNotFilesystemPathException", InFile);
                    }
                    else
                    {
                        if (providerPaths.Count > 1)
                        {
                            errorRecord = GetValidationError(WebCmdletStrings.MultiplePathsResolved, "WebCmdletInFileMultiplePathsResolvedException", InFile);
                        }
                        else if (providerPaths.Count == 0)
                        {
                            errorRecord = GetValidationError(WebCmdletStrings.NoPathResolved, "WebCmdletInFileNoPathResolvedException", InFile);
                        }
                        else
                        {
                            if (Directory.Exists(providerPaths[0]))
                            {
                                errorRecord = GetValidationError(WebCmdletStrings.DirectoryPathSpecified, "WebCmdletInFileNotFilePathException", InFile);
                            }

                            _originalFilePath = InFile;
                            InFile = providerPaths[0];
                        }
                    }
                }
                catch (ItemNotFoundException pathNotFound)
                {
                    errorRecord = new ErrorRecord(pathNotFound.ErrorRecord, pathNotFound);
                }
                catch (ProviderNotFoundException providerNotFound)
                {
                    errorRecord = new ErrorRecord(providerNotFound.ErrorRecord, providerNotFound);
                }
                catch (System.Management.Automation.DriveNotFoundException driveNotFound)
                {
                    errorRecord = new ErrorRecord(driveNotFound.ErrorRecord, driveNotFound);
                }

                if (errorRecord is not null)
                {
                    ThrowTerminatingError(errorRecord);
                }
            }

            // Output ??
            if (PassThru && OutFile is null)
            {
                ErrorRecord error = GetValidationError(WebCmdletStrings.OutFileMissing, "WebCmdletOutFileMissingException", nameof(PassThru));
                ThrowTerminatingError(error);
            }

            // Resume requires OutFile.
            if (Resume.IsPresent && OutFile is null)
            {
                ErrorRecord error = GetValidationError(WebCmdletStrings.OutFileMissing, "WebCmdletOutFileMissingException", nameof(Resume));
                ThrowTerminatingError(error);
            }
        }

        internal virtual void PrepareSession()
        {
            // Make sure we have a valid WebRequestSession object to work with
            WebSession ??= new WebRequestSession();

            if (SessionVariable is not null)
            {
                // Save the session back to the PS environment if requested
                PSVariableIntrinsics vi = SessionState.PSVariable;
                vi.Set(SessionVariable, WebSession);
            }

            // Handle credentials
            if (Credential is not null && Authentication == WebAuthenticationType.None)
            {
                // Get the relevant NetworkCredential
                NetworkCredential netCred = Credential.GetNetworkCredential();
                WebSession.Credentials = netCred;

                // Supplying a credential overrides the UseDefaultCredentials setting
                WebSession.UseDefaultCredentials = false;
            }
            else if ((Credential is not null || Token is not null) && Authentication != WebAuthenticationType.None)
            {
                ProcessAuthentication();
            }
            else if (UseDefaultCredentials)
            {
                WebSession.UseDefaultCredentials = true;
            }

            if (CertificateThumbprint is not null)
            {
                using X509Store store = new(StoreName.My, StoreLocation.CurrentUser);
                store.Open(OpenFlags.ReadOnly | OpenFlags.OpenExistingOnly);
                X509Certificate2Collection collection = (X509Certificate2Collection)store.Certificates;
                X509Certificate2Collection tbCollection = (X509Certificate2Collection)collection.Find(X509FindType.FindByThumbprint, CertificateThumbprint, false);
                if (tbCollection.Count == 0)
                {
                    throw new CryptographicException(WebCmdletStrings.ThumbprintNotFound);
                }

                foreach (X509Certificate2 tbCert in tbCollection)
                {
                    X509Certificate certificate = (X509Certificate)tbCert;
                    WebSession.AddCertificate(certificate);
                }
            }

            if (Certificate is not null)
            {
                WebSession.AddCertificate(Certificate);
            }

            // Handle the user agent
            if (UserAgent is not null)
            {
                // Store the UserAgent string
                WebSession.UserAgent = UserAgent;
            }

            if (Proxy is not null)
            {
                WebProxy webProxy = new(Proxy);
                webProxy.BypassProxyOnLocal = false;
                if (ProxyCredential is not null)
                {
                    webProxy.Credentials = ProxyCredential.GetNetworkCredential();
                }
                else if (ProxyUseDefaultCredentials)
                {
                    // If both ProxyCredential and ProxyUseDefaultCredentials are passed,
                    // UseDefaultCredentials will overwrite the supplied credentials.
                    webProxy.UseDefaultCredentials = true;
                }

                WebSession.Proxy = webProxy;
            }

            if (MaximumRedirection > -1)
            {
                WebSession.MaximumRedirection = MaximumRedirection;
            }

            // Store the other supplied headers
            if (Headers is not null)
            {
                foreach (string key in Headers.Keys)
                {
                    object value = Headers[key];

                    // null is not valid value for header.
                    // We silently ignore header if value is null.
                    if (value is not null)
                    {
                        // Add the header value (or overwrite it if already present)
                        WebSession.Headers[key] = value.ToString();
                    }
                }
            }

            if (MaximumRetryCount > 0)
            {
                WebSession.MaximumRetryCount = MaximumRetryCount;

                // Only set retry interval if retry count is set.
                WebSession.RetryIntervalInSeconds = RetryIntervalSec;
            }
        }
        
        internal virtual HttpClient GetHttpClient(bool handleRedirect)
        {
            HttpClientHandler handler = new();
            handler.CookieContainer = WebSession.Cookies;
            handler.AutomaticDecompression = DecompressionMethods.All;

            // Set the credentials used by this request
            if (WebSession.UseDefaultCredentials)
            {
                // The UseDefaultCredentials flag overrides other supplied credentials
                handler.UseDefaultCredentials = true;
            }
            else if (WebSession.Credentials is not null)
            {
                handler.Credentials = WebSession.Credentials;
            }

            if (NoProxy)
            {
                handler.UseProxy = false;
            }
            else if (WebSession.Proxy is not null)
            {
                handler.Proxy = WebSession.Proxy;
            }

            if (WebSession.Certificates is not null)
            {
                handler.ClientCertificates.AddRange(WebSession.Certificates);
            }

            if (SkipCertificateCheck)
            {
                handler.ServerCertificateCustomValidationCallback = HttpClientHandler.DangerousAcceptAnyServerCertificateValidator;
                handler.ClientCertificateOptions = ClientCertificateOption.Manual;
            }

            // This indicates GetResponse will handle redirects.
            if (handleRedirect || WebSession.MaximumRedirection == 0)
            {
                handler.AllowAutoRedirect = false;
            }
            else if (WebSession.MaximumRedirection > 0)
            {
                handler.MaxAutomaticRedirections = WebSession.MaximumRedirection;
            }

            handler.SslProtocols = (SslProtocols)SslProtocol;

            HttpClient httpClient = new(handler);

            // Check timeout setting (in seconds instead of milliseconds as in HttpWebRequest)
            httpClient.Timeout = TimeoutSec is 0 ? TimeSpan.FromMilliseconds(Timeout.Infinite) : new TimeSpan(0, 0, TimeoutSec);

            return httpClient;
        }

        internal virtual HttpRequestMessage GetRequest(Uri uri)
        {
            Uri requestUri = PrepareUri(uri);
            HttpMethod httpMethod = string.IsNullOrEmpty(CustomMethod) ? GetHttpMethod(Method) : new HttpMethod(CustomMethod);

            // Create the base WebRequest object
            HttpRequestMessage request = new(httpMethod, requestUri);

            if (HttpVersion is not null)
            {
                request.Version = HttpVersion;
            }

            // Pull in session data
            if (WebSession.Headers.Count > 0)
            {
                WebSession.ContentHeaders.Clear();
                foreach (var entry in WebSession.Headers)
                {
                    if (HttpKnownHeaderNames.ContentHeaders.Contains(entry.Key))
                    {
                        WebSession.ContentHeaders.Add(entry.Key, entry.Value);
                    }
                    else
                    {
                        if (SkipHeaderValidation)
                        {
                            request.Headers.TryAddWithoutValidation(entry.Key, entry.Value);
                        }
                        else
                        {
                            request.Headers.Add(entry.Key, entry.Value);
                        }
                    }
                }
            }

            // Set 'Transfer-Encoding: chunked' if 'Transfer-Encoding' is specified
            if (WebSession.Headers.ContainsKey(HttpKnownHeaderNames.TransferEncoding))
            {
                request.Headers.TransferEncodingChunked = true;
            }

            // Set 'User-Agent' if WebSession.Headers doesn't already contain it
            if (WebSession.Headers.TryGetValue(HttpKnownHeaderNames.UserAgent, out string userAgent))
            {
                WebSession.UserAgent = userAgent;
            }
            else
            {
                if (SkipHeaderValidation)
                {
                    request.Headers.TryAddWithoutValidation(HttpKnownHeaderNames.UserAgent, WebSession.UserAgent);
                }
                else
                {
                    request.Headers.Add(HttpKnownHeaderNames.UserAgent, WebSession.UserAgent);
                }
            }

            // Set 'Keep-Alive' to false. This means set the Connection to 'Close'.
            if (DisableKeepAlive)
            {
                request.Headers.Add(HttpKnownHeaderNames.Connection, "Close");
            }

            // Set 'Transfer-Encoding'
            if (TransferEncoding is not null)
            {
                request.Headers.TransferEncodingChunked = true;
                TransferCodingHeaderValue headerValue = new(TransferEncoding);
                if (!request.Headers.TransferEncoding.Contains(headerValue))
                {
                    request.Headers.TransferEncoding.Add(headerValue);
                }
            }

            // If the file to resume downloading exists, create the Range request header using the file size.
            // If not, create a Range to request the entire file.
            if (Resume.IsPresent)
            {
                FileInfo fileInfo = new(QualifiedOutFile);
                if (fileInfo.Exists)
                {
                    request.Headers.Range = new RangeHeaderValue(fileInfo.Length, null);
                    _resumeFileSize = fileInfo.Length;
                }
                else
                {
                    request.Headers.Range = new RangeHeaderValue(0, null);
                }
            }

            return request;
        }

        internal virtual void FillRequestStream(HttpRequestMessage request)
        {
            ArgumentNullException.ThrowIfNull(request);

            // Set the request content type
            if (ContentType is not null)
            {
                WebSession.ContentHeaders[HttpKnownHeaderNames.ContentType] = ContentType;
            }
            else if (request.Method == HttpMethod.Post)
            {
                // Win8:545310 Invoke-WebRequest does not properly set MIME type for POST
                WebSession.ContentHeaders.TryGetValue(HttpKnownHeaderNames.ContentType, out string contentType);
                if (string.IsNullOrEmpty(contentType))
                {
                    WebSession.ContentHeaders[HttpKnownHeaderNames.ContentType] = "application/x-www-form-urlencoded";
                }
            }

            if (Form is not null)
            {
                MultipartFormDataContent formData = new();
                foreach (DictionaryEntry formEntry in Form)
                {
                    // AddMultipartContent will handle PSObject unwrapping, Object type determination and enumerateing top level IEnumerables.
                    AddMultipartContent(fieldName: formEntry.Key, fieldValue: formEntry.Value, formData: formData, enumerate: true);
                }

                SetRequestContent(request, formData);
            }
            else if (Body is not null)
            {
                // Coerce body into a usable form
                // Make sure we're using the base object of the body, not the PSObject wrapper
                object content = Body is PSObject psBody ? psBody.BaseObject : Body;

                switch (content)
                {
                    case FormObject form:
                        SetRequestContent(request, form.Fields);
                        break;
                    case IDictionary dictionary when request.Method != HttpMethod.Get:
                        SetRequestContent(request, dictionary);
                        break;
                    case XmlNode xmlNode:
                        SetRequestContent(request, xmlNode);
                        break;
                    case Stream stream:
                        SetRequestContent(request, stream);
                        break;
                    case byte[] bytes:
                        SetRequestContent(request, bytes);
                        break;
                    case MultipartFormDataContent multipartFormDataContent:
                        SetRequestContent(request, multipartFormDataContent);
                        break;
                    default:
                        SetRequestContent(request, (string)LanguagePrimitives.ConvertTo(content, typeof(string), CultureInfo.InvariantCulture));
                        break;
                }
            }
            else if (InFile is not null)
            {
                // Copy InFile data
                try
                {
                    // Open the input file
                    SetRequestContent(request, new FileStream(InFile, FileMode.Open, FileAccess.Read, FileShare.Read));
                }
                catch (UnauthorizedAccessException)
                {
                    string msg = string.Format(CultureInfo.InvariantCulture, WebCmdletStrings.AccessDenied, _originalFilePath);

                    throw new UnauthorizedAccessException(msg);
                }
            }

            // For other methods like Put where empty content has meaning, we need to fill in the content
            if (request.Content is null)
            {
                // If this is a Get request and there is no content, then don't fill in the content as empty content gets rejected by some web services per RFC7230
                if (request.Method == HttpMethod.Get && ContentType is null)
                {
                    return;
                }

                request.Content = new StringContent(string.Empty);
                request.Content.Headers.Clear();
            }

            foreach (KeyValuePair<string, string> entry in WebSession.ContentHeaders)
            {
                if (!string.IsNullOrWhiteSpace(entry.Value))
                {
                    if (SkipHeaderValidation)
                    {
                        request.Content.Headers.TryAddWithoutValidation(entry.Key, entry.Value);
                    }
                    else
                    {
                        try
                        {
                            request.Content.Headers.Add(entry.Key, entry.Value);
                        }
                        catch (FormatException ex)
                        {
                            ValidationMetadataException outerEx = new(WebCmdletStrings.ContentTypeException, ex);
                            ErrorRecord er = new(outerEx, "WebCmdletContentTypeException", ErrorCategory.InvalidArgument, ContentType);
                            ThrowTerminatingError(er);
                        }
                    }
                }
            }
        }

        internal virtual HttpResponseMessage GetResponse(HttpClient client, HttpRequestMessage request, bool handleRedirect)
        {
            ArgumentNullException.ThrowIfNull(client);
            ArgumentNullException.ThrowIfNull(request);

            // Add 1 to account for the first request.
            int totalRequests = WebSession.MaximumRetryCount + 1;
            HttpRequestMessage currentRequest = request;
            HttpResponseMessage response = null;

            do
            {
                // Track the current URI being used by various requests and re-requests.
                Uri currentUri = currentRequest.RequestUri;

                _cancelToken = new CancellationTokenSource();
                response = client.SendAsync(currentRequest, HttpCompletionOption.ResponseHeadersRead, _cancelToken.Token).GetAwaiter().GetResult();

                if (handleRedirect
                    && _maximumRedirection is not 0
                    && IsRedirectCode(response.StatusCode)
                    && response.Headers.Location is not null)
                {
                    _cancelToken.Cancel();
                    _cancelToken = null;

                    // If explicit count was provided, reduce it for this redirection.
                    if (_maximumRedirection > 0)
                    {
                        _maximumRedirection--;
                    }

                    // For selected redirects, GET must be used with the redirected Location.
                    if (RequestRequiresForceGet(response.StatusCode, currentRequest.Method) && !PreserveHttpMethodOnRedirect)
                    {
                        Method = WebRequestMethod.Get;
                        CustomMethod = string.Empty;
                    }

                    currentUri = new Uri(request.RequestUri, response.Headers.Location);

                    // Continue to handle redirection
                    using HttpRequestMessage redirectRequest = GetRequest(currentUri);
                    response.Dispose();
                    response = GetResponse(client, redirectRequest, handleRedirect);
                }

                // Request again without the Range header because the server indicated the range was not satisfiable.
                // This happens when the local file is larger than the remote file.
                // If the size of the remote file is the same as the local file, there is nothing to resume.
                if (Resume.IsPresent
                    && response.StatusCode == HttpStatusCode.RequestedRangeNotSatisfiable
                    && (response.Content.Headers.ContentRange.HasLength
                    && response.Content.Headers.ContentRange.Length != _resumeFileSize))
                {
                    _cancelToken.Cancel();

                    WriteVerbose(WebCmdletStrings.WebMethodResumeFailedVerboseMsg);

                    // Disable the Resume switch so the subsequent calls to GetResponse() and FillRequestStream()
                    // are treated as a standard -OutFile request. This also disables appending local file.
                    Resume = new SwitchParameter(false);

                    using (HttpRequestMessage requestWithoutRange = GetRequest(currentUri))
                    {
                        FillRequestStream(requestWithoutRange);

                        long requestContentLength = requestWithoutRange.Content is null ? 0 : requestWithoutRange.Content.Headers.ContentLength.Value;

                        string reqVerboseMsg = string.Format(
                            CultureInfo.CurrentCulture,
                            WebCmdletStrings.WebMethodInvocationVerboseMsg,
                            requestWithoutRange.Version,
                            requestWithoutRange.Method,
                            requestContentLength);
                        
                        WriteVerbose(reqVerboseMsg);

                        response.Dispose();
                        response = GetResponse(client, requestWithoutRange, handleRedirect);
                    }
                }

                _resumeSuccess = response.StatusCode == HttpStatusCode.PartialContent;

                // When MaximumRetryCount is not specified, the totalRequests is 1.
                if (totalRequests > 1 && ShouldRetry(response.StatusCode))
                {
                    int retryIntervalInSeconds = WebSession.RetryIntervalInSeconds;

                    // If the status code is 429 get the retry interval from the Headers.
                    // Ignore broken header and its value.
                    if (response.StatusCode is HttpStatusCode.Conflict && response.Headers.TryGetValues(HttpKnownHeaderNames.RetryAfter, out IEnumerable<string> retryAfter)) 
                    {
                        try 
                        {
                            IEnumerator<string> enumerator = retryAfter.GetEnumerator();
                            if (enumerator.MoveNext())
                            {
                                retryIntervalInSeconds = Convert.ToInt32(enumerator.Current);
                            }
                        }
                        catch
                        {
                            // Ignore broken header.
                        }
                    }
                    
                    string retryMessage = string.Format(
                        CultureInfo.CurrentCulture,
                        WebCmdletStrings.RetryVerboseMsg,
                        retryIntervalInSeconds,
                        response.StatusCode);

                    WriteVerbose(retryMessage);

                    _cancelToken = new CancellationTokenSource();
                    Task.Delay(retryIntervalInSeconds * 1000, _cancelToken.Token).GetAwaiter().GetResult();
                    _cancelToken.Cancel();
                    _cancelToken = null;

                    currentRequest.Dispose();
                    currentRequest = GetRequest(currentUri);
                    FillRequestStream(currentRequest);
                }

                totalRequests--;
            }
            while (totalRequests > 0 && !response.IsSuccessStatusCode);

            return response;
        }

        internal virtual void UpdateSession(HttpResponseMessage response)
        {
            ArgumentNullException.ThrowIfNull(response);
        }

        #endregion Virtual Methods

        #region Helper Methods
        private Uri PrepareUri(Uri uri)
        {
            uri = CheckProtocol(uri);

            // Before creating the web request,
            // preprocess Body if content is a dictionary and method is GET (set as query)
            LanguagePrimitives.TryConvertTo<IDictionary>(Body, out IDictionary bodyAsDictionary);
            if (bodyAsDictionary is not null && (Method == WebRequestMethod.Default || Method == WebRequestMethod.Get || CustomMethod == "GET"))
            {
                UriBuilder uriBuilder = new(uri);
                if (uriBuilder.Query is not null && uriBuilder.Query.Length > 1)
                {
                    uriBuilder.Query = string.Concat(uriBuilder.Query.AsSpan(1), "&", FormatDictionary(bodyAsDictionary));
                }
                else
                {
                    uriBuilder.Query = FormatDictionary(bodyAsDictionary);
                }

                uri = uriBuilder.Uri;

                // Set body to null to prevent later FillRequestStream
                Body = null;
            }

            return uri;
        }

        private static Uri CheckProtocol(Uri uri)
        {
            ArgumentNullException.ThrowIfNull(uri);

            return uri.IsAbsoluteUri ? uri : new Uri("http://" + uri.OriginalString);
        }

        private string QualifyFilePath(string path) => PathUtils.ResolveFilePath(filePath: path, command: this, isLiteralPath: true);
        
        private static string FormatDictionary(IDictionary content)
        {
            ArgumentNullException.ThrowIfNull(content);

            StringBuilder bodyBuilder = new();
            foreach (string key in content.Keys)
            {
                if (bodyBuilder.Length > 0)
                {
                    bodyBuilder.Append('&');
                }

                object value = content[key];

                // URLEncode the key and value
                string encodedKey = WebUtility.UrlEncode(key);
                string encodedValue = value is null ? string.Empty : WebUtility.UrlEncode(value.ToString());

                bodyBuilder.Append($"{encodedKey}={encodedValue}");
            }

            return bodyBuilder.ToString();
        }

        private ErrorRecord GetValidationError(string msg, string errorId)
        {
            ValidationMetadataException ex = new(msg);
            return new ErrorRecord(ex, errorId, ErrorCategory.InvalidArgument, this);
        }

        private ErrorRecord GetValidationError(string msg, string errorId, params object[] args)
        {
            msg = string.Format(CultureInfo.InvariantCulture, msg, args);
            ValidationMetadataException ex = new(msg);
            return new ErrorRecord(ex, errorId, ErrorCategory.InvalidArgument, this);
        }

        private string GetBasicAuthorizationHeader()
        {
            string password = new NetworkCredential(string.Empty, Credential.Password).Password;
            string unencoded = string.Create(CultureInfo.InvariantCulture, $"{Credential.UserName}:{password}");
            byte[] bytes = Encoding.UTF8.GetBytes(unencoded);
            return string.Create(CultureInfo.InvariantCulture, $"Basic {Convert.ToBase64String(bytes)}");
        }

        private string GetBearerAuthorizationHeader()
        {
            return string.Create(CultureInfo.InvariantCulture, $"Bearer {new NetworkCredential(string.Empty, Token).Password}");
        }

        private void ProcessAuthentication()
        {
            if (Authentication == WebAuthenticationType.Basic)
            {
                WebSession.Headers["Authorization"] = GetBasicAuthorizationHeader();
            }
            else if (Authentication == WebAuthenticationType.Bearer || Authentication == WebAuthenticationType.OAuth)
            {
                WebSession.Headers["Authorization"] = GetBearerAuthorizationHeader();
            }
            else
            {
                Diagnostics.Assert(false, string.Create(CultureInfo.InvariantCulture, $"Unrecognized Authentication value: {Authentication}"));
            }
        }

        /// <summary>
        /// Sets the ContentLength property of the request and writes the specified content to the request's RequestStream.
        /// </summary>
        /// <param name="request">The WebRequest who's content is to be set.</param>
        /// <param name="content">A byte array containing the content data.</param>
        /// <remarks>
        /// Because this function sets the request's ContentLength property and writes content data into the request's stream,
        /// it should be called one time maximum on a given request.
        /// </remarks>
        internal void SetRequestContent(HttpRequestMessage request, byte[] content)
        {
            ArgumentNullException.ThrowIfNull(request);
            ArgumentNullException.ThrowIfNull(content);

            request.Content = new ByteArrayContent(content);
        }

        /// <summary>
        /// Sets the ContentLength property of the request and writes the specified content to the request's RequestStream.
        /// </summary>
        /// <param name="request">The WebRequest who's content is to be set.</param>
        /// <param name="content">A String object containing the content data.</param>
        /// <remarks>
        /// Because this function sets the request's ContentLength property and writes content data into the request's stream,
        /// it should be called one time maximum on a given request.
        /// </remarks>
        internal void SetRequestContent(HttpRequestMessage request, string content)
        {
            ArgumentNullException.ThrowIfNull(request);
            ArgumentNullException.ThrowIfNull(content);
            
            Encoding encoding = null;
            if (ContentType is not null)
            {
                // If Content-Type contains the encoding format (as CharSet), use this encoding format
                // to encode the Body of the WebRequest sent to the server. Default Encoding format
                // would be used if Charset is not supplied in the Content-Type property.
                try
                {
                    MediaTypeHeaderValue mediaTypeHeaderValue = MediaTypeHeaderValue.Parse(ContentType);
                    if (!string.IsNullOrEmpty(mediaTypeHeaderValue.CharSet))
                    {
                        encoding = Encoding.GetEncoding(mediaTypeHeaderValue.CharSet);
                    }
                }
                catch (Exception ex) when (ex is FormatException || ex is ArgumentException)
                {
                    if (!SkipHeaderValidation)
                    {
                        ValidationMetadataException outerEx = new(WebCmdletStrings.ContentTypeException, ex);
                        ErrorRecord er = new(outerEx, "WebCmdletContentTypeException", ErrorCategory.InvalidArgument, ContentType);
                        ThrowTerminatingError(er);
                    }
                }
            }

            byte[] bytes = StreamHelper.EncodeToBytes(content, encoding);
            request.Content = new ByteArrayContent(bytes);
        }

        internal void SetRequestContent(HttpRequestMessage request, XmlNode xmlNode)
        {
            ArgumentNullException.ThrowIfNull(request);
            ArgumentNullException.ThrowIfNull(xmlNode);

            byte[] bytes = null;
            XmlDocument doc = xmlNode as XmlDocument;
            if (doc?.FirstChild is XmlDeclaration decl)
            {
                Encoding encoding = Encoding.GetEncoding(decl.Encoding);
                bytes = StreamHelper.EncodeToBytes(doc.OuterXml, encoding);
            }
            else
            {
                bytes = StreamHelper.EncodeToBytes(xmlNode.OuterXml, encoding: null);
            }

            request.Content = new ByteArrayContent(bytes);
        }

        /// <summary>
        /// Sets the ContentLength property of the request and writes the specified content to the request's RequestStream.
        /// </summary>
        /// <param name="request">The WebRequest who's content is to be set.</param>
        /// <param name="contentStream">A Stream object containing the content data.</param>
        /// <remarks>
        /// Because this function sets the request's ContentLength property and writes content data into the request's stream,
        /// it should be called one time maximum on a given request.
        /// </remarks>
        internal void SetRequestContent(HttpRequestMessage request, Stream contentStream)
        {
            ArgumentNullException.ThrowIfNull(request);
            ArgumentNullException.ThrowIfNull(contentStream);

            request.Content = new StreamContent(contentStream);
        }

        /// <summary>
        /// Sets the ContentLength property of the request and writes the ContentLength property of the request and writes the specified content to the request's RequestStream.
        /// </summary>
        /// <param name="request">The WebRequest who's content is to be set.</param>
        /// <param name="multipartContent">A MultipartFormDataContent object containing multipart/form-data content.</param>
        /// <remarks>
        /// Because this function sets the request's ContentLength property and writes content data into the request's stream,
        /// it should be called one time maximum on a given request.
        /// </remarks>
        internal void SetRequestContent(HttpRequestMessage request, MultipartFormDataContent multipartContent)
        {
            ArgumentNullException.ThrowIfNull(request);
            ArgumentNullException.ThrowIfNull(multipartContent);
            
            // Content headers will be set by MultipartFormDataContent which will throw unless we clear them first
            WebSession.ContentHeaders.Clear();

            request.Content = multipartContent;
        }

        internal void SetRequestContent(HttpRequestMessage request, IDictionary content)
        {
            ArgumentNullException.ThrowIfNull(request);
            ArgumentNullException.ThrowIfNull(content);

            string body = FormatDictionary(content);
            SetRequestContent(request, body);
        }

        internal void ParseLinkHeader(HttpResponseMessage response)
        {
            Uri requestUri = response.RequestMessage.RequestUri;
            if (_relationLink is null)
            {
                // Must ignore the case of relation links. See RFC 8288 (https://tools.ietf.org/html/rfc8288)
                _relationLink = new Dictionary<string, string>(StringComparer.OrdinalIgnoreCase);
            }
            else
            {
                _relationLink.Clear();
            }

            // We only support the URL in angle brackets and `rel`, other attributes are ignored
            // user can still parse it themselves via the Headers property
            const string Pattern = "<(?<url>.*?)>;\\s*rel=(?<quoted>\")?(?<rel>(?(quoted).*?|[^,;]*))(?(quoted)\")";
            if (response.Headers.TryGetValues("Link", out IEnumerable<string> links))
            {
                foreach (string linkHeader in links)
                {
                    MatchCollection matchCollection = Regex.Matches(linkHeader, Pattern);
                    foreach (Match match in matchCollection)
                    {
                        if (match.Success)
                        {
                            string url = match.Groups["url"].Value;
                            string rel = match.Groups["rel"].Value;
                            if (url != string.Empty && rel != string.Empty && !_relationLink.ContainsKey(rel))
                            {
                                Uri absoluteUri = new(requestUri, url);
                                _relationLink.Add(rel, absoluteUri.AbsoluteUri);
                            }
                        }
                    }
                }
            }
        }

        /// <summary>
        /// Adds content to a <see cref="MultipartFormDataContent"/>. Object type detection is used to determine if the value is string, File, or Collection.
        /// </summary>
        /// <param name="fieldName">The Field Name to use.</param>
        /// <param name="fieldValue">The Field Value to use.</param>
        /// <param name="formData">The <see cref="MultipartFormDataContent"/> to update.</param>
        /// <param name="enumerate">If true, collection types in <paramref name="fieldValue"/> will be enumerated. If false, collections will be treated as single value.</param>
        private void AddMultipartContent(object fieldName, object fieldValue, MultipartFormDataContent formData, bool enumerate)
        {
            ArgumentNullException.ThrowIfNull(formData);

            // It is possible that the dictionary keys or values are PSObject wrapped depending on how the dictionary is defined and assigned.
            // Before processing the field name and value we need to ensure we are working with the base objects and not the PSObject wrappers.

            // Unwrap fieldName PSObjects
            if (fieldName is PSObject namePSObject)
            {
                fieldName = namePSObject.BaseObject;
            }

            // Unwrap fieldValue PSObjects
            if (fieldValue is PSObject valuePSObject)
            {
                fieldValue = valuePSObject.BaseObject;
            }

            // Treat a single FileInfo as a FileContent
            if (fieldValue is FileInfo file)
            {
                formData.Add(GetMultipartFileContent(fieldName: fieldName, file: file));
                return;
            }

            // Treat Strings and other single values as a StringContent.
            // If enumeration is false, also treat IEnumerables as StringContents.
            // String implements IEnumerable so the explicit check is required.
            if (!enumerate || fieldValue is string || fieldValue is not IEnumerable)
            {
                formData.Add(GetMultipartStringContent(fieldName: fieldName, fieldValue: fieldValue));
                return;
            }

            // Treat the value as a collection and enumerate it if enumeration is true
            if (enumerate && fieldValue is IEnumerable items)
            {
                foreach (object item in items)
                {
                    // Recurse, but do not enumerate the next level. IEnumerables will be treated as single values.
                    AddMultipartContent(fieldName: fieldName, fieldValue: item, formData: formData, enumerate: false);
                }
            }
        }

        /// <summary>
        /// Gets a <see cref="StringContent"/> from the supplied field name and field value. Uses <see cref="LanguagePrimitives.ConvertTo{T}(object)"/> to convert the objects to strings.
        /// </summary>
        /// <param name="fieldName">The Field Name to use for the <see cref="StringContent"/></param>
        /// <param name="fieldValue">The Field Value to use for the <see cref="StringContent"/></param>
        private static StringContent GetMultipartStringContent(object fieldName, object fieldValue)
        {
            ContentDispositionHeaderValue contentDisposition = new("form-data");
            
            // .NET does not enclose field names in quotes, however, modern browsers and curl do.
            contentDisposition.Name = "\"" + LanguagePrimitives.ConvertTo<string>(fieldName) + "\"";

            StringContent result = new(LanguagePrimitives.ConvertTo<string>(fieldValue));
            result.Headers.ContentDisposition = contentDisposition;

            return result;
        }

        /// <summary>
        /// Gets a <see cref="StreamContent"/> from the supplied field name and <see cref="Stream"/>. Uses <see cref="LanguagePrimitives.ConvertTo{T}(object)"/> to convert the fieldname to a string.
        /// </summary>
        /// <param name="fieldName">The Field Name to use for the <see cref="StreamContent"/></param>
        /// <param name="stream">The <see cref="Stream"/> to use for the <see cref="StreamContent"/></param>
        private static StreamContent GetMultipartStreamContent(object fieldName, Stream stream)
        {
            ContentDispositionHeaderValue contentDisposition = new("form-data");

            // .NET does not enclose field names in quotes, however, modern browsers and curl do.
            contentDisposition.Name = "\"" + LanguagePrimitives.ConvertTo<string>(fieldName) + "\"";

            StreamContent result = new(stream);
            result.Headers.ContentDisposition = contentDisposition;
            result.Headers.ContentType = new MediaTypeHeaderValue("application/octet-stream");

            return result;
        }

        /// <summary>
        /// Gets a <see cref="StreamContent"/> from the supplied field name and file. Calls <see cref="GetMultipartStreamContent(object, Stream)"/> to create the <see cref="StreamContent"/> and then sets the file name.
        /// </summary>
        /// <param name="fieldName">The Field Name to use for the <see cref="StreamContent"/></param>
        /// <param name="file">The file to use for the <see cref="StreamContent"/></param>
        private static StreamContent GetMultipartFileContent(object fieldName, FileInfo file)
        {
            StreamContent result = GetMultipartStreamContent(fieldName: fieldName, stream: new FileStream(file.FullName, FileMode.Open));

            // .NET does not enclose field names in quotes, however, modern browsers and curl do.
            result.Headers.ContentDisposition.FileName = "\"" + file.Name + "\"";

            return result;
        }

        private static string FormatErrorMessage(string error, string contentType)
        {
            string formattedError = null;

            try
            {
                if (ContentHelper.IsXml(contentType))
                {
                    XmlDocument doc = new();
                    doc.LoadXml(error);

                    XmlWriterSettings settings = new XmlWriterSettings {
                        Indent = true,
                        NewLineOnAttributes = true,
                        OmitXmlDeclaration = true
                    };

                    if (doc.FirstChild is XmlDeclaration decl)
                    {
                        settings.Encoding = Encoding.GetEncoding(decl.Encoding);
                    }

                    StringBuilder stringBuilder = new();
                    using XmlWriter xmlWriter = XmlWriter.Create(stringBuilder, settings);
                    doc.Save(xmlWriter);
                    string xmlString = stringBuilder.ToString();

                    formattedError = Environment.NewLine + xmlString;
                }
                else if (ContentHelper.IsJson(contentType))
                {
                    JsonNode jsonNode = JsonNode.Parse(error);
                    JsonSerializerOptions options = new JsonSerializerOptions { WriteIndented = true };
                    string jsonString = jsonNode.ToJsonString(options);

                    formattedError = Environment.NewLine + jsonString;
                }
            }
            catch
            {
                // Ignore errors
            }
            
            if (string.IsNullOrEmpty(formattedError))
            {
                // Remove HTML tags making it easier to read
                formattedError = System.Text.RegularExpressions.Regex.Replace(error, "<[^>]*>", string.Empty);
            }

            return formattedError;
        }

        // Returns true if the status code is one of the supported redirection codes.
        private static bool IsRedirectCode(HttpStatusCode statusCode) => statusCode switch
        {
            HttpStatusCode.Found
            or HttpStatusCode.Moved
            or HttpStatusCode.MultipleChoices
            or HttpStatusCode.PermanentRedirect
            or HttpStatusCode.SeeOther
            or HttpStatusCode.TemporaryRedirect => true,
            _ => false
        };

        // Returns true if the status code is a redirection code and the action requires switching to GET on redirection.
        // See https://learn.microsoft.com/en-us/dotnet/api/system.net.httpstatuscode
        private static bool RequestRequiresForceGet(HttpStatusCode statusCode, HttpMethod requestMethod) => statusCode switch
        {
            HttpStatusCode.Found
            or HttpStatusCode.Moved
            or HttpStatusCode.MultipleChoices => requestMethod == HttpMethod.Post,
            HttpStatusCode.SeeOther => requestMethod != HttpMethod.Get && requestMethod != HttpMethod.Head,
            _ => false
        };

        // Returns true if the status code shows a server or client error and MaximumRetryCount > 0
        private static bool ShouldRetry(HttpStatusCode statusCode) => (int)statusCode switch
        {
            304 or (>= 400 and <= 599) => true,
            _ => false
        };

        private static HttpMethod GetHttpMethod(WebRequestMethod method) => method switch
        {
            WebRequestMethod.Default or WebRequestMethod.Get => HttpMethod.Get,
            WebRequestMethod.Delete => HttpMethod.Delete,
            WebRequestMethod.Head => HttpMethod.Head,
            WebRequestMethod.Patch => HttpMethod.Patch,
            WebRequestMethod.Post => HttpMethod.Post,
            WebRequestMethod.Put => HttpMethod.Put,
            WebRequestMethod.Options => HttpMethod.Options,
            WebRequestMethod.Trace => HttpMethod.Trace,
            _ => new HttpMethod(method.ToString().ToUpperInvariant())
        };

        #endregion Helper Methods
    }

    /// <summary>
    /// Exception class for webcmdlets to enable returning HTTP error response.
    /// </summary>
    public sealed class HttpResponseException : HttpRequestException
    {
        /// <summary>
        /// Initializes a new instance of the <see cref="HttpResponseException"/> class.
        /// </summary>
        /// <param name="message">Message for the exception.</param>
        /// <param name="response">Response from the HTTP server.</param>
        public HttpResponseException(string message, HttpResponseMessage response) : base(message, inner: null, response.StatusCode)
        {
            Response = response;
        }

        /// <summary>
        /// HTTP error response.
        /// </summary>
        public HttpResponseMessage Response { get; }
    }
}<|MERGE_RESOLUTION|>--- conflicted
+++ resolved
@@ -554,13 +554,9 @@
 
                             WriteVerbose(reqVerboseMsg);
 
-<<<<<<< HEAD
-                                _maximumRedirection = WebSession.MaximumRedirection;
-
-                                using HttpResponseMessage response = GetResponse(client, request, handleRedirect);
-=======
+                            _maximumRedirection = WebSession.MaximumRedirection;
+
                             using HttpResponseMessage response = GetResponse(client, request, handleRedirect);
->>>>>>> 476af582
 
                             string contentType = ContentHelper.GetContentType(response);
                             string respVerboseMsg = string.Format(
@@ -619,19 +615,7 @@
                                 {
                                     // Catch all
                                 }
-<<<<<<< HEAD
-
-                                ProcessResponse(response);
-                                UpdateSession(response);
-
-                                // If we hit our maximum redirection count, generate an error.
-                                // Errors with redirection counts of greater than 0 are handled automatically by .NET, but are
-                                // impossible to detect programmatically when we hit this limit. By handling this ourselves
-                                // (and still writing out the result), users can debug actual HTTP redirect problems.
-                                if (_maximumRedirection == 0 && IsRedirectCode(response.StatusCode))
-=======
                                 finally
->>>>>>> 476af582
                                 {
                                     reader?.Dispose();
                                 }
