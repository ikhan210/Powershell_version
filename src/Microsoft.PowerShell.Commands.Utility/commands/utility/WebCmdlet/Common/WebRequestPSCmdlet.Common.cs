--- conflicted
+++ resolved
@@ -1307,14 +1307,7 @@
                 Uri currentUri = currentRequest.RequestUri;
 
                 _cancelToken = new CancellationTokenSource();
-<<<<<<< HEAD
-                response = client.SendAsync(currentRequest, HttpCompletionOption.ResponseHeadersRead, _cancelToken.Token).GetAwaiter().GetResult();
-                
-                if (OutFolder is not null)
-                {
-                    _qualifiedOutFilePath = WebResponseHelper.GetOutFilePath(response, _qualifiedOutFile);
-                }
-=======
+
                 try
                 {
                     response = client.SendAsync(currentRequest, HttpCompletionOption.ResponseHeadersRead, _cancelToken.Token).GetAwaiter().GetResult();
@@ -1331,9 +1324,13 @@
                     {
                         throw;
                     }
->>>>>>> 109c2425
-
-                }
+                }
+
+                if (OutFolder is not null)
+                {
+                    _qualifiedOutFilePath = WebResponseHelper.GetOutFilePath(response, _qualifiedOutFile);
+                }
+
                 if (handleRedirect
                     && _maximumRedirection is not 0
                     && IsRedirectCode(response.StatusCode)
