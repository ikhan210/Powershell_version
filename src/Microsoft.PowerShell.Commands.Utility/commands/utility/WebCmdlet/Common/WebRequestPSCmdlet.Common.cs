--- conflicted
+++ resolved
@@ -945,11 +945,7 @@
             if (WebSession.UseDefaultCredentials)
             {
                 // The UseDefaultCredentials flag overrides other supplied credentials
-<<<<<<< HEAD
                 handler.Credentials = CredentialCache.DefaultCredentials;
-=======
-                handler.UseDefaultCredentials = true;
->>>>>>> f1397484
             }
             else if (WebSession.Credentials is not null)
             {
