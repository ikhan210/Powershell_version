--- conflicted
+++ resolved
@@ -929,441 +929,7 @@
                 WebSession.RetryIntervalInSeconds = RetryIntervalSec;
             }
         }
-<<<<<<< HEAD
-
-
-        #endregion Virtual Methods
-
-        #region Helper Properties
-
-        internal string QualifiedOutFile => QualifyFilePath(OutFile);
-
-        internal bool ShouldSaveToOutFile => !string.IsNullOrEmpty(OutFile);
-
-        internal bool ShouldWriteToPipeline => !ShouldSaveToOutFile || PassThru;
-
-        internal bool ShouldCheckHttpStatus => !SkipHttpErrorCheck;
-
-        /// <summary>
-        /// Determines whether writing to a file should Resume and append rather than overwrite.
-        /// </summary>
-        internal bool ShouldResume => Resume.IsPresent && _resumeSuccess;
-
-        #endregion Helper Properties
-
-        #region Helper Methods
-        private Uri PrepareUri(Uri uri)
-        {
-            uri = CheckProtocol(uri);
-
-            // Before creating the web request,
-            // preprocess Body if content is a dictionary and method is GET (set as query)
-            LanguagePrimitives.TryConvertTo<IDictionary>(Body, out IDictionary bodyAsDictionary);
-            if (bodyAsDictionary is not null && (Method == WebRequestMethod.Default || Method == WebRequestMethod.Get || CustomMethod == "GET"))
-            {
-                UriBuilder uriBuilder = new(uri);
-                if (uriBuilder.Query is not null && uriBuilder.Query.Length > 1)
-                {
-                    uriBuilder.Query = string.Concat(uriBuilder.Query.AsSpan(1), "&", FormatDictionary(bodyAsDictionary));
-                }
-                else
-                {
-                    uriBuilder.Query = FormatDictionary(bodyAsDictionary);
-                }
-
-                uri = uriBuilder.Uri;
-
-                // Set body to null to prevent later FillRequestStream
-                Body = null;
-            }
-
-            return uri;
-        }
-
-        private static Uri CheckProtocol(Uri uri)
-        {
-            ArgumentNullException.ThrowIfNull(uri);
-
-            return uri.IsAbsoluteUri ? uri : new Uri("http://" + uri.OriginalString);
-        }
-
-        private string QualifyFilePath(string path) => PathUtils.ResolveFilePath(filePath: path, command: this, isLiteralPath: true);
-
-        private static string FormatDictionary(IDictionary content)
-        {
-            ArgumentNullException.ThrowIfNull(content);
-
-            StringBuilder bodyBuilder = new();
-            foreach (string key in content.Keys)
-            {
-                if (bodyBuilder.Length > 0)
-                {
-                    bodyBuilder.Append('&');
-                }
-
-                object value = content[key];
-
-                // URLEncode the key and value
-                string encodedKey = WebUtility.UrlEncode(key);
-                string encodedValue = value is null ? string.Empty : WebUtility.UrlEncode(value.ToString());
-
-                bodyBuilder.Append($"{encodedKey}={encodedValue}");
-            }
-
-            return bodyBuilder.ToString();
-        }
-
-        private ErrorRecord GetValidationError(string msg, string errorId)
-        {
-            ValidationMetadataException ex = new(msg);
-            return new ErrorRecord(ex, errorId, ErrorCategory.InvalidArgument, this);
-        }
-
-        private ErrorRecord GetValidationError(string msg, string errorId, params object[] args)
-        {
-            msg = string.Format(CultureInfo.InvariantCulture, msg, args);
-            ValidationMetadataException ex = new(msg);
-            return new ErrorRecord(ex, errorId, ErrorCategory.InvalidArgument, this);
-        }
-
-        private string GetBasicAuthorizationHeader()
-        {
-            string password = new NetworkCredential(null, Credential.Password).Password;
-            string unencoded = string.Create(CultureInfo.InvariantCulture, $"{Credential.UserName}:{password}");
-            byte[] bytes = Encoding.UTF8.GetBytes(unencoded);
-            return string.Create(CultureInfo.InvariantCulture, $"Basic {Convert.ToBase64String(bytes)}");
-        }
-
-        private string GetBearerAuthorizationHeader()
-        {
-            return string.Create(CultureInfo.InvariantCulture, $"Bearer {new NetworkCredential(null, Token).Password}");
-        }
-
-        private void ProcessAuthentication()
-        {
-            if (Authentication == WebAuthenticationType.Basic)
-            {
-                WebSession.Headers["Authorization"] = GetBasicAuthorizationHeader();
-            }
-            else if (Authentication == WebAuthenticationType.Bearer || Authentication == WebAuthenticationType.OAuth)
-            {
-                WebSession.Headers["Authorization"] = GetBearerAuthorizationHeader();
-            }
-            else
-            {
-                Diagnostics.Assert(false, string.Create(CultureInfo.InvariantCulture, $"Unrecognized Authentication value: {Authentication}"));
-            }
-        }
-
-        #endregion Helper Methods
-    }
-
-    // TODO: Merge Partials
-
-    /// <summary>
-    /// Exception class for webcmdlets to enable returning HTTP error response.
-    /// </summary>
-    public sealed class HttpResponseException : HttpRequestException
-    {
-        /// <summary>
-        /// Initializes a new instance of the <see cref="HttpResponseException"/> class.
-        /// </summary>
-        /// <param name="message">Message for the exception.</param>
-        /// <param name="response">Response from the HTTP server.</param>
-        public HttpResponseException(string message, HttpResponseMessage response) : base(message, inner: null, response.StatusCode)
-        {
-            Response = response;
-        }
-
-        /// <summary>
-        /// HTTP error response.
-        /// </summary>
-        public HttpResponseMessage Response { get; }
-    }
-
-    /// <summary>
-    /// Base class for Invoke-RestMethod and Invoke-WebRequest commands.
-    /// </summary>
-    public abstract partial class WebRequestPSCmdlet : PSCmdlet
-    {
-        #region Abstract Methods
-
-        /// <summary>
-        /// Read the supplied WebResponse object and push the resulting output into the pipeline.
-        /// </summary>
-        /// <param name="response">Instance of a WebResponse object to be processed.</param>
-        internal abstract void ProcessResponse(HttpResponseMessage response);
-
-        #endregion Abstract Methods
-
-        /// <summary>
-        /// Cancellation token source.
-        /// </summary>
-        internal CancellationTokenSource _cancelToken = null;
-
-        /// <summary>
-        /// Parse Rel Links.
-        /// </summary>
-        internal bool _parseRelLink = false;
-
-        /// <summary>
-        /// Automatically follow Rel Links.
-        /// </summary>
-        internal bool _followRelLink = false;
-
-        /// <summary>
-        /// Automatically follow Rel Links.
-        /// </summary>
-        internal Dictionary<string, string> _relationLink = null;
-
-        /// <summary>
-        /// Maximum number of Rel Links to follow.
-        /// </summary>
-        internal int _maximumFollowRelLink = int.MaxValue;
-
-        /// <summary>
-        /// The remote endpoint returned a 206 status code indicating successful resume.
-        /// </summary>
-        private bool _resumeSuccess = false;
-
-        /// <summary>
-        /// The current size of the local file being resumed.
-        /// </summary>
-        private long _resumeFileSize = 0;
-
-        private static HttpMethod GetHttpMethod(WebRequestMethod method) => method switch
-        {
-            WebRequestMethod.Default or WebRequestMethod.Get => HttpMethod.Get,
-            WebRequestMethod.Delete => HttpMethod.Delete,
-            WebRequestMethod.Head => HttpMethod.Head,
-            WebRequestMethod.Patch => HttpMethod.Patch,
-            WebRequestMethod.Post => HttpMethod.Post,
-            WebRequestMethod.Put => HttpMethod.Put,
-            WebRequestMethod.Options => HttpMethod.Options,
-            WebRequestMethod.Trace => HttpMethod.Trace,
-            _ => new HttpMethod(method.ToString().ToUpperInvariant())
-        };
-
-        #region Virtual Methods
-
         
-        #endregion Virtual Methods
-
-        #region Helper Properties
-
-        internal string QualifiedOutFile => QualifyFilePath(OutFile);
-
-        internal bool ShouldSaveToOutFile => !string.IsNullOrEmpty(OutFile);
-
-        internal bool ShouldWriteToPipeline => !ShouldSaveToOutFile || PassThru;
-
-        internal bool ShouldCheckHttpStatus => !SkipHttpErrorCheck;
-
-        /// <summary>
-        /// Determines whether writing to a file should Resume and append rather than overwrite.
-        /// </summary>
-        internal bool ShouldResume => Resume.IsPresent && _resumeSuccess;
-
-        #endregion Helper Properties
-
-        #region Helper Methods
-        private Uri PrepareUri(Uri uri)
-        {
-            uri = CheckProtocol(uri);
-
-            // Before creating the web request,
-            // preprocess Body if content is a dictionary and method is GET (set as query)
-            LanguagePrimitives.TryConvertTo<IDictionary>(Body, out IDictionary bodyAsDictionary);
-            if (bodyAsDictionary is not null && (Method == WebRequestMethod.Default || Method == WebRequestMethod.Get || CustomMethod == "GET"))
-            {
-                UriBuilder uriBuilder = new(uri);
-                if (uriBuilder.Query is not null && uriBuilder.Query.Length > 1)
-                {
-                    uriBuilder.Query = string.Concat(uriBuilder.Query.AsSpan(1), "&", FormatDictionary(bodyAsDictionary));
-                }
-                else
-                {
-                    uriBuilder.Query = FormatDictionary(bodyAsDictionary);
-                }
-
-                uri = uriBuilder.Uri;
-
-                // Set body to null to prevent later FillRequestStream
-                Body = null;
-            }
-
-            return uri;
-        }
-
-        private static Uri CheckProtocol(Uri uri)
-        {
-            ArgumentNullException.ThrowIfNull(uri);
-
-            return uri.IsAbsoluteUri ? uri : new Uri("http://" + uri.OriginalString);
-        }
-
-        private string QualifyFilePath(string path) => PathUtils.ResolveFilePath(filePath: path, command: this, isLiteralPath: true);
-
-        private static string FormatDictionary(IDictionary content)
-        {
-            ArgumentNullException.ThrowIfNull(content);
-
-            StringBuilder bodyBuilder = new();
-            foreach (string key in content.Keys)
-            {
-                if (bodyBuilder.Length > 0)
-                {
-                    bodyBuilder.Append('&');
-                }
-
-                object value = content[key];
-
-                // URLEncode the key and value
-                string encodedKey = WebUtility.UrlEncode(key);
-                string encodedValue = value is null ? string.Empty : WebUtility.UrlEncode(value.ToString());
-
-                bodyBuilder.Append($"{encodedKey}={encodedValue}");
-            }
-
-            return bodyBuilder.ToString();
-        }
-
-        private ErrorRecord GetValidationError(string msg, string errorId)
-        {
-            ValidationMetadataException ex = new(msg);
-            return new ErrorRecord(ex, errorId, ErrorCategory.InvalidArgument, this);
-        }
-
-        private ErrorRecord GetValidationError(string msg, string errorId, params object[] args)
-        {
-            msg = string.Format(CultureInfo.InvariantCulture, msg, args);
-            ValidationMetadataException ex = new(msg);
-            return new ErrorRecord(ex, errorId, ErrorCategory.InvalidArgument, this);
-        }
-
-        private string GetBasicAuthorizationHeader()
-        {
-            string password = new NetworkCredential(null, Credential.Password).Password;
-            string unencoded = string.Create(CultureInfo.InvariantCulture, $"{Credential.UserName}:{password}");
-            byte[] bytes = Encoding.UTF8.GetBytes(unencoded);
-            return string.Create(CultureInfo.InvariantCulture, $"Basic {Convert.ToBase64String(bytes)}");
-        }
-
-        private string GetBearerAuthorizationHeader()
-        {
-            return string.Create(CultureInfo.InvariantCulture, $"Bearer {new NetworkCredential(null, Token).Password}");
-        }
-
-        private void ProcessAuthentication()
-        {
-            if (Authentication == WebAuthenticationType.Basic)
-            {
-                WebSession.Headers["Authorization"] = GetBasicAuthorizationHeader();
-            }
-            else if (Authentication == WebAuthenticationType.Bearer || Authentication == WebAuthenticationType.OAuth)
-            {
-                WebSession.Headers["Authorization"] = GetBearerAuthorizationHeader();
-            }
-            else
-            {
-                Diagnostics.Assert(false, string.Create(CultureInfo.InvariantCulture, $"Unrecognized Authentication value: {Authentication}"));
-            }
-        }
-
-        #endregion Helper Methods
-    }
-
-    // TODO: Merge Partials
-
-    /// <summary>
-    /// Exception class for webcmdlets to enable returning HTTP error response.
-    /// </summary>
-    public sealed class HttpResponseException : HttpRequestException
-    {
-        /// <summary>
-        /// Initializes a new instance of the <see cref="HttpResponseException"/> class.
-        /// </summary>
-        /// <param name="message">Message for the exception.</param>
-        /// <param name="response">Response from the HTTP server.</param>
-        public HttpResponseException(string message, HttpResponseMessage response) : base(message, inner: null, response.StatusCode)
-        {
-            Response = response;
-        }
-
-        /// <summary>
-        /// HTTP error response.
-        /// </summary>
-        public HttpResponseMessage Response { get; }
-    }
-
-    /// <summary>
-    /// Base class for Invoke-RestMethod and Invoke-WebRequest commands.
-    /// </summary>
-    public abstract partial class WebRequestPSCmdlet : PSCmdlet
-    {
-        #region Abstract Methods
-
-        /// <summary>
-        /// Read the supplied WebResponse object and push the resulting output into the pipeline.
-        /// </summary>
-        /// <param name="response">Instance of a WebResponse object to be processed.</param>
-        internal abstract void ProcessResponse(HttpResponseMessage response);
-
-        #endregion Abstract Methods
-
-        /// <summary>
-        /// Cancellation token source.
-        /// </summary>
-        internal CancellationTokenSource _cancelToken = null;
-
-        /// <summary>
-        /// Parse Rel Links.
-        /// </summary>
-        internal bool _parseRelLink = false;
-
-        /// <summary>
-        /// Automatically follow Rel Links.
-        /// </summary>
-        internal bool _followRelLink = false;
-
-        /// <summary>
-        /// Automatically follow Rel Links.
-        /// </summary>
-        internal Dictionary<string, string> _relationLink = null;
-
-        /// <summary>
-        /// Maximum number of Rel Links to follow.
-        /// </summary>
-        internal int _maximumFollowRelLink = int.MaxValue;
-
-        /// <summary>
-        /// The remote endpoint returned a 206 status code indicating successful resume.
-        /// </summary>
-        private bool _resumeSuccess = false;
-
-        /// <summary>
-        /// The current size of the local file being resumed.
-        /// </summary>
-        private long _resumeFileSize = 0;
-
-        private static HttpMethod GetHttpMethod(WebRequestMethod method) => method switch
-        {
-            WebRequestMethod.Default or WebRequestMethod.Get => HttpMethod.Get,
-            WebRequestMethod.Delete => HttpMethod.Delete,
-            WebRequestMethod.Head => HttpMethod.Head,
-            WebRequestMethod.Patch => HttpMethod.Patch,
-            WebRequestMethod.Post => HttpMethod.Post,
-            WebRequestMethod.Put => HttpMethod.Put,
-            WebRequestMethod.Options => HttpMethod.Options,
-            WebRequestMethod.Trace => HttpMethod.Trace,
-            _ => new HttpMethod(method.ToString().ToUpperInvariant())
-        };
-
-        #region Virtual Methods
-
-=======
-        
->>>>>>> 9b228dcc
         internal virtual HttpClient GetHttpClient(bool handleRedirect)
         {
             HttpClientHandler handler = new();
@@ -1812,28 +1378,11 @@
         {
             ArgumentNullException.ThrowIfNull(uri);
 
-<<<<<<< HEAD
             return uri.IsAbsoluteUri ? uri : new Uri("http://" + uri.OriginalString);
         }
 
         private string QualifyFilePath(string path) => PathUtils.ResolveFilePath(filePath: path, command: this, isLiteralPath: true);
-
-=======
-            if (!uri.IsAbsoluteUri)
-            {
-                uri = new Uri("http://" + uri.OriginalString);
-            }
-
-            return uri;
-        }
-
-        private string QualifyFilePath(string path)
-        {
-            string resolvedFilePath = PathUtils.ResolveFilePath(filePath: path, command: this, isLiteralPath: true);
-            return resolvedFilePath;
-        }
-
->>>>>>> 9b228dcc
+        
         private static string FormatDictionary(IDictionary content)
         {
             ArgumentNullException.ThrowIfNull(content);
@@ -1850,15 +1399,7 @@
 
                 // URLEncode the key and value
                 string encodedKey = WebUtility.UrlEncode(key);
-<<<<<<< HEAD
                 string encodedValue = value is null ? string.Empty : WebUtility.UrlEncode(value.ToString());
-=======
-                string encodedValue = string.Empty;
-                if (value is not null)
-                {
-                    encodedValue = WebUtility.UrlEncode(value.ToString());
-                }
->>>>>>> 9b228dcc
 
                 bodyBuilder.Append($"{encodedKey}={encodedValue}");
             }
@@ -1868,36 +1409,20 @@
 
         private ErrorRecord GetValidationError(string msg, string errorId)
         {
-<<<<<<< HEAD
             ValidationMetadataException ex = new(msg);
             return new ErrorRecord(ex, errorId, ErrorCategory.InvalidArgument, this);
-=======
-            var ex = new ValidationMetadataException(msg);
-            var error = new ErrorRecord(ex, errorId, ErrorCategory.InvalidArgument, this);
-            return error;
->>>>>>> 9b228dcc
         }
 
         private ErrorRecord GetValidationError(string msg, string errorId, params object[] args)
         {
             msg = string.Format(CultureInfo.InvariantCulture, msg, args);
-<<<<<<< HEAD
             ValidationMetadataException ex = new(msg);
             return new ErrorRecord(ex, errorId, ErrorCategory.InvalidArgument, this);
-=======
-            var ex = new ValidationMetadataException(msg);
-            var error = new ErrorRecord(ex, errorId, ErrorCategory.InvalidArgument, this);
-            return error;
->>>>>>> 9b228dcc
         }
 
         private string GetBasicAuthorizationHeader()
         {
-<<<<<<< HEAD
             string password = new NetworkCredential(string.Empty, Credential.Password).Password;
-=======
-            var password = new NetworkCredential(null, Credential.Password).Password;
->>>>>>> 9b228dcc
             string unencoded = string.Create(CultureInfo.InvariantCulture, $"{Credential.UserName}:{password}");
             byte[] bytes = Encoding.UTF8.GetBytes(unencoded);
             return string.Create(CultureInfo.InvariantCulture, $"Basic {Convert.ToBase64String(bytes)}");
@@ -1923,31 +1448,7 @@
                 Diagnostics.Assert(false, string.Create(CultureInfo.InvariantCulture, $"Unrecognized Authentication value: {Authentication}"));
             }
         }
-<<<<<<< HEAD
-
-
-        /// <summary>
-        /// To implement ^C.
-        /// </summary>
-        protected override void StopProcessing() => _cancelToken?.Cancel();
-
-        #endregion Overrides
-
-        #region Helper Methods
-
-        
-        /// <summary>
-        /// To implement ^C.
-        /// </summary>
-        protected override void StopProcessing() => _cancelToken?.Cancel();
-
-        #endregion Overrides
-
-        #region Helper Methods
-
-=======
-        
->>>>>>> 9b228dcc
+
         /// <summary>
         /// Sets the ContentLength property of the request and writes the specified content to the request's RequestStream.
         /// </summary>
@@ -2214,11 +1715,7 @@
         /// <param name="file">The file to use for the <see cref="StreamContent"/></param>
         private static StreamContent GetMultipartFileContent(object fieldName, FileInfo file)
         {
-<<<<<<< HEAD
             StreamContent result = GetMultipartStreamContent(fieldName: fieldName, stream: new FileStream(file.FullName, FileMode.Open));
-=======
-            var result = GetMultipartStreamContent(fieldName: fieldName, stream: new FileStream(file.FullName, FileMode.Open));
->>>>>>> 9b228dcc
             
             // .NET does not enclose field names in quotes, however, modern browsers and curl do.
             result.Headers.ContentDisposition.FileName = "\"" + file.Name + "\"";
