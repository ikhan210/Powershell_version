// Copyright (c) Microsoft Corporation.
// Licensed under the MIT License.

using System;
using System.Collections;
using System.Collections.Generic;
using System.Collections.ObjectModel;
using System.Globalization;
using System.IO;
using System.Management.Automation;
using System.Net;
using System.Net.Http;
using System.Net.Http.Headers;
using System.Security;
using System.Security.Authentication;
using System.Security.Cryptography;
using System.Security.Cryptography.X509Certificates;
using System.Text;
using System.Text.RegularExpressions;
using System.Threading;
using System.Threading.Tasks;
using System.Xml;

namespace Microsoft.PowerShell.Commands
{
    /// <summary>
    /// The valid values for the -Authentication parameter for Invoke-RestMethod and Invoke-WebRequest.
    /// </summary>
    public enum WebAuthenticationType
    {
        /// <summary>
        /// No authentication. Default.
        /// </summary>
        None,

        /// <summary>
        /// RFC-7617 Basic Authentication. Requires -Credential.
        /// </summary>
        Basic,

        /// <summary>
        /// RFC-6750 OAuth 2.0 Bearer Authentication. Requires -Token.
        /// </summary>
        Bearer,

        /// <summary>
        /// RFC-6750 OAuth 2.0 Bearer Authentication. Requires -Token.
        /// </summary>
        OAuth,
    }

    // WebSslProtocol is used because not all SslProtocols are supported by HttpClientHandler.
    // Also SslProtocols.Default is not the "default" for HttpClientHandler as SslProtocols.Ssl3 is not supported.
    /// <summary>
    /// The valid values for the -SslProtocol parameter for Invoke-RestMethod and Invoke-WebRequest.
    /// </summary>
    [Flags]
    public enum WebSslProtocol
    {
        /// <summary>
        /// No SSL protocol will be set and the system defaults will be used.
        /// </summary>
        Default = 0,

        /// <summary>
        /// Specifies the TLS 1.0 is obsolete. Using this value now defaults to TLS 1.2.
        /// </summary>
        Tls = SslProtocols.Tls12,

        /// <summary>
        /// Specifies the TLS 1.1 is obsolete. Using this value now defaults to TLS 1.2.
        /// </summary>
        Tls11 = SslProtocols.Tls12,

        /// <summary>
        /// Specifies the TLS 1.2 security protocol. The TLS protocol is defined in IETF RFC 5246.
        /// </summary>
        Tls12 = SslProtocols.Tls12,

        /// <summary>
        /// Specifies the TLS 1.3 security protocol. The TLS protocol is defined in IETF RFC 8446.
        /// </summary>
        Tls13 = SslProtocols.Tls13
    }

    /// <summary>
    /// Base class for Invoke-RestMethod and Invoke-WebRequest commands.
    /// </summary>
    public abstract partial class WebRequestPSCmdlet : PSCmdlet
    {
        #region Virtual Properties

        #region URI

        /// <summary>
        /// Deprecated. Gets or sets UseBasicParsing. This has no affect on the operation of the Cmdlet.
        /// </summary>
        [Parameter(DontShow = true)]
        public virtual SwitchParameter UseBasicParsing { get; set; } = true;

        /// <summary>
        /// Gets or sets the Uri property.
        /// </summary>
        [Parameter(Position = 0, Mandatory = true)]
        [ValidateNotNullOrEmpty]
        public virtual Uri Uri { get; set; }

        #endregion

        #region HTTP Version

        /// <summary>
        /// Gets or sets the HTTP Version property.
        /// </summary>
        [Parameter]
        [ArgumentToVersionTransformation]
        [HttpVersionCompletions]
        public virtual Version HttpVersion { get; set; }

        #endregion

        #region Session
        /// <summary>
        /// Gets or sets the Session property.
        /// </summary>
        [Parameter]
        public virtual WebRequestSession WebSession { get; set; }

        /// <summary>
        /// Gets or sets the SessionVariable property.
        /// </summary>
        [Parameter]
        [Alias("SV")]
        public virtual string SessionVariable { get; set; }

        #endregion

        #region Authorization and Credentials

        /// <summary>
        /// Gets or sets the AllowUnencryptedAuthentication property.
        /// </summary>
        [Parameter]
        public virtual SwitchParameter AllowUnencryptedAuthentication { get; set; }

        /// <summary>
        /// Gets or sets the Authentication property used to determine the Authentication method for the web session.
        /// Authentication does not work with UseDefaultCredentials.
        /// Authentication over unencrypted sessions requires AllowUnencryptedAuthentication.
        /// Basic: Requires Credential.
        /// OAuth/Bearer: Requires Token.
        /// </summary>
        [Parameter]
        public virtual WebAuthenticationType Authentication { get; set; } = WebAuthenticationType.None;

        /// <summary>
        /// Gets or sets the Credential property.
        /// </summary>
        [Parameter]
        [Credential]
        public virtual PSCredential Credential { get; set; }

        /// <summary>
        /// Gets or sets the UseDefaultCredentials property.
        /// </summary>
        [Parameter]
        public virtual SwitchParameter UseDefaultCredentials { get; set; }

        /// <summary>
        /// Gets or sets the CertificateThumbprint property.
        /// </summary>
        [Parameter]
        [ValidateNotNullOrEmpty]
        public virtual string CertificateThumbprint { get; set; }

        /// <summary>
        /// Gets or sets the Certificate property.
        /// </summary>
        [Parameter]
        [ValidateNotNull]
        public virtual X509Certificate Certificate { get; set; }

        /// <summary>
        /// Gets or sets the SkipCertificateCheck property.
        /// </summary>
        [Parameter]
        public virtual SwitchParameter SkipCertificateCheck { get; set; }

        /// <summary>
        /// Gets or sets the TLS/SSL protocol used by the Web Cmdlet.
        /// </summary>
        [Parameter]
        public virtual WebSslProtocol SslProtocol { get; set; } = WebSslProtocol.Default;

        /// <summary>
        /// Gets or sets the Token property. Token is required by Authentication OAuth and Bearer.
        /// </summary>
        [Parameter]
        public virtual SecureString Token { get; set; }

        #endregion

        #region Headers

        /// <summary>
        /// Gets or sets the UserAgent property.
        /// </summary>
        [Parameter]
        public virtual string UserAgent { get; set; }

        /// <summary>
        /// Gets or sets the DisableKeepAlive property.
        /// </summary>
        [Parameter]
        public virtual SwitchParameter DisableKeepAlive { get; set; }

        /// <summary>
        /// Gets or sets the TimeOut property.
        /// </summary>
        [Parameter]
        [ValidateRange(0, int.MaxValue)]
        public virtual int TimeoutSec { get; set; }

        /// <summary>
        /// Gets or sets the Headers property.
        /// </summary>
        [System.Diagnostics.CodeAnalysis.SuppressMessage("Microsoft.Usage", "CA2227:CollectionPropertiesShouldBeReadOnly")]
        [Parameter]
        public virtual IDictionary Headers { get; set; }

        #endregion

        #region Redirect

        /// <summary>
        /// Gets or sets the RedirectMax property.
        /// </summary>
        [Parameter]
        [ValidateRange(0, int.MaxValue)]
        public virtual int MaximumRedirection
        {
            get { return _maximumRedirection; }

            set { _maximumRedirection = value; }
        }

        private int _maximumRedirection = -1;

        /// <summary>
        /// Gets or sets the MaximumRetryCount property, which determines the number of retries of a failed web request.
        /// </summary>
        [Parameter]
        [ValidateRange(0, int.MaxValue)]
        public virtual int MaximumRetryCount { get; set; }

        /// <summary>
        /// Gets or sets the RetryIntervalSec property, which determines the number seconds between retries.
        /// </summary>
        [Parameter]
        [ValidateRange(1, int.MaxValue)]
        public virtual int RetryIntervalSec { get; set; } = 5;

        #endregion

        #region Method

        /// <summary>
        /// Gets or sets the Method property.
        /// </summary>
        [Parameter(ParameterSetName = "StandardMethod")]
        [Parameter(ParameterSetName = "StandardMethodNoProxy")]
        public virtual WebRequestMethod Method
        {
            get { return _method; }

            set { _method = value; }
        }

        private WebRequestMethod _method = WebRequestMethod.Default;

        /// <summary>
        /// Gets or sets the CustomMethod property.
        /// </summary>
        [Parameter(Mandatory = true, ParameterSetName = "CustomMethod")]
        [Parameter(Mandatory = true, ParameterSetName = "CustomMethodNoProxy")]
        [Alias("CM")]
        [ValidateNotNullOrEmpty]
        public virtual string CustomMethod
        {
            get { return _customMethod; }

            set { _customMethod = value; }
        }

        private string _customMethod;

        #endregion

        #region NoProxy

        /// <summary>
        /// Gets or sets the NoProxy property.
        /// </summary>
        [Parameter(Mandatory = true, ParameterSetName = "CustomMethodNoProxy")]
        [Parameter(Mandatory = true, ParameterSetName = "StandardMethodNoProxy")]
        public virtual SwitchParameter NoProxy { get; set; }

        #endregion

        #region Proxy

        /// <summary>
        /// Gets or sets the Proxy property.
        /// </summary>
        [Parameter(ParameterSetName = "StandardMethod")]
        [Parameter(ParameterSetName = "CustomMethod")]
        public virtual Uri Proxy { get; set; }

        /// <summary>
        /// Gets or sets the ProxyCredential property.
        /// </summary>
        [Parameter(ParameterSetName = "StandardMethod")]
        [Parameter(ParameterSetName = "CustomMethod")]
        [Credential]
        public virtual PSCredential ProxyCredential { get; set; }

        /// <summary>
        /// Gets or sets the ProxyUseDefaultCredentials property.
        /// </summary>
        [Parameter(ParameterSetName = "StandardMethod")]
        [Parameter(ParameterSetName = "CustomMethod")]
        public virtual SwitchParameter ProxyUseDefaultCredentials { get; set; }

        #endregion

        #region Input

        /// <summary>
        /// Gets or sets the Body property.
        /// </summary>
        [Parameter(ValueFromPipeline = true)]
        public virtual object Body { get; set; }

        /// <summary>
        /// Dictionary for use with RFC-7578 multipart/form-data submissions.
        /// Keys are form fields and their respective values are form values.
        /// A value may be a collection of form values or single form value.
        /// </summary>
        [Parameter]
        public virtual IDictionary Form { get; set; }

        /// <summary>
        /// Gets or sets the ContentType property.
        /// </summary>
        [Parameter]
        public virtual string ContentType { get; set; }

        /// <summary>
        /// Gets or sets the TransferEncoding property.
        /// </summary>
        [Parameter]
        [ValidateSet("chunked", "compress", "deflate", "gzip", "identity", IgnoreCase = true)]
        public virtual string TransferEncoding { get; set; }

        /// <summary>
        /// Gets or sets the InFile property.
        /// </summary>
        [Parameter]
        public virtual string InFile { get; set; }

        /// <summary>
        /// Keep the original file path after the resolved provider path is assigned to InFile.
        /// </summary>
        private string _originalFilePath;

        #endregion

        #region Output

        /// <summary>
        /// Gets or sets the OutFile property.
        /// </summary>
        [Parameter]
        public virtual string OutFile { get; set; }

        /// <summary>
        /// Gets or sets the PassThrough property.
        /// </summary>
        [Parameter]
        public virtual SwitchParameter PassThru { get; set; }

        /// <summary>
        /// Resumes downloading a partial or incomplete file. OutFile is required.
        /// </summary>
        [Parameter]
        public virtual SwitchParameter Resume { get; set; }

        /// <summary>
        /// Gets or sets whether to skip checking HTTP status for error codes.
        /// </summary>
        [Parameter]
        public virtual SwitchParameter SkipHttpErrorCheck { get; set; }

        #endregion

        #endregion Virtual Properties

        #region Virtual Methods

        internal virtual void ValidateParameters()
        {
            // sessions
            if (WebSession != null && SessionVariable != null)
            {
                ErrorRecord error = GetValidationError(WebCmdletStrings.SessionConflict, "WebCmdletSessionConflictException");
                ThrowTerminatingError(error);
            }

            // Authentication
            if (UseDefaultCredentials && Authentication != WebAuthenticationType.None)
            {
                ErrorRecord error = GetValidationError(WebCmdletStrings.AuthenticationConflict, "WebCmdletAuthenticationConflictException");
                ThrowTerminatingError(error);
            }

            if (Authentication != WebAuthenticationType.None && Token != null && Credential != null)
            {
                ErrorRecord error = GetValidationError(WebCmdletStrings.AuthenticationTokenConflict, "WebCmdletAuthenticationTokenConflictException");
                ThrowTerminatingError(error);
            }

            if (Authentication == WebAuthenticationType.Basic && Credential == null)
            {
                ErrorRecord error = GetValidationError(WebCmdletStrings.AuthenticationCredentialNotSupplied, "WebCmdletAuthenticationCredentialNotSuppliedException");
                ThrowTerminatingError(error);
            }

            if ((Authentication == WebAuthenticationType.OAuth || Authentication == WebAuthenticationType.Bearer) && Token == null)
            {
                ErrorRecord error = GetValidationError(WebCmdletStrings.AuthenticationTokenNotSupplied, "WebCmdletAuthenticationTokenNotSuppliedException");
                ThrowTerminatingError(error);
            }

            if (!AllowUnencryptedAuthentication && Authentication != WebAuthenticationType.None && Uri.Scheme != "https")
            {
                ErrorRecord error = GetValidationError(WebCmdletStrings.AllowUnencryptedAuthenticationRequired, "WebCmdletAllowUnencryptedAuthenticationRequiredException");
                ThrowTerminatingError(error);
            }

            if (!AllowUnencryptedAuthentication && (Credential != null || UseDefaultCredentials) && Uri.Scheme != "https")
            {
                ErrorRecord error = GetValidationError(WebCmdletStrings.AllowUnencryptedAuthenticationRequired, "WebCmdletAllowUnencryptedAuthenticationRequiredException");
                ThrowTerminatingError(error);
            }

            // credentials
            if (UseDefaultCredentials && Credential != null)
            {
                ErrorRecord error = GetValidationError(WebCmdletStrings.CredentialConflict, "WebCmdletCredentialConflictException");
                ThrowTerminatingError(error);
            }

            // Proxy server
            if (ProxyUseDefaultCredentials && ProxyCredential != null)
            {
                ErrorRecord error = GetValidationError(WebCmdletStrings.ProxyCredentialConflict, "WebCmdletProxyCredentialConflictException");
                ThrowTerminatingError(error);
            }
            else if (Proxy == null && (ProxyCredential != null || ProxyUseDefaultCredentials))
            {
                ErrorRecord error = GetValidationError(WebCmdletStrings.ProxyUriNotSupplied, "WebCmdletProxyUriNotSuppliedException");
                ThrowTerminatingError(error);
            }

            // request body content
            if (Body != null && InFile != null)
            {
                ErrorRecord error = GetValidationError(WebCmdletStrings.BodyConflict, "WebCmdletBodyConflictException");
                ThrowTerminatingError(error);
            }

            if (Body != null && Form != null)
            {
                ErrorRecord error = GetValidationError(WebCmdletStrings.BodyFormConflict, "WebCmdletBodyFormConflictException");
                ThrowTerminatingError(error);
            }

            if (InFile != null && Form != null)
            {
                ErrorRecord error = GetValidationError(WebCmdletStrings.FormInFileConflict, "WebCmdletFormInFileConflictException");
                ThrowTerminatingError(error);
            }

            // validate InFile path
            if (InFile != null)
            {
                ProviderInfo provider = null;
                ErrorRecord errorRecord = null;

                try
                {
                    Collection<string> providerPaths = GetResolvedProviderPathFromPSPath(InFile, out provider);

                    if (!provider.Name.Equals(FileSystemProvider.ProviderName, StringComparison.OrdinalIgnoreCase))
                    {
                        errorRecord = GetValidationError(WebCmdletStrings.NotFilesystemPath, "WebCmdletInFileNotFilesystemPathException", InFile);
                    }
                    else
                    {
                        if (providerPaths.Count > 1)
                        {
                            errorRecord = GetValidationError(WebCmdletStrings.MultiplePathsResolved, "WebCmdletInFileMultiplePathsResolvedException", InFile);
                        }
                        else if (providerPaths.Count == 0)
                        {
                            errorRecord = GetValidationError(WebCmdletStrings.NoPathResolved, "WebCmdletInFileNoPathResolvedException", InFile);
                        }
                        else
                        {
                            if (Directory.Exists(providerPaths[0]))
                            {
                                errorRecord = GetValidationError(WebCmdletStrings.DirectoryPathSpecified, "WebCmdletInFileNotFilePathException", InFile);
                            }

                            _originalFilePath = InFile;
                            InFile = providerPaths[0];
                        }
                    }
                }
                catch (ItemNotFoundException pathNotFound)
                {
                    errorRecord = new ErrorRecord(pathNotFound.ErrorRecord, pathNotFound);
                }
                catch (ProviderNotFoundException providerNotFound)
                {
                    errorRecord = new ErrorRecord(providerNotFound.ErrorRecord, providerNotFound);
                }
                catch (System.Management.Automation.DriveNotFoundException driveNotFound)
                {
                    errorRecord = new ErrorRecord(driveNotFound.ErrorRecord, driveNotFound);
                }

                if (errorRecord != null)
                {
                    ThrowTerminatingError(errorRecord);
                }
            }

            // output ??
            if (PassThru && OutFile == null)
            {
                ErrorRecord error = GetValidationError(WebCmdletStrings.OutFileMissing, "WebCmdletOutFileMissingException", nameof(PassThru));
                ThrowTerminatingError(error);
            }

            // Resume requires OutFile.
            if (Resume.IsPresent && OutFile == null)
            {
                ErrorRecord error = GetValidationError(WebCmdletStrings.OutFileMissing, "WebCmdletOutFileMissingException", nameof(Resume));
                ThrowTerminatingError(error);
            }
        }

        internal virtual void PrepareSession()
        {
            // make sure we have a valid WebRequestSession object to work with
            WebSession ??= new WebRequestSession();

            if (SessionVariable != null)
            {
                // save the session back to the PS environment if requested
                PSVariableIntrinsics vi = SessionState.PSVariable;
                vi.Set(SessionVariable, WebSession);
            }

            // handle credentials
            if (Credential != null && Authentication == WebAuthenticationType.None)
            {
                // get the relevant NetworkCredential
                NetworkCredential netCred = Credential.GetNetworkCredential();
                WebSession.Credentials = netCred;

                // supplying a credential overrides the UseDefaultCredentials setting
                WebSession.UseDefaultCredentials = false;
            }
            else if ((Credential != null || Token != null) && Authentication != WebAuthenticationType.None)
            {
                ProcessAuthentication();
            }
            else if (UseDefaultCredentials)
            {
                WebSession.UseDefaultCredentials = true;
            }

            if (CertificateThumbprint != null)
            {
                X509Store store = new(StoreName.My, StoreLocation.CurrentUser);
                store.Open(OpenFlags.ReadOnly | OpenFlags.OpenExistingOnly);
                X509Certificate2Collection collection = (X509Certificate2Collection)store.Certificates;
                X509Certificate2Collection tbCollection = (X509Certificate2Collection)collection.Find(X509FindType.FindByThumbprint, CertificateThumbprint, false);
                if (tbCollection.Count == 0)
                {
                    CryptographicException ex = new(WebCmdletStrings.ThumbprintNotFound);
                    throw ex;
                }

                foreach (X509Certificate2 tbCert in tbCollection)
                {
                    X509Certificate certificate = (X509Certificate)tbCert;
                    WebSession.AddCertificate(certificate);
                }
            }

            if (Certificate != null)
            {
                WebSession.AddCertificate(Certificate);
            }

            // handle the user agent
            if (UserAgent != null)
            {
                // store the UserAgent string
                WebSession.UserAgent = UserAgent;
            }

            if (Proxy != null)
            {
                WebProxy webProxy = new(Proxy);
                webProxy.BypassProxyOnLocal = false;
                if (ProxyCredential != null)
                {
                    webProxy.Credentials = ProxyCredential.GetNetworkCredential();
                }
                else if (ProxyUseDefaultCredentials)
                {
                    // If both ProxyCredential and ProxyUseDefaultCredentials are passed,
                    // UseDefaultCredentials will overwrite the supplied credentials.
                    webProxy.UseDefaultCredentials = true;
                }

                WebSession.Proxy = webProxy;
            }

            if (MaximumRedirection > -1)
            {
                WebSession.MaximumRedirection = MaximumRedirection;
            }

            // store the other supplied headers
            if (Headers != null)
            {
                foreach (string key in Headers.Keys)
                {
                    var value = Headers[key];

                    // null is not valid value for header.
                    // We silently ignore header if value is null.
                    if (value is not null)
                    {
                        // add the header value (or overwrite it if already present)
                        WebSession.Headers[key] = value.ToString();
                    }
                }
            }

            if (MaximumRetryCount > 0)
            {
                WebSession.MaximumRetryCount = MaximumRetryCount;

                // only set retry interval if retry count is set.
                WebSession.RetryIntervalInSeconds = RetryIntervalSec;
            }
        }

        #endregion Virtual Methods

        #region Helper Properties

        internal string QualifiedOutFile
        {
            get { return QualifyFilePath(OutFile); }
        }

        internal bool ShouldSaveToOutFile
        {
            get { return !string.IsNullOrEmpty(OutFile); }
        }

        internal bool ShouldWriteToPipeline
        {
            get { return (!ShouldSaveToOutFile || PassThru); }
        }

        internal bool ShouldCheckHttpStatus
        {
            get { return !SkipHttpErrorCheck; }
        }

        /// <summary>
        /// Determines whether writing to a file should Resume and append rather than overwrite.
        /// </summary>
        internal bool ShouldResume
        {
            get { return (Resume.IsPresent && _resumeSuccess); }
        }

        #endregion Helper Properties

        #region Helper Methods
        private Uri PrepareUri(Uri uri)
        {
            uri = CheckProtocol(uri);

            // before creating the web request,
            // preprocess Body if content is a dictionary and method is GET (set as query)
            IDictionary bodyAsDictionary;
            LanguagePrimitives.TryConvertTo<IDictionary>(Body, out bodyAsDictionary);
            if (bodyAsDictionary != null
                && ((IsStandardMethodSet() && (Method == WebRequestMethod.Default || Method == WebRequestMethod.Get))
                    || (IsCustomMethodSet() && CustomMethod.ToUpperInvariant() == "GET")))
            {
                UriBuilder uriBuilder = new(uri);
                if (uriBuilder.Query != null && uriBuilder.Query.Length > 1)
                {
                    uriBuilder.Query = string.Concat(uriBuilder.Query.AsSpan(1), "&", FormatDictionary(bodyAsDictionary));
                }
                else
                {
                    uriBuilder.Query = FormatDictionary(bodyAsDictionary);
                }

                uri = uriBuilder.Uri;
                // set body to null to prevent later FillRequestStream
                Body = null;
            }

            return uri;
        }

        private static Uri CheckProtocol(Uri uri)
        {
            if (uri == null) 
            { 
                throw new ArgumentNullException(nameof(uri)); 
            }

            if (!uri.IsAbsoluteUri)
            {
                uri = new Uri("http://" + uri.OriginalString);
            }

            return uri;
        }

        private string QualifyFilePath(string path)
        {
            string resolvedFilePath = PathUtils.ResolveFilePath(filePath: path, command: this, isLiteralPath: true);
            return resolvedFilePath;
        }

        private static string FormatDictionary(IDictionary content)
        {
            if (content == null)
                throw new ArgumentNullException(nameof(content));

            StringBuilder bodyBuilder = new();
            foreach (string key in content.Keys)
            {
                if (bodyBuilder.Length > 0)
                {
                    bodyBuilder.Append('&');
                }

                object value = content[key];

                // URLEncode the key and value
                string encodedKey = WebUtility.UrlEncode(key);
                string encodedValue = string.Empty;
                if (value != null)
                {
                    encodedValue = WebUtility.UrlEncode(value.ToString());
                }

                bodyBuilder.AppendFormat("{0}={1}", encodedKey, encodedValue);
            }

            return bodyBuilder.ToString();
        }

        private ErrorRecord GetValidationError(string msg, string errorId)
        {
            var ex = new ValidationMetadataException(msg);
            var error = new ErrorRecord(ex, errorId, ErrorCategory.InvalidArgument, this);
            return error;
        }

        private ErrorRecord GetValidationError(string msg, string errorId, params object[] args)
        {
            msg = string.Format(CultureInfo.InvariantCulture, msg, args);
            var ex = new ValidationMetadataException(msg);
            var error = new ErrorRecord(ex, errorId, ErrorCategory.InvalidArgument, this);
            return error;
        }

        private bool IsStandardMethodSet()
        {
            return (ParameterSetName == "StandardMethod" || ParameterSetName == "StandardMethodNoProxy");
        }

        private bool IsCustomMethodSet()
        {
            return (ParameterSetName == "CustomMethod" || ParameterSetName == "CustomMethodNoProxy");
        }

        private string GetBasicAuthorizationHeader()
        {
            var password = new NetworkCredential(null, Credential.Password).Password;
            string unencoded = string.Format("{0}:{1}", Credential.UserName, password);
            byte[] bytes = Encoding.UTF8.GetBytes(unencoded);
            return string.Format("Basic {0}", Convert.ToBase64String(bytes));
        }

        private string GetBearerAuthorizationHeader()
        {
            return string.Format("Bearer {0}", new NetworkCredential(string.Empty, Token).Password);
        }

        private void ProcessAuthentication()
        {
            if (Authentication == WebAuthenticationType.Basic)
            {
                WebSession.Headers["Authorization"] = GetBasicAuthorizationHeader();
            }
            else if (Authentication == WebAuthenticationType.Bearer || Authentication == WebAuthenticationType.OAuth)
            {
                WebSession.Headers["Authorization"] = GetBearerAuthorizationHeader();
            }
            else
            {
                Diagnostics.Assert(false, string.Format("Unrecognized Authentication value: {0}", Authentication));
            }
        }

        #endregion Helper Methods
    }

    // TODO: Merge Partials

    /// <summary>
    /// Exception class for webcmdlets to enable returning HTTP error response.
    /// </summary>
    public sealed class HttpResponseException : HttpRequestException
    {
        /// <summary>
        /// Initializes a new instance of the <see cref="HttpResponseException"/> class.
        /// </summary>
        /// <param name="message">Message for the exception.</param>
        /// <param name="response">Response from the HTTP server.</param>
        public HttpResponseException(string message, HttpResponseMessage response) : base(message)
        {
            Response = response;
        }

        /// <summary>
        /// HTTP error response.
        /// </summary>
        public HttpResponseMessage Response { get; }
    }

    /// <summary>
    /// Base class for Invoke-RestMethod and Invoke-WebRequest commands.
    /// </summary>
    public abstract partial class WebRequestPSCmdlet : PSCmdlet
    {
        /// <summary>
        /// Gets or sets the PreserveAuthorizationOnRedirect property.
        /// </summary>
        /// <remarks>
        /// This property overrides compatibility with web requests on Windows.
        /// On FullCLR (WebRequest), authorization headers are stripped during redirect.
        /// CoreCLR (HTTPClient) does not have this behavior so web requests that work on
        /// PowerShell/FullCLR can fail with PowerShell/CoreCLR.  To provide compatibility,
        /// we'll detect requests with an Authorization header and automatically strip
        /// the header when the first redirect occurs. This switch turns off this logic for
        /// edge cases where the authorization header needs to be preserved across redirects.
        /// </remarks>
        [Parameter]
        public virtual SwitchParameter PreserveAuthorizationOnRedirect { get; set; }

        /// <summary>
        /// Gets or sets the SkipHeaderValidation property.
        /// </summary>
        /// <remarks>
        /// This property adds headers to the request's header collection without validation.
        /// </remarks>
        [Parameter]
        public virtual SwitchParameter SkipHeaderValidation { get; set; }

        #region Abstract Methods

        /// <summary>
        /// Read the supplied WebResponse object and push the resulting output into the pipeline.
        /// </summary>
        /// <param name="response">Instance of a WebResponse object to be processed.</param>
        internal abstract void ProcessResponse(HttpResponseMessage response);

        #endregion Abstract Methods

        /// <summary>
        /// Cancellation token source.
        /// </summary>
        internal CancellationTokenSource _cancelToken = null;

        /// <summary>
        /// Parse Rel Links.
        /// </summary>
        internal bool _parseRelLink = false;

        /// <summary>
        /// Automatically follow Rel Links.
        /// </summary>
        internal bool _followRelLink = false;

        /// <summary>
        /// Automatically follow Rel Links.
        /// </summary>
        internal Dictionary<string, string> _relationLink = null;

        /// <summary>
        /// Maximum number of Rel Links to follow.
        /// </summary>
        internal int _maximumFollowRelLink = int.MaxValue;

        /// <summary>
        /// The remote endpoint returned a 206 status code indicating successful resume.
        /// </summary>
        private bool _resumeSuccess = false;

        /// <summary>
        /// The current size of the local file being resumed.
        /// </summary>
        private long _resumeFileSize = 0;

        private HttpMethod GetHttpMethod(WebRequestMethod method)
        {
            switch (Method)
            {
                case WebRequestMethod.Default:
                case WebRequestMethod.Get:
                    return HttpMethod.Get;
                case WebRequestMethod.Head:
                    return HttpMethod.Head;
                case WebRequestMethod.Post:
                    return HttpMethod.Post;
                case WebRequestMethod.Put:
                    return HttpMethod.Put;
                case WebRequestMethod.Delete:
                    return HttpMethod.Delete;
                case WebRequestMethod.Trace:
                    return HttpMethod.Trace;
                case WebRequestMethod.Options:
                    return HttpMethod.Options;
                default:
                    // Merge and Patch
                    return new HttpMethod(Method.ToString().ToUpperInvariant());
            }
        }

        #region Virtual Methods

        // NOTE: Only pass true for handleRedirect if the original request has an authorization header
        // and PreserveAuthorizationOnRedirect is NOT set.
        internal virtual HttpClient GetHttpClient(bool handleRedirect)
        {
            HttpClientHandler handler = new();
            handler.CookieContainer = WebSession.Cookies;
            handler.AutomaticDecompression = DecompressionMethods.All;

            // set the credentials used by this request
            if (WebSession.UseDefaultCredentials)
            {
                // the UseDefaultCredentials flag overrides other supplied credentials
                handler.UseDefaultCredentials = true;
            }
            else if (WebSession.Credentials != null)
            {
                handler.Credentials = WebSession.Credentials;
            }

            if (NoProxy)
            {
                handler.UseProxy = false;
            }
            else if (WebSession.Proxy != null)
            {
                handler.Proxy = WebSession.Proxy;
            }

            if (WebSession.Certificates != null)
            {
                handler.ClientCertificates.AddRange(WebSession.Certificates);
            }

            if (SkipCertificateCheck)
            {
                handler.ServerCertificateCustomValidationCallback = HttpClientHandler.DangerousAcceptAnyServerCertificateValidator;
                handler.ClientCertificateOptions = ClientCertificateOption.Manual;
            }

            // This indicates GetResponse will handle redirects.
            if (handleRedirect)
            {
                handler.AllowAutoRedirect = false;
            }
            else if (WebSession.MaximumRedirection > -1)
            {
                if (WebSession.MaximumRedirection == 0)
                {
                    handler.AllowAutoRedirect = false;
                }
                else
                {
                    handler.MaxAutomaticRedirections = WebSession.MaximumRedirection;
                }
            }

            handler.SslProtocols = (SslProtocols)SslProtocol;

            HttpClient httpClient = new(handler);

            // check timeout setting (in seconds instead of milliseconds as in HttpWebRequest)
            if (TimeoutSec == 0)
            {
                // A zero timeout means infinite
                httpClient.Timeout = TimeSpan.FromMilliseconds(Timeout.Infinite);
            }
            else if (TimeoutSec > 0)
            {
                httpClient.Timeout = new TimeSpan(0, 0, TimeoutSec);
            }

            return httpClient;
        }

        internal virtual HttpRequestMessage GetRequest(Uri uri)
        {
            Uri requestUri = PrepareUri(uri);
            HttpMethod httpMethod = null;

            switch (ParameterSetName)
            {
                case "StandardMethodNoProxy":
                    goto case "StandardMethod";
                case "StandardMethod":
                    // set the method if the parameter was provided
                    httpMethod = GetHttpMethod(Method);
                    break;
                case "CustomMethodNoProxy":
                    goto case "CustomMethod";
                case "CustomMethod":
                    if (!string.IsNullOrEmpty(CustomMethod))
                    {
                        // set the method if the parameter was provided
                        httpMethod = new HttpMethod(CustomMethod.ToUpperInvariant());
                    }

                    break;
            }

            // create the base WebRequest object
            var request = new HttpRequestMessage(httpMethod, requestUri);

            if (HttpVersion is not null)
            {
                request.Version = HttpVersion;
            }

            // pull in session data
            if (WebSession.Headers.Count > 0)
            {
                WebSession.ContentHeaders.Clear();
                foreach (var entry in WebSession.Headers)
                {
                    if (HttpKnownHeaderNames.ContentHeaders.Contains(entry.Key))
                    {
                        WebSession.ContentHeaders.Add(entry.Key, entry.Value);
                    }
                    else
                    {
                        if (SkipHeaderValidation)
                        {
                            request.Headers.TryAddWithoutValidation(entry.Key, entry.Value);
                        }
                        else
                        {
                            request.Headers.Add(entry.Key, entry.Value);
                        }
                    }
                }
            }

            // Set 'Transfer-Encoding: chunked' if 'Transfer-Encoding' is specified
            if (WebSession.Headers.ContainsKey(HttpKnownHeaderNames.TransferEncoding))
            {
                request.Headers.TransferEncodingChunked = true;
            }

            // Set 'User-Agent' if WebSession.Headers doesn't already contain it
            string userAgent = null;
            if (WebSession.Headers.TryGetValue(HttpKnownHeaderNames.UserAgent, out userAgent))
            {
                WebSession.UserAgent = userAgent;
            }
            else
            {
                if (SkipHeaderValidation)
                {
                    request.Headers.TryAddWithoutValidation(HttpKnownHeaderNames.UserAgent, WebSession.UserAgent);
                }
                else
                {
                    request.Headers.Add(HttpKnownHeaderNames.UserAgent, WebSession.UserAgent);
                }
            }

            // Set 'Keep-Alive' to false. This means set the Connection to 'Close'.
            if (DisableKeepAlive)
            {
                request.Headers.Add(HttpKnownHeaderNames.Connection, "Close");
            }

            // Set 'Transfer-Encoding'
            if (TransferEncoding != null)
            {
                request.Headers.TransferEncodingChunked = true;
                var headerValue = new TransferCodingHeaderValue(TransferEncoding);
                if (!request.Headers.TransferEncoding.Contains(headerValue))
                {
                    request.Headers.TransferEncoding.Add(headerValue);
                }
            }

            // If the file to resume downloading exists, create the Range request header using the file size.
            // If not, create a Range to request the entire file.
            if (Resume.IsPresent)
            {
                var fileInfo = new FileInfo(QualifiedOutFile);
                if (fileInfo.Exists)
                {
                    request.Headers.Range = new RangeHeaderValue(fileInfo.Length, null);
                    _resumeFileSize = fileInfo.Length;
                }
                else
                {
                    request.Headers.Range = new RangeHeaderValue(0, null);
                }
            }

            return request;
        }

        internal virtual void FillRequestStream(HttpRequestMessage request)
        {
            if (request == null) { throw new ArgumentNullException(nameof(request)); }

            // set the content type
            if (ContentType != null)
            {
                WebSession.ContentHeaders[HttpKnownHeaderNames.ContentType] = ContentType;
                // request
            }
            // ContentType == null
            else if (Method == WebRequestMethod.Post || (IsCustomMethodSet() && CustomMethod.ToUpperInvariant() == "POST"))
            {
                // Win8:545310 Invoke-WebRequest does not properly set MIME type for POST
                string contentType = null;
                WebSession.ContentHeaders.TryGetValue(HttpKnownHeaderNames.ContentType, out contentType);
                if (string.IsNullOrEmpty(contentType))
                {
                    WebSession.ContentHeaders[HttpKnownHeaderNames.ContentType] = "application/x-www-form-urlencoded";
                }
            }

            if (Form != null)
            {
                // Content headers will be set by MultipartFormDataContent which will throw unless we clear them first
                WebSession.ContentHeaders.Clear();

                var formData = new MultipartFormDataContent();
                foreach (DictionaryEntry formEntry in Form)
                {
                    // AddMultipartContent will handle PSObject unwrapping, Object type determination and enumerateing top level IEnumerables.
                    AddMultipartContent(fieldName: formEntry.Key, fieldValue: formEntry.Value, formData: formData, enumerate: true);
                }

                SetRequestContent(request, formData);
            }
            // coerce body into a usable form
            else if (Body != null)
            {
                object content = Body;

                // make sure we're using the base object of the body, not the PSObject wrapper
                PSObject psBody = Body as PSObject;
                if (psBody != null)
                {
                    content = psBody.BaseObject;
                }

                if (content is FormObject form)
                {
                    SetRequestContent(request, form.Fields);
                }
                else if (content is IDictionary dictionary && request.Method != HttpMethod.Get)
                {
                    SetRequestContent(request, dictionary);
                }
                else if (content is XmlNode xmlNode)
                {
                    SetRequestContent(request, xmlNode);
                }
                else if (content is Stream stream)
                {
                    SetRequestContent(request, stream);
                }
                else if (content is byte[] bytes)
                {
                    SetRequestContent(request, bytes);
                }
                else if (content is MultipartFormDataContent multipartFormDataContent)
                {
                    WebSession.ContentHeaders.Clear();
                    SetRequestContent(request, multipartFormDataContent);
                }
                else
                {
                    SetRequestContent(
                        request,
                        (string)LanguagePrimitives.ConvertTo(content, typeof(string), CultureInfo.InvariantCulture));
                }
            }
            else if (InFile != null) // copy InFile data
            {
                try
                {
                    // open the input file
                    SetRequestContent(request, new FileStream(InFile, FileMode.Open, FileAccess.Read, FileShare.Read));
                }
                catch (UnauthorizedAccessException)
                {
                    string msg = string.Format(
                        CultureInfo.InvariantCulture,
                        WebCmdletStrings.AccessDenied,
                        _originalFilePath);

                    throw new UnauthorizedAccessException(msg);
                }
            }

            // For other methods like Put where empty content has meaning, we need to fill in the content
            if (request.Content is null)
            {
                // If this is a Get request and there is no content, then don't fill in the content as empty content gets rejected by some web services per RFC7230
                if ((IsStandardMethodSet() && request.Method == HttpMethod.Get && ContentType is null) || (IsCustomMethodSet() && CustomMethod.ToUpperInvariant() == "GET"))
                {
                    return;
                }

                request.Content = new StringContent(string.Empty);
                request.Content.Headers.Clear();
            }

            foreach (var entry in WebSession.ContentHeaders)
            {
                if (!string.IsNullOrWhiteSpace(entry.Value))
                {
                    if (SkipHeaderValidation)
                    {
                        request.Content.Headers.TryAddWithoutValidation(entry.Key, entry.Value);
                    }
                    else
                    {
                        try
                        {
                            request.Content.Headers.Add(entry.Key, entry.Value);
                        }
                        catch (FormatException ex)
                        {
                            var outerEx = new ValidationMetadataException(WebCmdletStrings.ContentTypeException, ex);
                            ErrorRecord er = new(outerEx, "WebCmdletContentTypeException", ErrorCategory.InvalidArgument, ContentType);
                            ThrowTerminatingError(er);
                        }
                    }
                }
            }
        }

        // Returns true if the status code is one of the supported redirection codes.
        private static bool IsRedirectCode(HttpStatusCode code)
        {
            int intCode = (int)code;
            return
            (
                (intCode >= 300 && intCode < 304) ||
                intCode == 307 ||
                intCode == 308
            );
        }

        // Returns true if the status code is a redirection code and the action requires switching from POST to GET on redirection.
        // NOTE: Some of these status codes map to the same underlying value but spelling them out for completeness.
        private static bool IsRedirectToGet(HttpStatusCode code)
        {
            return
            (
                code == HttpStatusCode.Found ||
                code == HttpStatusCode.Moved ||
                code == HttpStatusCode.Redirect ||
                code == HttpStatusCode.RedirectMethod ||
                code == HttpStatusCode.SeeOther ||
                code == HttpStatusCode.Ambiguous ||
                code == HttpStatusCode.MultipleChoices
            );
        }

        // Returns true if the status code shows a server or client error and MaximumRetryCount > 0
        private bool ShouldRetry(HttpStatusCode code)
        {
            int intCode = (int)code;
<<<<<<< HEAD

            if ((intCode == 304 || (intCode >= 400 && intCode <= 599)) && WebSession.MaximumRetryCount > 0)
            {
                return true;
            }

            return false;
=======
            return
            (
                (intCode == 304 || (intCode >= 400 && intCode <= 599)) && WebSession.MaximumRetryCount > 0
            );
>>>>>>> 3dc95ced
        }

        internal virtual HttpResponseMessage GetResponse(HttpClient client, HttpRequestMessage request, bool keepAuthorization)
        {
            if (client == null) 
            {
                throw new ArgumentNullException(nameof(client));
            }

            if (request == null) 
            {
                throw new ArgumentNullException(nameof(request));
            }

            // Add 1 to account for the first request.
            int totalRequests = WebSession.MaximumRetryCount + 1;
            HttpRequestMessage req = request;
            HttpResponseMessage response = null;

            do
            {
                // Track the current URI being used by various requests and re-requests.
                var currentUri = req.RequestUri;

                _cancelToken = new CancellationTokenSource();
                response = client.SendAsync(req, HttpCompletionOption.ResponseHeadersRead, _cancelToken.Token).GetAwaiter().GetResult();

                if (keepAuthorization && IsRedirectCode(response.StatusCode) && response.Headers.Location != null)
                {
                    _cancelToken.Cancel();
                    _cancelToken = null;

                    // if explicit count was provided, reduce it for this redirection.
                    if (WebSession.MaximumRedirection > 0)
                    {
                        WebSession.MaximumRedirection--;
                    }
                    // For selected redirects that used POST, GET must be used with the
                    // redirected Location.
                    // Since GET is the default; POST only occurs when -Method POST is used.
                    if (Method == WebRequestMethod.Post && IsRedirectToGet(response.StatusCode))
                    {
                        // See https://msdn.microsoft.com/library/system.net.httpstatuscode(v=vs.110).aspx
                        Method = WebRequestMethod.Get;
                    }

                    currentUri = new Uri(request.RequestUri, response.Headers.Location);
                    // Continue to handle redirection
                    using (client = GetHttpClient(handleRedirect: true))
                    using (HttpRequestMessage redirectRequest = GetRequest(currentUri))
                    {
                        response = GetResponse(client, redirectRequest, keepAuthorization);
                    }
                }

                // Request again without the Range header because the server indicated the range was not satisfiable.
                // This happens when the local file is larger than the remote file.
                // If the size of the remote file is the same as the local file, there is nothing to resume.
                if (Resume.IsPresent &&
                    response.StatusCode == HttpStatusCode.RequestedRangeNotSatisfiable &&
                    (response.Content.Headers.ContentRange.HasLength &&
                    response.Content.Headers.ContentRange.Length != _resumeFileSize))
                {
                    _cancelToken.Cancel();

                    WriteVerbose(WebCmdletStrings.WebMethodResumeFailedVerboseMsg);

                    // Disable the Resume switch so the subsequent calls to GetResponse() and FillRequestStream()
                    // are treated as a standard -OutFile request. This also disables appending local file.
                    Resume = new SwitchParameter(false);

                    using (HttpRequestMessage requestWithoutRange = GetRequest(currentUri))
                    {
                        FillRequestStream(requestWithoutRange);
                        long requestContentLength = 0;
                        if (requestWithoutRange.Content != null)
                        {
                            requestContentLength = requestWithoutRange.Content.Headers.ContentLength.Value;
                        }

                        string reqVerboseMsg = string.Format(
                            CultureInfo.CurrentCulture,
                            WebCmdletStrings.WebMethodInvocationVerboseMsg,
                            requestWithoutRange.Version,
                            requestWithoutRange.Method,
                            requestContentLength);
                        
                        WriteVerbose(reqVerboseMsg);

                        return GetResponse(client, requestWithoutRange, keepAuthorization);
                    }
                }

                _resumeSuccess = response.StatusCode == HttpStatusCode.PartialContent;

                // When MaximumRetryCount is not specified, the totalRequests == 1.
                if (totalRequests > 1 && ShouldRetry(response.StatusCode))
                {
                    string retryMessage = string.Format(
                        CultureInfo.CurrentCulture,
                        WebCmdletStrings.RetryVerboseMsg,
                        RetryIntervalSec,
                        response.StatusCode);

                    WriteVerbose(retryMessage);

                    _cancelToken = new CancellationTokenSource();
                    Task.Delay(WebSession.RetryIntervalInSeconds * 1000, _cancelToken.Token).GetAwaiter().GetResult();
                    _cancelToken.Cancel();
                    _cancelToken = null;

                    req.Dispose();
                    req = GetRequest(currentUri);
                    FillRequestStream(req);
                }

                totalRequests--;
            }
            while (totalRequests > 0 && !response.IsSuccessStatusCode);

            return response;
        }

        internal virtual void UpdateSession(HttpResponseMessage response)
        {
            if (response == null) 
            {
                throw new ArgumentNullException(nameof(response));
            }
        }

        #endregion Virtual Methods

        #region Overrides

        /// <summary>
        /// The main execution method for cmdlets derived from WebRequestPSCmdlet.
        /// </summary>
        protected override void ProcessRecord()
        {
            try
            {
                // Set cmdlet context for write progress
                ValidateParameters();
                PrepareSession();

                // if the request contains an authorization header and PreserveAuthorizationOnRedirect is not set,
                // it needs to be stripped on the first redirect.
                bool keepAuthorization = WebSession != null &&
                                         WebSession.Headers != null &&
                                         PreserveAuthorizationOnRedirect.IsPresent &&
                                         WebSession.Headers.ContainsKey(HttpKnownHeaderNames.Authorization);

                using (HttpClient client = GetHttpClient(keepAuthorization))
                {
                    int followedRelLink = 0;
                    Uri uri = Uri;
                    do
                    {
                        if (followedRelLink > 0)
                        {
                            string linkVerboseMsg = string.Format(
                                CultureInfo.CurrentCulture,
                                WebCmdletStrings.FollowingRelLinkVerboseMsg,
                                uri.AbsoluteUri);

                            WriteVerbose(linkVerboseMsg);
                        }

                        using (HttpRequestMessage request = GetRequest(uri))
                        {
                            FillRequestStream(request);
                            try
                            {
                                long requestContentLength = 0;
                                if (request.Content != null)
                                    requestContentLength = request.Content.Headers.ContentLength.Value;

                                string reqVerboseMsg = string.Format(
                                    CultureInfo.CurrentCulture,
                                    WebCmdletStrings.WebMethodInvocationVerboseMsg,
                                    request.Version,
                                    request.Method,
                                    requestContentLength);

                                WriteVerbose(reqVerboseMsg);

                                HttpResponseMessage response = GetResponse(client, request, keepAuthorization);

                                string contentType = ContentHelper.GetContentType(response);
                                string respVerboseMsg = string.Format(
                                    CultureInfo.CurrentCulture,
                                    WebCmdletStrings.WebResponseVerboseMsg,
                                    response.Content.Headers.ContentLength,
                                    contentType);

                                WriteVerbose(respVerboseMsg);

                                bool _isSuccess = response.IsSuccessStatusCode;

                                // Check if the Resume range was not satisfiable because the file already completed downloading.
                                // This happens when the local file is the same size as the remote file.
                                if (Resume.IsPresent &&
                                    response.StatusCode == HttpStatusCode.RequestedRangeNotSatisfiable &&
                                    response.Content.Headers.ContentRange.HasLength &&
                                    response.Content.Headers.ContentRange.Length == _resumeFileSize)
                                {
                                    _isSuccess = true;
                                    WriteVerbose(string.Format(
                                        CultureInfo.CurrentCulture,
                                        WebCmdletStrings.OutFileWritingSkipped,
                                        OutFile));

                                    // Disable writing to the OutFile.
                                    OutFile = null;
                                }

                                if (ShouldCheckHttpStatus && !_isSuccess)
                                {
                                    string message = string.Format(
                                        CultureInfo.CurrentCulture,
                                        WebCmdletStrings.ResponseStatusCodeFailure,
                                        (int)response.StatusCode,
                                        response.ReasonPhrase);

                                    HttpResponseException httpEx = new(message, response);
                                    ErrorRecord er = new(httpEx, "WebCmdletWebResponseException", ErrorCategory.InvalidOperation, request);
                                    string detailMsg = string.Empty;
                                    StreamReader reader = null;
                                    try
                                    {
                                        reader = new StreamReader(StreamHelper.GetResponseStream(response));
                                        // remove HTML tags making it easier to read
                                        detailMsg = System.Text.RegularExpressions.Regex.Replace(reader.ReadToEnd(), "<[^>]*>", string.Empty);
                                    }
                                    catch (Exception)
                                    {
                                        // catch all
                                    }
                                    finally
                                    {
                                        reader?.Dispose();
                                    }

                                    if (!string.IsNullOrEmpty(detailMsg))
                                    {
                                        er.ErrorDetails = new ErrorDetails(detailMsg);
                                    }

                                    ThrowTerminatingError(er);
                                }

                                if (_parseRelLink || _followRelLink)
                                {
                                    ParseLinkHeader(response, uri);
                                }

                                ProcessResponse(response);
                                UpdateSession(response);

                                // If we hit our maximum redirection count, generate an error.
                                // Errors with redirection counts of greater than 0 are handled automatically by .NET, but are
                                // impossible to detect programmatically when we hit this limit. By handling this ourselves
                                // (and still writing out the result), users can debug actual HTTP redirect problems.
                                if (WebSession.MaximumRedirection == 0 && IsRedirectCode(response.StatusCode)) // Indicate "HttpClientHandler.AllowAutoRedirect == false"
                                {
                                    ErrorRecord er = new(new InvalidOperationException(), "MaximumRedirectExceeded", ErrorCategory.InvalidOperation, request);
                                    er.ErrorDetails = new ErrorDetails(WebCmdletStrings.MaximumRedirectionCountExceeded);
                                    WriteError(er);
                                }
                            }
                            catch (HttpRequestException ex)
                            {
                                ErrorRecord er = new(ex, "WebCmdletWebResponseException", ErrorCategory.InvalidOperation, request);
                                if (ex.InnerException != null)
                                {
                                    er.ErrorDetails = new ErrorDetails(ex.InnerException.Message);
                                }

                                ThrowTerminatingError(er);
                            }

                            if (_followRelLink)
                            {
                                if (!_relationLink.ContainsKey("next"))
                                {
                                    return;
                                }

                                uri = new Uri(_relationLink["next"]);
                                followedRelLink++;
                            }
                        }
                    }
                    while (_followRelLink && (followedRelLink < _maximumFollowRelLink));
                }
            }
            catch (CryptographicException ex)
            {
                ErrorRecord er = new(ex, "WebCmdletCertificateException", ErrorCategory.SecurityError, null);
                ThrowTerminatingError(er);
            }
            catch (NotSupportedException ex)
            {
                ErrorRecord er = new(ex, "WebCmdletIEDomNotSupportedException", ErrorCategory.NotImplemented, null);
                ThrowTerminatingError(er);
            }
        }

        /// <summary>
        /// Implementing ^C, after start the BeginGetResponse.
        /// </summary>
        protected override void StopProcessing() => _cancelToken?.Cancel();

        #endregion Overrides

        #region Helper Methods

        /// <summary>
        /// Sets the ContentLength property of the request and writes the specified content to the request's RequestStream.
        /// </summary>
        /// <param name="request">The WebRequest who's content is to be set.</param>
        /// <param name="content">A byte array containing the content data.</param>
        /// <returns>The number of bytes written to the requests RequestStream (and the new value of the request's ContentLength property.</returns>
        /// <remarks>
        /// Because this function sets the request's ContentLength property and writes content data into the requests's stream,
        /// it should be called one time maximum on a given request.
        /// </remarks>
        internal long SetRequestContent(HttpRequestMessage request, byte[] content)
        {
            if (request == null)
            {
                throw new ArgumentNullException(nameof(request));
            }

            if (content == null)
            {
                return 0;
            }

            var byteArrayContent = new ByteArrayContent(content);
            request.Content = byteArrayContent;

            return byteArrayContent.Headers.ContentLength.Value;
        }

        /// <summary>
        /// Sets the ContentLength property of the request and writes the specified content to the request's RequestStream.
        /// </summary>
        /// <param name="request">The WebRequest who's content is to be set.</param>
        /// <param name="content">A String object containing the content data.</param>
        /// <returns>The number of bytes written to the requests RequestStream (and the new value of the request's ContentLength property.</returns>
        /// <remarks>
        /// Because this function sets the request's ContentLength property and writes content data into the requests's stream,
        /// it should be called one time maximum on a given request.
        /// </remarks>
        internal long SetRequestContent(HttpRequestMessage request, string content)
        {
            if (request == null)
            {
                throw new ArgumentNullException(nameof(request));
            }

            if (content == null)
            {
                return 0;
            }
            
            Encoding encoding = null;
            if (ContentType != null)
            {
                // If Content-Type contains the encoding format (as CharSet), use this encoding format
                // to encode the Body of the WebRequest sent to the server. Default Encoding format
                // would be used if Charset is not supplied in the Content-Type property.
                try
                {
                    var mediaTypeHeaderValue = MediaTypeHeaderValue.Parse(ContentType);
                    if (!string.IsNullOrEmpty(mediaTypeHeaderValue.CharSet))
                    {
                        encoding = Encoding.GetEncoding(mediaTypeHeaderValue.CharSet);
                    }
                }
                catch (FormatException ex)
                {
                    if (!SkipHeaderValidation)
                    {
                        var outerEx = new ValidationMetadataException(WebCmdletStrings.ContentTypeException, ex);
                        ErrorRecord er = new(outerEx, "WebCmdletContentTypeException", ErrorCategory.InvalidArgument, ContentType);
                        ThrowTerminatingError(er);
                    }
                }
                catch (ArgumentException ex)
                {
                    if (!SkipHeaderValidation)
                    {
                        var outerEx = new ValidationMetadataException(WebCmdletStrings.ContentTypeException, ex);
                        ErrorRecord er = new(outerEx, "WebCmdletContentTypeException", ErrorCategory.InvalidArgument, ContentType);
                        ThrowTerminatingError(er);
                    }
                }
            }

            byte[] bytes = StreamHelper.EncodeToBytes(content, encoding);
            var byteArrayContent = new ByteArrayContent(bytes);
            request.Content = byteArrayContent;

            return byteArrayContent.Headers.ContentLength.Value;
        }

        internal long SetRequestContent(HttpRequestMessage request, XmlNode xmlNode)
        {
            if (request == null)
                throw new ArgumentNullException(nameof(request));

            if (xmlNode == null)
                return 0;

            byte[] bytes = null;
            XmlDocument doc = xmlNode as XmlDocument;
            if (doc?.FirstChild is XmlDeclaration)
            {
                XmlDeclaration decl = doc.FirstChild as XmlDeclaration;
                Encoding encoding = Encoding.GetEncoding(decl.Encoding);
                bytes = StreamHelper.EncodeToBytes(doc.OuterXml, encoding);
            }
            else
            {
                bytes = StreamHelper.EncodeToBytes(xmlNode.OuterXml);
            }

            var byteArrayContent = new ByteArrayContent(bytes);
            request.Content = byteArrayContent;

            return byteArrayContent.Headers.ContentLength.Value;
        }

        /// <summary>
        /// Sets the ContentLength property of the request and writes the specified content to the request's RequestStream.
        /// </summary>
        /// <param name="request">The WebRequest who's content is to be set.</param>
        /// <param name="contentStream">A Stream object containing the content data.</param>
        /// <returns>The number of bytes written to the requests RequestStream (and the new value of the request's ContentLength property.</returns>
        /// <remarks>
        /// Because this function sets the request's ContentLength property and writes content data into the requests's stream,
        /// it should be called one time maximum on a given request.
        /// </remarks>
        internal long SetRequestContent(HttpRequestMessage request, Stream contentStream)
        {
            if (request == null)
                throw new ArgumentNullException(nameof(request));
            if (contentStream == null)
                throw new ArgumentNullException(nameof(contentStream));

            var streamContent = new StreamContent(contentStream);
            request.Content = streamContent;

            return streamContent.Headers.ContentLength.Value;
        }

        /// <summary>
        /// Sets the ContentLength property of the request and writes the specified content to the request's RequestStream.
        /// </summary>
        /// <param name="request">The WebRequest who's content is to be set.</param>
        /// <param name="multipartContent">A MultipartFormDataContent object containing multipart/form-data content.</param>
        /// <returns>The number of bytes written to the requests RequestStream (and the new value of the request's ContentLength property.</returns>
        /// <remarks>
        /// Because this function sets the request's ContentLength property and writes content data into the requests's stream,
        /// it should be called one time maximum on a given request.
        /// </remarks>
        internal long SetRequestContent(HttpRequestMessage request, MultipartFormDataContent multipartContent)
        {
            if (request == null)
            {
                throw new ArgumentNullException(nameof(request));
            }

            if (multipartContent == null)
            {
                throw new ArgumentNullException(nameof(multipartContent));
            }

            request.Content = multipartContent;

            return multipartContent.Headers.ContentLength.Value;
        }

        internal long SetRequestContent(HttpRequestMessage request, IDictionary content)
        {
            if (request == null)
            {
                throw new ArgumentNullException(nameof(request));
            }
            
            if (content == null)
            {
                throw new ArgumentNullException(nameof(content));
            }

            string body = FormatDictionary(content);
            return SetRequestContent(request, body);
        }

        internal void ParseLinkHeader(HttpResponseMessage response, System.Uri requestUri)
        {
            if (_relationLink == null)
            {
                // Must ignore the case of relation links. See RFC 8288 (https://tools.ietf.org/html/rfc8288)
                _relationLink = new Dictionary<string, string>(StringComparer.OrdinalIgnoreCase);
            }
            else
            {
                _relationLink.Clear();
            }

            // we only support the URL in angle brackets and `rel`, other attributes are ignored
            // user can still parse it themselves via the Headers property
            const string pattern = "<(?<url>.*?)>;\\s*rel=(?<quoted>\")?(?<rel>(?(quoted).*?|[^,;]*))(?(quoted)\")";
            IEnumerable<string> links;
            if (response.Headers.TryGetValues("Link", out links))
            {
                foreach (string linkHeader in links)
                {
                    foreach (string link in linkHeader.Split(','))
                    {
                        Match match = Regex.Match(link, pattern);
                        if (match.Success)
                        {
                            string url = match.Groups["url"].Value;
                            string rel = match.Groups["rel"].Value;
                            if (url != string.Empty && rel != string.Empty && !_relationLink.ContainsKey(rel))
                            {
                                Uri absoluteUri = new(requestUri, url);
                                _relationLink.Add(rel, absoluteUri.AbsoluteUri);
                            }
                        }
                    }
                }
            }
        }

        /// <summary>
        /// Adds content to a <see cref="MultipartFormDataContent"/>. Object type detection is used to determine if the value is string, File, or Collection.
        /// </summary>
        /// <param name="fieldName">The Field Name to use.</param>
        /// <param name="fieldValue">The Field Value to use.</param>
        /// <param name="formData">The <see cref="MultipartFormDataContent"/>> to update.</param>
        /// <param name="enumerate">If true, collection types in <paramref name="fieldValue"/> will be enumerated. If false, collections will be treated as single value.</param>
        private void AddMultipartContent(object fieldName, object fieldValue, MultipartFormDataContent formData, bool enumerate)
        {
            if (formData == null)
            {
                throw new ArgumentNullException(nameof(formData));
            }

            // It is possible that the dictionary keys or values are PSObject wrapped depending on how the dictionary is defined and assigned.
            // Before processing the field name and value we need to ensure we are working with the base objects and not the PSObject wrappers.

            // Unwrap fieldName PSObjects
            if (fieldName is PSObject namePSObject)
            {
                fieldName = namePSObject.BaseObject;
            }

            // Unwrap fieldValue PSObjects
            if (fieldValue is PSObject valuePSObject)
            {
                fieldValue = valuePSObject.BaseObject;
            }

            // Treat a single FileInfo as a FileContent
            if (fieldValue is FileInfo file)
            {
                formData.Add(GetMultipartFileContent(fieldName: fieldName, file: file));
                return;
            }

            // Treat Strings and other single values as a StringContent.
            // If enumeration is false, also treat IEnumerables as StringContents.
            // String implements IEnumerable so the explicit check is required.
            if (!enumerate || fieldValue is string || fieldValue is not IEnumerable)
            {
                formData.Add(GetMultipartStringContent(fieldName: fieldName, fieldValue: fieldValue));
                return;
            }

            // Treat the value as a collection and enumerate it if enumeration is true
            if (enumerate && fieldValue is IEnumerable items)
            {
                foreach (var item in items)
                {
                    // Recruse, but do not enumerate the next level. IEnumerables will be treated as single values.
                    AddMultipartContent(fieldName: fieldName, fieldValue: item, formData: formData, enumerate: false);
                }
            }
        }

        /// <summary>
        /// Gets a <see cref="StringContent"/> from the supplied field name and field value. Uses <see cref="LanguagePrimitives.ConvertTo{T}(object)"/> to convert the objects to strings.
        /// </summary>
        /// <param name="fieldName">The Field Name to use for the <see cref="StringContent"/></param>
        /// <param name="fieldValue">The Field Value to use for the <see cref="StringContent"/></param>
        private static StringContent GetMultipartStringContent(object fieldName, object fieldValue)
        {
            var contentDisposition = new ContentDispositionHeaderValue("form-data");
            // .NET does not enclose field names in quotes, however, modern browsers and curl do.
            contentDisposition.Name = "\"" + LanguagePrimitives.ConvertTo<string>(fieldName) + "\"";

            var result = new StringContent(LanguagePrimitives.ConvertTo<string>(fieldValue));
            result.Headers.ContentDisposition = contentDisposition;

            return result;
        }

        /// <summary>
        /// Gets a <see cref="StreamContent"/> from the supplied field name and <see cref="Stream"/>. Uses <see cref="LanguagePrimitives.ConvertTo{T}(object)"/> to convert the fieldname to a string.
        /// </summary>
        /// <param name="fieldName">The Field Name to use for the <see cref="StreamContent"/></param>
        /// <param name="stream">The <see cref="Stream"/> to use for the <see cref="StreamContent"/></param>
        private static StreamContent GetMultipartStreamContent(object fieldName, Stream stream)
        {
            var contentDisposition = new ContentDispositionHeaderValue("form-data");
            // .NET does not enclose field names in quotes, however, modern browsers and curl do.
            contentDisposition.Name = "\"" + LanguagePrimitives.ConvertTo<string>(fieldName) + "\"";

            var result = new StreamContent(stream);
            result.Headers.ContentDisposition = contentDisposition;
            result.Headers.ContentType = new MediaTypeHeaderValue("application/octet-stream");

            return result;
        }

        /// <summary>
        /// Gets a <see cref="StreamContent"/> from the supplied field name and file. Calls <see cref="GetMultipartStreamContent(object, Stream)"/> to create the <see cref="StreamContent"/> and then sets the file name.
        /// </summary>
        /// <param name="fieldName">The Field Name to use for the <see cref="StreamContent"/></param>
        /// <param name="file">The file to use for the <see cref="StreamContent"/></param>
        private static StreamContent GetMultipartFileContent(object fieldName, FileInfo file)
        {
            var result = GetMultipartStreamContent(fieldName: fieldName, stream: new FileStream(file.FullName, FileMode.Open));
            // .NET does not enclose field names in quotes, however, modern browsers and curl do.
            result.Headers.ContentDisposition.FileName = "\"" + file.Name + "\"";

            return result;
        }
        #endregion Helper Methods
    }
}<|MERGE_RESOLUTION|>--- conflicted
+++ resolved
@@ -1327,20 +1327,11 @@
         private bool ShouldRetry(HttpStatusCode code)
         {
             int intCode = (int)code;
-<<<<<<< HEAD
-
-            if ((intCode == 304 || (intCode >= 400 && intCode <= 599)) && WebSession.MaximumRetryCount > 0)
-            {
-                return true;
-            }
-
-            return false;
-=======
+
             return
             (
                 (intCode == 304 || (intCode >= 400 && intCode <= 599)) && WebSession.MaximumRetryCount > 0
             );
->>>>>>> 3dc95ced
         }
 
         internal virtual HttpResponseMessage GetResponse(HttpClient client, HttpRequestMessage request, bool keepAuthorization)
