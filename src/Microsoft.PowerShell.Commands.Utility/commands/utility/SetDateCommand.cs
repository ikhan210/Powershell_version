// Copyright (c) Microsoft Corporation. All rights reserved.
// Licensed under the MIT License.

#pragma warning disable 1634, 1691

using System;
using System.ComponentModel;
using System.Management.Automation;
using System.Management.Automation.Internal;
using System.Runtime.InteropServices;
using Dbg = System.Management.Automation;

namespace Microsoft.PowerShell.Commands
{
    /// <summary>
    /// Implementation for the set-date command.
    /// </summary>
    [Cmdlet(VerbsCommon.Set, "Date", DefaultParameterSetName = "Date", SupportsShouldProcess = true, HelpUri = "https://go.microsoft.com/fwlink/?LinkID=113393")]
    [OutputType(typeof(DateTime))]
    public sealed class SetDateCommand : PSCmdlet
    {
        #region parameters

        /// <summary>
        /// Allows user to override the date/time object that will be processed.
        /// </summary>
        [Parameter(Position = 0, Mandatory = true, ParameterSetName = "Date", ValueFromPipeline = true, ValueFromPipelineByPropertyName = true)]
        public DateTime Date { get; set; }

        /// <summary>
        /// Allows a use to specify a timespan with which to apply to the current time.
        /// </summary>
        [Parameter(Position = 0, Mandatory = true, ParameterSetName = "Adjust", ValueFromPipelineByPropertyName = true)]
        [AllowNull]
        public TimeSpan Adjust { get; set; }

        /// <summary>
        /// This option determines the default output format used to display the object set-date emits.
        /// </summary>
        [Parameter]
        public DisplayHintType DisplayHint { get; set; } = DisplayHintType.DateTime;

        #endregion

        #region methods

        /// <summary>
        /// Set the date.
        /// </summary>
        [ArchitectureSensitive]
        protected override void ProcessRecord()
        {
            DateTime dateToUse;

            switch (ParameterSetName)
            {
                case "Date":
                    dateToUse = Date;
                    break;

                case "Adjust":
                    dateToUse = DateTime.Now.Add(Adjust);
                    break;

                default:
                    Dbg.Diagnostics.Assert(false, "Only one of the specified parameter sets should be called.");
                    goto case "Date";
            }

            if (ShouldProcess(dateToUse.ToString()))
            {
#if UNIX
                if (!Platform.NonWindowsSetDate(dateToUse))
                {
                    throw new Win32Exception(Marshal.GetLastWin32Error());
                }
#else
                // build up the SystemTime struct to pass to SetSystemTime
                NativeMethods.SystemTime systemTime = new NativeMethods.SystemTime();
                systemTime.Year = (UInt16)dateToUse.Year;
                systemTime.Month = (UInt16)dateToUse.Month;
                systemTime.Day = (UInt16)dateToUse.Day;
                systemTime.Hour = (UInt16)dateToUse.Hour;
                systemTime.Minute = (UInt16)dateToUse.Minute;
                systemTime.Second = (UInt16)dateToUse.Second;
                systemTime.Milliseconds = (UInt16)dateToUse.Millisecond;
#pragma warning disable 56523
                if (!NativeMethods.SetLocalTime(ref systemTime))
                {
                    throw new Win32Exception(Marshal.GetLastWin32Error());
                }

                // MSDN says to call this twice to account for changes
                // between DST
                if (!NativeMethods.SetLocalTime(ref systemTime))
                {
                    throw new Win32Exception(Marshal.GetLastWin32Error());
                }
#pragma warning restore 56523
#endif
            }

            //output DateTime object wrapped in an PSObject with DisplayHint attached
            PSObject outputObj = new PSObject(dateToUse);
            PSNoteProperty note = new PSNoteProperty("DisplayHint", DisplayHint);
            outputObj.Properties.Add(note);

            WriteObject(outputObj);
        }

        #endregion

        #region nativemethods

        internal static class NativeMethods
        {
            [StructLayout(LayoutKind.Sequential)]
            public struct SystemTime
            {
                public UInt16 Year;
                public UInt16 Month;
                public UInt16 DayOfWeek;
                public UInt16 Day;
                public UInt16 Hour;
                public UInt16 Minute;
                public UInt16 Second;
                public UInt16 Milliseconds;
            }

            [DllImport(PinvokeDllNames.SetLocalTimeDllName, SetLastError = true)]
            public static extern bool SetLocalTime(ref SystemTime systime);
        }
<<<<<<< HEAD
=======

>>>>>>> ee0a643f
        #endregion
    }
}<|MERGE_RESOLUTION|>--- conflicted
+++ resolved
@@ -130,10 +130,6 @@
             [DllImport(PinvokeDllNames.SetLocalTimeDllName, SetLastError = true)]
             public static extern bool SetLocalTime(ref SystemTime systime);
         }
-<<<<<<< HEAD
-=======
-
->>>>>>> ee0a643f
         #endregion
     }
 }