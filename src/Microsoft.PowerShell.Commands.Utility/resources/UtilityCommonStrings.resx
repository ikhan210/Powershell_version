--- conflicted
+++ resolved
@@ -174,15 +174,13 @@
   <data name="TypeNotSupported" xml:space="preserve">
     <value>'{0}' is not supported in this system.</value>
   </data>
-<<<<<<< HEAD
+  <data name="NoZoneIdentifierFileStream" xml:space="preserve">
+    <value>The file is not blocked: {0}</value>
+  </data>
   <data name="InvalidCharacterInParameter" xml:space="preserve">
     <value>Parameter '{0}' contains at least one invalid character. Its value is: '{1}'</value>
   </data>
   <data name="CouldNotCreateTemporaryFilename" xml:space="preserve">
     <value>'Could not create a temporary file name in {0}.</value>
-=======
-  <data name="NoZoneIdentifierFileStream" xml:space="preserve">
-    <value>The file is not blocked: {0}</value>
->>>>>>> 79ae3969
   </data>
 </root>