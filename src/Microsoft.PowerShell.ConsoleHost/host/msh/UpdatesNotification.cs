// Copyright (c) Microsoft Corporation. All rights reserved.
// Licensed under the MIT License.

using System;
using System.Globalization;
using System.IO;
using System.Management.Automation;
using System.Management.Automation.Host;
using System.Net.Http;
using System.Net.Http.Headers;
using System.Net.NetworkInformation;
using System.Threading.Tasks;
using Newtonsoft.Json;
using Newtonsoft.Json.Linq;

namespace Microsoft.PowerShell
{
    /// <summary>
    /// A Helper class for printing notification on PowerShell startup when there is a new update.
    /// </summary>
    /// <remarks>
    /// For the detailed design, please take a look at the corresponding RFC.
    /// </remarks>
    internal static class UpdatesNotification
    {
        private const string UpdateCheckEnvVar = "POWERSHELL_UPDATECHECK";
        private const string LTSBuildInfoURL = "https://aka.ms/pwsh-buildinfo-lts";
        private const string StableBuildInfoURL = "https://aka.ms/pwsh-buildinfo-stable";
        private const string PreviewBuildInfoURL = "https://aka.ms/pwsh-buildinfo-preview";

        /// <summary>
        /// The version of new update is persisted using a file, not as the file content, but instead baked in the file name in the following template:
        ///  `update{notification-type}_{version}_{publish-date}` -- held by 's_updateFileNameTemplate',
        /// while 's_updateFileNamePattern' holds the pattern of this file name.
        /// </summary>
        private static readonly string s_updateFileNameTemplate, s_updateFileNamePattern;

        /// <summary>
        /// For each notification type, we need two files to achieve the synchronization for the update check:
        ///  `_sentinel{notification-type}_` -- held by 's_sentinelFileName';
        ///  `sentinel{notification-type}-{year}-{month}-{day}.done`
        ///     -- held by 's_doneFileNameTemplate', while 's_doneFileNamePattern' holds the pattern of this file name.
        /// The {notification-type} part will be the integer value of the corresponding `NotificationType` member.
        /// The {year}-{month}-{day} part will be filled with the date of current day when the update check runs.
        /// </summary>
        private static readonly string s_sentinelFileName, s_doneFileNameTemplate, s_doneFileNamePattern;

        private static readonly string s_cacheDirectory;
        private static readonly EnumerationOptions s_enumOptions;
        private static readonly NotificationType s_notificationType;

        /// <summary>
        /// Gets a value indicating whether update notification should be done.
        /// </summary>
<<<<<<< HEAD
        internal static readonly bool CanNotifyUpdates = !Utils.GetOptOutEnvVariableAsBool(UpdateCheckOptOutEnvVar, defaultValue: false);
=======
        internal static readonly bool CanNotifyUpdates;

        static UpdatesNotification()
        {
            s_notificationType = GetNotificationType();
            CanNotifyUpdates = s_notificationType != NotificationType.Off && ExperimentalFeature.IsEnabled("PSUpdatesNotification");

            if (CanNotifyUpdates)
            {
                s_enumOptions = new EnumerationOptions();
                s_cacheDirectory = Path.Combine(Platform.CacheDirectory, PSVersionInfo.GitCommitId);

                // Build the template/pattern strings for the configured notification type.
                string typeNum = ((int)s_notificationType).ToString();
                s_sentinelFileName = $"_sentinel{typeNum}_";
                s_doneFileNameTemplate = $"sentinel{typeNum}-{{0}}-{{1}}-{{2}}.done";
                s_doneFileNamePattern = $"sentinel{typeNum}-*.done";
                s_updateFileNameTemplate = $"update{typeNum}_{{0}}_{{1}}";
                s_updateFileNamePattern = $"update{typeNum}_v*.*.*_????-??-??";
            }
        }
>>>>>>> 9649a85c

        // Maybe we shouldn't do update check and show notification when it's from a mini-shell, meaning when
        // 'ConsoleShell.Start' is not called by 'ManagedEntrance.Start'.
        // But it seems so unusual that it's probably not worth bothering. Also, a mini-shell probably should
        // just disable the update notification feature by setting the opt-out environment variable.

        internal static void ShowUpdateNotification(PSHostUserInterface hostUI)
        {
            if (!Directory.Exists(s_cacheDirectory))
            {
                return;
            }

            if (TryParseUpdateFile(
                    updateFilePath: out _,
                    out SemanticVersion lastUpdateVersion,
                    lastUpdateDate: out _)
               && lastUpdateVersion != null)
            {
                string releaseTag = lastUpdateVersion.ToString();
                string notificationMsgTemplate = s_notificationType == NotificationType.LTS
                    ? ManagedEntranceStrings.LTSUpdateNotificationMessage
                    : string.IsNullOrEmpty(lastUpdateVersion.PreReleaseLabel)
                        ? ManagedEntranceStrings.StableUpdateNotificationMessage
                        : ManagedEntranceStrings.PreviewUpdateNotificationMessage;

                string notificationColor = string.Empty;
                string resetColor = string.Empty;

                string line2Padding = string.Empty;
                string line3Padding = string.Empty;

                // We calculate how much whitespace we need to make it look nice
                if (hostUI.SupportsVirtualTerminal)
                {
                    // Use Warning Color
                    notificationColor = "\x1B[7m";
                    resetColor = "\x1B[0m";

                    // The first line is longest, if the message changes, this needs to be updated
                    int line1Length = notificationMsgTemplate.IndexOf('\n');
                    int line2Length = notificationMsgTemplate.IndexOf('\n', line1Length + 1);
                    int line3Length = notificationMsgTemplate.IndexOf('\n', line2Length + 1);
                    line3Length -= line2Length + 1;
                    line2Length -= line1Length + 1;

                    line2Padding = line2Padding.PadRight(line1Length - line2Length + releaseTag.Length);
                    // 3 represents the extra placeholder in the template
                    line3Padding = line3Padding.PadRight(line1Length - line3Length + 3);
                }

                string notificationMsg = string.Format(CultureInfo.CurrentCulture, notificationMsgTemplate, releaseTag, notificationColor, resetColor, line2Padding, line3Padding);

                hostUI.WriteLine(notificationMsg);
            }
        }

        internal static async Task CheckForUpdates()
        {
            // Delay the update check for 3 seconds so that it has the minimal impact on startup.
            await Task.Delay(3000);

            // A self-built pwsh for development purpose has the SHA1 commit hash baked in 'GitCommitId',
            // which is 40 characters long. So we can quickly check the length of 'GitCommitId' to tell
            // if this is a self-built pwsh, and skip the update check if so.
            if (PSVersionInfo.GitCommitId.Length > 40)
            {
                return;
            }

            // Daily builds do not support update notifications
            string preReleaseLabel = PSVersionInfo.PSCurrentVersion.PreReleaseLabel;
            if (preReleaseLabel != null && preReleaseLabel.StartsWith("daily", StringComparison.OrdinalIgnoreCase))
            {
                return;
            }

            // If the host is not connect to a network, skip the rest of the check.
            if (!NetworkInterface.GetIsNetworkAvailable())
            {
                return;
            }

            // Create the update cache directory if it doesn't exists
            if (!Directory.Exists(s_cacheDirectory))
            {
                Directory.CreateDirectory(s_cacheDirectory);
            }

            bool parseSuccess = TryParseUpdateFile(
                out string updateFilePath,
                out SemanticVersion lastUpdateVersion,
                out DateTime lastUpdateDate);

            DateTime today = DateTime.UtcNow;
            if (parseSuccess && updateFilePath != null && (today - lastUpdateDate).TotalDays < 7)
            {
                // There is an existing update file, and the last update was less than 1 week ago.
                // It's unlikely a new version is released within 1 week, so we can skip this check.
                return;
            }

            // Construct the sentinel file paths for today's check.
            string todayDoneFileName = string.Format(
                CultureInfo.InvariantCulture,
                s_doneFileNameTemplate,
                today.Year.ToString(),
                today.Month.ToString(),
                today.Day.ToString());

            string todayDoneFilePath = Path.Combine(s_cacheDirectory, todayDoneFileName);
            if (File.Exists(todayDoneFilePath))
            {
                // A successful update check has been done today.
                // We can skip this update check.
                return;
            }

            try
            {
                // Use 's_sentinelFileName' as the file lock.
                // The update-check tasks started by every 'pwsh' process of the same version will compete on holding this file.
                string sentinelFilePath = Path.Combine(s_cacheDirectory, s_sentinelFileName);
                using (new FileStream(sentinelFilePath, FileMode.OpenOrCreate, FileAccess.Write, FileShare.None, bufferSize: 1, FileOptions.DeleteOnClose))
                {
                    if (File.Exists(todayDoneFilePath))
                    {
                        // After acquiring the file lock, it turns out a successful check has already been done for today.
                        // Then let's skip this update check.
                        return;
                    }

                    // Now it's guaranteed that this is the only process that reaches here.
                    // Clean up the old '.done' file, there should be only one of it.
                    foreach (string oldFile in Directory.EnumerateFiles(s_cacheDirectory, s_doneFileNamePattern, s_enumOptions))
                    {
                        File.Delete(oldFile);
                    }

                    if (!parseSuccess)
                    {
                        // The update file is corrupted, either because more than one update files were found unexpectedly,
                        // or because the update file name failed to be parsed into a release version and a publish date.
                        // This is **very unlikely** to happen unless the file is accidentally altered manually.
                        // We try to recover here by cleaning up all update files for the configured notification type.
                        foreach (string file in Directory.EnumerateFiles(s_cacheDirectory, s_updateFileNamePattern, s_enumOptions))
                        {
                            File.Delete(file);
                        }
                    }

                    // Do the real update check:
                    //  - Send HTTP request to query for the new release/pre-release;
                    //  - If there is a valid new release that should be reported to the user,
                    //    create the file `update<NotificationType>_<tag>_<publish-date>` when no `update` file exists,
                    //    or rename the existing file to `update<NotificationType>_<new-version>_<new-publish-date>`.
                    SemanticVersion baselineVersion = lastUpdateVersion ?? PSVersionInfo.PSCurrentVersion;
                    Release release = await QueryNewReleaseAsync(baselineVersion);

                    if (release != null)
                    {
                        // The date part of the string is 'YYYY-MM-DD'.
                        const int dateLength = 10;
                        string newUpdateFileName = string.Format(
                            CultureInfo.InvariantCulture,
                            s_updateFileNameTemplate,
                            release.TagName,
                            release.PublishAt.Substring(0, dateLength));

                        string newUpdateFilePath = Path.Combine(s_cacheDirectory, newUpdateFileName);

                        if (updateFilePath == null)
                        {
                            new FileStream(newUpdateFilePath, FileMode.CreateNew, FileAccess.Write, FileShare.None).Close();
                        }
                        else
                        {
                            File.Move(updateFilePath, newUpdateFilePath);
                        }
                    }

                    // Finally, create the `todayDoneFilePath` file as an indicator that a successful update check has finished today.
                    new FileStream(todayDoneFilePath, FileMode.CreateNew, FileAccess.Write, FileShare.None).Close();
                }
            }
            catch (Exception)
            {
                // There are 2 possible reason for the exception:
                // 1. An update check initiated from another `pwsh` process is in progress.
                //    It's OK to just return and let that update check to finish the work.
                // 2. The update check failed (ex. internet connectivity issue, GitHub service failure).
                //    It's OK to just return and let another `pwsh` do the check at later time.
            }
        }

        /// <summary>
        /// Check for the existence of the update file and parse the file name if it exists.
        /// </summary>
        /// <param name="updateFilePath">Get the exact update file path.</param>
        /// <param name="lastUpdateVersion">Get the version of the new release.</param>
        /// <param name="lastUpdateDate">Get the publish date of the new release.</param>
        /// <returns>
        /// False, when
        ///   1. found more than one update files that matched the pattern; OR
        ///   2. found only one update file, but failed to parse its name for version and publish date.
        /// True, when
        ///   1. no update file was found, namely no new updates yet;
        ///   2. found only one update file, and succeeded to parse its name for version and publish date.
        /// </returns>
        private static bool TryParseUpdateFile(
            out string updateFilePath,
            out SemanticVersion lastUpdateVersion,
            out DateTime lastUpdateDate)
        {
            updateFilePath = null;
            lastUpdateVersion = null;
            lastUpdateDate = default;

            var files = Directory.EnumerateFiles(s_cacheDirectory, s_updateFileNamePattern, s_enumOptions);
            var enumerator = files.GetEnumerator();

            if (!enumerator.MoveNext())
            {
                // It's OK that an update file doesn't exist. This could happen when there is no new updates yet.
                return true;
            }

            updateFilePath = enumerator.Current;
            if (enumerator.MoveNext())
            {
                // More than 1 files were found that match the pattern. This is a corrupted state.
                // Theoretically, there should be only one update file at any point of time.
                updateFilePath = null;
                return false;
            }

            // OK, only found one update file for the configured notification type, which is expected.
            // Now let's parse the file name.
            string updateFileName = Path.GetFileName(updateFilePath);
            int dateStartIndex = updateFileName.LastIndexOf('_') + 1;

            if (!DateTime.TryParse(
                    updateFileName.AsSpan().Slice(dateStartIndex),
                    CultureInfo.InvariantCulture,
                    DateTimeStyles.AssumeLocal,
                    out lastUpdateDate))
            {
                updateFilePath = null;
                return false;
            }

            int versionStartIndex = updateFileName.IndexOf('_') + 2;
            int versionLength = dateStartIndex - versionStartIndex - 1;
            string versionString = updateFileName.Substring(versionStartIndex, versionLength);

            if (SemanticVersion.TryParse(versionString, out lastUpdateVersion))
            {
                return true;
            }

            updateFilePath = null;
            lastUpdateDate = default;
            return false;
        }

        private static async Task<Release> QueryNewReleaseAsync(SemanticVersion baselineVersion)
        {
            bool isStableRelease = string.IsNullOrEmpty(PSVersionInfo.PSCurrentVersion.PreReleaseLabel);
            string[] queryUris = s_notificationType switch
            {
                NotificationType.LTS => new[] { LTSBuildInfoURL },
                NotificationType.Default => isStableRelease
                    ? new[] { StableBuildInfoURL }
                    : new[] { StableBuildInfoURL, PreviewBuildInfoURL },
                _ => Array.Empty<string>()
            };

            using var client = new HttpClient();

            string userAgent = string.Format(CultureInfo.InvariantCulture, "PowerShell {0}", PSVersionInfo.GitCommitId);
            client.DefaultRequestHeaders.Add("User-Agent", userAgent);
            client.DefaultRequestHeaders.Accept.Add(new MediaTypeWithQualityHeaderValue("application/json"));

            Release releaseToReturn = null;
            SemanticVersion highestVersion = baselineVersion;
            var settings = new JsonSerializerSettings() { DateParseHandling = DateParseHandling.None };
            var serializer = JsonSerializer.Create(settings);

            foreach (string queryUri in queryUris)
            {
                // Query the GitHub Rest API and throw if the query fails.
                HttpResponseMessage response = await client.GetAsync(queryUri);
                response.EnsureSuccessStatusCode();

                using var stream = await response.Content.ReadAsStreamAsync();
                using var reader = new StreamReader(stream);
                using var jsonReader = new JsonTextReader(reader);

                JObject release = serializer.Deserialize<JObject>(jsonReader);
                var tagName = release["ReleaseTag"].ToString();
                var version = SemanticVersion.Parse(tagName.Substring(1));

                if (version > highestVersion)
                {
                    highestVersion = version;
                    var publishAt = release["ReleaseDate"].ToString();
                    releaseToReturn = new Release(publishAt, tagName);
                }
            }

            return releaseToReturn;
        }

        /// <summary>
        /// Get the notification type setting.
        /// </summary>
        private static NotificationType GetNotificationType()
        {
            string str = Environment.GetEnvironmentVariable(UpdateCheckEnvVar);
            if (string.IsNullOrEmpty(str))
            {
                return NotificationType.Default;
            }

            if (Enum.TryParse(str, ignoreCase: true, out NotificationType type))
            {
                return type;
            }

            return NotificationType.Default;
        }

        /// <summary>
        /// Notification type that can be configured.
        /// </summary>
        private enum NotificationType
        {
            /// <summary>
            /// Turn off the udpate notification.
            /// </summary>
            Off = 0,

            /// <summary>
            /// Give you the default behaviors:
            ///  - the preview version 'pwsh' checks for the new preview version and the new GA version.
            ///  - the GA version 'pwsh' checks for the new GA version only.
            /// </summary>
            Default = 1,

            /// <summary>
            /// Both preview and GA version 'pwsh' checks for the new LTS version only.
            /// </summary>
            LTS = 2
        }

        private class Release
        {
            internal Release(string publishAt, string tagName)
            {
                PublishAt = publishAt;
                TagName = tagName;
            }

            /// <summary>
            /// The datetime stamp is in UTC. For example: 2019-03-28T18:42:02Z.
            /// </summary>
            internal string PublishAt { get; }

            /// <summary>
            /// The release tag name.
            /// </summary>
            internal string TagName { get; }
        }
    }
}<|MERGE_RESOLUTION|>--- conflicted
+++ resolved
@@ -52,9 +52,6 @@
         /// <summary>
         /// Gets a value indicating whether update notification should be done.
         /// </summary>
-<<<<<<< HEAD
-        internal static readonly bool CanNotifyUpdates = !Utils.GetOptOutEnvVariableAsBool(UpdateCheckOptOutEnvVar, defaultValue: false);
-=======
         internal static readonly bool CanNotifyUpdates;
 
         static UpdatesNotification()
@@ -76,7 +73,6 @@
                 s_updateFileNamePattern = $"update{typeNum}_v*.*.*_????-??-??";
             }
         }
->>>>>>> 9649a85c
 
         // Maybe we shouldn't do update check and show notification when it's from a mini-shell, meaning when
         // 'ConsoleShell.Start' is not called by 'ManagedEntrance.Start'.
