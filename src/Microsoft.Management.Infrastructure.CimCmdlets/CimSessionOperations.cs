--- conflicted
+++ resolved
@@ -252,11 +252,7 @@
         /// Dictionary used to holds all CimSessions in current runspace by session id.
         /// </para>
         /// </summary>
-<<<<<<< HEAD
-        private readonly Dictionary<UInt32, CimSessionWrapper> curCimSessionsById;
-=======
-        private Dictionary<uint, CimSessionWrapper> curCimSessionsById;
->>>>>>> 5f210c7e
+        private readonly Dictionary<uint, CimSessionWrapper> curCimSessionsById;
 
         /// <summary>
         /// <para>
