// Copyright (c) Microsoft Corporation.
// Licensed under the MIT License.

using System;
using System.Collections;
using System.Collections.Generic;
using System.Collections.Specialized;
using System.ComponentModel; // Win32Exception
using System.Diagnostics; // Process class
using System.Diagnostics.CodeAnalysis;
using System.IO;
using System.Management.Automation;
using System.Management.Automation.Internal;
using System.Net;
using System.Runtime.InteropServices;
using System.Runtime.Serialization;
using System.Security;
using System.Security.Principal;
using System.Text;
using System.Threading;
using Microsoft.Management.Infrastructure;
using Microsoft.PowerShell.Commands.Internal;
using Microsoft.Win32.SafeHandles;
using DWORD = System.UInt32;
using FileNakedHandle = System.IntPtr;

namespace Microsoft.PowerShell.Commands
{
    #region ProcessBaseCommand
    /// <summary>
    /// This class implements the base for process commands.
    /// </summary>
    public abstract class ProcessBaseCommand : Cmdlet
    {
        #region Parameters
        /// <summary>
        /// The various process selection modes.
        /// </summary>
        internal enum MatchMode
        {
            /// <summary>
            /// Select all processes.
            /// </summary>
            All,
            /// <summary>
            /// Select processes matching the supplied names.
            /// </summary>
            ByName,
            /// <summary>
            /// Select the processes matching the id.
            /// </summary>
            ById,
            /// <summary>
            /// Select the processes specified as input.
            /// </summary>
            ByInput
        }
        /// <summary>
        /// The current process selection mode.
        /// </summary>
        internal MatchMode myMode = MatchMode.All;

        /// <remarks>
        /// The Name parameter is declared in subclasses,
        /// since it is optional for GetProcess and mandatory for StopProcess.
        /// </remarks>
        internal string[] processNames = null;

        // The Id parameter is declared in subclasses,
        // since it is positional for StopProcess but not for GetProcess.
        internal int[] processIds = null;

        /// <summary>
        /// If the input is a stream of [collections of]
        /// Process objects, we bypass the Name and
        /// Id parameters and read the Process objects
        /// directly.  This allows us to deal with processes which
        /// have wildcard characters in their name.
        /// </summary>
        /// <value>Process objects</value>
        [Parameter(
            ParameterSetName = "InputObject",
            Mandatory = true,
            ValueFromPipeline = true)]
        public virtual Process[] InputObject
        {
            get
            {
                return _input;
            }

            set
            {
                myMode = MatchMode.ByInput;
                _input = value;
            }
        }

        private Process[] _input = null;
        #endregion Parameters

        #region Internal

        // We use a Dictionary to optimize the check whether the object
        // is already in the list.
        private List<Process> _matchingProcesses = new();
        private readonly Dictionary<int, Process> _keys = new();

        /// <summary>
        /// Retrieve the list of all processes matching the Name, Id
        /// and InputObject parameters, sorted by Id.
        /// </summary>
        /// <returns></returns>
        internal List<Process> MatchingProcesses()
        {
            _matchingProcesses.Clear();
            switch (myMode)
            {
                case MatchMode.ById:
                    RetrieveMatchingProcessesById();
                    break;

                case MatchMode.ByInput:
                    RetrieveProcessesByInput();
                    break;
                default:
                    // Default is "Name":
                    RetrieveMatchingProcessesByProcessName();
                    break;
            }
            // 2004/12/16 Note that the processes will be sorted
            //  before being stopped.  PM confirms that this is fine.
            _matchingProcesses.Sort(ProcessComparison);
            return _matchingProcesses;
        }

        /// <summary>
        /// Sort function to sort by Name first, then Id.
        /// </summary>
        /// <param name="x">First Process object.</param>
        /// <param name="y">Second Process object.</param>
        /// <returns>
        /// As string.Compare: returns less than zero if x less than y,
        /// greater than 0 if x greater than y, 0 if x == y.
        /// </returns>
        private static int ProcessComparison(Process x, Process y)
        {
            int diff = string.Compare(
                SafeGetProcessName(x),
                SafeGetProcessName(y),
                StringComparison.OrdinalIgnoreCase);
            if (diff != 0)
                return diff;
            return SafeGetProcessId(x) - SafeGetProcessId(y);
        }

        /// <summary>
        /// Retrieves the list of all processes matching the Name
        /// parameter.
        /// Generates a non-terminating error for each specified
        /// process name which is not found even though it contains
        /// no wildcards.
        /// </summary>
        /// <returns></returns>
        private void RetrieveMatchingProcessesByProcessName()
        {
            if (processNames == null)
            {
                _matchingProcesses = new List<Process>(AllProcesses);
                return;
            }

            foreach (string pattern in processNames)
            {
                WildcardPattern wildcard =
                    WildcardPattern.Get(pattern, WildcardOptions.IgnoreCase);
                bool found = false;
                foreach (Process process in AllProcesses)
                {
                    if (!wildcard.IsMatch(SafeGetProcessName(process)))
                        continue;
                    found = true;
                    AddIdempotent(process);
                }

                if (!found &&
                    !WildcardPattern.ContainsWildcardCharacters(pattern))
                {
                    string errorText = ProcessResources.NoProcessFoundForGivenName;
                    string errorName = nameof(ProcessResources.NoProcessFoundForGivenName);

                    if (int.TryParse(pattern, out int x) && x >= 0)
                    {
                        errorText = ProcessResources.RecommendIdTagForGivenName;
                        errorName = nameof(ProcessResources.RecommendIdTagForGivenName);
                    }

                    WriteNonTerminatingError(
                        processName: pattern,
                        processId: 0,
                        targetObject: pattern,
                        innerException: null,
                        resourceId: errorText,
                        errorId: errorName,
                        category: ErrorCategory.ObjectNotFound);
                }
            }
        }

        /// <summary>
        /// Retrieves the list of all processes matching the Id
        /// parameter.
        /// Generates a non-terminating error for each specified
        /// process ID which is not found.
        /// </summary>
        /// <returns></returns>
        private void RetrieveMatchingProcessesById()
        {
            if (processIds == null)
            {
                Diagnostics.Assert(false, "null processIds");
                throw PSTraceSource.NewInvalidOperationException();
            }

            foreach (int processId in processIds)
            {
                Process process;
                try
                {
                    process = Process.GetProcessById(processId);
                    AddIdempotent(process);
                }
                catch (ArgumentException)
                {
                    WriteNonTerminatingError(
                        string.Empty,
                        processId,
                        processId,
                        null,
                        ProcessResources.NoProcessFoundForGivenId,
                        "NoProcessFoundForGivenId",
                        ErrorCategory.ObjectNotFound);
                    continue;
                }
            }
        }

        /// <summary>
        /// Retrieves the list of all processes matching the InputObject
        /// parameter.
        /// </summary>
        /// <returns></returns>
        private void RetrieveProcessesByInput()
        {
            if (InputObject == null)
            {
                Diagnostics.Assert(false, "null InputObject");
                throw PSTraceSource.NewInvalidOperationException();
            }

            foreach (Process process in InputObject)
            {
                SafeRefresh(process);
                AddIdempotent(process);
            }
        }

        /// <summary>
        /// Gets an array of all processes.
        /// </summary>
        /// <value>An array of <see cref="Process"/> components that represents all the process resources.</value>
        /// <exception cref="System.Security.SecurityException">
        /// MSDN does not document the list of exceptions,
        /// but it is reasonable to expect that SecurityException is
        /// among them.  Errors here will terminate the cmdlet.
        /// </exception>
        internal Process[] AllProcesses => _allProcesses ??= Process.GetProcesses();

        private Process[] _allProcesses;

        /// <summary>
        /// Add <paramref name="process"/> to <see cref="_matchingProcesses"/>,
        /// but only if it is not already on  <see cref="_matchingProcesses"/>.
        /// We use a Dictionary to optimize the check whether the object
        /// is already in the list.
        /// </summary>
        /// <param name="process">Process to add to list.</param>
        private void AddIdempotent(
            Process process)
        {
            int hashCode = SafeGetProcessName(process).GetHashCode()
                ^ SafeGetProcessId(process); // XOR
            if (!_keys.ContainsKey(hashCode))
            {
                _keys.Add(hashCode, process);
                _matchingProcesses.Add(process);
            }
        }

        /// <summary>
        /// Writes a non-terminating error.
        /// </summary>
        /// <param name="process"></param>
        /// <param name="innerException"></param>
        /// <param name="resourceId"></param>
        /// <param name="errorId"></param>
        /// <param name="category"></param>
        internal void WriteNonTerminatingError(
            Process process,
            Exception innerException,
            string resourceId, string errorId,
            ErrorCategory category)
        {
            WriteNonTerminatingError(
                SafeGetProcessName(process),
                SafeGetProcessId(process),
                process,
                innerException,
                resourceId,
                errorId,
                category);
        }

        /// <summary>
        /// Writes a non-terminating error.
        /// </summary>
        /// <param name="processName"></param>
        /// <param name="processId"></param>
        /// <param name="targetObject"></param>
        /// <param name="innerException"></param>
        /// <param name="resourceId"></param>
        /// <param name="errorId"></param>
        /// <param name="category"></param>
        internal void WriteNonTerminatingError(
            string processName,
            int processId,
            object targetObject,
            Exception innerException,
            string resourceId,
            string errorId,
            ErrorCategory category)
        {
            string message = StringUtil.Format(resourceId,
                processName,
                processId,
                (innerException == null) ? string.Empty : innerException.Message);
            ProcessCommandException exception =
                new(message, innerException);
            exception.ProcessName = processName;

            WriteError(new ErrorRecord(
                exception, errorId, category, targetObject));
        }

        // The Name property is not always available, even for
        // live processes (such as the Idle process).
        internal static string SafeGetProcessName(Process process)
        {
            try
            {
                return process.ProcessName;
            }
            catch (Win32Exception)
            {
                return string.Empty;
            }
            catch (InvalidOperationException)
            {
                return string.Empty;
            }
        }

        // 2004/12/17-JonN I saw this fail once too, so we'll play it safe
        internal static int SafeGetProcessId(Process process)
        {
            try
            {
                return process.Id;
            }
            catch (Win32Exception)
            {
                return int.MinValue;
            }
            catch (InvalidOperationException)
            {
                return int.MinValue;
            }
        }

        internal static void SafeRefresh(Process process)
        {
            try
            {
                process.Refresh();
            }
            catch (Win32Exception)
            {
            }
            catch (InvalidOperationException)
            {
            }
        }

        /// <summary>
        /// TryHasExited is a helper function used to detect if the process has aready exited or not.
        /// </summary>
        /// <param name="process">
        /// Process whose exit status has to be checked.
        /// </param>
        /// <returns>Tre if the process has exited or else returns false.</returns>
        internal static bool TryHasExited(Process process)
        {
            bool hasExited = true;

            try
            {
                hasExited = process.HasExited;
            }
            catch (Win32Exception)
            {
                hasExited = false;
            }
            catch (InvalidOperationException)
            {
                hasExited = false;
            }

            return hasExited;
        }

        #endregion Internal
    }
    #endregion ProcessBaseCommand

    #region GetProcessCommand
    /// <summary>
    /// This class implements the get-process command.
    /// </summary>
    [Cmdlet(VerbsCommon.Get, "Process", DefaultParameterSetName = NameParameterSet,
        HelpUri = "https://go.microsoft.com/fwlink/?LinkID=2096814", RemotingCapability = RemotingCapability.SupportedByCommand)]
    [OutputType(typeof(ProcessModule), typeof(FileVersionInfo), typeof(Process))]
    public sealed class GetProcessCommand : ProcessBaseCommand
    {
        #region ParameterSetStrings

        private const string NameParameterSet = "Name";
        private const string IdParameterSet = "Id";
        private const string InputObjectParameterSet = "InputObject";
        private const string NameWithUserNameParameterSet = "NameWithUserName";
        private const string IdWithUserNameParameterSet = "IdWithUserName";
        private const string InputObjectWithUserNameParameterSet = "InputObjectWithUserName";

        #endregion ParameterSetStrings

        #region Parameters

        /// <summary>
        /// Has the list of process names on which to this command will work.
        /// </summary>
        [Parameter(Position = 0, ParameterSetName = NameParameterSet, ValueFromPipelineByPropertyName = true)]
        [Parameter(Position = 0, ParameterSetName = NameWithUserNameParameterSet, ValueFromPipelineByPropertyName = true)]
        [Alias("ProcessName")]
        [ValidateNotNullOrEmpty]
        public string[] Name
        {
            get
            {
                return processNames;
            }

            set
            {
                myMode = MatchMode.ByName;
                processNames = value;
            }
        }

        /// <summary>
        /// Gets/sets an array of process IDs.
        /// </summary>
        [Parameter(ParameterSetName = IdParameterSet, Mandatory = true, ValueFromPipelineByPropertyName = true)]
        [Parameter(ParameterSetName = IdWithUserNameParameterSet, Mandatory = true, ValueFromPipelineByPropertyName = true)]
        [Alias("PID")]
        public int[] Id
        {
            get
            {
                return processIds;
            }

            set
            {
                myMode = MatchMode.ById;
                processIds = value;
            }
        }

        /// <summary>
        /// Input is a stream of [collections of] Process objects.
        /// </summary>
        [Parameter(ParameterSetName = InputObjectParameterSet, Mandatory = true, ValueFromPipeline = true)]
        [Parameter(ParameterSetName = InputObjectWithUserNameParameterSet, Mandatory = true, ValueFromPipeline = true)]
        public override Process[] InputObject
        {
            get
            {
                return base.InputObject;
            }

            set
            {
                base.InputObject = value;
            }
        }

        /// <summary>
        /// Include the UserName.
        /// </summary>
        [Parameter(ParameterSetName = NameWithUserNameParameterSet, Mandatory = true)]
        [Parameter(ParameterSetName = IdWithUserNameParameterSet, Mandatory = true)]
        [Parameter(ParameterSetName = InputObjectWithUserNameParameterSet, Mandatory = true)]
        public SwitchParameter IncludeUserName
        {
            get { return _includeUserName; }

            set { _includeUserName = value; }
        }

        private bool _includeUserName = false;

        ///<summary>
        /// To display the modules of a process.
        ///</summary>
        [Parameter(ParameterSetName = NameParameterSet)]
        [Parameter(ParameterSetName = IdParameterSet)]
        [Parameter(ParameterSetName = InputObjectParameterSet)]
        [ValidateNotNull]
        public SwitchParameter Module { get; set; }

        ///<summary>
        /// To display the fileversioninfo of the main module of a process.
        ///</summary>
        [Parameter(ParameterSetName = NameParameterSet)]
        [Parameter(ParameterSetName = IdParameterSet)]
        [Parameter(ParameterSetName = InputObjectParameterSet)]
        [Alias("FV", "FVI")]
        [ValidateNotNull]
        public SwitchParameter FileVersionInfo { get; set; }

        #endregion Parameters

        #region Overrides

        /// <summary>
        /// Check the elevation mode if IncludeUserName is specified.
        /// </summary>
        protected override void BeginProcessing()
        {
            // The parameter 'IncludeUserName' requires administrator privilege
            if (IncludeUserName.IsPresent && !Utils.IsAdministrator())
            {
                var ex = new InvalidOperationException(ProcessResources.IncludeUserNameRequiresElevation);
                var er = new ErrorRecord(ex, "IncludeUserNameRequiresElevation", ErrorCategory.InvalidOperation, null);
                ThrowTerminatingError(er);
            }
        }

        /// <summary>
        /// Write the process objects.
        /// </summary>
        protected override void ProcessRecord()
        {
            foreach (Process process in MatchingProcesses())
            {
                if (Module.IsPresent && FileVersionInfo.IsPresent)
                {
                    ProcessModule tempmodule = null;
                    try
                    {
                        ProcessModuleCollection modules = process.Modules;
                        foreach (ProcessModule pmodule in modules)
                        {
                            // Assigning to tempmodule to rethrow for exceptions on 64 bit machines
                            tempmodule = pmodule;
                            WriteObject(pmodule.FileVersionInfo, true);
                        }
                    }
                    catch (InvalidOperationException exception)
                    {
                        WriteNonTerminatingError(process, exception, ProcessResources.CouldNotEnumerateModuleFileVer, "CouldNotEnumerateModuleFileVer", ErrorCategory.PermissionDenied);
                    }
                    catch (ArgumentException exception)
                    {
                        WriteNonTerminatingError(process, exception, ProcessResources.CouldNotEnumerateModuleFileVer, "CouldNotEnumerateModuleFileVer", ErrorCategory.PermissionDenied);
                    }
                    catch (Win32Exception exception)
                    {
                        try
                        {
                            if (exception.HResult == 299)
                            {
                                WriteObject(tempmodule.FileVersionInfo, true);
                            }
                            else
                            {
                                WriteNonTerminatingError(process, exception, ProcessResources.CouldNotEnumerateModuleFileVer, "CouldNotEnumerateModuleFileVer", ErrorCategory.PermissionDenied);
                            }
                        }
                        catch (Win32Exception ex)
                        {
                            WriteNonTerminatingError(process, ex, ProcessResources.CouldNotEnumerateModuleFileVer, "CouldNotEnumerateModuleFileVer", ErrorCategory.PermissionDenied);
                        }
                    }
                    catch (Exception exception)
                    {
                        WriteNonTerminatingError(process, exception, ProcessResources.CouldNotEnumerateModuleFileVer, "CouldNotEnumerateModuleFileVer", ErrorCategory.PermissionDenied);
                    }
                }
                else if (Module.IsPresent)
                {
                    try
                    {
                        WriteObject(process.Modules, true);
                    }
                    catch (Win32Exception exception)
                    {
                        try
                        {
                            if (exception.HResult == 299)
                            {
                                WriteObject(process.Modules, true);
                            }
                            else
                            {
                                WriteNonTerminatingError(process, exception, ProcessResources.CouldNotEnumerateModules, "CouldNotEnumerateModules", ErrorCategory.PermissionDenied);
                            }
                        }
                        catch (Win32Exception ex)
                        {
                            WriteNonTerminatingError(process, ex, ProcessResources.CouldNotEnumerateModules, "CouldNotEnumerateModules", ErrorCategory.PermissionDenied);
                        }
                    }
                    catch (PipelineStoppedException)
                    {
                        throw;
                    }
                    catch (Exception exception)
                    {
                        WriteNonTerminatingError(process, exception, ProcessResources.CouldNotEnumerateModules, "CouldNotEnumerateModules", ErrorCategory.PermissionDenied);
                    }
                }
                else if (FileVersionInfo.IsPresent)
                {
                    try
                    {
                        ProcessModule mainModule = process.MainModule;
                        if (mainModule != null)
                        {
                            WriteObject(mainModule.FileVersionInfo, true);
                        }
                    }
                    catch (InvalidOperationException exception)
                    {
                        WriteNonTerminatingError(process, exception, ProcessResources.CouldNotEnumerateFileVer, "CouldNotEnumerateFileVer", ErrorCategory.PermissionDenied);
                    }
                    catch (ArgumentException exception)
                    {
                        WriteNonTerminatingError(process, exception, ProcessResources.CouldNotEnumerateFileVer, "CouldNotEnumerateFileVer", ErrorCategory.PermissionDenied);
                    }
                    catch (Win32Exception exception)
                    {
                        try
                        {
                            if (exception.HResult == 299)
                            {
                                WriteObject(process.MainModule?.FileVersionInfo, true);
                            }
                            else
                            {
                                WriteNonTerminatingError(process, exception, ProcessResources.CouldNotEnumerateFileVer, "CouldNotEnumerateFileVer", ErrorCategory.PermissionDenied);
                            }
                        }
                        catch (Win32Exception ex)
                        {
                            WriteNonTerminatingError(process, ex, ProcessResources.CouldNotEnumerateFileVer, "CouldNotEnumerateFileVer", ErrorCategory.PermissionDenied);
                        }
                    }
                    catch (Exception exception)
                    {
                        WriteNonTerminatingError(process, exception, ProcessResources.CouldNotEnumerateFileVer, "CouldNotEnumerateFileVer", ErrorCategory.PermissionDenied);
                    }
                }
                else
                {
                    WriteObject(IncludeUserName.IsPresent ? AddUserNameToProcess(process) : (object)process);
                }
            }
        }

        #endregion Overrides

        #region Privates

        /// <summary>
        /// New PSTypeName added to the process object.
        /// </summary>
        private const string TypeNameForProcessWithUserName = "System.Diagnostics.Process#IncludeUserName";

        /// <summary>
        /// Add the 'UserName' NoteProperty to the Process object.
        /// </summary>
        /// <param name="process"></param>
        /// <returns></returns>
        private static PSObject AddUserNameToProcess(Process process)
        {
            // Return null if we failed to get the owner information
            string userName = RetrieveProcessUserName(process);

            PSObject processAsPsobj = PSObject.AsPSObject(process);
            PSNoteProperty noteProperty = new("UserName", userName);

            processAsPsobj.Properties.Add(noteProperty, true);
            processAsPsobj.TypeNames.Insert(0, TypeNameForProcessWithUserName);

            return processAsPsobj;
        }

        /// <summary>
        /// Retrieve the UserName through PInvoke.
        /// </summary>
        /// <param name="process"></param>
        /// <returns></returns>
        private static string RetrieveProcessUserName(Process process)
        {
            string userName = null;
#if UNIX
            userName = Platform.NonWindowsGetUserFromPid(process.Id);
#else
            IntPtr tokenUserInfo = IntPtr.Zero;
            IntPtr processTokenHandler = IntPtr.Zero;

            const uint TOKEN_QUERY = 0x0008;

            try
            {
                int error;
                if (!Win32Native.OpenProcessToken(process.Handle, TOKEN_QUERY, out processTokenHandler)) { return null; }

                // Set the default length to be 256, so it will be sufficient for most cases.
                int tokenInfoLength = 256;
                tokenUserInfo = Marshal.AllocHGlobal(tokenInfoLength);
                if (!Win32Native.GetTokenInformation(processTokenHandler, Win32Native.TOKEN_INFORMATION_CLASS.TokenUser, tokenUserInfo, tokenInfoLength, out tokenInfoLength))
                {
                    error = Marshal.GetLastWin32Error();
                    if (error == Win32Native.ERROR_INSUFFICIENT_BUFFER)
                    {
                        Marshal.FreeHGlobal(tokenUserInfo);
                        tokenUserInfo = Marshal.AllocHGlobal(tokenInfoLength);

                        if (!Win32Native.GetTokenInformation(processTokenHandler, Win32Native.TOKEN_INFORMATION_CLASS.TokenUser, tokenUserInfo, tokenInfoLength, out tokenInfoLength)) { return null; }
                    }
                    else
                    {
                        return null;
                    }
                }

                var tokenUser = Marshal.PtrToStructure<Win32Native.TOKEN_USER>(tokenUserInfo);

                // Max username is defined as UNLEN = 256 in lmcons.h
                // Max domainname is defined as DNLEN = CNLEN = 15 in lmcons.h
                // The buffer length must be +1, last position is for a null string terminator.
                int userNameLength = 257;
                int domainNameLength = 16;
                Span<char> userNameStr = stackalloc char[userNameLength];
                Span<char> domainNameStr = stackalloc char[domainNameLength];
                Win32Native.SID_NAME_USE accountType;

                // userNameLength and domainNameLength will be set to actual lengths.
                if (!Win32Native.LookupAccountSid(null, tokenUser.User.Sid, userNameStr, ref userNameLength, domainNameStr, ref domainNameLength, out accountType))
                {
                    return null;
                }

                userName = string.Concat(domainNameStr.Slice(0, domainNameLength), "\\", userNameStr.Slice(0, userNameLength));
            }
            catch (NotSupportedException)
            {
                // The Process not started yet, or it's a process from a remote machine.
            }
            catch (InvalidOperationException)
            {
                // The Process has exited, Process.Handle will raise this exception.
            }
            catch (Win32Exception)
            {
                // We might get an AccessDenied error.
            }
            catch (Exception)
            {
                // I don't expect to get other exceptions.
            }
            finally
            {
                if (tokenUserInfo != IntPtr.Zero)
                {
                    Marshal.FreeHGlobal(tokenUserInfo);
                }

                if (processTokenHandler != IntPtr.Zero)
                {
                    Win32Native.CloseHandle(processTokenHandler);
                }
            }
#endif
            return userName;
        }

        #endregion Privates
    }
    #endregion GetProcessCommand

    #region WaitProcessCommand
    /// <summary>
    /// This class implements the Wait-process command.
    /// </summary>
    [Cmdlet(VerbsLifecycle.Wait, "Process", DefaultParameterSetName = "Name", HelpUri = "https://go.microsoft.com/fwlink/?LinkID=2097146")]
    public sealed class WaitProcessCommand : ProcessBaseCommand
    {
        #region Parameters

        /// <summary>
        /// Specifies the process IDs of the processes to be waited on.
        /// </summary>
        [Parameter(
            ParameterSetName = "Id",
            Position = 0,
            Mandatory = true,
            ValueFromPipelineByPropertyName = true)]
        [ValidateNotNullOrEmpty]
        [Alias("PID", "ProcessId")]
        [SuppressMessage("Microsoft.Performance", "CA1819:PropertiesShouldNotReturnArrays")]
        public int[] Id
        {
            get
            {
                return processIds;
            }

            set
            {
                myMode = MatchMode.ById;
                processIds = value;
            }
        }

        /// <summary>
        /// Name of the processes to wait on for termination.
        /// </summary>
        [Parameter(
            ParameterSetName = "Name",
            Position = 0,
            Mandatory = true,
            ValueFromPipelineByPropertyName = true)]
        [Alias("ProcessName")]
        [SuppressMessage("Microsoft.Performance", "CA1819:PropertiesShouldNotReturnArrays")]
        public string[] Name
        {
            get
            {
                return processNames;
            }

            set
            {
                myMode = MatchMode.ByName;
                processNames = value;
            }
        }

        /// <summary>
        /// If specified, wait for this number of seconds.
        /// </summary>
        [Parameter(Position = 1)]
        [Alias("TimeoutSec")]
        [ValidateNotNullOrEmpty]
        [ValidateRange(0, 32767)]
        public int Timeout
        {
            get
            {
                return _timeout;
            }

            set
            {
                _timeout = value;
                _timeOutSpecified = true;
            }
        }

        private int _timeout = 0;
        private bool _timeOutSpecified;

        #endregion Parameters

        private bool _disposed = false;

        #region IDisposable
        /// <summary>
        /// Dispose method of IDisposable interface.
        /// </summary>
        public void Dispose()
        {
            if (!_disposed)
            {
                if (_waitHandle != null)
                {
                    _waitHandle.Dispose();
                    _waitHandle = null;
                }

                _disposed = true;
            }
        }

        #endregion

        #region private methods
        // Handle Exited event and display process information.
        private void myProcess_Exited(object sender, System.EventArgs e)
        {
            if (System.Threading.Interlocked.Decrement(ref _numberOfProcessesToWaitFor) == 0)
            {
                _waitHandle?.Set();
            }
        }

        #endregion

        #region Overrides

        private readonly List<Process> _processList = new();

        // Wait handle which is used by thread to sleep.
        private ManualResetEvent _waitHandle;
        private int _numberOfProcessesToWaitFor;

        /// <summary>
        /// Gets the list of process.
        /// </summary>
        protected override void ProcessRecord()
        {
            // adding the processes into the list
            foreach (Process process in MatchingProcesses())
            {
                // Idle process has processid zero,so handle that because we cannot wait on it.
                if (process.Id == 0)
                {
                    WriteNonTerminatingError(process, null, ProcessResources.WaitOnIdleProcess, "WaitOnIdleProcess", ErrorCategory.ObjectNotFound);
                    continue;
                }

                // It cannot wait on itself
                if (process.Id.Equals(Environment.ProcessId))
                {
                    WriteNonTerminatingError(process, null, ProcessResources.WaitOnItself, "WaitOnItself", ErrorCategory.ObjectNotFound);
                    continue;
                }

                _processList.Add(process);
            }
        }

        /// <summary>
        /// Wait for the process to terminate.
        /// </summary>
        protected override void EndProcessing()
        {
            _waitHandle = new ManualResetEvent(false);
            foreach (Process process in _processList)
            {
                try
                {
                    if (!process.HasExited)
                    {
                        process.EnableRaisingEvents = true;
                        process.Exited += myProcess_Exited;
                        if (!process.HasExited)
                        {
                            System.Threading.Interlocked.Increment(ref _numberOfProcessesToWaitFor);
                        }
                    }
                }
                catch (Win32Exception exception)
                {
                    WriteNonTerminatingError(process, exception, ProcessResources.ProcessIsNotTerminated, "ProcessNotTerminated", ErrorCategory.CloseError);
                }
            }

            if (_numberOfProcessesToWaitFor > 0)
            {
                if (_timeOutSpecified)
                {
                    _waitHandle.WaitOne(_timeout * 1000);
                }
                else
                {
                    _waitHandle.WaitOne();
                }
            }

            foreach (Process process in _processList)
            {
                try
                {
                    if (!process.HasExited)
                    {
                        string message = StringUtil.Format(ProcessResources.ProcessNotTerminated, new object[] { process.ProcessName, process.Id });
                        ErrorRecord errorRecord = new(new TimeoutException(message), "ProcessNotTerminated", ErrorCategory.CloseError, process);
                        WriteError(errorRecord);
                    }
                }
                catch (Win32Exception exception)
                {
                    WriteNonTerminatingError(process, exception, ProcessResources.ProcessIsNotTerminated, "ProcessNotTerminated", ErrorCategory.CloseError);
                }
            }
        }

        /// <summary>
        /// StopProcessing.
        /// </summary>
        protected override void StopProcessing() => _waitHandle?.Set();

        #endregion Overrides

    }
    #endregion WaitProcessCommand

    #region StopProcessCommand
    /// <summary>
    /// This class implements the stop-process command.
    /// </summary>
    /// <remarks>
    /// Processes will be sorted before being stopped.  PM confirms
    /// that this should be fine.
    /// </remarks>
    [Cmdlet(VerbsLifecycle.Stop, "Process",
        DefaultParameterSetName = "Id",
        SupportsShouldProcess = true, HelpUri = "https://go.microsoft.com/fwlink/?LinkID=2097058")]
    [OutputType(typeof(Process))]
    public sealed class StopProcessCommand : ProcessBaseCommand
    {
        #region Parameters
        /// <summary>
        /// Has the list of process names on which to this command will work.
        /// </summary>
        [Parameter(
            ParameterSetName = "Name",
            Mandatory = true,
            ValueFromPipelineByPropertyName = true)]
        [Alias("ProcessName")]
        public string[] Name
        {
            get
            {
                return processNames;
            }

            set
            {
                processNames = value;
                myMode = MatchMode.ByName;
            }
        }

        /// <summary>
        /// Gets/sets an array of process IDs.
        /// </summary>
        [Parameter(
           Position = 0,
           ParameterSetName = "Id",
           Mandatory = true,
           ValueFromPipelineByPropertyName = true)]
        public int[] Id
        {
            get
            {
                return processIds;
            }

            set
            {
                myMode = MatchMode.ById;
                processIds = value;
            }
        }

        /// <summary>
        /// Gets/sets an array of objects.
        /// </summary>
        [Parameter(
            Position = 0,
            ParameterSetName = "InputObject",
            Mandatory = true,
            ValueFromPipeline = true)]
        [SuppressMessage("Microsoft.Performance", "CA1819:PropertiesShouldNotReturnArrays")]
        public new Process[] InputObject
        {
            get
            {
                return base.InputObject;
            }

            set
            {
                base.InputObject = value;
            }
        }

        private bool _passThru;
        /// <summary>
        /// The updated process object should be passed down the pipeline.
        /// </summary>
        [Parameter]
        public SwitchParameter PassThru
        {
            get { return _passThru; }

            set { _passThru = value; }
        }

        /// <summary>
        /// Specifies whether to force a process to kill
        /// even if it has dependent services.
        /// </summary>
        /// <value></value>
        [Parameter]
        [ValidateNotNullOrEmpty]
        public SwitchParameter Force { get; set; }

        #endregion Parameters

        #region Overrides
        /// <summary>
        /// Kill the processes.
        /// It is a non-terminating error if the Process.Kill() operation fails.
        /// </summary>
        protected override void ProcessRecord()
        {
            if (myMode == MatchMode.All || (myMode == MatchMode.ByName && processNames == null))
            {
                Diagnostics.Assert(false, "trying to kill all processes");
                throw PSTraceSource.NewInvalidOperationException();
            }

            foreach (Process process in MatchingProcesses())
            {
                // confirm the operation first
                // this is always false if WhatIf is set
                // 2005-06-21 Moved this ahead of the hasExited check
                string targetString = StringUtil.Format(
                            ProcessResources.ProcessNameForConfirmation,
                            SafeGetProcessName(process),
                            SafeGetProcessId(process));

                if (!ShouldProcess(targetString)) { continue; }

                try
                {
                    // Many properties including Name are not available if the process has exited.
                    // If this is the case, we skip the process. If the process is from a remote
                    // machine, then we generate a non-terminating error because .NET doesn't support
                    // terminate a remote process.
                    if (process.HasExited)
                    {
                        if (PassThru)
                            WriteObject(process);
                        continue;
                    }
                }
                catch (NotSupportedException ex)
                {
                    WriteNonTerminatingError(
                        process, ex, ProcessResources.CouldNotStopProcess,
                        "CouldNotStopProcess", ErrorCategory.InvalidOperation);
                    continue;
                }
                catch (Win32Exception ex)
                {
                    WriteNonTerminatingError(
                        process, ex, ProcessResources.CouldNotStopProcess,
                        "CouldNotStopProcess", ErrorCategory.CloseError);
                    continue;
                }

                try
                {
                    if (Environment.ProcessId == SafeGetProcessId(process))
                    {
                        _shouldKillCurrentProcess = true;
                        continue;
                    }

                    if (Platform.IsWindows && !Force)
                    {
                        if (!IsProcessOwnedByCurrentUser(process))
                        {
                            string message = StringUtil.Format(
                                        ProcessResources.ConfirmStopProcess,
                                        SafeGetProcessName(process),
                                        SafeGetProcessId(process));

                            // caption: null = default caption
                            if (!ShouldContinue(message, null, ref _yesToAll, ref _noToAll))
                                continue;
                        }
                    }

                    // If the process is svchost stop all the dependent services before killing process
                    if (string.Equals(SafeGetProcessName(process), "SVCHOST", StringComparison.OrdinalIgnoreCase))
                    {
                        StopDependentService(process);
                    }

                    if (!process.HasExited)
                    {
                        process.Kill();
                    }
                }
                catch (Win32Exception exception)
                {
                    if (!TryHasExited(process))
                    {
                        WriteNonTerminatingError(
                            process, exception, ProcessResources.CouldNotStopProcess,
                            "CouldNotStopProcess", ErrorCategory.CloseError);
                        continue;
                    }
                }
                catch (InvalidOperationException exception)
                {
                    if (!TryHasExited(process))
                    {
                        WriteNonTerminatingError(
                            process, exception, ProcessResources.CouldNotStopProcess,
                            "CouldNotStopProcess", ErrorCategory.CloseError);
                        continue;
                    }
                }

                if (PassThru)
                    WriteObject(process);
            }
        }

        /// <summary>
        /// Kill the current process here.
        /// </summary>
        protected override void EndProcessing()
        {
            if (_shouldKillCurrentProcess)
            {
                StopProcess(Process.GetCurrentProcess());
            }
        }

        #endregion Overrides

        #region Private
        /// <summary>
        /// Should the current powershell process to be killed.
        /// </summary>
        private bool _shouldKillCurrentProcess;

        /// <summary>
        /// Boolean variables to display the warning using ShouldContinue.
        /// </summary>
        private bool _yesToAll, _noToAll;

        /// <summary>
        /// Current windows user name.
        /// </summary>
        private string _currentUserName;

        /// <summary>
        /// Gets the owner of the process.
        /// </summary>
        /// <param name="process"></param>
        /// <returns>Returns the owner.</returns>
        private bool IsProcessOwnedByCurrentUser(Process process)
        {
            const uint TOKEN_QUERY = 0x0008;
            IntPtr ph = IntPtr.Zero;
            try
            {
                if (Win32Native.OpenProcessToken(process.Handle, TOKEN_QUERY, out ph))
                {
                    if (_currentUserName == null)
                    {
                        using (var currentUser = WindowsIdentity.GetCurrent())
                        {
                            _currentUserName = currentUser.Name;
                        }
                    }

                    using (var processUser = new WindowsIdentity(ph))
                    {
                        return string.Equals(processUser.Name, _currentUserName, StringComparison.OrdinalIgnoreCase);
                    }
                }
            }
            catch (IdentityNotMappedException)
            {
                // Catching IdentityMappedException
                // Need not throw error.
            }
            catch (ArgumentException)
            {
                // Catching ArgumentException. In Win2k3 Token is zero
                // Need not throw error.
            }
            finally
            {
                if (ph != IntPtr.Zero) { Win32Native.CloseHandle(ph); }
            }

            return false;
        }

        /// <summary>
        /// Stop the service that depends on the process and its child services.
        /// </summary>
        /// <param name="process"></param>
        private void StopDependentService(Process process)
        {
            string queryString = "Select * From Win32_Service Where ProcessId=" + SafeGetProcessId(process) + " And State !='Stopped'";

            try
            {
                using (CimSession cimSession = CimSession.Create(null))
                {
                    IEnumerable<CimInstance> serviceList =
                        cimSession.QueryInstances("root/cimv2", "WQL", queryString);
                    foreach (CimInstance oService in serviceList)
                    {
                        string serviceName = oService.CimInstanceProperties["Name"].Value.ToString();
                        using (var service = new System.ServiceProcess.ServiceController(serviceName))
                        {
                            try
                            {
                                service.Stop();
                                // Wait 2 sec for the status to become 'Stopped'
                                service.WaitForStatus(System.ServiceProcess.ServiceControllerStatus.Stopped, new TimeSpan(0, 0, 2));
                            }
                            catch (Win32Exception) { }
                            catch (InvalidOperationException) { }
                            catch (System.ServiceProcess.TimeoutException) { }
                        }
                    }
                }
            }
            catch (CimException ex)
            {
                var errorRecord = new ErrorRecord(ex, "GetCimException", ErrorCategory.InvalidOperation, null);
                WriteError(errorRecord);
            }
        }

        /// <summary>
        /// Stops the given process throws non terminating error if can't.
        /// </summary>
        /// <param name="process">Process to be stopped.</param>
        /// <returns>True if process stopped successfully else false.</returns>
        private void StopProcess(Process process)
        {
            Exception exception = null;
            try
            {
                if (!process.HasExited)
                {
                    process.Kill();
                }
            }
            catch (Win32Exception e)
            {
                exception = e;
            }
            catch (InvalidOperationException e)
            {
                exception = e;
            }

            if (exception != null)
            {
                if (!TryHasExited(process))
                {
                    // This process could not be stopped,
                    // so write a non-terminating error.
                    WriteNonTerminatingError(
                        process, exception, ProcessResources.CouldNotStopProcess,
                        "CouldNotStopProcess", ErrorCategory.CloseError);
                }
            }
        }

        #endregion Private
    }
    #endregion StopProcessCommand

    #region DebugProcessCommand
    /// <summary>
    /// This class implements the Debug-process command.
    /// </summary>
    [Cmdlet(VerbsDiagnostic.Debug, "Process", DefaultParameterSetName = "Name", SupportsShouldProcess = true, HelpUri = "https://go.microsoft.com/fwlink/?LinkID=2096809")]
    public sealed class DebugProcessCommand : ProcessBaseCommand
    {
        #region Parameters

        /// <summary>
        /// Specifies the process IDs of the processes to be waited on.
        /// </summary>
        [Parameter(
            ParameterSetName = "Id",
            Position = 0,
            Mandatory = true,
            ValueFromPipelineByPropertyName = true)]
        [ValidateNotNullOrEmpty]
        [Alias("PID", "ProcessId")]
        [SuppressMessage("Microsoft.Performance", "CA1819:PropertiesShouldNotReturnArrays")]
        public int[] Id
        {
            get
            {
                return processIds;
            }

            set
            {
                myMode = MatchMode.ById;
                processIds = value;
            }
        }

        /// <summary>
        /// Name of the processes to wait on for termination.
        /// </summary>
        [Parameter(
            ParameterSetName = "Name",
            Position = 0,
            Mandatory = true,
            ValueFromPipelineByPropertyName = true)]
        [Alias("ProcessName")]
        [SuppressMessage("Microsoft.Performance", "CA1819:PropertiesShouldNotReturnArrays")]
        public string[] Name
        {
            get
            {
                return processNames;
            }

            set
            {
                myMode = MatchMode.ByName;
                processNames = value;
            }
        }

        #endregion Parameters

        #region Overrides

        /// <summary>
        /// Gets the list of process and attach the debugger to the processes.
        /// </summary>
        protected override void ProcessRecord()
        {
            foreach (Process process in MatchingProcesses())
            {
                string targetMessage = StringUtil.Format(
                            ProcessResources.ProcessNameForConfirmation,
                            SafeGetProcessName(process),
                            SafeGetProcessId(process));

                if (!ShouldProcess(targetMessage)) { continue; }

                // Sometimes Idle process has processid zero,so handle that because we cannot attach debugger to it.
                if (process.Id == 0)
                {
                    WriteNonTerminatingError(
                        process, null, ProcessResources.NoDebuggerFound,
                        "NoDebuggerFound", ErrorCategory.ObjectNotFound);
                    continue;
                }

                try
                {
                    // If the process has exited, we skip it. If the process is from a remote
                    // machine, then we generate a non-terminating error.
                    if (process.HasExited) { continue; }
                }
                catch (NotSupportedException ex)
                {
                    WriteNonTerminatingError(
                        process, ex, ProcessResources.CouldNotDebugProcess,
                        "CouldNotDebugProcess", ErrorCategory.InvalidOperation);
                    continue;
                }
                catch (Win32Exception ex)
                {
                    // This process could not be stopped, so write a non-terminating error.
                    WriteNonTerminatingError(
                        process, ex, ProcessResources.CouldNotDebugProcess,
                        "CouldNotDebugProcess", ErrorCategory.CloseError);
                    continue;
                }

                AttachDebuggerToProcess(process);
            }
        }

        #endregion Overrides

        /// <summary>
        /// Attach debugger to the process.
        /// </summary>
        private void AttachDebuggerToProcess(Process process)
        {
            string searchQuery = "Select * From Win32_Process Where ProcessId=" + SafeGetProcessId(process);
            using (CimSession cimSession = CimSession.Create(null))
            {
                IEnumerable<CimInstance> processCollection =
                    cimSession.QueryInstances("root/cimv2", "WQL", searchQuery);
                foreach (CimInstance processInstance in processCollection)
                {
                    try
                    {
                        // Call the AttachDebugger method
                        CimMethodResult result = cimSession.InvokeMethod(processInstance, "AttachDebugger", null);
                        int returnCode = Convert.ToInt32(result.ReturnValue.Value, System.Globalization.CultureInfo.CurrentCulture);
                        if (returnCode != 0)
                        {
                            var ex = new InvalidOperationException(MapReturnCodeToErrorMessage(returnCode));
                            WriteNonTerminatingError(
                                process, ex, ProcessResources.CouldNotDebugProcess,
                                "CouldNotDebugProcess", ErrorCategory.InvalidOperation);
                        }
                    }
                    catch (CimException e)
                    {
                        string message = e.Message;
                        if (!string.IsNullOrEmpty(message)) { message = message.Trim(); }

                        var errorRecord = new ErrorRecord(
                                new InvalidOperationException(StringUtil.Format(ProcessResources.DebuggerError, message)),
                                "GetCimException", ErrorCategory.InvalidOperation, null);
                        WriteError(errorRecord);
                    }
                }
            }
        }

        /// <summary>
        /// Map the return code from 'AttachDebugger' to error message.
        /// </summary>
        private static string MapReturnCodeToErrorMessage(int returnCode)
        {
            string errorMessage = string.Empty;
            switch (returnCode)
            {
                case 2: errorMessage = ProcessResources.AttachDebuggerReturnCode2; break;
                case 3: errorMessage = ProcessResources.AttachDebuggerReturnCode3; break;
                case 8: errorMessage = ProcessResources.AttachDebuggerReturnCode8; break;
                case 9: errorMessage = ProcessResources.AttachDebuggerReturnCode9; break;
                case 21: errorMessage = ProcessResources.AttachDebuggerReturnCode21; break;
                default: Diagnostics.Assert(false, "Unreachable code."); break;
            }

            return errorMessage;
        }
    }
    #endregion DebugProcessCommand

    #region StartProcessCommand

    /// <summary>
    /// This class implements the Start-process command.
    /// </summary>
    [Cmdlet(VerbsLifecycle.Start, "Process", DefaultParameterSetName = "Default", SupportsShouldProcess = true, HelpUri = "https://go.microsoft.com/fwlink/?LinkID=2097141")]
    [OutputType(typeof(Process))]
    public sealed class StartProcessCommand : PSCmdlet, IDisposable
    {
        private ManualResetEvent _waithandle = null;
        private bool _isDefaultSetParameterSpecified = false;

        #region Parameters

        /// <summary>
        /// Path/FileName of the process to start.
        /// </summary>
        [Parameter(Mandatory = true, Position = 0)]
        [ValidateNotNullOrEmpty]
        [Alias("PSPath", "Path")]
        public string FilePath { get; set; }

        /// <summary>
        /// Arguments for the process.
        /// </summary>
        [Parameter(Position = 1)]
        [Alias("Args")]
        [SuppressMessage("Microsoft.Performance", "CA1819:PropertiesShouldNotReturnArrays")]
        public string[] ArgumentList { get; set; }

        /// <summary>
        /// Credentials for the process.
        /// </summary>
        [Parameter(ParameterSetName = "Default")]
        [Alias("RunAs")]
        [ValidateNotNullOrEmpty]
        [Credential]
        public PSCredential Credential
        {
            get
            {
                return _credential;
            }

            set
            {
                _credential = value;
                _isDefaultSetParameterSpecified = true;
            }
        }

        private PSCredential _credential;

        /// <summary>
        /// Working directory of the process.
        /// </summary>
        [Parameter]
        [ValidateNotNullOrEmpty]
        public string WorkingDirectory { get; set; }

        /// <summary>
        /// Load user profile from registry.
        /// </summary>
        [Parameter(ParameterSetName = "Default")]
        [Alias("Lup")]
        public SwitchParameter LoadUserProfile
        {
            get
            {
                return _loaduserprofile;
            }

            set
            {
                _loaduserprofile = value;
                _isDefaultSetParameterSpecified = true;
            }
        }

        private SwitchParameter _loaduserprofile = SwitchParameter.Present;

        /// <summary>
        /// Starts process in a new window.
        /// </summary>
        [Parameter(ParameterSetName = "Default")]
        [Alias("nnw")]
        public SwitchParameter NoNewWindow
        {
            get
            {
                return _nonewwindow;
            }

            set
            {
                _nonewwindow = value;
                _isDefaultSetParameterSpecified = true;
            }
        }

        private SwitchParameter _nonewwindow;

        /// <summary>
        /// PassThru parameter.
        /// </summary>
        [Parameter]
        public SwitchParameter PassThru { get; set; }

        /// <summary>
        /// Redirect error.
        /// </summary>
        [Parameter(ParameterSetName = "Default")]
        [Alias("RSE")]
        [ValidateNotNullOrEmpty]
        public string RedirectStandardError
        {
            get
            {
                return _redirectstandarderror;
            }

            set
            {
                _redirectstandarderror = value;
                _isDefaultSetParameterSpecified = true;
            }
        }

        private string _redirectstandarderror;

        /// <summary>
        /// Redirect input.
        /// </summary>
        [Parameter(ParameterSetName = "Default")]
        [Alias("RSI")]
        [ValidateNotNullOrEmpty]
        public string RedirectStandardInput
        {
            get
            {
                return _redirectstandardinput;
            }

            set
            {
                _redirectstandardinput = value;
                _isDefaultSetParameterSpecified = true;
            }
        }

        private string _redirectstandardinput;

        /// <summary>
        /// Redirect output.
        /// </summary>
        [Parameter(ParameterSetName = "Default")]
        [Alias("RSO")]
        [ValidateNotNullOrEmpty]
        public string RedirectStandardOutput
        {
            get
            {
                return _redirectstandardoutput;
            }

            set
            {
                _redirectstandardoutput = value;
                _isDefaultSetParameterSpecified = true;
            }
        }

        private string _redirectstandardoutput;

        /// <summary>
        /// Verb.
        /// </summary>
        /// <remarks>
        /// The 'Verb' parameter is only supported on Windows Desktop.
        /// </remarks>
        [Parameter(ParameterSetName = "UseShellExecute")]
        [ValidateNotNullOrEmpty]
        public string Verb { get; set; }

        /// <summary>
        /// Window style of the process window.
        /// </summary>
        [Parameter]
        [ValidateNotNullOrEmpty]
        public ProcessWindowStyle WindowStyle
        {
            get
            {
                return _windowstyle;
            }

            set
            {
                _windowstyle = value;
                _windowstyleSpecified = true;
            }
        }

        private ProcessWindowStyle _windowstyle = ProcessWindowStyle.Normal;
        private bool _windowstyleSpecified = false;

        /// <summary>
        /// Wait for the process to terminate.
        /// </summary>
        [Parameter]
        public SwitchParameter Wait { get; set; }

        /// <summary>
        /// Default Environment.
        /// </summary>
        [Parameter(ParameterSetName = "Default")]
        public SwitchParameter UseNewEnvironment
        {
            get
            {
                return _UseNewEnvironment;
            }

            set
            {
                _UseNewEnvironment = value;
                _isDefaultSetParameterSpecified = true;
            }
        }

        private SwitchParameter _UseNewEnvironment;

        #endregion

        #region overrides

        /// <summary>
        /// BeginProcessing.
        /// </summary>
        protected override void BeginProcessing()
        {
            string message = string.Empty;

            // -Verb and -WindowStyle are not supported on non-Windows platforms as well as Windows headless SKUs
            if (Platform.IsWindowsDesktop)
            {
                // Parameters '-NoNewWindow' and '-WindowStyle' are both valid on full windows SKUs.
                if (_nonewwindow && _windowstyleSpecified)
                {
                    message = StringUtil.Format(ProcessResources.ContradictParametersSpecified, "-NoNewWindow", "-WindowStyle");
                    ErrorRecord er = new(new InvalidOperationException(message), "InvalidOperationException", ErrorCategory.InvalidOperation, null);
                    WriteError(er);
                    return;
                }
            }
            else
            {
                if (this.ParameterSetName.Equals("UseShellExecute"))
                {
                    message = StringUtil.Format(ProcessResources.ParameterNotSupportedOnPSEdition, "-Verb", "Start-Process");
                }
                else if (_windowstyleSpecified)
                {
                    message = StringUtil.Format(ProcessResources.ParameterNotSupportedOnPSEdition, "-WindowStyle", "Start-Process");
                }

                if (!string.IsNullOrEmpty(message))
                {
                    ErrorRecord er = new(new NotSupportedException(message), "NotSupportedException", ErrorCategory.NotImplemented, null);
                    ThrowTerminatingError(er);
                }
            }

            ProcessStartInfo startInfo = new();
            // Use ShellExecute by default if we are running on full windows SKUs
            startInfo.UseShellExecute = Platform.IsWindowsDesktop;

            // Path = Mandatory parameter -> Will not be empty.
            try
            {
                CommandInfo cmdinfo = CommandDiscovery.LookupCommandInfo(
                    FilePath, CommandTypes.Application | CommandTypes.ExternalScript,
                    SearchResolutionOptions.None, CommandOrigin.Internal, this.Context);

                startInfo.FileName = cmdinfo.Definition;
            }
            catch (CommandNotFoundException)
            {
                startInfo.FileName = FilePath;
#if UNIX
                // Arguments are passed incorrectly to the executable used for ShellExecute and not to filename https://github.com/dotnet/corefx/issues/30718
                // so don't use ShellExecute if arguments are specified

                // Linux relies on `xdg-open` and macOS relies on `open` which behave differently than Windows ShellExecute when running console commands
                // as a new console will be opened.  So to avoid that, we only use ShellExecute on non-Windows if the filename is not an actual command (like a URI)
                startInfo.UseShellExecute = (ArgumentList == null);
#endif
            }

            if (ArgumentList != null)
            {
                startInfo.Arguments = string.Join(' ', ArgumentList);
            }

            if (WorkingDirectory != null)
            {
                // WorkingDirectory -> Not Exist -> Throw Error
                WorkingDirectory = ResolveFilePath(WorkingDirectory);
                if (!Directory.Exists(WorkingDirectory))
                {
                    message = StringUtil.Format(ProcessResources.InvalidInput, "WorkingDirectory");
                    ErrorRecord er = new(new DirectoryNotFoundException(message), "DirectoryNotFoundException", ErrorCategory.InvalidOperation, null);
                    WriteError(er);
                    return;
                }

                startInfo.WorkingDirectory = WorkingDirectory;
            }
            else
            {
                // Working Directory not specified -> Assign Current Path, but only if it still exists
                var currentDirectory = PathUtils.ResolveFilePath(this.SessionState.Path.CurrentFileSystemLocation.Path, this, isLiteralPath: true);
                if (Directory.Exists(currentDirectory))
                {
                    startInfo.WorkingDirectory = currentDirectory;
                }
            }

            if (this.ParameterSetName.Equals("Default"))
            {
                if (_isDefaultSetParameterSpecified)
                {
                    startInfo.UseShellExecute = false;
                }

                if (_UseNewEnvironment)
                {
                    startInfo.EnvironmentVariables.Clear();
                    LoadEnvironmentVariable(startInfo, Environment.GetEnvironmentVariables(EnvironmentVariableTarget.Machine));
                    LoadEnvironmentVariable(startInfo, Environment.GetEnvironmentVariables(EnvironmentVariableTarget.User));
                }

                startInfo.WindowStyle = _windowstyle;

                if (_nonewwindow)
                {
                    startInfo.CreateNoWindow = _nonewwindow;
                }
#if !UNIX
                startInfo.LoadUserProfile = _loaduserprofile;
#endif
                if (_credential != null)
                {
                    NetworkCredential nwcredential = _credential.GetNetworkCredential();
                    startInfo.UserName = nwcredential.UserName;
                    if (string.IsNullOrEmpty(nwcredential.Domain))
                    {
                        startInfo.Domain = ".";
                    }
                    else
                    {
                        startInfo.Domain = nwcredential.Domain;
                    }

                    startInfo.Password = _credential.Password;
                }

                // RedirectionInput File Check -> Not Exist -> Throw Error
                if (_redirectstandardinput != null)
                {
                    _redirectstandardinput = ResolveFilePath(_redirectstandardinput);
                    if (!File.Exists(_redirectstandardinput))
                    {
                        message = StringUtil.Format(ProcessResources.InvalidInput, "RedirectStandardInput '" + this.RedirectStandardInput + "'");
                        ErrorRecord er = new(new FileNotFoundException(message), "FileNotFoundException", ErrorCategory.InvalidOperation, null);
                        WriteError(er);
                        return;
                    }
                }

                // RedirectionInput == RedirectionOutput -> Throw Error
                if (_redirectstandardinput != null && _redirectstandardoutput != null)
                {
                    _redirectstandardinput = ResolveFilePath(_redirectstandardinput);
                    _redirectstandardoutput = ResolveFilePath(_redirectstandardoutput);
                    if (_redirectstandardinput.Equals(_redirectstandardoutput, StringComparison.OrdinalIgnoreCase))
                    {
                        message = StringUtil.Format(ProcessResources.DuplicateEntry, "RedirectStandardInput", "RedirectStandardOutput");
                        ErrorRecord er = new(new InvalidOperationException(message), "InvalidOperationException", ErrorCategory.InvalidOperation, null);
                        WriteError(er);
                        return;
                    }
                }

                // RedirectionInput == RedirectionError -> Throw Error
                if (_redirectstandardinput != null && _redirectstandarderror != null)
                {
                    _redirectstandardinput = ResolveFilePath(_redirectstandardinput);
                    _redirectstandarderror = ResolveFilePath(_redirectstandarderror);
                    if (_redirectstandardinput.Equals(_redirectstandarderror, StringComparison.OrdinalIgnoreCase))
                    {
                        message = StringUtil.Format(ProcessResources.DuplicateEntry, "RedirectStandardInput", "RedirectStandardError");
                        ErrorRecord er = new(new InvalidOperationException(message), "InvalidOperationException", ErrorCategory.InvalidOperation, null);
                        WriteError(er);
                        return;
                    }
                }

                // RedirectionOutput == RedirectionError -> Throw Error
                if (_redirectstandardoutput != null && _redirectstandarderror != null)
                {
                    _redirectstandarderror = ResolveFilePath(_redirectstandarderror);
                    _redirectstandardoutput = ResolveFilePath(_redirectstandardoutput);
                    if (_redirectstandardoutput.Equals(_redirectstandarderror, StringComparison.OrdinalIgnoreCase))
                    {
                        message = StringUtil.Format(ProcessResources.DuplicateEntry, "RedirectStandardOutput", "RedirectStandardError");
                        ErrorRecord er = new(new InvalidOperationException(message), "InvalidOperationException", ErrorCategory.InvalidOperation, null);
                        WriteError(er);
                        return;
                    }
                }
            }
            else if (ParameterSetName.Equals("UseShellExecute"))
            {
                if (Verb != null) { startInfo.Verb = Verb; }

                startInfo.WindowStyle = _windowstyle;
            }

            string targetMessage = StringUtil.Format(ProcessResources.StartProcessTarget, startInfo.FileName, startInfo.Arguments.Trim());
            if (!ShouldProcess(targetMessage)) { return; }

            Process process = Start(startInfo);

            if (PassThru.IsPresent)
            {
                if (process != null)
                {
                    WriteObject(process);
                }
                else
                {
                    message = StringUtil.Format(ProcessResources.CannotStarttheProcess);
                    ErrorRecord er = new(new InvalidOperationException(message), "InvalidOperationException", ErrorCategory.InvalidOperation, null);
                    ThrowTerminatingError(er);
                }
            }

            if (Wait.IsPresent)
            {
                if (process != null)
                {
                    if (!process.HasExited)
                    {
#if UNIX
                        process.WaitForExit();
#else
                        _waithandle = new ManualResetEvent(false);

                        // Create and start the job object
                        ProcessCollection jobObject = new();
                        if (jobObject.AssignProcessToJobObject(process))
                        {
                            // Wait for the job object to finish
                            jobObject.WaitOne(_waithandle);
                        }
                        else if (!process.HasExited)
                        {
                            // WinBlue: 27537 Start-Process -Wait doesn't work in a remote session on Windows 7 or lower.
                            process.Exited += myProcess_Exited;
                            process.EnableRaisingEvents = true;
                            process.WaitForExit();
                        }
#endif
                    }
                }
                else
                {
                    message = StringUtil.Format(ProcessResources.CannotStarttheProcess);
                    ErrorRecord er = new(new InvalidOperationException(message), "InvalidOperationException", ErrorCategory.InvalidOperation, null);
                    ThrowTerminatingError(er);
                }
            }
        }
        /// <summary>
        /// Implements ^c, after creating a process.
        /// </summary>
        protected override void StopProcessing() => _waithandle?.Set();

        #endregion

        #region IDisposable Overrides

        /// <summary>
        /// Dispose WaitHandle used to honor -Wait parameter.
        /// </summary>
        public void Dispose()
        {
            Dispose(true);
            System.GC.SuppressFinalize(this);
        }

        private void Dispose(bool isDisposing)
        {
            if (_waithandle != null)
            {
                _waithandle.Dispose();
                _waithandle = null;
            }
        }

        #endregion

        #region Private Methods

        /// <summary>
        /// When Process exits the wait handle is set.
        /// </summary>
        private void myProcess_Exited(object sender, System.EventArgs e) => _waithandle?.Set();

        private string ResolveFilePath(string path)
        {
            string filepath = PathUtils.ResolveFilePath(path, this);
            return filepath;
        }

        private static void LoadEnvironmentVariable(ProcessStartInfo startinfo, IDictionary EnvironmentVariables)
        {
            var processEnvironment = startinfo.EnvironmentVariables;
            foreach (DictionaryEntry entry in EnvironmentVariables)
            {
                if (processEnvironment.ContainsKey(entry.Key.ToString()))
                {
                    processEnvironment.Remove(entry.Key.ToString());
                }

                if (entry.Key.ToString().Equals("PATH"))
                {
                    processEnvironment.Add(entry.Key.ToString(), Environment.GetEnvironmentVariable(entry.Key.ToString(), EnvironmentVariableTarget.Machine) + ";" + Environment.GetEnvironmentVariable(entry.Key.ToString(), EnvironmentVariableTarget.User));
                }
                else
                {
                    processEnvironment.Add(entry.Key.ToString(), entry.Value.ToString());
                }
            }
        }

        private Process Start(ProcessStartInfo startInfo)
        {
            Process process = null;
            if (startInfo.UseShellExecute)
            {
                process = StartWithShellExecute(startInfo);
            }
            else
            {
#if UNIX
                process = new Process() { StartInfo = startInfo };
                SetupInputOutputRedirection(process);
                process.Start();
                if (process.StartInfo.RedirectStandardOutput)
                {
                    process.BeginOutputReadLine();
                }

                if (process.StartInfo.RedirectStandardError)
                {
                    process.BeginErrorReadLine();
                }

                if (process.StartInfo.RedirectStandardInput)
                {
                    WriteToStandardInput(process);
                }
#else
                process = StartWithCreateProcess(startInfo);
#endif
            }

            return process;
        }

#if UNIX
        private StreamWriter _outputWriter;
        private StreamWriter _errorWriter;

        private void StdOutputHandler(object sendingProcess, DataReceivedEventArgs outLine)
        {
            if (!string.IsNullOrEmpty(outLine.Data))
            {
                _outputWriter.WriteLine(outLine.Data);
                _outputWriter.Flush();
            }
        }

        private void StdErrorHandler(object sendingProcess, DataReceivedEventArgs outLine)
        {
            if (!string.IsNullOrEmpty(outLine.Data))
            {
                _errorWriter.WriteLine(outLine.Data);
                _errorWriter.Flush();
            }
        }

        private void ExitHandler(object sendingProcess, System.EventArgs e)
        {
            // To avoid a race condition with Std*Handler, let's wait a bit before closing the streams
            // System.Timer is not supported in CoreCLR, so let's spawn a new thread to do the wait

            Thread delayedStreamClosing = new Thread(StreamClosing);
            delayedStreamClosing.Start();
        }

        private void StreamClosing()
        {
            Thread.Sleep(1000);

            _outputWriter?.Dispose();
            _errorWriter?.Dispose();
        }

        private void SetupInputOutputRedirection(Process p)
        {
            if (_redirectstandardinput != null)
            {
                p.StartInfo.RedirectStandardInput = true;
                _redirectstandardinput = ResolveFilePath(_redirectstandardinput);
            }
            else
            {
                p.StartInfo.RedirectStandardInput = false;
            }

            if (_redirectstandardoutput != null)
            {
                p.StartInfo.RedirectStandardOutput = true;
                _redirectstandardoutput = ResolveFilePath(_redirectstandardoutput);
                p.OutputDataReceived += new DataReceivedEventHandler(StdOutputHandler);

                // Can't do StreamWriter(string) in coreCLR
                _outputWriter = new StreamWriter(new FileStream(_redirectstandardoutput, FileMode.Create));
            }
            else
            {
                p.StartInfo.RedirectStandardOutput = false;
                _outputWriter = null;
            }

            if (_redirectstandarderror != null)
            {
                p.StartInfo.RedirectStandardError = true;
                _redirectstandarderror = ResolveFilePath(_redirectstandarderror);
                p.ErrorDataReceived += new DataReceivedEventHandler(StdErrorHandler);

                // Can't do StreamWriter(string) in coreCLR
                _errorWriter = new StreamWriter(new FileStream(_redirectstandarderror, FileMode.Create));
            }
            else
            {
                p.StartInfo.RedirectStandardError = false;
                _errorWriter = null;
            }

            p.EnableRaisingEvents = true;
            p.Exited += new EventHandler(ExitHandler);
        }

        private void WriteToStandardInput(Process p)
        {
            StreamWriter writer = p.StandardInput;
            using (StreamReader reader = new StreamReader(new FileStream(_redirectstandardinput, FileMode.Open)))
            {
                string line = reader.ReadToEnd();
                writer.WriteLine(line);
            }

            writer.Dispose();
        }
#else
<<<<<<< HEAD
        private SafeFileHandle GetSafeFileHandleForRedirection(string redirectionPath, uint dwCreationDisposition)
        {
            System.IntPtr hFileHandle = System.IntPtr.Zero;
            ProcessNativeMethods.SECURITY_ATTRIBUTES lpSecurityAttributes = new();

            hFileHandle = ProcessNativeMethods.CreateFileW(redirectionPath,
                ProcessNativeMethods.GENERIC_READ | ProcessNativeMethods.GENERIC_WRITE,
                ProcessNativeMethods.FILE_SHARE_WRITE | ProcessNativeMethods.FILE_SHARE_READ,
                lpSecurityAttributes,
                dwCreationDisposition,
                ProcessNativeMethods.FILE_ATTRIBUTE_NORMAL,
                System.IntPtr.Zero);
            if (hFileHandle == System.IntPtr.Zero)
            {
                int error = Marshal.GetLastWin32Error();
                Win32Exception win32ex = new(error);
=======

        private SafeFileHandle GetSafeFileHandleForRedirection(string RedirectionPath, FileMode mode)
        {
            SafeFileHandle sf = null;
            try
            {
                sf = File.OpenHandle(RedirectionPath, mode, FileAccess.ReadWrite, FileShare.ReadWrite | FileShare.Inheritable, FileOptions.WriteThrough);
            }
            catch (Win32Exception win32ex)
            {
                sf?.Dispose();
>>>>>>> 07175ae0
                string message = StringUtil.Format(ProcessResources.InvalidStartProcess, win32ex.Message);
                ErrorRecord er = new(new InvalidOperationException(message), "InvalidOperationException", ErrorCategory.InvalidOperation, null);
                ThrowTerminatingError(er);
            }

            return sf;
        }

        private static StringBuilder BuildCommandLine(string executableFileName, string arguments)
        {
            StringBuilder builder = new();
            string str = executableFileName.Trim();
            bool flag = str.StartsWith('"') && str.EndsWith('"');
            if (!flag)
            {
                builder.Append('"');
            }

            builder.Append(str);
            if (!flag)
            {
                builder.Append('"');
            }

            if (!string.IsNullOrEmpty(arguments))
            {
                builder.Append(' ');
                builder.Append(arguments);
            }

            return builder;
        }

        private static byte[] ConvertEnvVarsToByteArray(StringDictionary sd)
        {
            string[] array = new string[sd.Count];
            byte[] bytes = null;
            sd.Keys.CopyTo(array, 0);
            string[] strArray2 = new string[sd.Count];
            sd.Values.CopyTo(strArray2, 0);
            Array.Sort(array, strArray2, StringComparer.OrdinalIgnoreCase);
            StringBuilder builder = new();
            for (int i = 0; i < sd.Count; i++)
            {
                builder.Append(array[i]);
                builder.Append('=');
                builder.Append(strArray2[i]);
                builder.Append('\0');
            }

            builder.Append('\0');

            // Use Unicode encoding
            bytes = Encoding.Unicode.GetBytes(builder.ToString());

            return bytes;
        }

        private void SetStartupInfo(ProcessStartInfo startinfo, ref ProcessNativeMethods.STARTUPINFO lpStartupInfo, ref int creationFlags)
        {
            // RedirectionStandardInput
            if (_redirectstandardinput != null)
            {
                startinfo.RedirectStandardInput = true;
                _redirectstandardinput = ResolveFilePath(_redirectstandardinput);
                lpStartupInfo.hStdInput = GetSafeFileHandleForRedirection(_redirectstandardinput, FileMode.Open);
            }
            else
            {
                lpStartupInfo.hStdInput = new SafeFileHandle(ProcessNativeMethods.GetStdHandle(-10), false);
            }

            // RedirectionStandardOutput
            if (_redirectstandardoutput != null)
            {
                startinfo.RedirectStandardOutput = true;
                _redirectstandardoutput = ResolveFilePath(_redirectstandardoutput);
                lpStartupInfo.hStdOutput = GetSafeFileHandleForRedirection(_redirectstandardoutput, FileMode.Create);
            }
            else
            {
                lpStartupInfo.hStdOutput = new SafeFileHandle(ProcessNativeMethods.GetStdHandle(-11), false);
            }

            // RedirectionStandardError
            if (_redirectstandarderror != null)
            {
                startinfo.RedirectStandardError = true;
                _redirectstandarderror = ResolveFilePath(_redirectstandarderror);
                lpStartupInfo.hStdError = GetSafeFileHandleForRedirection(_redirectstandarderror, FileMode.Create);
            }
            else
            {
                lpStartupInfo.hStdError = new SafeFileHandle(ProcessNativeMethods.GetStdHandle(-12), false);
            }

            // STARTF_USESTDHANDLES
            lpStartupInfo.dwFlags = 0x100;

            if (startinfo.CreateNoWindow)
            {
                // No new window: Inherit the parent process's console window
                creationFlags = 0x00000000;
            }
            else
            {
                // CREATE_NEW_CONSOLE
                creationFlags |= 0x00000010;

                // STARTF_USESHOWWINDOW
                lpStartupInfo.dwFlags |= 0x00000001;

                // On headless SKUs like NanoServer and IoT, window style can only be the default value 'Normal'.
                switch (startinfo.WindowStyle)
                {
                    case ProcessWindowStyle.Normal:
                        // SW_SHOWNORMAL
                        lpStartupInfo.wShowWindow = 1;
                        break;
                    case ProcessWindowStyle.Minimized:
                        // SW_SHOWMINIMIZED
                        lpStartupInfo.wShowWindow = 2;
                        break;
                    case ProcessWindowStyle.Maximized:
                        // SW_SHOWMAXIMIZED
                        lpStartupInfo.wShowWindow = 3;
                        break;
                    case ProcessWindowStyle.Hidden:
                        // SW_HIDE
                        lpStartupInfo.wShowWindow = 0;
                        break;
                }
            }

            // Create the new process suspended so we have a chance to get a corresponding Process object in case it terminates quickly.
            creationFlags |= 0x00000004;
        }

        /// <summary>
        /// This method will be used on all windows platforms, both full desktop and headless SKUs.
        /// </summary>
        private Process StartWithCreateProcess(ProcessStartInfo startinfo)
        {
            ProcessNativeMethods.STARTUPINFO lpStartupInfo = new();
            SafeNativeMethods.PROCESS_INFORMATION lpProcessInformation = new();
            int error = 0;
            GCHandle pinnedEnvironmentBlock = new();
            IntPtr AddressOfEnvironmentBlock = IntPtr.Zero;
            string message = string.Empty;

            // building the cmdline with the file name given and it's arguments
            StringBuilder cmdLine = BuildCommandLine(startinfo.FileName, startinfo.Arguments);

            try
            {
                int creationFlags = 0;

                SetStartupInfo(startinfo, ref lpStartupInfo, ref creationFlags);

                // We follow the logic:
                //   - Ignore `UseNewEnvironment` when we run a process as another user.
                //          Setting initial environment variables makes sense only for current user.
                //   - Set environment variables if they present in ProcessStartupInfo.
                if (!UseNewEnvironment)
                {
                    var environmentVars = startinfo.EnvironmentVariables;
                    if (environmentVars != null)
                    {
                        // All Windows Operating Systems that we support are Windows NT systems, so we use Unicode for environment.
                        creationFlags |= 0x400;

                        pinnedEnvironmentBlock = GCHandle.Alloc(ConvertEnvVarsToByteArray(environmentVars), GCHandleType.Pinned);
                        AddressOfEnvironmentBlock = pinnedEnvironmentBlock.AddrOfPinnedObject();
                    }
                }

                bool flag;

                if (_credential != null)
                {
                    // Run process as another user.
                    ProcessNativeMethods.LogonFlags logonFlags = 0;
                    if (startinfo.LoadUserProfile)
                    {
                        logonFlags = ProcessNativeMethods.LogonFlags.LOGON_WITH_PROFILE;
                    }

                    IntPtr password = IntPtr.Zero;
                    try
                    {
                        password = (startinfo.Password == null) ? Marshal.StringToCoTaskMemUni(string.Empty) : Marshal.SecureStringToCoTaskMemUnicode(startinfo.Password);
                        flag = ProcessNativeMethods.CreateProcessWithLogonW(startinfo.UserName, startinfo.Domain, password, logonFlags, null, cmdLine, creationFlags, AddressOfEnvironmentBlock, startinfo.WorkingDirectory, lpStartupInfo, lpProcessInformation);
                        if (!flag)
                        {
                            error = Marshal.GetLastWin32Error();
                            ErrorRecord er = null;

                            if (error == 0xc1)
                            {
                                message = StringUtil.Format(ProcessResources.InvalidApplication, FilePath);
                            }
                            else if (error == 0x424)
                            {
                                // The API 'CreateProcessWithLogonW' depends on the 'Secondary Logon' service, but the component 'Microsoft-Windows-SecondaryLogonService'
                                // is not installed in OneCoreUAP. We will get error code 0x424 when the service is not available.
                                message = StringUtil.Format(ProcessResources.ParameterNotSupported, "-Credential", "Start-Process");
                                er = new ErrorRecord(new NotSupportedException(message), "NotSupportedException", ErrorCategory.NotInstalled, null);
                            }
                            else
                            {
                                Win32Exception win32ex = new(error);
                                message = StringUtil.Format(ProcessResources.InvalidStartProcess, win32ex.Message);
                            }

                            er ??= new ErrorRecord(new InvalidOperationException(message), "InvalidOperationException", ErrorCategory.InvalidOperation, null);
                            ThrowTerminatingError(er);
                        }

                        goto Label_03AE;
                    }
                    finally
                    {
                        if (password != IntPtr.Zero)
                        {
                            Marshal.ZeroFreeCoTaskMemUnicode(password);
                        }
                    }
                }

                // Run process as current user.
                if (UseNewEnvironment)
                {
                    // All Windows Operating Systems that we support are Windows NT systems, so we use Unicode for environment.
                    creationFlags |= 0x400;

                    IntPtr token = WindowsIdentity.GetCurrent().Token;
                    if (!ProcessNativeMethods.CreateEnvironmentBlock(out AddressOfEnvironmentBlock, token, false))
                    {
                        Win32Exception win32ex = new(error);
                        message = StringUtil.Format(ProcessResources.InvalidStartProcess, win32ex.Message);
                        var errorRecord = new ErrorRecord(new InvalidOperationException(message), "InvalidOperationException", ErrorCategory.InvalidOperation, null);
                        ThrowTerminatingError(errorRecord);
                    }
                }

                ProcessNativeMethods.SECURITY_ATTRIBUTES lpProcessAttributes = new();
                ProcessNativeMethods.SECURITY_ATTRIBUTES lpThreadAttributes = new();
                flag = ProcessNativeMethods.CreateProcess(null, cmdLine, lpProcessAttributes, lpThreadAttributes, true, creationFlags, AddressOfEnvironmentBlock, startinfo.WorkingDirectory, lpStartupInfo, lpProcessInformation);
                if (!flag)
                {
                    error = Marshal.GetLastWin32Error();

                    Win32Exception win32ex = new(error);
                    message = StringUtil.Format(ProcessResources.InvalidStartProcess, win32ex.Message);
                    ErrorRecord er = new(new InvalidOperationException(message), "InvalidOperationException", ErrorCategory.InvalidOperation, null);
                    ThrowTerminatingError(er);
                }

            Label_03AE:

                // At this point, we should have a suspended process.  Get the .Net Process object, resume the process, and return.
                Process result = Process.GetProcessById(lpProcessInformation.dwProcessId);
                ProcessNativeMethods.ResumeThread(lpProcessInformation.hThread);

                return result;
            }
            finally
            {
                if (pinnedEnvironmentBlock.IsAllocated)
                {
                    pinnedEnvironmentBlock.Free();
                }
                else
                {
                    ProcessNativeMethods.DestroyEnvironmentBlock(AddressOfEnvironmentBlock);
                }

                lpStartupInfo.Dispose();
                lpProcessInformation.Dispose();
            }
        }
#endif

        /// <summary>
        /// This method will be used only on Windows full desktop.
        /// </summary>
        private Process StartWithShellExecute(ProcessStartInfo startInfo)
        {
            Process result = null;
            try
            {
                result = Process.Start(startInfo);
            }
            catch (Win32Exception ex)
            {
                string message = StringUtil.Format(ProcessResources.InvalidStartProcess, ex.Message);
                ErrorRecord er = new(new InvalidOperationException(message), "InvalidOperationException", ErrorCategory.InvalidOperation, null);
                ThrowTerminatingError(er);
            }

            return result;
        }
        #endregion
    }

#if !UNIX
    /// <summary>
    /// ProcessCollection is a helper class used by Start-Process -Wait cmdlet to monitor the
    /// child processes created by the main process hosted by the Start-process cmdlet.
    /// </summary>
    internal class ProcessCollection
    {
        /// <summary>
        /// JobObjectHandle is a reference to the job object used to track
        /// the child processes created by the main process hosted by the Start-Process cmdlet.
        /// </summary>
        private readonly Microsoft.PowerShell.Commands.SafeJobHandle _jobObjectHandle;

        /// <summary>
        /// ProcessCollection constructor.
        /// </summary>
        internal ProcessCollection()
        {
            IntPtr jobObjectHandleIntPtr = NativeMethods.CreateJobObject(IntPtr.Zero, null);
            _jobObjectHandle = new SafeJobHandle(jobObjectHandleIntPtr);
        }

        /// <summary>
        /// Start API assigns the process to the JobObject and starts monitoring
        /// the child processes hosted by the process created by Start-Process cmdlet.
        /// </summary>
        internal bool AssignProcessToJobObject(Process process)
        {
            // Add the process to the job object
            bool result = NativeMethods.AssignProcessToJobObject(_jobObjectHandle, process.Handle);
            return result;
        }

        /// <summary>
        /// Checks to see if the JobObject is empty (has no assigned processes).
        /// If job is empty the auto reset event supplied as input would be set.
        /// </summary>
        internal void CheckJobStatus(object stateInfo)
        {
            ManualResetEvent emptyJobAutoEvent = (ManualResetEvent)stateInfo;
            int dwSize = 0;
            const int JOB_OBJECT_BASIC_PROCESS_ID_LIST = 3;
            JOBOBJECT_BASIC_PROCESS_ID_LIST JobList = new();

            dwSize = Marshal.SizeOf(JobList);
            if (NativeMethods.QueryInformationJobObject(_jobObjectHandle,
                JOB_OBJECT_BASIC_PROCESS_ID_LIST,
                ref JobList, dwSize, IntPtr.Zero))
            {
                if (JobList.NumberOfAssignedProcess == 0)
                {
                    emptyJobAutoEvent.Set();
                }
            }
        }

        /// <summary>
        /// WaitOne blocks the current thread until the current instance receives a signal, using
        /// a System.TimeSpan to measure the time interval and specifying whether to
        /// exit the synchronization domain before the wait.
        /// </summary>
        /// <param name="waitHandleToUse">
        /// WaitHandle to use for waiting on the job object.
        /// </param>
        internal void WaitOne(ManualResetEvent waitHandleToUse)
        {
            TimerCallback jobObjectStatusCb = this.CheckJobStatus;
            using (Timer stateTimer = new(jobObjectStatusCb, waitHandleToUse, 0, 1000))
            {
                waitHandleToUse.WaitOne();
            }
        }
    }

    /// <summary>
    /// JOBOBJECT_BASIC_PROCESS_ID_LIST Contains the process identifier list for a job object.
    /// If the job is nested, the process identifier list consists of all
    /// processes associated with the job and its child jobs.
    /// </summary>
    [StructLayout(LayoutKind.Sequential)]
    internal struct JOBOBJECT_BASIC_PROCESS_ID_LIST
    {
        /// <summary>
        /// The number of process identifiers to be stored in ProcessIdList.
        /// </summary>
        public uint NumberOfAssignedProcess;

        /// <summary>
        /// The number of process identifiers returned in the ProcessIdList buffer.
        /// If this number is less than NumberOfAssignedProcesses, increase
        /// the size of the buffer to accommodate the complete list.
        /// </summary>
        public uint NumberOfProcessIdsInList;

        /// <summary>
        /// A variable-length array of process identifiers returned by this call.
        /// Array elements 0 through NumberOfProcessIdsInList minus 1
        /// contain valid process identifiers.
        /// </summary>
        public IntPtr ProcessIdList;
    }

    internal static class ProcessNativeMethods
    {
        [DllImport(PinvokeDllNames.GetStdHandleDllName, SetLastError = true)]
        public static extern IntPtr GetStdHandle(int whichHandle);

        [DllImport(PinvokeDllNames.CreateProcessWithLogonWDllName, CharSet = CharSet.Unicode, SetLastError = true, ExactSpelling = true)]
        [return: MarshalAs(UnmanagedType.Bool)]
        internal static extern bool CreateProcessWithLogonW(string userName,
            string domain,
            IntPtr password,
            LogonFlags logonFlags,
            [MarshalAs(UnmanagedType.LPWStr)] string appName,
            StringBuilder cmdLine,
            int creationFlags,
            IntPtr environmentBlock,
            [MarshalAs(UnmanagedType.LPWStr)] string lpCurrentDirectory,
            STARTUPINFO lpStartupInfo,
            SafeNativeMethods.PROCESS_INFORMATION lpProcessInformation);

        [DllImport(PinvokeDllNames.CreateProcessDllName, CharSet = CharSet.Unicode, SetLastError = true)]
        [return: MarshalAs(UnmanagedType.Bool)]
        public static extern bool CreateProcess([MarshalAs(UnmanagedType.LPWStr)] string lpApplicationName,
            [MarshalAs(UnmanagedType.LPWStr)] StringBuilder lpCommandLine,
            SECURITY_ATTRIBUTES lpProcessAttributes,
            SECURITY_ATTRIBUTES lpThreadAttributes,
            bool bInheritHandles,
            int dwCreationFlags,
            IntPtr lpEnvironment,
            [MarshalAs(UnmanagedType.LPWStr)] string lpCurrentDirectory,
            STARTUPINFO lpStartupInfo,
            SafeNativeMethods.PROCESS_INFORMATION lpProcessInformation);

        [DllImport(PinvokeDllNames.ResumeThreadDllName, CharSet = CharSet.Unicode, SetLastError = true)]
        public static extern uint ResumeThread(IntPtr threadHandle);

        [DllImport("userenv.dll", CharSet = CharSet.Unicode, SetLastError = true)]
        [return: MarshalAs(UnmanagedType.Bool)]
        public static extern bool CreateEnvironmentBlock(out IntPtr lpEnvironment, IntPtr hToken, bool bInherit);

        [DllImport("userenv.dll", CharSet = CharSet.Unicode, SetLastError = true)]
        [return: MarshalAs(UnmanagedType.Bool)]
        public static extern bool DestroyEnvironmentBlock(IntPtr lpEnvironment);

        [Flags]
        internal enum LogonFlags
        {
            LOGON_NETCREDENTIALS_ONLY = 2,
            LOGON_WITH_PROFILE = 1
        }

        [StructLayout(LayoutKind.Sequential)]
        internal class SECURITY_ATTRIBUTES
        {
            public int nLength;
            public SafeLocalMemHandle lpSecurityDescriptor;
            public bool bInheritHandle;

            public SECURITY_ATTRIBUTES()
            {
                this.nLength = 12;
                this.bInheritHandle = true;
                this.lpSecurityDescriptor = new SafeLocalMemHandle(IntPtr.Zero, true);
            }
        }

        internal sealed class SafeLocalMemHandle : SafeHandleZeroOrMinusOneIsInvalid
        {
            // Methods
            internal SafeLocalMemHandle()
                : base(true)
            {
            }

            internal SafeLocalMemHandle(IntPtr existingHandle, bool ownsHandle)
                : base(ownsHandle)
            {
                base.SetHandle(existingHandle);
            }

            [DllImport(PinvokeDllNames.LocalFreeDllName)]
            private static extern IntPtr LocalFree(IntPtr hMem);

            protected override bool ReleaseHandle()
            {
                return (LocalFree(base.handle) == IntPtr.Zero);
            }
        }

        [StructLayout(LayoutKind.Sequential)]
        internal class STARTUPINFO
        {
            public int cb;
            public IntPtr lpReserved;
            public IntPtr lpDesktop;
            public IntPtr lpTitle;
            public int dwX;
            public int dwY;
            public int dwXSize;
            public int dwYSize;
            public int dwXCountChars;
            public int dwYCountChars;
            public int dwFillAttribute;
            public int dwFlags;
            public short wShowWindow;
            public short cbReserved2;
            public IntPtr lpReserved2;
            public SafeFileHandle hStdInput;
            public SafeFileHandle hStdOutput;
            public SafeFileHandle hStdError;

            public STARTUPINFO()
            {
                this.lpReserved = IntPtr.Zero;
                this.lpDesktop = IntPtr.Zero;
                this.lpTitle = IntPtr.Zero;
                this.lpReserved2 = IntPtr.Zero;
                this.hStdInput = new SafeFileHandle(IntPtr.Zero, false);
                this.hStdOutput = new SafeFileHandle(IntPtr.Zero, false);
                this.hStdError = new SafeFileHandle(IntPtr.Zero, false);
                this.cb = Marshal.SizeOf(this);
            }

            public void Dispose(bool disposing)
            {
                if (disposing)
                {
                    if ((this.hStdInput != null) && !this.hStdInput.IsInvalid)
                    {
                        this.hStdInput.Dispose();
                        this.hStdInput = null;
                    }

                    if ((this.hStdOutput != null) && !this.hStdOutput.IsInvalid)
                    {
                        this.hStdOutput.Dispose();
                        this.hStdOutput = null;
                    }

                    if ((this.hStdError != null) && !this.hStdError.IsInvalid)
                    {
                        this.hStdError.Dispose();
                        this.hStdError = null;
                    }
                }
            }

            public void Dispose()
            {
                Dispose(true);
            }
        }
    }

    internal static class SafeNativeMethods
    {
        [DllImport(PinvokeDllNames.CloseHandleDllName, SetLastError = true, ExactSpelling = true)]
        public static extern bool CloseHandle(IntPtr handle);

        [StructLayout(LayoutKind.Sequential)]
        internal class PROCESS_INFORMATION
        {
            public IntPtr hProcess;
            public IntPtr hThread;
            public int dwProcessId;
            public int dwThreadId;

            public PROCESS_INFORMATION()
            {
                this.hProcess = IntPtr.Zero;
                this.hThread = IntPtr.Zero;
            }

            /// <summary>
            /// Dispose.
            /// </summary>
            public void Dispose()
            {
                Dispose(true);
            }

            /// <summary>
            /// Dispose.
            /// </summary>
            /// <param name="disposing"></param>
            private void Dispose(bool disposing)
            {
                if (disposing)
                {
                    if (this.hProcess != IntPtr.Zero)
                    {
                        CloseHandle(this.hProcess);
                        this.hProcess = IntPtr.Zero;
                    }

                    if (this.hThread != IntPtr.Zero)
                    {
                        CloseHandle(this.hThread);
                        this.hThread = IntPtr.Zero;
                    }
                }
            }
        }
    }

    [SuppressUnmanagedCodeSecurity]
    internal sealed class SafeJobHandle : SafeHandleZeroOrMinusOneIsInvalid
    {
        internal SafeJobHandle(IntPtr jobHandle)
            : base(true)
        {
            base.SetHandle(jobHandle);
        }

        protected override bool ReleaseHandle()
        {
            return SafeNativeMethods.CloseHandle(base.handle);
        }
    }
#endif
    #endregion

    #region ProcessCommandException
    /// <summary>
    /// Non-terminating errors occurring in the process noun commands.
    /// </summary>
    [Serializable]
    public class ProcessCommandException : SystemException
    {
        #region ctors
        /// <summary>
        /// Unimplemented standard constructor.
        /// </summary>
        /// <returns>Doesn't return.</returns>
        public ProcessCommandException() : base()
        {
            throw new NotImplementedException();
        }

        /// <summary>
        /// Standard constructor.
        /// </summary>
        /// <param name="message"></param>
        /// <returns>Constructed object.</returns>
        public ProcessCommandException(string message) : base(message)
        {
        }

        /// <summary>
        /// Standard constructor.
        /// </summary>
        /// <param name="message"></param>
        /// <param name="innerException"></param>
        public ProcessCommandException(string message, Exception innerException)
            : base(message, innerException)
        {
        }
        #endregion ctors

        #region Serialization
        /// <summary>
        /// Serialization constructor.
        /// </summary>
        /// <param name="info"></param>
        /// <param name="context"></param>
        /// <returns>Constructed object.</returns>
        protected ProcessCommandException(
            SerializationInfo info,
            StreamingContext context)
            : base(info, context)
        {
            _processName = info.GetString("ProcessName");
        }
        /// <summary>
        /// Serializer.
        /// </summary>
        /// <param name="info">Serialization information.</param>
        /// <param name="context">Streaming context.</param>
        public override void GetObjectData(
            SerializationInfo info,
            StreamingContext context)
        {
            base.GetObjectData(info, context);

            if (info == null)
                throw new ArgumentNullException(nameof(info));

            info.AddValue("ProcessName", _processName);
        }
        #endregion Serialization

        #region Properties
        /// <summary>
        /// Name of the process which could not be found or operated upon.
        /// </summary>
        /// <value></value>
        public string ProcessName
        {
            get { return _processName; }

            set { _processName = value; }
        }

        private string _processName = string.Empty;
        #endregion Properties
    }

    #endregion ProcessCommandException
}<|MERGE_RESOLUTION|>--- conflicted
+++ resolved
@@ -2261,24 +2261,6 @@
             writer.Dispose();
         }
 #else
-<<<<<<< HEAD
-        private SafeFileHandle GetSafeFileHandleForRedirection(string redirectionPath, uint dwCreationDisposition)
-        {
-            System.IntPtr hFileHandle = System.IntPtr.Zero;
-            ProcessNativeMethods.SECURITY_ATTRIBUTES lpSecurityAttributes = new();
-
-            hFileHandle = ProcessNativeMethods.CreateFileW(redirectionPath,
-                ProcessNativeMethods.GENERIC_READ | ProcessNativeMethods.GENERIC_WRITE,
-                ProcessNativeMethods.FILE_SHARE_WRITE | ProcessNativeMethods.FILE_SHARE_READ,
-                lpSecurityAttributes,
-                dwCreationDisposition,
-                ProcessNativeMethods.FILE_ATTRIBUTE_NORMAL,
-                System.IntPtr.Zero);
-            if (hFileHandle == System.IntPtr.Zero)
-            {
-                int error = Marshal.GetLastWin32Error();
-                Win32Exception win32ex = new(error);
-=======
 
         private SafeFileHandle GetSafeFileHandleForRedirection(string RedirectionPath, FileMode mode)
         {
@@ -2290,7 +2272,6 @@
             catch (Win32Exception win32ex)
             {
                 sf?.Dispose();
->>>>>>> 07175ae0
                 string message = StringUtil.Format(ProcessResources.InvalidStartProcess, win32ex.Message);
                 ErrorRecord er = new(new InvalidOperationException(message), "InvalidOperationException", ErrorCategory.InvalidOperation, null);
                 ThrowTerminatingError(er);
