--- conflicted
+++ resolved
@@ -291,11 +291,7 @@
         protected override void StopProcessing()
         {
             _sender?.SendAsyncCancel();
-<<<<<<< HEAD
-            _cancellationTokenSource.Cancel();
-=======
             _dnsLookupCancel.Cancel();
->>>>>>> bd90f192
         }
 
         #region ConnectionTest
