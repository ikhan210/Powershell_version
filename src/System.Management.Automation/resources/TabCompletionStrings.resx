--- conflicted
+++ resolved
@@ -329,7 +329,6 @@
   <data name="shrOperatorDescription" xml:space="preserve">
     <value>Shift Right bit operator. Inserts zero in the left-most bit position. For signed values, sign bit is preserved.</value>
   </data>
-<<<<<<< HEAD
   <data name="NameHashtableKeyDescription" xml:space="preserve">
     <value>[string]
 Specifies the name of the property being created.</value>
@@ -541,7 +540,7 @@
   <data name="CommentHelpEXTERNALHELPKeywordDescription" xml:space="preserve">
     <value>.EXTERNALHELP &lt;XML Help File&gt;
 The .ExternalHelp keyword is required when a function or script is documented in XML files.</value>
-=======
+  </data>
   <data name="AssemblyKeywordDescription" xml:space="preserve">
     <value>Specifies the path to a .NET assembly to load.
 
@@ -565,6 +564,5 @@
     <value>Specifies an alias for a .NET Type.
 
 using type &lt;AliasName&gt; = &lt;.NET-type&gt;</value>
->>>>>>> 5f8f15a2
   </data>
 </root>