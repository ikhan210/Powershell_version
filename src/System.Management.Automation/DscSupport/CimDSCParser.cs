// Copyright (c) Microsoft Corporation.
// Licensed under the MIT License.

using System;
using System.Collections;
using System.Collections.Generic;
using System.Collections.ObjectModel;
using System.Diagnostics;
using System.Diagnostics.CodeAnalysis;
using System.Globalization;
using System.IO;
using System.Linq;
using System.Management.Automation;
using System.Management.Automation.Language;
using System.Reflection;
using System.Runtime.InteropServices;
using System.Security;
using System.Text;

using Microsoft.Management.Infrastructure;
using Microsoft.Management.Infrastructure.Generic;
using Microsoft.Management.Infrastructure.Serialization;
using Microsoft.PowerShell.Commands;

namespace Microsoft.PowerShell.DesiredStateConfiguration.Internal
{
    /// <summary>
    /// </summary>
    [SuppressMessage("Microsoft.MSInternal", "CA903:InternalNamespaceShouldNotContainPublicTypes",
        Justification = "Needed Internal use only")]
    public static class DscRemoteOperationsClass
    {
        /// <summary>
        /// Convert Cim Instance representing Resource desired state to Powershell Class Object.
        /// </summary>
        public static object ConvertCimInstanceToObject(Type targetType, CimInstance instance, string moduleName)
        {
            var className = instance.CimClass.CimSystemProperties.ClassName;
            object targetObject = null;
            string errorMessage;

            using (System.Management.Automation.PowerShell powerShell = System.Management.Automation.PowerShell.Create(RunspaceMode.CurrentRunspace))
            {
                const string script = "param($targetType,$moduleName) & (Microsoft.PowerShell.Core\\Get-Module $moduleName) { New-Object $targetType } ";

                powerShell.AddScript(script);
                powerShell.AddArgument(targetType);
                powerShell.AddArgument(moduleName);

                Collection<PSObject> psExecutionResult = powerShell.Invoke();
                if (psExecutionResult.Count == 1)
                {
                    targetObject = psExecutionResult[0].BaseObject;
                }
                else
                {
                    Exception innerException = null;
                    if (powerShell.Streams.Error != null && powerShell.Streams.Error.Count > 0)
                    {
                        innerException = powerShell.Streams.Error[0].Exception;
                    }

                    errorMessage = string.Format(CultureInfo.CurrentCulture, ParserStrings.InstantiatePSClassObjectFailed, className);
                    var invalidOperationException = new InvalidOperationException(errorMessage, innerException);
                    throw invalidOperationException;
                }
            }

            foreach (var property in instance.CimInstanceProperties)
            {
                if (property.Value != null)
                {
                    MemberInfo[] memberInfo = targetType.GetMember(property.Name, BindingFlags.Public | BindingFlags.Instance);

                    // verify property exists in corresponding class type
                    if (memberInfo == null
                        || memberInfo.Length > 1
                        || (memberInfo[0] is not PropertyInfo && memberInfo[0] is not FieldInfo))
                    {
                        errorMessage = string.Format(CultureInfo.CurrentCulture, ParserStrings.PropertyNotDeclaredInPSClass, new object[] { property.Name, className });
                        var invalidOperationException = new InvalidOperationException(errorMessage);
                        throw invalidOperationException;
                    }

                    var member = memberInfo[0];
                    var memberType = (member is FieldInfo)
                        ? ((FieldInfo)member).FieldType
                        : ((PropertyInfo)member).PropertyType;

                    object targetValue = null;
                    switch (property.CimType)
                    {
                        case CimType.Instance:
                            {
                                var cimPropertyInstance = property.Value as CimInstance;
                                if (cimPropertyInstance != null &&
                                    cimPropertyInstance.CimClass != null &&
                                    cimPropertyInstance.CimClass.CimSystemProperties != null &&
                                    string.Equals(
                                        cimPropertyInstance.CimClass.CimSystemProperties.ClassName,
                                        "MSFT_Credential", StringComparison.OrdinalIgnoreCase))
                                {
                                    targetValue = ConvertCimInstancePsCredential(moduleName, cimPropertyInstance);
                                }
                                else
                                {
                                    targetValue = ConvertCimInstanceToObject(memberType, cimPropertyInstance, moduleName);
                                }

                                if (targetValue == null)
                                {
                                    return null;
                                }
                            }

                            break;
                        case CimType.InstanceArray:
                            {
                                if (memberType == typeof(Hashtable))
                                {
                                    targetValue = ConvertCimInstanceHashtable(moduleName, (CimInstance[])property.Value);
                                }
                                else
                                {
                                    var instanceArray = (CimInstance[])property.Value;
                                    if (!memberType.IsArray)
                                    {
                                        errorMessage = string.Format(CultureInfo.CurrentCulture, ParserStrings.ExpectArrayTypeOfPropertyInPSClass, new object[] { property.Name, className });
                                        var invalidOperationException = new InvalidOperationException(errorMessage);
                                        throw invalidOperationException;
                                    }

                                    var elementType = memberType.GetElementType();
                                    var targetArray = Array.CreateInstance(elementType, instanceArray.Length);
                                    for (int i = 0; i < instanceArray.Length; i++)
                                    {
                                        var obj = ConvertCimInstanceToObject(elementType, instanceArray[i], moduleName);
                                        if (obj == null)
                                        {
                                            return null;
                                        }

                                        targetArray.SetValue(obj, i);
                                    }

                                    targetValue = targetArray;
                                }
                            }

                            break;
                        default:
                            targetValue = LanguagePrimitives.ConvertTo(property.Value, memberType, CultureInfo.InvariantCulture);
                            break;
                    }

                    if (targetValue == null)
                    {
                        errorMessage = string.Format(CultureInfo.CurrentCulture, ParserStrings.ConvertCimPropertyToObjectPropertyFailed, new object[] { property.Name, className });
                        var invalidOperationException = new InvalidOperationException(errorMessage);
                        throw invalidOperationException;
                    }

                    if (member is FieldInfo)
                    {
                        ((FieldInfo)member).SetValue(targetObject, targetValue);
                    }

                    if (member is PropertyInfo)
                    {
                        ((PropertyInfo)member).SetValue(targetObject, targetValue);
                    }
                }
            }

            return targetObject;
        }

        /// <summary>
        /// Convert hashtable from Ciminstance to hashtable primitive type.
        /// </summary>
        /// <param name="providerName"></param>
        /// <param name="arrayInstance"></param>
        /// <returns></returns>
        private static object ConvertCimInstanceHashtable(string providerName, CimInstance[] arrayInstance)
        {
            var result = new Hashtable();
            string errorMessage;

            try
            {
                foreach (var keyValuePair in arrayInstance)
                {
                    var key = keyValuePair.CimInstanceProperties["Key"];
                    var value = keyValuePair.CimInstanceProperties["Value"];

                    if (key == null || value == null)
                    {
                        errorMessage = string.Format(CultureInfo.CurrentCulture, ParserStrings.InvalidHashtable, providerName);
                        var invalidOperationException = new InvalidOperationException(errorMessage);
                        throw invalidOperationException;
                    }

                    result.Add(LanguagePrimitives.ConvertTo<string>(key.Value), LanguagePrimitives.ConvertTo<string>(value.Value));
                }
            }
            catch (Exception exception)
            {
                errorMessage = string.Format(CultureInfo.CurrentCulture, ParserStrings.InvalidHashtable, providerName);
                var invalidOperationException = new InvalidOperationException(errorMessage, exception);
                throw invalidOperationException;
            }

            return result;
        }
        /// <summary>
        /// Convert CIM instance to PS Credential.
        /// </summary>
        /// <param name="providerName"></param>
        /// <param name="propertyInstance"></param>
        /// <returns></returns>
        private static object ConvertCimInstancePsCredential(string providerName, CimInstance propertyInstance)
        {
            string errorMessage;
            string userName;
            string plainPassWord;

            try
            {
                userName = propertyInstance.CimInstanceProperties["UserName"].Value as string;
                if (string.IsNullOrEmpty(userName))
                {
                    errorMessage = string.Format(CultureInfo.CurrentCulture, ParserStrings.InvalidUserName, providerName);
                    var invalidOperationException = new InvalidOperationException(errorMessage);
                    throw invalidOperationException;
                }
            }
            catch (CimException exception)
            {
                errorMessage = string.Format(CultureInfo.CurrentCulture, ParserStrings.InvalidUserName, providerName);
                var invalidOperationException = new InvalidOperationException(errorMessage, exception);
                throw invalidOperationException;
            }

            try
            {
                plainPassWord = propertyInstance.CimInstanceProperties["PassWord"].Value as string;

                // In future we might receive password in an encrypted format. Make sure we add
                // the decryption login in this method.
                if (string.IsNullOrEmpty(plainPassWord))
                {
                    errorMessage = string.Format(CultureInfo.CurrentCulture, ParserStrings.InvalidPassword, providerName);
                    var invalidOperationException = new InvalidOperationException(errorMessage);
                    throw invalidOperationException;
                }
            }
            catch (CimException exception)
            {
                errorMessage = string.Format(CultureInfo.CurrentCulture, ParserStrings.InvalidPassword, providerName);
                var invalidOperationException = new InvalidOperationException(errorMessage, exception);
                throw invalidOperationException;
            }

            // Extract the password into a SecureString.
            var password = new SecureString();
            foreach (char t in plainPassWord)
            {
                password.AppendChar(t);
            }

            password.MakeReadOnly();
            return new PSCredential(userName, password);
        }
    }
}

namespace Microsoft.PowerShell.DesiredStateConfiguration
{
    /// <summary>
    /// To make it easier to specify -ConfigurationData parameter, we add an ArgumentTransformationAttribute here.
    /// When the input data is of type string and is valid path to a file that can be converted to hashtable, we do
    /// the conversion and return the converted value. Otherwise, we just return the input data.
    /// </summary>
    [AttributeUsage(AttributeTargets.Field | AttributeTargets.Property | AttributeTargets.Parameter, AllowMultiple = false)]
    public sealed class ArgumentToConfigurationDataTransformationAttribute : ArgumentTransformationAttribute
    {
        /// <summary>
        /// Convert a file of ConfigurationData into a hashtable.
        /// </summary>
        /// <param name="engineIntrinsics"></param>
        /// <param name="inputData"></param>
        /// <returns></returns>
        public override object Transform(EngineIntrinsics engineIntrinsics, object inputData)
        {
            var configDataPath = inputData as string;
            if (string.IsNullOrEmpty(configDataPath))
            {
                return inputData;
            }

            if (engineIntrinsics == null)
            {
                throw PSTraceSource.NewArgumentNullException(nameof(engineIntrinsics));
            }

            return PsUtils.EvaluatePowerShellDataFileAsModuleManifest(
                      "ConfigurationData",
                      configDataPath,
                      engineIntrinsics.SessionState.Internal.ExecutionContext,
                      skipPathValidation: false);
        }
    }

    /// <summary>
    /// <para>
    /// Represents a communication channel to a CIM server.
    /// </para>
    /// <para>
    /// This is the main entry point of the Microsoft.Management.Infrastructure API.
    /// All CIM operations are represented as methods of this class.
    /// </para>
    /// </summary>
    internal class CimDSCParser
    {
<<<<<<< HEAD
        private readonly CimMofDeserializer _deserializer;
        private readonly CimMofDeserializer.OnClassNeeded _onClassNeeded;
=======
        private CimMofDeserializer _deserializer;
        private CimMofDeserializer.OnClassNeeded _onClassNeeded;

>>>>>>> bb4a0f46
        /// <summary>
        /// </summary>
        internal CimDSCParser(CimMofDeserializer.OnClassNeeded onClassNeeded)
        {
            _deserializer = CimMofDeserializer.Create();
            _onClassNeeded = onClassNeeded;
        }

        /// <summary>
        /// </summary>
        internal CimDSCParser(CimMofDeserializer.OnClassNeeded onClassNeeded, Microsoft.Management.Infrastructure.Serialization.MofDeserializerSchemaValidationOption validationOptions)
        {
            _deserializer = CimMofDeserializer.Create();
            _deserializer.SchemaValidationOption = validationOptions;
            _onClassNeeded = onClassNeeded;
        }

        /// <summary>
        /// </summary>
        /// <param name="filePath"></param>
        /// <returns></returns>
        [SuppressMessage("Microsoft.Design", "CA1045:DoNotPassTypesByReference", MessageId = "3#", Justification = "Have to return 2 things.  Wrapping those 2 things in a class will result in a more, not less complexity")]
        internal List<CimInstance> ParseInstanceMof(string filePath)
        {
            uint offset = 0;
            var buffer = GetFileContent(filePath);
            try
            {
                var result = new List<CimInstance>(_deserializer.DeserializeInstances(buffer, ref offset, _onClassNeeded, null));
                return result;
            }
            catch (CimException exception)
            {
                PSInvalidOperationException e = PSTraceSource.NewInvalidOperationException(
                    exception, ParserStrings.CimDeserializationError, filePath);

                e.SetErrorId("CimDeserializationError");
                throw e;
            }
        }

        /// <summary>
        /// Read file content to byte array.
        /// </summary>
        /// <param name="fullFilePath"></param>
        /// <returns></returns>
        internal static byte[] GetFileContent(string fullFilePath)
        {
            if (string.IsNullOrEmpty(fullFilePath))
            {
                throw PSTraceSource.NewArgumentNullException(nameof(fullFilePath));
            }

            if (!File.Exists(fullFilePath))
            {
                var errorMessage = string.Format(CultureInfo.CurrentCulture, ParserStrings.FileNotFound, fullFilePath);
                throw PSTraceSource.NewArgumentException(nameof(fullFilePath), errorMessage);
            }

            using (FileStream fs = File.OpenRead(fullFilePath))
            {
                var bytes = new byte[fs.Length];
                fs.Read(bytes, 0, Convert.ToInt32(fs.Length));
                return bytes;
            }
        }

        internal List<CimClass> ParseSchemaMofFileBuffer(string mof)
        {
            uint offset = 0;
#if UNIX
            // OMI only supports UTF-8 without BOM
            var encoding = new UTF8Encoding(encoderShouldEmitUTF8Identifier: false);
#else
            // This is what we traditionally use with Windows
            // DSC asked to keep it UTF-32 for Windows
            var encoding = new UnicodeEncoding();
#endif

            var buffer = encoding.GetBytes(mof);

            var result = new List<CimClass>(_deserializer.DeserializeClasses(buffer, ref offset, null, null, null, _onClassNeeded, null));
            return result;
        }

        /// <summary>
        /// </summary>
        /// <param name="filePath"></param>
        /// <returns></returns>
        [SuppressMessage("Microsoft.Design", "CA1045:DoNotPassTypesByReference", MessageId = "3#", Justification = "Have to return 2 things.  Wrapping those 2 things in a class will result in a more, not less complexity")]
        internal List<CimClass> ParseSchemaMof(string filePath)
        {
            uint offset = 0;
            var buffer = GetFileContent(filePath);
            try
            {
                string fileNameDefiningClass = Path.GetFileNameWithoutExtension(filePath);
                int dotIndex = fileNameDefiningClass.IndexOf('.');
                if (dotIndex != -1)
                {
                    fileNameDefiningClass = fileNameDefiningClass.Substring(0, dotIndex);
                }

                var result = new List<CimClass>(_deserializer.DeserializeClasses(buffer, ref offset, null, null, null, _onClassNeeded, null));
                foreach (CimClass c in result)
                {
                    string superClassName = c.CimSuperClassName;
                    string className = c.CimSystemProperties.ClassName;
                    if ((superClassName != null) && (superClassName.Equals("OMI_BaseResource", StringComparison.OrdinalIgnoreCase)))
                    {
                        // Get the name of the file without schema.mof extension
                        if (!(className.Equals(fileNameDefiningClass, StringComparison.OrdinalIgnoreCase)))
                        {
                            PSInvalidOperationException e = PSTraceSource.NewInvalidOperationException(
                                ParserStrings.ClassNameNotSameAsDefiningFile, className, fileNameDefiningClass);
                            throw e;
                        }
                    }
                }

                return result;
            }
            catch (CimException exception)
            {
                PSInvalidOperationException e = PSTraceSource.NewInvalidOperationException(
                    exception, ParserStrings.CimDeserializationError, filePath);

                e.SetErrorId("CimDeserializationError");
                throw e;
            }
        }

        /// <summary>
        /// Make sure that the instance conforms to the schema.
        /// </summary>
        /// <param name="classText"></param>
        internal void ValidateInstanceText(string classText)
        {
            uint offset = 0;
            byte[] bytes = null;

            if (Platform.IsLinux || Platform.IsMacOS)
            {
                bytes = System.Text.Encoding.UTF8.GetBytes(classText);
            }
            else
            {
                bytes = System.Text.Encoding.Unicode.GetBytes(classText);
            }

            _deserializer.DeserializeInstances(bytes, ref offset, _onClassNeeded, null);
        }
    }
}

namespace Microsoft.PowerShell.DesiredStateConfiguration.Internal
{
    /// <summary>
    /// </summary>
    [SuppressMessage("Microsoft.MSInternal", "CA903:InternalNamespaceShouldNotContainPublicTypes",
        Justification = "Needed Internal use only")]
    internal class DscClassCacheEntry
    {
        /// <summary>
        /// Store the RunAs Credentials that this DSC resource will use.
        /// </summary>
        public DSCResourceRunAsCredential DscResRunAsCred;

        /// <summary>
        /// If we have implicitly imported this resource, we will set this field to true. This will
        /// only happen to InBox resources.
        /// </summary>
        public bool IsImportedImplicitly;

        /// <summary>
        /// A CimClass instance for this resource.
        /// </summary>
        public Microsoft.Management.Infrastructure.CimClass CimClassInstance;

        /// <summary>
        /// Initializes variables with default values.
        /// </summary>
        public DscClassCacheEntry() : this(DSCResourceRunAsCredential.Default, false, null) { }

        /// <summary>
        /// Initializes all values.
        /// </summary>
        /// <param name="aDSCResourceRunAsCredential"></param>
        /// <param name="aIsImportedImplicitly"></param>
        /// <param name="aCimClassInstance"></param>
        public DscClassCacheEntry(DSCResourceRunAsCredential aDSCResourceRunAsCredential, bool aIsImportedImplicitly, Microsoft.Management.Infrastructure.CimClass aCimClassInstance)
        {
            DscResRunAsCred = aDSCResourceRunAsCredential;
            IsImportedImplicitly = aIsImportedImplicitly;
            CimClassInstance = aCimClassInstance;
        }
    }

    /// <summary>
    /// </summary>
    [SuppressMessage("Microsoft.MSInternal", "CA903:InternalNamespaceShouldNotContainPublicTypes",
        Justification = "Needed Internal use only")]
    public static class DscClassCache
    {
        private const string InboxDscResourceModulePath = "WindowsPowershell\\v1.0\\Modules\\PsDesiredStateConfiguration";
        private const string reservedDynamicKeywords = "^(Synchronization|Certificate|IIS|SQL)$";

        private const string reservedProperties = "^(Require|Trigger|Notify|Before|After|Subscribe)$";

        private static readonly PSTraceSource s_tracer = PSTraceSource.GetTracer("DSC", "DSC Class Cache");

        // Constants for items in the module qualified name (Module\Version\ClassName)
        private const int IndexModuleName = 0;
        private const int IndexModuleVersion = 1;
        private const int IndexClassName = 2;
        private const int IndexFriendlyName = 3;

        // Create a list of classes which are not actual DSC resources similar to what we do inside PSDesiredStateConfiguration.psm1
        private static readonly string[] s_hiddenResourceList =
    {
        "MSFT_BaseConfigurationProviderRegistration",
        "MSFT_CimConfigurationProviderRegistration",
        "MSFT_PSConfigurationProviderRegistration",
    };

        // Create a HashSet for fast lookup. According to MSDN, the time complexity of search for an element in a HashSet is O(1)
        private static readonly HashSet<string> s_hiddenResourceCache = new HashSet<string>(s_hiddenResourceList,
            StringComparer.OrdinalIgnoreCase);

        // a collection to hold current importing script based resource file
        // this prevent circular importing case when the script resource existing in the same module with resources it import-dscresource
        private static readonly HashSet<string> s_currentImportingScriptFiles = new HashSet<string>(StringComparer.OrdinalIgnoreCase);

        /// <summary>
        /// DSC class cache for this runspace.
        /// Cache stores the DSCRunAsBehavior, cim class and boolean to indicate if an Inbox resource has been implicitly imported.
        /// </summary>
        private static Dictionary<string, DscClassCacheEntry> ClassCache
        {
            get
            {
                if (t_classCache == null)
                {
                    t_classCache = new Dictionary<string, DscClassCacheEntry>(StringComparer.OrdinalIgnoreCase);
                }

                return t_classCache;
            }
        }

        [ThreadStatic]
        private static Dictionary<string, DscClassCacheEntry> t_classCache;

        /// <summary>
        /// DSC classname to source module mapper.
        /// </summary>
        private static Dictionary<string, Tuple<string, Version>> ByClassModuleCache
        {
            get
            {
                if (t_byClassModuleCache == null)
                {
                    t_byClassModuleCache = new Dictionary<string, Tuple<string, Version>>(StringComparer.OrdinalIgnoreCase);
                }

                return t_byClassModuleCache;
            }
        }

        [ThreadStatic]
        private static Dictionary<string, Tuple<string, Version>> t_byClassModuleCache;

        /// <summary>
        /// DSC filename to defined class mapper.
        /// </summary>
        private static Dictionary<string, List<Microsoft.Management.Infrastructure.CimClass>> ByFileClassCache
        {
            get
            {
                if (t_byFileClassCache == null)
                {
                    t_byFileClassCache = new Dictionary<string, List<Microsoft.Management.Infrastructure.CimClass>>(StringComparer.OrdinalIgnoreCase);
                }

                return t_byFileClassCache;
            }
        }

        [ThreadStatic]
        private static Dictionary<string, List<Microsoft.Management.Infrastructure.CimClass>> t_byFileClassCache;

        /// <summary>
        /// Filenames from which we have imported script dynamic keywords.
        /// </summary>
        private static HashSet<string> ScriptKeywordFileCache
        {
            get
            {
                if (t_scriptKeywordFileCache == null)
                {
                    t_scriptKeywordFileCache = new HashSet<string>(StringComparer.OrdinalIgnoreCase);
                }

                return t_scriptKeywordFileCache;
            }
        }

        [ThreadStatic]
        private static HashSet<string> t_scriptKeywordFileCache;

        /// <summary>
        /// Default ModuleName and ModuleVersion to use.
        /// </summary>
        private static readonly Tuple<string, Version> s_defaultModuleInfoForResource = new Tuple<string, Version>("PSDesiredStateConfiguration", new Version("1.1"));

        /// <summary>
        /// Default ModuleName and ModuleVersion to use for meta configuration resources.
        /// </summary>
        internal static readonly Tuple<string, Version> DefaultModuleInfoForMetaConfigResource = new Tuple<string, Version>("PSDesiredStateConfigurationEngine", new Version("2.0"));

        /// <summary>
        /// A set of dynamic keywords that can be used in both configuration and meta configuration.
        /// </summary>
        internal static readonly HashSet<string> SystemResourceNames =
            new HashSet<string>(StringComparer.OrdinalIgnoreCase) { "Node", "OMI_ConfigurationDocument" };

        /// <summary>
        /// When this property is set to true, DSC Cache will cache multiple versions of a resource.
        /// That means it will cache duplicate resource classes (class names for a resource in two different module versions are same).
        /// NOTE: This property should be set to false for DSC compiler related methods/functionality, such as Import-DscResource,
        ///       because the Mof serializer does not support deserialization of classes with different versions.
        /// </summary>
        [ThreadStatic]
        private static bool t_cacheResourcesFromMultipleModuleVersions;

        private static bool CacheResourcesFromMultipleModuleVersions
        {
            get
            {
                return t_cacheResourcesFromMultipleModuleVersions;
            }

            set
            {
                t_cacheResourcesFromMultipleModuleVersions = value;
            }
        }

        /// <summary>
        /// Initialize the class cache with the default classes in $ENV:SystemDirectory\Configuration.
        /// </summary>
        public static void Initialize()
        {
            Initialize(null, null);
        }

        /// <summary>
        /// Initialize the class cache with the default classes in $ENV:SystemDirectory\Configuration.
        /// </summary>
        /// <param name="errors">Collection of any errors encountered during initialization.</param>
        /// <param name="modulePathList">List of module path from where DSC PS modules will be loaded.</param>
        public static void Initialize(Collection<Exception> errors, List<string> modulePathList)
        {
            s_tracer.WriteLine("Initializing DSC class cache force={0}");

            if (Platform.IsLinux || Platform.IsMacOS)
            {
                //
                // Load the base schema files.
                //
                ClearCache();
                var dscConfigurationDirectory = Environment.GetEnvironmentVariable("DSC_HOME") ??
                                                "/etc/opt/omi/conf/dsc/configuration";

                if (!Directory.Exists(dscConfigurationDirectory))
                {
                    throw new DirectoryNotFoundException("Unable to find DSC schema store at " + dscConfigurationDirectory + ". Please ensure PS DSC for Linux is installed.");
                }

                var resourceBaseFile = Path.Combine(dscConfigurationDirectory, "BaseRegistration/BaseResource.schema.mof");
                ImportClasses(resourceBaseFile, s_defaultModuleInfoForResource, errors);

                var metaConfigFile = Path.Combine(dscConfigurationDirectory, "BaseRegistration/MSFT_DSCMetaConfiguration.mof");
                ImportClasses(metaConfigFile, s_defaultModuleInfoForResource, errors);

                var allResourceRoots = new string[] { dscConfigurationDirectory };

                //
                // Load all of the system resource schema files, searching
                //
                string resources;
                foreach (var resourceRoot in allResourceRoots)
                {
                    resources = Path.Combine(resourceRoot, "schema");
                    if (!Directory.Exists(resources))
                    {
                        continue;
                    }

                    foreach (var schemaFile in Directory.EnumerateDirectories(resources).SelectMany(d => Directory.EnumerateFiles(d, "*.schema.mof")))
                    {
                        ImportClasses(schemaFile, s_defaultModuleInfoForResource, errors);
                    }
                }

                // Linux DSC Modules are installed to the dscConfigurationDirectory, so no need to load them.
            }
            else
            {
                // DSC SxS scenario
                var configSystemPath = Utils.DefaultPowerShellAppBase;
                var systemResourceRoot = Path.Combine(configSystemPath, "Configuration");
                var inboxModulePath = "Modules\\PSDesiredStateConfiguration";

                if (!Directory.Exists(systemResourceRoot))
                {
                    configSystemPath = Platform.GetFolderPath(Environment.SpecialFolder.System);
                    systemResourceRoot = Path.Combine(configSystemPath, "Configuration");
                    inboxModulePath = InboxDscResourceModulePath;
                }

                var programFilesDirectory = Platform.GetFolderPath(Environment.SpecialFolder.ProgramFiles);
                Debug.Assert(programFilesDirectory != null, "Program Files environment variable does not exist!");
                var customResourceRoot = Path.Combine(programFilesDirectory, "WindowsPowerShell\\Configuration");
                Debug.Assert(Directory.Exists(customResourceRoot), "%ProgramFiles%\\WindowsPowerShell\\Configuration Directory does not exist");
                var allResourceRoots = new string[] { systemResourceRoot, customResourceRoot };
                //
                // Load the base schema files.
                //
                ClearCache();
                var resourceBaseFile = Path.Combine(systemResourceRoot, "BaseRegistration\\BaseResource.schema.mof");
                ImportClasses(resourceBaseFile, s_defaultModuleInfoForResource, errors);

                var metaConfigFile = Path.Combine(systemResourceRoot, "BaseRegistration\\MSFT_DSCMetaConfiguration.mof");
                ImportClasses(metaConfigFile, s_defaultModuleInfoForResource, errors);

                var metaConfigExtensionFile = Path.Combine(systemResourceRoot, "BaseRegistration\\MSFT_MetaConfigurationExtensionClasses.schema.mof");
                ImportClasses(metaConfigExtensionFile, DefaultModuleInfoForMetaConfigResource, errors);

                //
                // Load all of the system resource schema files, searching
                //
                string resources;
                foreach (var resourceRoot in allResourceRoots)
                {
                    resources = Path.Combine(resourceRoot, "Schema");
                    if (!Directory.Exists(resources))
                    {
                        continue;
                    }

                    foreach (var schemaFile in Directory.EnumerateDirectories(resources).SelectMany(d => Directory.EnumerateFiles(d, "*.schema.mof")))
                    {
                        ImportClasses(schemaFile, s_defaultModuleInfoForResource, errors);
                    }
                }

                // Load Regular and DSC PS modules
                bool importInBoxResourcesImplicitly = false;
                List<string> modulePaths = new List<string>();
                if (modulePathList == null || modulePathList.Count == 0)
                {
                    modulePaths.Add(Path.Combine(configSystemPath, inboxModulePath));
                    importInBoxResourcesImplicitly = true;
                }
                else
                {
                    foreach (string moduleFolderPath in modulePathList)
                    {
                        if (!Directory.Exists(moduleFolderPath))
                        {
                            continue;
                        }

                        foreach (string moduleDir in Directory.EnumerateDirectories(moduleFolderPath))
                        {
                            modulePaths.Add(moduleDir);
                        }
                    }
                }

                LoadDSCResourceIntoCache(errors, modulePaths, importInBoxResourcesImplicitly);
            }
        }

        /// <summary>
        /// Load DSC resources into Cache from moduleFolderPath.
        /// </summary>
        /// <param name="errors">Collection of any errors encountered during initialization.</param>
        /// <param name="modulePathList">Module path from where DSC PS modules will be loaded.</param>
        /// <param name="importInBoxResourcesImplicitly">
        /// if module is inbox.
        /// </param>
        private static void LoadDSCResourceIntoCache(Collection<Exception> errors, List<string> modulePathList, bool importInBoxResourcesImplicitly)
        {
            foreach (string moduleDir in modulePathList)
            {
                if (!Directory.Exists(moduleDir)) continue;

                var dscResourcesPath = Path.Combine(moduleDir, "DscResources");
                if (Directory.Exists(dscResourcesPath))
                {
                    foreach (string resourceDir in Directory.EnumerateDirectories(dscResourcesPath))
                    {
                        IEnumerable<string> schemaFiles = Directory.EnumerateFiles(resourceDir, "*.schema.mof");
                        if (!schemaFiles.Any())
                        {
                            continue;
                        }

                        Tuple<string, Version> moduleInfo = GetModuleInfoHelper(moduleDir, importInBoxResourcesImplicitly, isPsProviderModule: false);
                        if (moduleInfo == null)
                        {
                            continue;
                        }

                        foreach (string schemaFile in schemaFiles)
                        {
                            ImportClasses(schemaFile, moduleInfo, errors, importInBoxResourcesImplicitly);
                        }
                    }
                }
            }
        }

        /// <summary>
        /// Get the module name and module version.
        /// </summary>
        /// <param name="moduleFolderPath">
        /// Path to the module folder
        /// </param>
        /// <param name="importInBoxResourcesImplicitly">
        /// if module is inbox and we are importing resources implicitly
        /// </param>
        /// <param name="isPsProviderModule">
        /// Indicate a internal DSC module
        /// </param>
        /// <returns></returns>
        private static Tuple<string, Version> GetModuleInfoHelper(string moduleFolderPath, bool importInBoxResourcesImplicitly, bool isPsProviderModule)
        {
            string moduleName = "PsDesiredStateConfiguration";
            if (!importInBoxResourcesImplicitly)
            {
                moduleName = Path.GetFileName(moduleFolderPath);
            }

            string manifestPath = Path.Combine(moduleFolderPath, moduleName + ".psd1");
            s_tracer.WriteLine("DSC GetModuleVersion: Try retrieving module version information from file: {0}.", manifestPath);

            if (!File.Exists(manifestPath))
            {
                if (isPsProviderModule)
                {
                    // Some internal PSProviders do not come with a .psd1 file, such
                    // as MSFT_LogResource. We don't report error in this case.
                    return new Tuple<string, Version>(moduleName, new Version("1.0"));
                }
                else
                {
                    s_tracer.WriteLine("DSC GetModuleVersion: Manifest file '{0}' not exist.", manifestPath);
                    return null;
                }
            }

            try
            {
                Hashtable dataFileSetting =
                    PsUtils.GetModuleManifestProperties(
                        manifestPath,
                        PsUtils.ManifestModuleVersionPropertyName);

                object versionValue = dataFileSetting["ModuleVersion"];
                if (versionValue != null)
                {
                    Version moduleVersion;
                    if (LanguagePrimitives.TryConvertTo(versionValue, out moduleVersion))
                    {
                        return new Tuple<string, Version>(moduleName, moduleVersion);
                    }
                    else
                    {
                        s_tracer.WriteLine(
                            "DSC GetModuleVersion: ModuleVersion value '{0}' cannot be converted to System.Version. Skip the module '{1}'.",
                            versionValue, moduleName);
                    }
                }
                else
                {
                    s_tracer.WriteLine(
                        "DSC GetModuleVersion: Manifest file '{0}' does not contain ModuleVersion. Skip the module '{1}'.",
                        manifestPath, moduleName);
                }
            }
            catch (PSInvalidOperationException ex)
            {
                s_tracer.WriteLine(
                    "DSC GetModuleVersion: Error evaluating module manifest file '{0}', with error '{1}'. Skip the module '{2}'.",
                    manifestPath, ex, moduleName);
            }

            return null;
        }

        // Callback implementation...
        private static CimClass MyClassCallback(string serverName, string namespaceName, string className)
        {
            foreach (KeyValuePair<string, DscClassCacheEntry> cimClass in ClassCache)
            {
                string cachedClassName = cimClass.Key.Split(Utils.Separators.Backslash)[IndexClassName];
                if (string.Equals(cachedClassName, className, StringComparison.OrdinalIgnoreCase))
                {
                    return cimClass.Value.CimClassInstance;
                }
            }

            return null;
        }

        /// <summary>
        /// Import CIM classes from the given file.
        /// </summary>
        /// <param name="path"></param>
        /// <param name="moduleInfo"></param>
        /// <param name="errors"></param>
        /// <param name="importInBoxResourcesImplicitly"></param>
        /// <returns></returns>
        public static List<CimClass> ImportClasses(string path, Tuple<string, Version> moduleInfo, Collection<Exception> errors, bool importInBoxResourcesImplicitly = false)
        {
            if (string.IsNullOrEmpty(path))
            {
                throw PSTraceSource.NewArgumentNullException(nameof(path));
            }

            s_tracer.WriteLine("DSC ClassCache: importing file: {0}", path);

            var parser = new Microsoft.PowerShell.DesiredStateConfiguration.CimDSCParser(MyClassCallback);

            List<CimClass> classes = null;
            try
            {
                classes = parser.ParseSchemaMof(path);
            }
            catch (PSInvalidOperationException e)
            {
                // Ignore modules with invalid schemas.
                s_tracer.WriteLine("DSC ClassCache: Error importing file '{0}', with error '{1}'.  Skipping file.", path, e);
                if (errors != null)
                {
                    errors.Add(e);
                }
            }

            if (classes != null)
            {
                foreach (var c in classes)
                {
                    // Only add the class once...
                    var className = c.CimSystemProperties.ClassName;
                    string alias = GetFriendlyName(c);
                    var friendlyName = string.IsNullOrEmpty(alias) ? className : alias;
                    string moduleQualifiedResourceName = GetModuleQualifiedResourceName(moduleInfo.Item1, moduleInfo.Item2.ToString(), className, friendlyName);
                    DscClassCacheEntry cimClassInfo;

                    if (ClassCache.TryGetValue(moduleQualifiedResourceName, out cimClassInfo))
                    {
                        CimClass cimClass = cimClassInfo.CimClassInstance;

                        // If this is a nested object and we already have exactly same nested object, we will
                        // allow sharing of nested objects.
                        if (!IsSameNestedObject(cimClass, c))
                        {
                            var files = string.Join(",", GetFileDefiningClass(className));
                            PSInvalidOperationException e = PSTraceSource.NewInvalidOperationException(
                                ParserStrings.DuplicateCimClassDefinition, className, path, files);

                            e.SetErrorId("DuplicateCimClassDefinition");
                            if (errors != null)
                            {
                                errors.Add(e);
                            }
                        }
                    }

                    if (s_hiddenResourceCache.Contains(className))
                    {
                        continue;
                    }

                    if (!CacheResourcesFromMultipleModuleVersions)
                    {
                        // Find & remove the previous version of the resource.
                        List<KeyValuePair<string, DscClassCacheEntry>> resourceList = FindResourceInCache(moduleInfo.Item1, className, friendlyName);
                        if (resourceList.Count > 0 && !string.IsNullOrEmpty(resourceList[0].Key))
                        {
                            ClassCache.Remove(resourceList[0].Key);

                            // keyword is already defined and it is a Inbox resource, remove it
                            if (DynamicKeyword.ContainsKeyword(friendlyName) && resourceList[0].Value.IsImportedImplicitly)
                            {
                                DynamicKeyword.RemoveKeyword(friendlyName);
                            }
                        }
                    }

                    ClassCache[moduleQualifiedResourceName] = new DscClassCacheEntry(DSCResourceRunAsCredential.Default, importInBoxResourcesImplicitly, c);
                    ByClassModuleCache[className] = moduleInfo;
                }

                var sb = new System.Text.StringBuilder();
                foreach (var c in classes)
                {
                    sb.Append(c.CimSystemProperties.ClassName);
                    sb.Append(',');
                }

                s_tracer.WriteLine("DSC ClassCache: loading file '{0}' added the following classes to the cache: {1}", path, sb.ToString());
            }
            else
            {
                s_tracer.WriteLine("DSC ClassCache: loading file '{0}' added no classes to the cache.");
            }

            ByFileClassCache[path] = classes;
            return classes;
        }

        /// <summary>
        /// Get text from SecureString.
        /// </summary>
        /// <param name="value">Value of SecureString.</param>
        /// <returns>Decoded string.</returns>
        public static string GetStringFromSecureString(SecureString value)
        {
            string passwordValueToAdd = string.Empty;

            if (value != null)
            {
                IntPtr ptr = Marshal.SecureStringToCoTaskMemUnicode(value);
                passwordValueToAdd = Marshal.PtrToStringUni(ptr);
                Marshal.ZeroFreeCoTaskMemUnicode(ptr);
            }

            return passwordValueToAdd;
        }

        /// <summary>
        /// Clear out the existing collection of CIM classes and associated keywords.
        /// </summary>
        public static void ClearCache()
        {
            s_tracer.WriteLine("DSC class: clearing the cache and associated keywords.");
            ClassCache.Clear();
            ByClassModuleCache.Clear();
            ByFileClassCache.Clear();
            ScriptKeywordFileCache.Clear();
            CacheResourcesFromMultipleModuleVersions = false;
        }

        /// <summary>
        /// Returns module qualified resource name in "Module\Version\Class" format.
        /// </summary>
        /// <param name="moduleName"></param>
        /// <param name="moduleVersion"></param>
        /// <param name="className"></param>
        /// <param name="resourceName"></param>
        /// <returns></returns>
        private static string GetModuleQualifiedResourceName(string moduleName, string moduleVersion, string className, string resourceName)
        {
            return string.Format(CultureInfo.InvariantCulture, "{0}\\{1}\\{2}\\{3}", moduleName, moduleVersion, className, resourceName);
        }

        /// <summary>
        /// Finds resources in the that which matches the specified class and module name.
        /// </summary>
        /// <param name="moduleName">Module name.</param>
        /// <param name="className">Resource type name.</param>
        /// <param name="resourceName">Resource friendly name.</param>
        /// <returns>List of found resources in the form of Dictionary{moduleQualifiedName, cimClass}, otherwise empty list.</returns>
        private static List<KeyValuePair<string, DscClassCacheEntry>> FindResourceInCache(string moduleName, string className, string resourceName)
        {
            return (from cacheEntry in ClassCache
                    let splittedName = cacheEntry.Key.Split(Utils.Separators.Backslash)
                    let cachedClassName = splittedName[IndexClassName]
                    let cachedModuleName = splittedName[IndexModuleName]
                    let cachedResourceName = splittedName[IndexFriendlyName]
                    where (string.Equals(cachedResourceName, resourceName, StringComparison.OrdinalIgnoreCase)
                    || (string.Equals(cachedClassName, className, StringComparison.OrdinalIgnoreCase)
                        && string.Equals(cachedModuleName, moduleName, StringComparison.OrdinalIgnoreCase)))
                    select cacheEntry).ToList();
        }

        /// <summary>
        /// </summary>
        /// <returns></returns>
        private static List<DscClassCacheEntry> GetCachedClasses()
        {
            return ClassCache.Values.ToList();
        }

        /// <summary>
        /// Find cached cim classes defined under specified module.
        /// </summary>
        /// <param name="module"></param>
        /// <returns>List of cached cim classes.</returns>
        public static List<Microsoft.Management.Infrastructure.CimClass> GetCachedClassesForModule(PSModuleInfo module)
        {
            List<Microsoft.Management.Infrastructure.CimClass> cachedClasses = new List<Microsoft.Management.Infrastructure.CimClass>();
            var moduleQualifiedName = string.Format(CultureInfo.InvariantCulture, "{0}\\{1}", module.Name, module.Version.ToString());
            foreach (var dscClassCacheEntry in ClassCache)
            {
                if (dscClassCacheEntry.Key.StartsWith(moduleQualifiedName, StringComparison.OrdinalIgnoreCase))
                {
                    cachedClasses.Add(dscClassCacheEntry.Value.CimClassInstance);
                }
            }

            return cachedClasses;
        }

        /// <summary>
        /// Get the file that defined this class.
        /// </summary>
        /// <param name="className"></param>
        /// <returns></returns>
        public static List<string> GetFileDefiningClass(string className)
        {
            List<string> files = new List<string>();
            foreach (var pair in ByFileClassCache)
            {
                var file = pair.Key;
                var classList = pair.Value;
                if (classList != null && classList.Find((CimClass c) => string.Equals(c.CimSystemProperties.ClassName, className, StringComparison.OrdinalIgnoreCase)) != null)
                {
                    files.Add(file);
                }
            }

            return files;
        }

        /// <summary>
        /// Get a list of files from which classes have been loaded.
        /// </summary>
        /// <returns></returns>
        public static string[] GetLoadedFiles()
        {
            return ByFileClassCache.Keys.ToArray();
        }

        /// <summary>
        /// Returns the classes that we loaded from the specified file name.
        /// </summary>
        /// <param name="fileName"></param>
        /// <returns></returns>
        public static List<CimClass> GetCachedClassByFileName(string fileName)
        {
            if (string.IsNullOrWhiteSpace(fileName))
            {
                throw PSTraceSource.NewArgumentNullException(nameof(fileName));
            }

            List<CimClass> listCimClass;
            ByFileClassCache.TryGetValue(fileName, out listCimClass);
            return listCimClass;
        }

        /// <summary>
        /// Returns the classes associated with the specified module name.
        /// Per PowerShell the module name is the base name of the schema file.
        /// </summary>
        /// <param name="moduleName"></param>
        /// <returns></returns>
        public static List<CimClass> GetCachedClassByModuleName(string moduleName)
        {
            if (string.IsNullOrWhiteSpace(moduleName))
            {
                throw PSTraceSource.NewArgumentNullException(nameof(moduleName));
            }

            var moduleFileName = moduleName + ".schema.mof";
            return (from filename in ByFileClassCache.Keys where string.Equals(Path.GetFileName(filename), moduleFileName, StringComparison.OrdinalIgnoreCase) select GetCachedClassByFileName(filename)).FirstOrDefault();
        }

        /// <summary>
        /// Routine used to load a set of CIM instances from a .mof file using the
        /// current set of cached classes for schema validation.
        /// </summary>
        /// <param name="path">The file to load the classes from.</param>
        /// <returns></returns>
        public static List<CimInstance> ImportInstances(string path)
        {
            if (string.IsNullOrEmpty(path))
            {
                throw PSTraceSource.NewArgumentNullException(nameof(path));
            }

            var parser = new Microsoft.PowerShell.DesiredStateConfiguration.CimDSCParser(MyClassCallback);

            return parser.ParseInstanceMof(path);
        }

        /// <summary>
        /// Routine used to load a set of CIM instances from a .mof file using the
        /// current set of cached classes for schema validation.
        /// </summary>
        /// <param name="path"></param>
        /// <param name="schemaValidationOption"></param>
        /// <returns></returns>
        public static List<CimInstance> ImportInstances(string path, int schemaValidationOption)
        {
            if (string.IsNullOrEmpty(path))
            {
                throw PSTraceSource.NewArgumentNullException(nameof(path));
            }

            if (schemaValidationOption < (int)Microsoft.Management.Infrastructure.Serialization.MofDeserializerSchemaValidationOption.Default ||
                schemaValidationOption > (int)Microsoft.Management.Infrastructure.Serialization.MofDeserializerSchemaValidationOption.Ignore)
            {
                throw new IndexOutOfRangeException("schemaValidationOption");
            }

            var parser = new Microsoft.PowerShell.DesiredStateConfiguration.CimDSCParser(MyClassCallback, (Microsoft.Management.Infrastructure.Serialization.MofDeserializerSchemaValidationOption)schemaValidationOption);

            return parser.ParseInstanceMof(path);
        }

        /// <summary>
        /// A routine that validates a string containing MOF instances against the
        /// current set of cached classes.
        /// </summary>
        /// <param name="instanceText"></param>
        public static void ValidateInstanceText(string instanceText)
        {
            if (string.IsNullOrEmpty(instanceText))
            {
                throw PSTraceSource.NewArgumentNullException(nameof(instanceText));
            }

            var parser = new Microsoft.PowerShell.DesiredStateConfiguration.CimDSCParser(MyClassCallback);

            parser.ValidateInstanceText(instanceText);
        }

        private static bool IsMagicProperty(string propertyName)
        {
            return System.Text.RegularExpressions.Regex.Match(propertyName,
                "^(ResourceId|SourceInfo|ModuleName|ModuleVersion|ConfigurationName)$",
                System.Text.RegularExpressions.RegexOptions.IgnoreCase).Success;
        }

        private static string GetFriendlyName(CimClass cimClass)
        {
            try
            {
                var aliasQualifier = cimClass.CimClassQualifiers["FriendlyName"];
                if (aliasQualifier != null)
                {
                    return aliasQualifier.Value as string;
                }
            }
            catch (Microsoft.Management.Infrastructure.CimException)
            {
                // exception means no DSCAlias
            }

            return null;
        }

        /// <summary>
        /// Method to get the cached classes in the form of DynamicKeyword.
        /// </summary>
        public static Collection<DynamicKeyword> GetCachedKeywords()
        {
            Collection<DynamicKeyword> keywords = new Collection<DynamicKeyword>();

            foreach (KeyValuePair<string, DscClassCacheEntry> cachedClass in ClassCache)
            {
                string[] splittedName = cachedClass.Key.Split(Utils.Separators.Backslash);
                string moduleName = splittedName[IndexModuleName];
                string moduleVersion = splittedName[IndexModuleVersion];

                var keyword = CreateKeywordFromCimClass(moduleName, Version.Parse(moduleVersion), cachedClass.Value.CimClassInstance, null, cachedClass.Value.DscResRunAsCred);
                if (keyword != null)
                {
                    keywords.Add(keyword);
                }
            }

            return keywords;
        }

        /// <summary>
        /// A method to generate a keyword from a CIM class object and register it to DynamicKeyword table.
        /// </summary>
        /// <param name="moduleName"></param>
        /// <param name="moduleVersion"></param>
        /// <param name="cimClass"></param>
        /// <param name="functionsToDefine">If true, don't define the keywords, just create the functions.</param>
        /// <param name="runAsBehavior">To Specify RunAsBehavior of the class.</param>
        private static void CreateAndRegisterKeywordFromCimClass(string moduleName, Version moduleVersion, Microsoft.Management.Infrastructure.CimClass cimClass, Dictionary<string, ScriptBlock> functionsToDefine, DSCResourceRunAsCredential runAsBehavior)
        {
            var keyword = CreateKeywordFromCimClass(moduleName, moduleVersion, cimClass, functionsToDefine, runAsBehavior);
            if (keyword == null)
            {
                return;
            }

            // keyword is already defined and we don't allow redefine it
            if (!CacheResourcesFromMultipleModuleVersions && DynamicKeyword.ContainsKeyword(keyword.Keyword))
            {
                var oldKeyword = DynamicKeyword.GetKeyword(keyword.Keyword);
                if (oldKeyword.ImplementingModule == null ||
                    !oldKeyword.ImplementingModule.Equals(moduleName, StringComparison.OrdinalIgnoreCase) || oldKeyword.ImplementingModuleVersion != moduleVersion)
                {
                    var e = PSTraceSource.NewInvalidOperationException(ParserStrings.DuplicateKeywordDefinition, keyword.Keyword);
                    e.SetErrorId("DuplicateKeywordDefinition");
                    throw e;
                }
            }
            // Add the dynamic keyword to the table
            DynamicKeyword.AddKeyword(keyword);

            // And now define the driver functions in the current scope...
            if (functionsToDefine != null)
            {
                functionsToDefine[moduleName + "\\" + keyword.Keyword] = CimKeywordImplementationFunction;
            }
        }

        /// <summary>
        /// A method to generate a keyword from a CIM class object. This is used for DSC.
        /// </summary>
        /// <param name="moduleName"></param>
        /// <param name="moduleVersion"></param>
        /// <param name="cimClass"></param>
        /// <param name="functionsToDefine">If true, don't define the keywords, just create the functions.</param>
        /// <param name="runAsBehavior">To specify RunAs behavior of the class.</param>
        private static DynamicKeyword CreateKeywordFromCimClass(string moduleName, Version moduleVersion, Microsoft.Management.Infrastructure.CimClass cimClass, Dictionary<string, ScriptBlock> functionsToDefine, DSCResourceRunAsCredential runAsBehavior)
        {
            var resourceName = cimClass.CimSystemProperties.ClassName;
            string alias = GetFriendlyName(cimClass);
            var keywordString = string.IsNullOrEmpty(alias) ? resourceName : alias;

            //
            // Skip all of the base, meta, registration and other classes that are not intended to be used directly by a script author
            //
            if (System.Text.RegularExpressions.Regex.Match(keywordString, "^OMI_Base|^OMI_.*Registration", System.Text.RegularExpressions.RegexOptions.IgnoreCase).Success)
            {
                return null;
            }

            var keyword = new DynamicKeyword()
            {
                BodyMode = DynamicKeywordBodyMode.Hashtable,
                Keyword = keywordString,
                ResourceName = resourceName,
                ImplementingModule = moduleName,
                ImplementingModuleVersion = moduleVersion,
                SemanticCheck = CheckMandatoryPropertiesPresent
            };

            // If it's one of reserved dynamic keyword, mark it
            if (System.Text.RegularExpressions.Regex.Match(keywordString, reservedDynamicKeywords, System.Text.RegularExpressions.RegexOptions.IgnoreCase).Success)
            {
                keyword.IsReservedKeyword = true;
            }

            // see if it's a resource type i.e. it inherits from OMI_BaseResource
            bool isResourceType = false;
            for (var classToCheck = cimClass; !string.IsNullOrEmpty(classToCheck.CimSuperClassName); classToCheck = classToCheck.CimSuperClass)
            {
                if (string.Equals("OMI_BaseResource", classToCheck.CimSuperClassName, StringComparison.OrdinalIgnoreCase) || string.Equals("OMI_MetaConfigurationResource", classToCheck.CimSuperClassName, StringComparison.OrdinalIgnoreCase))
                {
                    isResourceType = true;
                    break;
                }
            }

            // If it's a resource type, then a resource name is required.
            keyword.NameMode = isResourceType ? DynamicKeywordNameMode.NameRequired : DynamicKeywordNameMode.NoName;

            //
            // Add the settable properties to the keyword object
            //
            foreach (var prop in cimClass.CimClassProperties)
            {
                // If the property is marked as readonly, skip it...
                if ((prop.Flags & Microsoft.Management.Infrastructure.CimFlags.ReadOnly) == Microsoft.Management.Infrastructure.CimFlags.ReadOnly)
                {
                    continue;
                }

                try
                {
                    // If the property has the Read qualifier, also skip it.
                    if (prop.Qualifiers["Read"] != null)
                    {
                        continue;
                    }
                }
                catch (Microsoft.Management.Infrastructure.CimException)
                {
                    // Cim exception means Read wasn't found so continue...
                }

                // If it's one of our magic properties, skip it
                if (IsMagicProperty(prop.Name))
                {
                    continue;
                }

                if (runAsBehavior == DSCResourceRunAsCredential.NotSupported)
                {
                    if (string.Equals(prop.Name, "PsDscRunAsCredential", StringComparison.OrdinalIgnoreCase))
                    {
                        // skip adding PsDscRunAsCredential to the dynamic word for the dsc resource.
                        continue;
                    }
                }
                // If it's one of our reserved properties, save it for error reporting
                if (System.Text.RegularExpressions.Regex.Match(prop.Name, reservedProperties, System.Text.RegularExpressions.RegexOptions.IgnoreCase).Success)
                {
                    keyword.HasReservedProperties = true;
                    continue;
                }

                // Otherwise, add it to the Keyword List.
                var keyProp = new System.Management.Automation.Language.DynamicKeywordProperty();
                keyProp.Name = prop.Name;

                // Set the mandatory flag if appropriate
                if ((prop.Flags & Microsoft.Management.Infrastructure.CimFlags.Key) == Microsoft.Management.Infrastructure.CimFlags.Key)
                {
                    keyProp.Mandatory = true;
                    keyProp.IsKey = true;
                }

                // Copy the type name string. If it's an embedded instance, need to grab it from the ReferenceClassName
                bool referenceClassNameIsNullOrEmpty = string.IsNullOrEmpty(prop.ReferenceClassName);
                if (prop.CimType == CimType.Instance && !referenceClassNameIsNullOrEmpty)
                {
                    keyProp.TypeConstraint = prop.ReferenceClassName;
                }
                else if (prop.CimType == CimType.InstanceArray && !referenceClassNameIsNullOrEmpty)
                {
                    keyProp.TypeConstraint = prop.ReferenceClassName + "[]";
                }
                else
                {
                    keyProp.TypeConstraint = prop.CimType.ToString();
                }

                string[] valueMap = null;
                foreach (var qualifier in prop.Qualifiers)
                {
                    // Check to see if there is a Values attribute and save the list of allowed values if so.
                    if (string.Equals(qualifier.Name, "Values", StringComparison.OrdinalIgnoreCase) && qualifier.CimType == Microsoft.Management.Infrastructure.CimType.StringArray)
                    {
                        keyProp.Values.AddRange((string[])qualifier.Value);
                    }

                    // Check to see if there is a ValueMap attribute and save the list of allowed values if so.
                    if (string.Equals(qualifier.Name, "ValueMap", StringComparison.OrdinalIgnoreCase) && qualifier.CimType == Microsoft.Management.Infrastructure.CimType.StringArray)
                    {
                        valueMap = (string[])qualifier.Value;
                    }

                    // Check to see if this property has the Required qualifier associated with it.
                    if (string.Equals(qualifier.Name, "Required", StringComparison.OrdinalIgnoreCase) &&
                        qualifier.CimType == Microsoft.Management.Infrastructure.CimType.Boolean &&
                            (bool)qualifier.Value)
                    {
                        keyProp.Mandatory = true;
                    }

                    // set the property to mandatory is specified for the resource.
                    if (runAsBehavior == DSCResourceRunAsCredential.Mandatory)
                    {
                        if (string.Equals(prop.Name, "PsDscRunAsCredential", StringComparison.OrdinalIgnoreCase))
                        {
                            keyProp.Mandatory = true;
                        }
                    }
                }

                if (valueMap != null && keyProp.Values.Count > 0)
                {
                    if (valueMap.Length != keyProp.Values.Count)
                    {
                        s_tracer.WriteLine(
                            "DSC CreateDynamicKeywordFromClass: the count of values for qualifier 'Values' and 'ValueMap' doesn't match. count of 'Values': {0}, count of 'ValueMap': {1}. Skip the keyword '{2}'.",
                            keyProp.Values.Count, valueMap.Length, keyword.Keyword);
                        return null;
                    }

                    for (int index = 0; index < valueMap.Length; index++)
                    {
                        string key = keyProp.Values[index];
                        string value = valueMap[index];

                        if (keyProp.ValueMap.ContainsKey(key))
                        {
                            s_tracer.WriteLine(
                                "DSC CreateDynamicKeywordFromClass: same string value '{0}' appears more than once in qualifier 'Values'. Skip the keyword '{1}'.",
                                key, keyword.Keyword);
                            return null;
                        }

                        keyProp.ValueMap.Add(key, value);
                    }
                }

                keyword.Properties.Add(prop.Name, keyProp);
            }

            // update specific keyword with range constraints
            UpdateKnownRestriction(keyword);

            return keyword;
        }

        /// <summary>
        /// Update range restriction for meta configuration keywords
        /// the restrictions are for
        /// ConfigurationModeFrequency: 15-44640
        /// RefreshFrequency: 30-44640.
        /// </summary>
        /// <param name="keyword"></param>
        private static void UpdateKnownRestriction(DynamicKeyword keyword)
        {
            if (
                string.Equals(keyword.ResourceName, "MSFT_DSCMetaConfigurationV2",
                    StringComparison.OrdinalIgnoreCase)
                ||
                string.Equals(keyword.ResourceName, "MSFT_DSCMetaConfiguration",
                    StringComparison.OrdinalIgnoreCase))
            {
                if (keyword.Properties["RefreshFrequencyMins"] != null)
                {
                    keyword.Properties["RefreshFrequencyMins"].Range = new Tuple<int, int>(30, 44640);
                }

                if (keyword.Properties["ConfigurationModeFrequencyMins"] != null)
                {
                    keyword.Properties["ConfigurationModeFrequencyMins"].Range = new Tuple<int, int>(15, 44640);
                }

                if (keyword.Properties["DebugMode"] != null)
                {
                    keyword.Properties["DebugMode"].Values.Remove("ResourceScriptBreakAll");
                    keyword.Properties["DebugMode"].ValueMap.Remove("ResourceScriptBreakAll");
                }
            }
        }

        /// <summary>
        /// Load the default system CIM classes and create the corresponding keywords.
        /// </summary>
        public static void LoadDefaultCimKeywords()
        {
            LoadDefaultCimKeywords(null, null, null, false);
        }

        /// <summary>
        /// Load the default system CIM classes and create the corresponding keywords.
        /// </summary>
        /// <param name="modulePathList">List of module path from where DSC PS modules will be loaded.</param>
        public static void LoadDefaultCimKeywords(List<string> modulePathList)
        {
            LoadDefaultCimKeywords(null, null, modulePathList, false);
        }

        /// <summary>
        /// Load the default system CIM classes and create the corresponding keywords.
        /// </summary>
        /// <param name="errors">Collection of any errors encountered while loading keywords.</param>
        public static void LoadDefaultCimKeywords(Collection<Exception> errors)
        {
            LoadDefaultCimKeywords(null, errors, null, false);
        }

        /// <summary>
        /// Load the default system CIM classes and create the corresponding keywords.
        /// <param name="functionsToDefine">A dictionary to add the defined functions to, may be null.</param>
        /// </summary>
        public static void LoadDefaultCimKeywords(Dictionary<string, ScriptBlock> functionsToDefine)
        {
            LoadDefaultCimKeywords(functionsToDefine, null, null, false);
        }

        /// <summary>
        /// Load the default system CIM classes and create the corresponding keywords.
        /// </summary>
        /// <param name="errors">Collection of any errors encountered while loading keywords.</param>
        /// <param name="cacheResourcesFromMultipleModuleVersions">Allow caching the resources from multiple versions of modules.</param>
        public static void LoadDefaultCimKeywords(Collection<Exception> errors, bool cacheResourcesFromMultipleModuleVersions)
        {
            LoadDefaultCimKeywords(null, errors, null, cacheResourcesFromMultipleModuleVersions);
        }

        /// <summary>
        /// Load the default system CIM classes and create the corresponding keywords.
        /// </summary>
        /// <param name="functionsToDefine">A dictionary to add the defined functions to, may be null.</param>
        /// <param name="errors">Collection of any errors encountered while loading keywords.</param>
        /// <param name="modulePathList">List of module path from where DSC PS modules will be loaded.</param>
        /// <param name="cacheResourcesFromMultipleModuleVersions">Allow caching the resources from multiple versions of modules.</param>
        private static void LoadDefaultCimKeywords(Dictionary<string, ScriptBlock> functionsToDefine, Collection<Exception> errors,
                                                   List<string> modulePathList, bool cacheResourcesFromMultipleModuleVersions)
        {
            DynamicKeyword.Reset();
            Initialize(errors, modulePathList);

            // Initialize->ClearCache resets CacheResourcesFromMultipleModuleVersions to false,
            // workaround is to set it after Initialize method call.
            // Initialize method imports all the Inbox resources and internal classes which belongs to only one version
            // of the module, so it is ok if this property is not set during cache initialization.
            CacheResourcesFromMultipleModuleVersions = cacheResourcesFromMultipleModuleVersions;

            foreach (var cimClass in GetCachedClasses())
            {
                var className = cimClass.CimClassInstance.CimSystemProperties.ClassName;
                var moduleInfo = ByClassModuleCache[className];
                CreateAndRegisterKeywordFromCimClass(moduleInfo.Item1, moduleInfo.Item2, cimClass.CimClassInstance, functionsToDefine, cimClass.DscResRunAsCred);
            }

            // And add the Node keyword definitions
            if (!DynamicKeyword.ContainsKeyword("Node"))
            {
                // Implement dispatch to the Node keyword.
                var nodeKeyword = new DynamicKeyword()
                {
                    BodyMode = DynamicKeywordBodyMode.ScriptBlock,
                    ImplementingModule = s_defaultModuleInfoForResource.Item1,
                    ImplementingModuleVersion = s_defaultModuleInfoForResource.Item2,
                    NameMode = DynamicKeywordNameMode.NameRequired,
                    Keyword = "Node",
                };
                DynamicKeyword.AddKeyword(nodeKeyword);
            }

            // And add the Import-DscResource keyword definitions
            if (!DynamicKeyword.ContainsKeyword("Import-DscResource"))
            {
                // Implement dispatch to the Node keyword.
                var nodeKeyword = new DynamicKeyword()
                {
                    BodyMode = DynamicKeywordBodyMode.Command,
                    ImplementingModule = s_defaultModuleInfoForResource.Item1,
                    ImplementingModuleVersion = s_defaultModuleInfoForResource.Item2,
                    NameMode = DynamicKeywordNameMode.NoName,
                    Keyword = "Import-DscResource",
                    MetaStatement = true,
                    PostParse = ImportResourcePostParse,
                    SemanticCheck = ImportResourceCheckSemantics
                };
                DynamicKeyword.AddKeyword(nodeKeyword);
            }
        }

        // This function is called after parsing the Import-DscResource keyword and it's arguments, but before parsing
        // anything else.
        //
        //
        private static ParseError[] ImportResourcePostParse(DynamicKeywordStatementAst kwAst)
        {
            var elements = Ast.CopyElements(kwAst.CommandElements);

            Diagnostics.Assert(elements[0] is StringConstantExpressionAst &&
                               ((StringConstantExpressionAst)elements[0]).Value.Equals("Import-DscResource", StringComparison.OrdinalIgnoreCase),
                               "Incorrect ast for expected keyword");
            var commandAst = new CommandAst(kwAst.Extent, elements, TokenKind.Unknown, null);

            const string nameParam = "Name";
            const string moduleNameParam = "ModuleName";
            const string moduleVersionParam = "ModuleVersion";

            StaticBindingResult bindingResult = StaticParameterBinder.BindCommand(commandAst, false);

            var errorList = new List<ParseError>();
            foreach (var bindingException in bindingResult.BindingExceptions.Values)
            {
                errorList.Add(new ParseError(bindingException.CommandElement.Extent,
                                             "ParameterBindingException",
                                             bindingException.BindingException.Message));
            }

            ParameterBindingResult moduleNameBindingResult = null;
            ParameterBindingResult resourceNameBindingResult = null;
            ParameterBindingResult moduleVersionBindingResult = null;

            foreach (var binding in bindingResult.BoundParameters)
            {
                // Error case when positional parameter values are specified
                var boundParameterName = binding.Key;
                var parameterBindingResult = binding.Value;
                if (boundParameterName.All(char.IsDigit))
                {
                    errorList.Add(new ParseError(parameterBindingResult.Value.Extent,
                                                 "ImportDscResourcePositionalParamsNotSupported",
                                                 string.Format(CultureInfo.CurrentCulture, ParserStrings.ImportDscResourcePositionalParamsNotSupported)));
                    continue;
                }

                if (nameParam.StartsWith(boundParameterName, StringComparison.OrdinalIgnoreCase))
                {
                    resourceNameBindingResult = parameterBindingResult;
                }
                else if (moduleNameParam.StartsWith(boundParameterName, StringComparison.OrdinalIgnoreCase))
                {
                    moduleNameBindingResult = parameterBindingResult;
                }
                else if (moduleVersionParam.StartsWith(boundParameterName, StringComparison.OrdinalIgnoreCase))
                {
                    moduleVersionBindingResult = parameterBindingResult;
                }
                else
                {
                    errorList.Add(new ParseError(parameterBindingResult.Value.Extent,
                                                 "ImportDscResourceNeedParams",
                                                 string.Format(CultureInfo.CurrentCulture, ParserStrings.ImportDscResourceNeedParams)));
                }
            }

            if (errorList.Count == 0 && moduleNameBindingResult == null && resourceNameBindingResult == null)
            {
                errorList.Add(new ParseError(kwAst.Extent,
                                             "ImportDscResourceNeedParams",
                                             string.Format(CultureInfo.CurrentCulture, ParserStrings.ImportDscResourceNeedParams)));
            }

            // Check here if Version is specified but modulename is not specified
            if (moduleVersionBindingResult != null && moduleNameBindingResult == null)
            {
                // only add this error again to the error list if resources is not null
                // if resources and modules are both null we have already added this error in collection
                // we do not want to do this twice. since we are giving same error ImportDscResourceNeedParams in both cases
                // once we have different error messages for 2 scenarios we can remove this check
                if (resourceNameBindingResult != null)
                {
                    errorList.Add(new ParseError(kwAst.Extent,
                                                 "ImportDscResourceNeedModuleNameWithModuleVersion",
                                                 string.Format(CultureInfo.CurrentCulture, ParserStrings.ImportDscResourceNeedParams)));
                }
            }

            string[] resourceNames = null;
            if (resourceNameBindingResult != null)
            {
                object resourceName = null;
                if (!IsConstantValueVisitor.IsConstant(resourceNameBindingResult.Value, out resourceName, true, true) ||
                    !LanguagePrimitives.TryConvertTo(resourceName, out resourceNames))
                {
                    errorList.Add(new ParseError(resourceNameBindingResult.Value.Extent,
                                                 "RequiresInvalidStringArgument",
                                                 string.Format(CultureInfo.CurrentCulture, ParserStrings.RequiresInvalidStringArgument, nameParam)));
                }
            }

            System.Version moduleVersion = null;
            if (moduleVersionBindingResult != null)
            {
                object moduleVer = null;
                if (!IsConstantValueVisitor.IsConstant(moduleVersionBindingResult.Value, out moduleVer, true, true))
                {
                    errorList.Add(new ParseError(moduleVersionBindingResult.Value.Extent,
                                                 "RequiresArgumentMustBeConstant",
                                                 ParserStrings.RequiresArgumentMustBeConstant));
                }

                if (moduleVer is double)
                {
                    // this happens in case -ModuleVersion 1.0, then use extent text for that.
                    // The better way to do it would be define static binding API against CommandInfo, that holds information about parameter types.
                    // This way, we can avoid this ugly special-casing and say that -ModuleVersion has type [System.Version].
                    moduleVer = moduleVersionBindingResult.Value.Extent.Text;
                }

                if (!LanguagePrimitives.TryConvertTo(moduleVer, out moduleVersion))
                {
                    errorList.Add(new ParseError(moduleVersionBindingResult.Value.Extent,
                                                 "RequiresVersionInvalid",
                                                 ParserStrings.RequiresVersionInvalid));
                }
            }

            ModuleSpecification[] moduleSpecifications = null;
            if (moduleNameBindingResult != null)
            {
                object moduleName = null;
                if (!IsConstantValueVisitor.IsConstant(moduleNameBindingResult.Value, out moduleName, true, true))
                {
                    errorList.Add(new ParseError(moduleNameBindingResult.Value.Extent,
                                                 "RequiresArgumentMustBeConstant",
                                                 ParserStrings.RequiresArgumentMustBeConstant));
                }

                if (LanguagePrimitives.TryConvertTo(moduleName, out moduleSpecifications))
                {
                    // if resourceNames are specified then we can not specify multiple modules name
                    if (moduleSpecifications != null && moduleSpecifications.Length > 1 && resourceNames != null)
                    {
                        errorList.Add(new ParseError(moduleNameBindingResult.Value.Extent,
                                                     "ImportDscResourceMultipleModulesNotSupportedWithName",
                                                     string.Format(CultureInfo.CurrentCulture, ParserStrings.ImportDscResourceMultipleModulesNotSupportedWithName)));
                    }

                    // if moduleversion is specified then we can not specify multiple modules name
                    if (moduleSpecifications != null && moduleSpecifications.Length > 1 && moduleVersion != null)
                    {
                        errorList.Add(new ParseError(moduleNameBindingResult.Value.Extent,
                                                     "ImportDscResourceMultipleModulesNotSupportedWithVersion",
                                                     string.Format(CultureInfo.CurrentCulture, ParserStrings.ImportDscResourceNeedParams)));
                    }

                    // if moduleversion is specified then we can not specify another version in modulespecification object of ModuleName
                    if (moduleSpecifications != null && (moduleSpecifications[0].Version != null || moduleSpecifications[0].MaximumVersion != null) && moduleVersion != null)
                    {
                        errorList.Add(new ParseError(moduleNameBindingResult.Value.Extent,
                                                     "ImportDscResourceMultipleModuleVersionsNotSupported",
                                                     string.Format(CultureInfo.CurrentCulture, ParserStrings.ImportDscResourceNeedParams)));
                    }

                    // If moduleVersion is specified we have only one module Name in valid scenario
                    // So update it's version property in module specification object that will be used to load modules
                    if (moduleSpecifications != null && moduleSpecifications[0].Version == null && moduleSpecifications[0].MaximumVersion == null && moduleVersion != null)
                    {
                        moduleSpecifications[0].Version = moduleVersion;
                    }
                }
                else
                {
                    errorList.Add(new ParseError(moduleNameBindingResult.Value.Extent,
                                                 "RequiresInvalidStringArgument",
                                                 string.Format(CultureInfo.CurrentCulture, ParserStrings.RequiresInvalidStringArgument, moduleNameParam)));
                }
            }

            if (errorList.Count == 0)
            {
                // No errors, try to load the resources
                LoadResourcesFromModule(kwAst.Extent, moduleSpecifications, resourceNames, errorList);
            }

            return errorList.ToArray();
        }

        // This function performs semantic checks for Import-DscResource
        private static ParseError[] ImportResourceCheckSemantics(DynamicKeywordStatementAst kwAst)
        {
            List<ParseError> errorList = null;

            var keywordAst = Ast.GetAncestorAst<DynamicKeywordStatementAst>(kwAst.Parent);
            while (keywordAst != null)
            {
                if (keywordAst.Keyword.Keyword.Equals("Node"))
                {
                    if (errorList == null)
                    {
                        errorList = new List<ParseError>();
                    }

                    errorList.Add(new ParseError(kwAst.Extent,
                                         "ImportDscResourceInsideNode",
                                         string.Format(CultureInfo.CurrentCulture, ParserStrings.ImportDscResourceInsideNode)));
                    break;
                }

                keywordAst = Ast.GetAncestorAst<DynamicKeywordStatementAst>(keywordAst.Parent);
            }

            if (errorList != null)
            {
                return errorList.ToArray();
            }
            else
            {
                return null;
            }
        }

        // This function performs semantic checks for all DSC Resources keywords.
        private static ParseError[] CheckMandatoryPropertiesPresent(DynamicKeywordStatementAst kwAst)
        {
            HashSet<string> mandatoryPropertiesNames = new HashSet<string>(StringComparer.OrdinalIgnoreCase);
            foreach (var pair in kwAst.Keyword.Properties)
            {
                if (pair.Value.Mandatory)
                {
                    mandatoryPropertiesNames.Add(pair.Key);
                }
            }

            // by design mandatoryPropertiesNames are not empty at this point:
            // every resource must have at least one Key property.

            HashtableAst hashtableAst = null;
            foreach (var ast in kwAst.CommandElements)
            {
                hashtableAst = ast as HashtableAst;
                if (hashtableAst != null)
                {
                    break;
                }
            }

            if (hashtableAst == null)
            {
                // nothing to validate
                return null;
            }

            foreach (var pair in hashtableAst.KeyValuePairs)
            {
                object evalResultObject;
                if (IsConstantValueVisitor.IsConstant(pair.Item1, out evalResultObject, forAttribute: false, forRequires: false))
                {
                    var presentName = evalResultObject as string;
                    if (presentName != null)
                    {
                        if (mandatoryPropertiesNames.Remove(presentName) && mandatoryPropertiesNames.Count == 0)
                        {
                            // optimization, once all mandatory properties are specified, we can safely exit.
                            return null;
                        }
                    }
                }
            }

            if (mandatoryPropertiesNames.Count > 0)
            {
                ParseError[] errors = new ParseError[mandatoryPropertiesNames.Count];
                var extent = kwAst.CommandElements[0].Extent;
                int i = 0;
                foreach (string name in mandatoryPropertiesNames)
                {
                    errors[i] = new ParseError(extent, "MissingValueForMandatoryProperty",
                        string.Format(CultureInfo.CurrentCulture, ParserStrings.MissingValueForMandatoryProperty,
                                    kwAst.Keyword.Keyword, kwAst.Keyword.Properties.First(
                                        p => StringComparer.OrdinalIgnoreCase.Equals(p.Value.Name, name)).Value.TypeConstraint, name));
                    i++;
                }

                return errors;
            }

            return null;
        }

        /// <summary>
        /// Load DSC resources from specified module.
        /// </summary>
        /// <param name="scriptExtent">Script statement loading the module, can be null.</param>
        /// <param name="moduleSpecifications">Module information, can be null.</param>
        /// <param name="resourceNames">Name of the resource to be loaded from module.</param>
        /// <param name="errorList">List of errors reported by the method.</param>
        public static void LoadResourcesFromModule(IScriptExtent scriptExtent,
                                                           ModuleSpecification[] moduleSpecifications,
                                                           string[] resourceNames,
                                                           List<ParseError> errorList)
        {
            // get all required modules
            var modules = new Collection<PSModuleInfo>();
            if (moduleSpecifications != null)
            {
                foreach (var moduleToImport in moduleSpecifications)
                {
                    bool foundModule = false;
                    var moduleInfos = ModuleCmdletBase.GetModuleIfAvailable(moduleToImport);

                    if (moduleInfos.Count >= 1 && (moduleToImport.Version != null || moduleToImport.Guid != null))
                    {
                        foreach (var psModuleInfo in moduleInfos)
                        {
                            if ((moduleToImport.Guid.HasValue && moduleToImport.Guid.Equals(psModuleInfo.Guid)) ||
                                (moduleToImport.Version != null &&
                                 moduleToImport.Version.Equals(psModuleInfo.Version)))
                            {
                                modules.Add(psModuleInfo);
                                foundModule = true;
                                break;
                            }
                        }
                    }
                    else if (moduleInfos.Count == 1)
                    {
                        modules.Add(moduleInfos[0]);
                        foundModule = true;
                    }

                    if (!foundModule)
                    {
                        if (moduleInfos.Count > 1)
                        {
                            errorList.Add(new ParseError(scriptExtent,
                                                         "MultipleModuleEntriesFoundDuringParse",
                                                         string.Format(CultureInfo.CurrentCulture,
                                                                       ParserStrings.MultipleModuleEntriesFoundDuringParse,
                                                                       moduleToImport.Name)));
                        }
                        else
                        {
                            string moduleString = moduleToImport.Version == null
                                ? moduleToImport.Name
                                : string.Format(CultureInfo.CurrentCulture, "<{0}, {1}>", moduleToImport.Name, moduleToImport.Version);

                            errorList.Add(new ParseError(scriptExtent, "ModuleNotFoundDuringParse",
                                string.Format(CultureInfo.CurrentCulture, ParserStrings.ModuleNotFoundDuringParse, moduleString)));
                        }

                        return;
                    }
                }
            }
            else if (resourceNames != null)
            {
                // Lookup the required resources under available PowerShell modules when modulename is not specified
                using (var powerShell = System.Management.Automation.PowerShell.Create(RunspaceMode.CurrentRunspace))
                {
                    powerShell.AddCommand("Get-Module");
                    powerShell.AddParameter("ListAvailable");
                    modules = powerShell.Invoke<PSModuleInfo>();
                }
            }

            // When ModuleName only specified, we need to import all resources from that module
            var resourcesToImport = new List<string>();
            if (resourceNames == null || resourceNames.Length == 0)
            {
                resourcesToImport.Add("*");
            }
            else
            {
                resourcesToImport.AddRange(resourceNames);
            }

            foreach (var moduleInfo in modules)
            {
                var dscResourcesPath = Path.Combine(moduleInfo.ModuleBase, "DscResources");

                var resourcesFound = new List<string>();
                LoadPowerShellClassResourcesFromModule(moduleInfo, moduleInfo, resourcesToImport, resourcesFound, errorList, null, true, scriptExtent);

                if (Directory.Exists(dscResourcesPath))
                {
                    foreach (var resourceToImport in resourcesToImport)
                    {
                        bool foundResources = false;
                        foreach (var resourceDir in Directory.EnumerateDirectories(dscResourcesPath, resourceToImport))
                        {
                            var resourceName = Path.GetFileName(resourceDir);

                            bool foundCimSchema = false;
                            bool foundScriptSchema = false;
                            string schemaMofFilePath = string.Empty;

                            try
                            {
                                foundCimSchema = ImportCimKeywordsFromModule(moduleInfo, resourceName, out schemaMofFilePath);
                            }
                            catch (FileNotFoundException)
                            {
                                errorList.Add(new ParseError(scriptExtent,
                                                             "SchemaFileNotFound",
                                                             string.Format(CultureInfo.CurrentCulture, ParserStrings.SchemaFileNotFound, schemaMofFilePath)));
                            }
                            catch (PSInvalidOperationException e)
                            {
                                errorList.Add(new ParseError(scriptExtent,
                                                            e.ErrorRecord.FullyQualifiedErrorId,
                                                            e.Message));
                            }
                            catch (Exception e)
                            {
                                errorList.Add(new ParseError(scriptExtent,
                                                             "ExceptionParsingMOFFile",
                                                             string.Format(CultureInfo.CurrentCulture, ParserStrings.ExceptionParsingMOFFile, schemaMofFilePath, e.Message)));
                            }

                            var schemaScriptFilePath = string.Empty;

                            try
                            {
                                foundScriptSchema = ImportScriptKeywordsFromModule(moduleInfo, resourceName, out schemaScriptFilePath);
                            }
                            catch (FileNotFoundException)
                            {
                                errorList.Add(new ParseError(scriptExtent,
                                                             "SchemaFileNotFound",
                                                             string.Format(CultureInfo.CurrentCulture, ParserStrings.SchemaFileNotFound, schemaScriptFilePath)));
                            }
                            catch (Exception e)
                            {
                                // This shouldn't happen so just report the error as is
                                errorList.Add(new ParseError(scriptExtent,
                                                             "UnexpectedParseError",
                                                             string.Format(CultureInfo.CurrentCulture, e.ToString())));
                            }

                            if (foundCimSchema || foundScriptSchema)
                            {
                                foundResources = true;
                            }
                        }

                        //
                        // resourceToImport may be the friendly name of the DSC resource
                        //
                        if (!foundResources)
                        {
                            try
                            {
                                string unused;
                                foundResources = ImportCimKeywordsFromModule(moduleInfo, resourceToImport, out unused);
                            }
                            catch (Exception)
                            {
                            }
                        }

                        // resource name without wildcard (*) should be imported only once
                        if (!resourceToImport.Contains("*") && foundResources)
                        {
                            resourcesFound.Add(resourceToImport);
                        }
                    }
                }

                foreach (var resource in resourcesFound)
                {
                    resourcesToImport.Remove(resource);
                }

                if (resourcesToImport.Count == 0)
                {
                    break;
                }
            }

            if (resourcesToImport.Count > 0)
            {
                foreach (var resourceNameToImport in resourcesToImport)
                {
                    if (!resourceNameToImport.Contains("*"))
                    {
                        errorList.Add(new ParseError(scriptExtent,
                                                     "DscResourcesNotFoundDuringParsing",
                                                     string.Format(CultureInfo.CurrentCulture, ParserStrings.DscResourcesNotFoundDuringParsing, resourceNameToImport)));
                    }
                }
            }
        }

        private static void LoadPowerShellClassResourcesFromModule(PSModuleInfo primaryModuleInfo, PSModuleInfo moduleInfo, ICollection<string> resourcesToImport, ICollection<string> resourcesFound,
            List<ParseError> errorList,
            Dictionary<string, ScriptBlock> functionsToDefine = null,
            bool recurse = true,
            IScriptExtent extent = null)
        {
            if (primaryModuleInfo._declaredDscResourceExports == null || primaryModuleInfo._declaredDscResourceExports.Count == 0)
            {
                return;
            }

            if (moduleInfo.ModuleType == ModuleType.Binary)
            {
#if CORECLR
                throw PSTraceSource.NewArgumentException("isConfiguration", ParserStrings.ConfigurationNotSupportedInPowerShellCore);
#else
                ResolveEventHandler reh = (sender, args) => CurrentDomain_ReflectionOnlyAssemblyResolve(sender, args, moduleInfo);

                try
                {
                    AppDomain.CurrentDomain.ReflectionOnlyAssemblyResolve += reh;
                    var assembly = moduleInfo.ImplementingAssembly;
                    if (assembly == null && moduleInfo.Path != null)
                    {
                        try
                        {
                            var path = moduleInfo.Path;

                            if (moduleInfo.RootModule != null && !Path.GetExtension(moduleInfo.Path).Equals(".dll", StringComparison.OrdinalIgnoreCase))
                            {
                                path = moduleInfo.ModuleBase + "\\" + moduleInfo.RootModule;
                            }

                            assembly = Assembly.ReflectionOnlyLoadFrom(path);
                        }
                        catch { }
                    }

                    // Ignore the module if we can't find the assembly.
                    if (assembly != null)
                    {
                        ImportKeywordsFromAssembly(moduleInfo, resourcesToImport, resourcesFound, functionsToDefine, assembly);
                    }
                }
                finally
                {
                    AppDomain.CurrentDomain.ReflectionOnlyAssemblyResolve -= reh;
                }
#endif
            }
            else
            {
                string scriptPath = null;
                // handle RootModule and nestedModule together
                if (moduleInfo.RootModule != null)
                {
                    scriptPath = Path.Combine(moduleInfo.ModuleBase, moduleInfo.RootModule);
                }
                else if (moduleInfo.Path != null)
                {
                    scriptPath = moduleInfo.Path;
                }

                ImportKeywordsFromScriptFile(scriptPath, primaryModuleInfo, resourcesToImport, resourcesFound, functionsToDefine, errorList, extent);
            }

            if (moduleInfo.NestedModules != null && recurse)
            {
                foreach (var nestedModule in moduleInfo.NestedModules)
                {
                    LoadPowerShellClassResourcesFromModule(primaryModuleInfo, nestedModule, resourcesToImport, resourcesFound, errorList, functionsToDefine, recurse: false, extent: extent);
                }
            }
        }

#if !CORECLR
        private static Assembly CurrentDomain_ReflectionOnlyAssemblyResolve(object sender, ResolveEventArgs args, PSModuleInfo moduleInfo)
        {
            AssemblyName name = new AssemblyName(args.Name);

            if (moduleInfo != null && !string.IsNullOrEmpty(moduleInfo.Path))
            {
                string asmToCheck = Path.GetDirectoryName(moduleInfo.Path) + "\\" + name.Name + ".dll";
                if (File.Exists(asmToCheck))
                {
                    return Assembly.ReflectionOnlyLoadFrom(asmToCheck);
                }

                asmToCheck = Path.GetDirectoryName(moduleInfo.Path) + "\\" + name.Name + ".exe";
                if (File.Exists(asmToCheck))
                {
                    return Assembly.ReflectionOnlyLoadFrom(asmToCheck);
                }
            }

            return Assembly.ReflectionOnlyLoad(args.Name);
        }
#endif

        /// <summary>
        /// </summary>
        /// <param name="moduleInfo"></param>
        /// <param name="resourcesToImport"></param>
        /// <param name="functionsToDefine"></param>
        /// <returns>The list of resources imported from this module.</returns>
        public static List<string> ImportClassResourcesFromModule(PSModuleInfo moduleInfo, ICollection<string> resourcesToImport, Dictionary<string, ScriptBlock> functionsToDefine)
        {
            var resourcesImported = new List<string>();
            LoadPowerShellClassResourcesFromModule(moduleInfo, moduleInfo, resourcesToImport, resourcesImported, null, functionsToDefine);
            return resourcesImported;
        }

        internal static string GenerateMofForAst(TypeDefinitionAst typeAst)
        {
            var embeddedInstanceTypes = new List<object>();
            var sb = new StringBuilder();

            GenerateMofForAst(typeAst, sb, embeddedInstanceTypes);
            var visitedInstances = new List<object>();
            visitedInstances.Add(typeAst);
            ProcessEmbeddedInstanceTypes(embeddedInstanceTypes, visitedInstances, sb);

            return sb.ToString();
        }

        internal static string MapTypeNameToMofType(ITypeName typeName, string memberName, string className, out bool isArrayType, out string embeddedInstanceType, List<object> embeddedInstanceTypes, ref string[] enumNames)
        {
            TypeName propTypeName;
            var arrayTypeName = typeName as ArrayTypeName;
            if (arrayTypeName != null)
            {
                isArrayType = true;
                propTypeName = arrayTypeName.ElementType as TypeName;
            }
            else
            {
                isArrayType = false;
                propTypeName = typeName as TypeName;
            }

            if (propTypeName == null || propTypeName._typeDefinitionAst == null)
            {
                throw new NotSupportedException(string.Format(
                    CultureInfo.InvariantCulture,
                    ParserStrings.UnsupportedPropertyTypeOfDSCResourceClass,
                    memberName,
                    typeName.FullName,
                    typeName));
            }

            if (propTypeName._typeDefinitionAst.IsEnum)
            {
                enumNames = propTypeName._typeDefinitionAst.Members.Select(m => m.Name).ToArray();
                isArrayType = false;
                embeddedInstanceType = null;
                return "string";
            }

            if (!embeddedInstanceTypes.Contains(propTypeName._typeDefinitionAst))
            {
                embeddedInstanceTypes.Add(propTypeName._typeDefinitionAst);
            }

            // The type is obviously not a string, but in the mof, we represent
            // it as string (really, embeddedinstance of the class type)
            embeddedInstanceType = propTypeName.Name.Replace('.', '_');
            return "string";
        }

        private static void GenerateMofForAst(TypeDefinitionAst typeAst, StringBuilder sb, List<object> embeddedInstanceTypes)
        {
            var className = typeAst.Name;
            sb.AppendFormat(CultureInfo.InvariantCulture, "[ClassVersion(\"1.0.0\"), FriendlyName(\"{0}\")]\nclass {0}", className);

            if (typeAst.Attributes.Any(a => a.TypeName.GetReflectionAttributeType() == typeof(DscResourceAttribute)))
            {
                sb.Append(" : OMI_BaseResource");
            }

            sb.Append("\n{\n");

            ProcessMembers(sb, embeddedInstanceTypes, typeAst, className);

            Queue<object> bases = new Queue<object>();
            foreach (var b in typeAst.BaseTypes)
            {
                bases.Enqueue(b);
            }

            while (bases.Count > 0)
            {
                var b = bases.Dequeue();
                var tc = b as TypeConstraintAst;

                if (tc != null)
                {
                    b = tc.TypeName.GetReflectionType();
                    if (b == null)
                    {
                        var td = tc.TypeName as TypeName;
                        if (td != null && td._typeDefinitionAst != null)
                        {
                            ProcessMembers(sb, embeddedInstanceTypes, td._typeDefinitionAst, className);
                            foreach (var b1 in td._typeDefinitionAst.BaseTypes)
                            {
                                bases.Enqueue(b1);
                            }
                        }

                        continue;
                    }
                }

                var type = b as Type;
                if (type != null)
                {
                    ProcessMembers(type, sb, embeddedInstanceTypes, className);
                    var t = type.BaseType;
                    if (t != null)
                    {
                        bases.Enqueue(t);
                    }
                }
            }

            sb.Append("};");
        }

        /// <summary>
        /// Gets the line no for DSC Class Resource Get/Set/Test methods.
        /// </summary>
        /// <param name="typeDefinitionAst"></param>
        /// <param name="methodsLinePosition"></param>
        private static bool GetResourceMethodsLineNumber(TypeDefinitionAst typeDefinitionAst, out Dictionary<string, int> methodsLinePosition)
        {
            const string getMethodName = "Get";
            const string setMethodName = "Set";
            const string testMethodName = "Test";

            methodsLinePosition = new Dictionary<string, int>();
            foreach (var member in typeDefinitionAst.Members)
            {
                var functionMemberAst = member as FunctionMemberAst;
                if (functionMemberAst != null)
                {
                    if (functionMemberAst.Name.Equals(getMethodName, StringComparison.OrdinalIgnoreCase))
                    {
                        methodsLinePosition[getMethodName] = functionMemberAst.NameExtent.StartLineNumber;
                    }
                    else if (functionMemberAst.Name.Equals(setMethodName, StringComparison.OrdinalIgnoreCase))
                    {
                        methodsLinePosition[setMethodName] = functionMemberAst.NameExtent.StartLineNumber;
                    }
                    else if (functionMemberAst.Name.Equals(testMethodName, StringComparison.OrdinalIgnoreCase))
                    {
                        methodsLinePosition[testMethodName] = functionMemberAst.NameExtent.StartLineNumber;
                    }
                }
            }

            // All 3 methods (Get/Set/Test) position should be found.
            return (methodsLinePosition.Count == 3);
        }

        /// <summary>
        /// Gets the line no for DSC Class Resource Get/Set/Test methods.
        /// </summary>
        /// <param name="moduleInfo"></param>
        /// <param name="resourceName"></param>
        /// <param name="resourceMethodsLinePosition"></param>
        /// <param name="resourceFilePath"></param>
        public static bool GetResourceMethodsLinePosition(PSModuleInfo moduleInfo, string resourceName, out Dictionary<string, int> resourceMethodsLinePosition, out string resourceFilePath)
        {
            resourceMethodsLinePosition = null;
            resourceFilePath = string.Empty;
            if (moduleInfo == null || string.IsNullOrEmpty(resourceName))
            {
                return false;
            }

            IEnumerable<Ast> resourceDefinitions;
            List<string> moduleFiles = new List<string>();
            if (moduleInfo.RootModule != null)
            {
                moduleFiles.Add(moduleInfo.Path);
            }

            if (moduleInfo.NestedModules != null)
            {
                foreach (var nestedModule in moduleInfo.NestedModules.Where(m => !string.IsNullOrEmpty(m.Path)))
                {
                    moduleFiles.Add(nestedModule.Path);
                }
            }

            foreach (string moduleFile in moduleFiles)
            {
                if (GetResourceDefinitionsFromModule(moduleFile, out resourceDefinitions, null, null))
                {
                    foreach (var r in resourceDefinitions)
                    {
                        var resourceDefnAst = (TypeDefinitionAst)r;
                        if (!resourceName.Equals(resourceDefnAst.Name, StringComparison.OrdinalIgnoreCase))
                        {
                            continue;
                        }

                        if (GetResourceMethodsLineNumber(resourceDefnAst, out resourceMethodsLinePosition))
                        {
                            resourceFilePath = moduleFile;
                            return true;
                        }
                    }
                }
            }

            return false;
        }

        private static void ProcessMembers(StringBuilder sb, List<object> embeddedInstanceTypes, TypeDefinitionAst typeDefinitionAst, string className)
        {
            foreach (var member in typeDefinitionAst.Members)
            {
                var property = member as PropertyMemberAst;

                if (property == null || property.IsStatic ||
                    property.Attributes.All(a => a.TypeName.GetReflectionAttributeType() != typeof(DscPropertyAttribute)))
                {
                    continue;
                }

                var memberType = property.PropertyType == null
                    ? typeof(object)
                    : property.PropertyType.TypeName.GetReflectionType();

                var attributes = new List<object>();
                for (int i = 0; i < property.Attributes.Count; i++)
                {
                    attributes.Add(property.Attributes[i].GetAttribute());
                }

                string mofType;
                bool isArrayType;
                string embeddedInstanceType;
                string[] enumNames = null;

                if (memberType != null)
                {
                    // TODO - validate type and name
                    mofType = MapTypeToMofType(memberType, member.Name, className, out isArrayType,
                        out embeddedInstanceType,
                        embeddedInstanceTypes);
                    if (memberType.IsEnum)
                    {
                        enumNames = Enum.GetNames(memberType);
                    }
                }
                else
                {
                    // PropertyType can't be null, we used typeof(object) above in that case so we don't get here.
                    mofType = MapTypeNameToMofType(property.PropertyType.TypeName, member.Name, className,
                        out isArrayType,
                        out embeddedInstanceType, embeddedInstanceTypes, ref enumNames);
                }

                string arrayAffix = isArrayType ? "[]" : string.Empty;

                sb.AppendFormat(CultureInfo.InvariantCulture,
                    "    {0}{1} {2}{3};\n",
                    MapAttributesToMof(enumNames, attributes, embeddedInstanceType),
                    mofType,
                    member.Name,
                    arrayAffix);
            }
        }

        /// <summary>
        /// </summary>
        /// <param name="fileName"></param>
        /// <param name="resourceDefinitions"></param>
        /// <param name="errorList"></param>
        /// <param name="extent"></param>
        /// <returns></returns>
        private static bool GetResourceDefinitionsFromModule(string fileName, out IEnumerable<Ast> resourceDefinitions, List<ParseError> errorList, IScriptExtent extent)
        {
            resourceDefinitions = null;

            if (string.IsNullOrEmpty(fileName))
            {
                return false;
            }

            if (!".psm1".Equals(Path.GetExtension(fileName), StringComparison.OrdinalIgnoreCase) &&
                !".ps1".Equals(Path.GetExtension(fileName), StringComparison.OrdinalIgnoreCase))
            {
                return false;
            }

            // If script dynamic keywords has already been loaded from the file, don't load them again.
            // The ScriptKeywordFile cache is always initialized from scratch by the top-level
            // configuration statement so within a single compile, things shouldn't change.
            if (!File.Exists(fileName) || ScriptKeywordFileCache.Contains(fileName))
            {
                return false;
            }

            // BUGBUG - need to fix up how the module gets set.
            Token[] tokens;
            ParseError[] errors;
            var ast = Parser.ParseFile(fileName, out tokens, out errors);

            if (errors != null && errors.Length > 0)
            {
                if (errorList != null && extent != null)
                {
                    List<string> errorMessages = new List<string>();
                    foreach (var error in errors)
                    {
                        errorMessages.Add(error.ToString());
                    }

                    errorList.Add(new ParseError(extent, "FailToParseModuleScriptFile",
                        string.Format(CultureInfo.CurrentCulture, ParserStrings.FailToParseModuleScriptFile, fileName, string.Join(Environment.NewLine, errorMessages))));
                }

                return false;
            }

            resourceDefinitions = ast.FindAll(n =>
            {
                var typeAst = n as TypeDefinitionAst;
                if (typeAst != null)
                {
                    for (int i = 0; i < typeAst.Attributes.Count; i++)
                    {
                        var a = typeAst.Attributes[i];
                        if (a.TypeName.GetReflectionAttributeType() == typeof(DscResourceAttribute)) return true;
                    }
                }

                return false;
            }, false);

            return true;
        }

        /// <summary>
        /// </summary>
        /// <param name="fileName"></param>
        /// <param name="module"></param>
        /// <param name="resourcesToImport"></param>
        /// <param name="resourcesFound"></param>
        /// <param name="functionsToDefine"></param>
        /// <param name="errorList"></param>
        /// <param name="extent"></param>
        /// <returns></returns>
        private static bool ImportKeywordsFromScriptFile(string fileName, PSModuleInfo module, ICollection<string> resourcesToImport, ICollection<string> resourcesFound, Dictionary<string, ScriptBlock> functionsToDefine, List<ParseError> errorList, IScriptExtent extent)
        {
            IEnumerable<Ast> resourceDefinitions;
            if (!GetResourceDefinitionsFromModule(fileName, out resourceDefinitions, errorList, extent))
            {
                return false;
            }

            var result = false;
            var parser = new CimDSCParser(MyClassCallback);

            const WildcardOptions wildcardOptions = WildcardOptions.IgnoreCase | WildcardOptions.CultureInvariant;
            IEnumerable<WildcardPattern> patternList = SessionStateUtilities.CreateWildcardsFromStrings(module._declaredDscResourceExports, wildcardOptions);

            foreach (var r in resourceDefinitions)
            {
                result = true;
                var resourceDefnAst = (TypeDefinitionAst)r;

                if (!SessionStateUtilities.MatchesAnyWildcardPattern(resourceDefnAst.Name, patternList, true))
                {
                    continue;
                }

                bool skip = true;
                foreach (var toImport in resourcesToImport)
                {
                    if ((WildcardPattern.Get(toImport, WildcardOptions.IgnoreCase)).IsMatch(resourceDefnAst.Name))
                    {
                        skip = false;
                        break;
                    }
                }

                if (skip) continue;

                // Parse the Resource Attribute to see if RunAs behavior is specified for the resource.
                DSCResourceRunAsCredential runAsBehavior = DSCResourceRunAsCredential.Default;
                foreach (var attr in resourceDefnAst.Attributes)
                {
                    if (attr.TypeName.GetReflectionAttributeType() == typeof(DscResourceAttribute))
                    {
                        foreach (var na in attr.NamedArguments)
                        {
                            if (na.ArgumentName.Equals("RunAsCredential", StringComparison.OrdinalIgnoreCase))
                            {
                                var dscResourceAttribute = attr.GetAttribute() as DscResourceAttribute;
                                if (dscResourceAttribute != null)
                                {
                                    runAsBehavior = dscResourceAttribute.RunAsCredential;
                                }
                            }
                        }
                    }
                }

                var mof = GenerateMofForAst(resourceDefnAst);

                ProcessMofForDynamicKeywords(module, resourcesFound, functionsToDefine, parser, mof, runAsBehavior);
            }

            return result;
        }

        private static readonly Dictionary<Type, string> s_mapPrimitiveDotNetTypeToMof = new Dictionary<Type, string>()
        {
            { typeof(sbyte), "sint8" },
            { typeof(byte) , "uint8"},
            { typeof(short) , "sint16"},
            { typeof(ushort) , "uint16"},
            { typeof(int) , "sint32"},
            { typeof(uint) , "uint32"},
            { typeof(long) , "sint64"},
            { typeof(ulong), "uint64" },
            { typeof(float) , "real32"},
            { typeof(double) , "real64"},
            { typeof(bool) , "boolean"},
            { typeof(string), "string" },
            { typeof(DateTime), "datetime" },
            { typeof(PSCredential), "string" },
            { typeof(char), "char16" },
        };

        private static bool AreQualifiersSame(CimReadOnlyKeyedCollection<CimQualifier> oldQualifier, CimReadOnlyKeyedCollection<CimQualifier> newQualifiers)
        {
            if (oldQualifier.Count != newQualifiers.Count)
            {
                return false;
            }

            foreach (var qual in oldQualifier)
            {
                // Find the qualifier in new class
                var newQual = newQualifiers[qual.Name];
                if (newQual == null)
                {
                    return false;
                }

                if ((qual.CimType != newQual.CimType) ||
                    (qual.Flags != newQual.Flags))
                {
                    return false;
                }

                if ((qual.Value == null && newQual.Value != null) ||
                    (qual.Value != null && newQual.Value == null) ||
                    (qual.Value != null && newQual.Value != null &&
                        !string.Equals(qual.Value.ToString(), newQual.Value.ToString(), StringComparison.OrdinalIgnoreCase)
                    )
                  )
                {
                    return false;
                }
            }

            return true;
        }

        private static bool ArePropertiesSame(CimReadOnlyKeyedCollection<CimPropertyDeclaration> oldProperties, CimReadOnlyKeyedCollection<CimPropertyDeclaration> newProperties)
        {
            if (oldProperties.Count != newProperties.Count)
            {
                return false;
            }

            foreach (var prop in oldProperties)
            {
                // Find the property in new class
                var newProp = newProperties[prop.Name];
                if (newProp == null)
                {
                    return false;
                }
                // flags and type should match
                if ((prop.CimType != newProp.CimType) ||
                    (prop.Flags != newProp.Flags))
                {
                    return false;
                }

                if (!AreQualifiersSame(prop.Qualifiers, newProp.Qualifiers))
                {
                    return false;
                }
            }

            return true;
        }

        private static bool IsSameNestedObject(CimClass oldClass, CimClass newClass)
        {
            // #1 both the classes should be nested class and not DSC resource
            if ((oldClass.CimSuperClassName != null && string.Equals("OMI_BaseResource", oldClass.CimSuperClassName, StringComparison.OrdinalIgnoreCase)) ||
                (newClass.CimSuperClassName != null && string.Equals("OMI_BaseResource", newClass.CimSuperClassName, StringComparison.OrdinalIgnoreCase)))
            {
                return false;
            }
            // #2 qualifier count, names, values and types should be same
            if (!AreQualifiersSame(oldClass.CimClassQualifiers, newClass.CimClassQualifiers))
            {
                return false;
            }

            // #3 property count, names, values, qualifiers and types should be same
            if (!ArePropertiesSame(oldClass.CimClassProperties, newClass.CimClassProperties))
            {
                return false;
            }

            return true;
        }

        internal static string MapTypeToMofType(Type type, string memberName, string className, out bool isArrayType, out string embeddedInstanceType, List<object> embeddedInstanceTypes)
        {
            isArrayType = false;
            if (type.IsValueType)
            {
                type = Nullable.GetUnderlyingType(type) ?? type;
            }

            if (type.IsEnum)
            {
                embeddedInstanceType = null;
                return "string";
            }

            if (type == typeof(Hashtable))
            {
                // Hashtable is obviously not an array, but in the mof, we represent
                // it as string[] (really, embeddedinstance of MSFT_KeyValuePair), but
                // we need an array to hold each entry in the hashtable.
                isArrayType = true;
                embeddedInstanceType = "MSFT_KeyValuePair";
                return "string";
            }

            if (type == typeof(PSCredential))
            {
                embeddedInstanceType = "MSFT_Credential";
                return "string";
            }

            if (type.IsArray)
            {
                isArrayType = true;
                bool temp;
                var elementType = type.GetElementType();
                if (!elementType.IsArray)
                    return MapTypeToMofType(type.GetElementType(), memberName, className, out temp, out embeddedInstanceType, embeddedInstanceTypes);
            }
            else
            {
                string cimType;
                if (s_mapPrimitiveDotNetTypeToMof.TryGetValue(type, out cimType))
                {
                    embeddedInstanceType = null;
                    return cimType;
                }
            }

            bool supported = false;
            bool missingDefaultConstructor = false;
            if (type.IsValueType)
            {
                if (s_mapPrimitiveDotNetTypeToMof.ContainsKey(type))
                {
                    supported = true;
                }
            }
            else if (!type.IsAbstract)
            {
                // Must have default constructor, at least 1 public property/field, and no base classes
                if (type.GetConstructor(Type.EmptyTypes) == null)
                {
                    missingDefaultConstructor = true;
                }
                else if (type.BaseType == typeof(object) &&
                    (type.GetProperties(BindingFlags.Instance | BindingFlags.Public).Length > 0 ||
                         type.GetFields(BindingFlags.Instance | BindingFlags.Public).Length > 0))
                {
                    supported = true;
                }
            }

            if (supported)
            {
                if (!embeddedInstanceTypes.Contains(type))
                {
                    embeddedInstanceTypes.Add(type);
                }

                // The type is obviously not a string, but in the mof, we represent
                // it as string (really, embeddedinstance of the class type)
                embeddedInstanceType = type.FullName.Replace('.', '_');
                return "string";
            }

            if (missingDefaultConstructor)
            {
                throw new NotSupportedException(string.Format(
                    CultureInfo.InvariantCulture,
                    ParserStrings.DscResourceMissingDefaultConstructor,
                    type.Name));
            }
            else
            {
                throw new NotSupportedException(string.Format(
                    CultureInfo.InvariantCulture,
                    ParserStrings.UnsupportedPropertyTypeOfDSCResourceClass,
                    memberName,
                    type.Name,
                    className));
            }
        }

        private static string MapAttributesToMof(string[] enumNames, IEnumerable<object> customAttributes, string embeddedInstanceType)
        {
            var sb = new StringBuilder();

            sb.Append('[');
            bool needComma = false;
            foreach (var attr in customAttributes)
            {
                var dscProperty = attr as DscPropertyAttribute;
                if (dscProperty != null)
                {
                    if (dscProperty.Key)
                    {
                        sb.AppendFormat(CultureInfo.InvariantCulture, "{0}key", needComma ? ", " : string.Empty);
                        needComma = true;
                    }

                    if (dscProperty.Mandatory)
                    {
                        sb.AppendFormat(CultureInfo.InvariantCulture, "{0}required", needComma ? ", " : string.Empty);
                        needComma = true;
                    }

                    if (dscProperty.NotConfigurable)
                    {
                        sb.AppendFormat(CultureInfo.InvariantCulture, "{0}read", needComma ? ", " : string.Empty);
                        needComma = true;
                    }

                    continue;
                }

                var validateSet = attr as ValidateSetAttribute;
                if (validateSet != null)
                {
                    bool valueMapComma = false;
                    StringBuilder sbValues = new StringBuilder(", Values{");
                    sb.AppendFormat(CultureInfo.InvariantCulture, "{0}ValueMap{{", needComma ? ", " : string.Empty);
                    needComma = true;

                    foreach (var value in validateSet.ValidValues)
                    {
                        sb.AppendFormat(CultureInfo.InvariantCulture, "{0}\"{1}\"", valueMapComma ? ", " : string.Empty, value);
                        sbValues.AppendFormat(CultureInfo.InvariantCulture, "{0}\"{1}\"", valueMapComma ? ", " : string.Empty, value);
                        valueMapComma = true;
                    }

                    sb.Append('}');
                    sb.Append(sbValues);
                    sb.Append('}');
                }
            }

            // Default is write - skipped if we already have some attributes
            if (sb.Length == 1)
            {
                sb.Append("write");
                needComma = true;
            }

            if (enumNames != null)
            {
                sb.AppendFormat(CultureInfo.InvariantCulture, "{0}ValueMap{{", needComma ? ", " : string.Empty);
                needComma = false;
                foreach (var name in enumNames)
                {
                    sb.AppendFormat(CultureInfo.InvariantCulture, "{0}\"{1}\"", needComma ? ", " : string.Empty, name);
                    needComma = true;
                }

                sb.Append("}, Values{");
                needComma = false;
                foreach (var name in enumNames)
                {
                    sb.AppendFormat(CultureInfo.InvariantCulture, "{0}\"{1}\"", needComma ? ", " : string.Empty, name);
                    needComma = true;
                }

                sb.Append('}');
            }
            else if (embeddedInstanceType != null)
            {
                sb.AppendFormat(CultureInfo.InvariantCulture, "{0}EmbeddedInstance(\"{1}\")", needComma ? ", " : string.Empty, embeddedInstanceType);
            }

            sb.Append(']');
            return sb.ToString();
        }

        /// <summary>
        /// </summary>
        /// <param name="type"></param>
        /// <returns></returns>
        public static string GenerateMofForType(Type type)
        {
            var embeddedInstanceTypes = new List<object>();
            var sb = new StringBuilder();

            GenerateMofForType(type, sb, embeddedInstanceTypes);
            var visitedInstances = new List<object>();
            visitedInstances.Add(type);
            ProcessEmbeddedInstanceTypes(embeddedInstanceTypes, visitedInstances, sb);

            return sb.ToString();
        }

        private static void ProcessEmbeddedInstanceTypes(List<object> embeddedInstanceTypes, List<object> visitedInstances, StringBuilder sb)
        {
            StringBuilder nestedSb = null;

            while (embeddedInstanceTypes.Count > 0)
            {
                if (nestedSb == null)
                {
                    nestedSb = new StringBuilder();
                }
                else
                {
                    nestedSb.Clear();
                }

                var batchedTypes = embeddedInstanceTypes.Where(x => !visitedInstances.Contains(x)).ToArray();
                embeddedInstanceTypes.Clear();

                for (int i = batchedTypes.Length - 1; i >= 0; i--)
                {
                    visitedInstances.Add(batchedTypes[i]);
                    var type = batchedTypes[i] as Type;
                    if (type != null)
                    {
                        GenerateMofForType(type, nestedSb, embeddedInstanceTypes);
                    }
                    else
                    {
                        GenerateMofForAst((TypeDefinitionAst)batchedTypes[i], nestedSb, embeddedInstanceTypes);
                    }

                    nestedSb.Append('\n');
                }

                sb.Insert(0, nestedSb.ToString());
            }
        }

        private static void GenerateMofForType(Type type, StringBuilder sb, List<object> embeddedInstanceTypes)
        {
            var className = type.Name;
            // Friendly name is required by module validator to verify resource instance against the exclusive resource name list.
            sb.AppendFormat(CultureInfo.InvariantCulture, "[ClassVersion(\"1.0.0\"), FriendlyName(\"{0}\")]\nclass {0}", className);

            if (type.GetCustomAttributes<DscResourceAttribute>().Any())
            {
                sb.Append(" : OMI_BaseResource");
            }

            sb.Append("\n{\n");

            ProcessMembers(type, sb, embeddedInstanceTypes, className);
            sb.Append("};");
        }

        private static void ProcessMembers(Type type, StringBuilder sb, List<object> embeddedInstanceTypes, string className)
        {
            foreach (var member in type.GetMembers(BindingFlags.Instance | BindingFlags.Public).Where(m => m is PropertyInfo || m is FieldInfo))
            {
                if (member.CustomAttributes.All(cad => cad.AttributeType != typeof(DscPropertyAttribute)))
                {
                    continue;
                }

                Type memberType;
                var propertyInfo = member as PropertyInfo;
                if (propertyInfo == null)
                {
                    var fieldInfo = (FieldInfo)member;
                    memberType = fieldInfo.FieldType;
                }
                else
                {
                    if (propertyInfo.GetSetMethod() == null)
                    {
                        continue;
                    }

                    memberType = propertyInfo.PropertyType;
                }

                // TODO - validate type and name
                bool isArrayType;
                string embeddedInstanceType;
                string mofType = MapTypeToMofType(memberType, member.Name, className, out isArrayType, out embeddedInstanceType,
                    embeddedInstanceTypes);
                string arrayAffix = isArrayType ? "[]" : string.Empty;

                var enumNames = memberType.IsEnum
                    ? Enum.GetNames(memberType)
                    : null;
                sb.AppendFormat(CultureInfo.InvariantCulture,
                    "    {0}{1} {2}{3};\n",
                    MapAttributesToMof(enumNames, member.GetCustomAttributes(true), embeddedInstanceType),
                    mofType,
                    member.Name,
                    arrayAffix);
            }
        }

        private static bool ImportKeywordsFromAssembly(PSModuleInfo module,
                                                       ICollection<string> resourcesToImport,
                                                       ICollection<string> resourcesFound,
                                                       Dictionary<string, ScriptBlock> functionsToDefine,
                                                       Assembly assembly)
        {
            bool result = false;

            var parser = new Microsoft.PowerShell.DesiredStateConfiguration.CimDSCParser(MyClassCallback);

            IEnumerable<Type> resourceDefinitions =
                assembly.GetTypes().Where(t => t.GetCustomAttributes<DscResourceAttribute>().Any());

            foreach (var r in resourceDefinitions)
            {
                result = true;
                bool skip = true;

                foreach (var toImport in resourcesToImport)
                {
                    if ((WildcardPattern.Get(toImport, WildcardOptions.IgnoreCase)).IsMatch(r.Name))
                    {
                        skip = false;
                        break;
                    }
                }

                if (skip) continue;

                var mof = GenerateMofForType(r);

                ProcessMofForDynamicKeywords(module, resourcesFound, functionsToDefine, parser, mof, DSCResourceRunAsCredential.Default);
            }

            return result;
        }

        private static void ProcessMofForDynamicKeywords(PSModuleInfo module, ICollection<string> resourcesFound,
            Dictionary<string, ScriptBlock> functionsToDefine, CimDSCParser parser, string mof, DSCResourceRunAsCredential runAsBehavior)
        {
            foreach (var c in parser.ParseSchemaMofFileBuffer(mof))
            {
                var className = c.CimSystemProperties.ClassName;
                string alias = GetFriendlyName(c);
                var friendlyName = string.IsNullOrEmpty(alias) ? className : alias;
                if (!CacheResourcesFromMultipleModuleVersions)
                {
                    // Find & remove the previous version of the resource.
                    List<KeyValuePair<string, DscClassCacheEntry>> resourceList = FindResourceInCache(module.Name, className, friendlyName);

                    if (resourceList.Count > 0 && !string.IsNullOrEmpty(resourceList[0].Key))
                    {
                        ClassCache.Remove(resourceList[0].Key);

                        // keyword is already defined and it is a Inbox resource, remove it
                        if (DynamicKeyword.ContainsKeyword(friendlyName) && resourceList[0].Value.IsImportedImplicitly)
                        {
                            DynamicKeyword.RemoveKeyword(friendlyName);
                        }
                    }
                }

                var moduleQualifiedResourceName = GetModuleQualifiedResourceName(module.Name, module.Version.ToString(), className, friendlyName);
                ClassCache[moduleQualifiedResourceName] = new DscClassCacheEntry(runAsBehavior, false, c);
                ByClassModuleCache[className] = new Tuple<string, Version>(module.Name, module.Version);
                resourcesFound.Add(className);
                CreateAndRegisterKeywordFromCimClass(module.Name, module.Version, c, functionsToDefine, runAsBehavior);
            }
        }

        /// <summary>
        /// Import the CIM functions from a module...
        /// </summary>
        /// <param name="module"></param>
        /// <param name="resourceName"></param>
        /// <param name="schemaFilePath">Full path of the loaded schema file...</param>
        /// <returns></returns>
        public static bool ImportCimKeywordsFromModule(PSModuleInfo module, string resourceName, out string schemaFilePath)
        {
            return ImportCimKeywordsFromModule(module, resourceName, out schemaFilePath, null);
        }

        /// <summary>
        /// Import the CIM functions from a module...
        /// </summary>
        /// <param name="module"></param>
        /// <param name="resourceName"></param>
        /// <param name="schemaFilePath">Full path of the loaded schema file...</param>
        /// <param name="functionsToDefine"></param>
        /// <returns></returns>
        public static bool ImportCimKeywordsFromModule(PSModuleInfo module, string resourceName, out string schemaFilePath, Dictionary<string, ScriptBlock> functionsToDefine)
        {
            return ImportCimKeywordsFromModule(module, resourceName, out schemaFilePath, functionsToDefine, null);
        }

        /// <summary>
        /// Import the CIM functions from a module...
        /// </summary>
        /// <param name="module"></param>
        /// <param name="resourceName"></param>
        /// <param name="schemaFilePath">Full path of the loaded schema file...</param>
        /// <param name="functionsToDefine"></param>
        /// <param name="errors">Error reported during deserialization.</param>
        /// <returns></returns>
        public static bool ImportCimKeywordsFromModule(PSModuleInfo module, string resourceName, out string schemaFilePath, Dictionary<string, ScriptBlock> functionsToDefine, Collection<Exception> errors)
        {
            if (module == null)
            {
                throw PSTraceSource.NewArgumentNullException(nameof(module));
            }

            if (resourceName == null)
            {
                throw PSTraceSource.NewArgumentNullException(nameof(resourceName));
            }

            string dscResourcesPath = Path.Combine(module.ModuleBase, "DscResources");
            schemaFilePath = Path.Combine(Path.Combine(dscResourcesPath, resourceName), resourceName + ".schema.mof");

            if (File.Exists(schemaFilePath))
            {
                // If the file has already been loaded, don't load it again.
                // The class cache is always initialized from scratch by the top-level
                // configuration statement so within a single compile, things shouldn't
                // change.
                var classes = GetCachedClassByFileName(schemaFilePath) ?? ImportClasses(schemaFilePath, new Tuple<string, Version>(module.Name, module.Version), errors);
                if (classes != null)
                {
                    foreach (var c in classes)
                    {
                        CreateAndRegisterKeywordFromCimClass(module.Name, module.Version, c, functionsToDefine, DSCResourceRunAsCredential.Default);
                        ClearImplicitlyImportedFlagFromResourceInClassCache(module, c);
                    }
                }

                return true;
            }
            else if (Directory.Exists(dscResourcesPath))
            {
                //
                // Cannot find the schema file, then resourceName may be a friendly name,
                // try to search all DscResources' schemas under DscResources folder
                //
                try
                {
                    var dscResourceDirectories = Directory.GetDirectories(dscResourcesPath);
                    foreach (var directory in dscResourceDirectories)
                    {
                        var schemaFiles = Directory.GetFiles(directory, "*.schema.mof", SearchOption.TopDirectoryOnly);
                        if (schemaFiles.Length > 0)
                        {
                            Debug.Assert(schemaFiles.Length == 1, "A valid DSCResource module can have only one schema mof file");
                            var tempSchemaFilepath = schemaFiles[0];
                            var classes = GetCachedClassByFileName(tempSchemaFilepath) ?? ImportClasses(tempSchemaFilepath, new Tuple<string, Version>(module.Name, module.Version), errors);
                            if (classes != null)
                            {
                                //
                                // search if class's friendly name is the given resourceName
                                //
                                foreach (var c in classes)
                                {
                                    var alias = GetFriendlyName(c);
                                    if (string.Equals(alias, resourceName, StringComparison.OrdinalIgnoreCase))
                                    {
                                        CreateAndRegisterKeywordFromCimClass(module.Name, module.Version, c, functionsToDefine, DSCResourceRunAsCredential.Default);
                                        ClearImplicitlyImportedFlagFromResourceInClassCache(module, c);
                                        return true;
                                    }
                                }
                            }
                        }
                    }
                }
                catch (Exception)
                {
                    //
                    // silent in case of exception
                    //
                }
            }

            return false;
        }

        /// <summary>
        /// Clear the 'IsImportedImplicitly' flag when explicitly importing a resource.
        /// </summary>
        /// <param name="module"></param>
        /// <param name="cimClass"></param>
        private static void ClearImplicitlyImportedFlagFromResourceInClassCache(PSModuleInfo module, CimClass cimClass)
        {
            var className = cimClass.CimSystemProperties.ClassName;
            var alias = GetFriendlyName(cimClass);
            var friendlyName = string.IsNullOrEmpty(alias) ? className : alias;
            var moduleQualifiedResourceName = GetModuleQualifiedResourceName(module.Name, module.Version.ToString(), className, friendlyName);
            ClassCache[moduleQualifiedResourceName].IsImportedImplicitly = false;
        }

        /// <summary>
        /// Imports configuration keywords from a .psm1 file.
        /// </summary>
        /// <param name="module"></param>
        /// <param name="resourceName"></param>
        /// <param name="schemaFilePath"></param>
        public static bool ImportScriptKeywordsFromModule(PSModuleInfo module, string resourceName, out string schemaFilePath)
        {
            return ImportScriptKeywordsFromModule(module, resourceName, out schemaFilePath, null);
        }

        /// <summary>
        /// Imports configuration keywords from a .psm1 file.
        /// </summary>
        /// <param name="module"></param>
        /// <param name="resourceName"></param>
        /// <param name="schemaFilePath"></param>
        /// <param name="functionsToDefine"></param>
        public static bool ImportScriptKeywordsFromModule(PSModuleInfo module, string resourceName, out string schemaFilePath, Dictionary<string, ScriptBlock> functionsToDefine)
        {
            if (module == null)
            {
                throw PSTraceSource.NewArgumentNullException(nameof(module));
            }

            if (resourceName == null)
            {
                throw PSTraceSource.NewArgumentNullException(nameof(resourceName));
            }

            schemaFilePath = Path.Combine(Path.Combine(Path.Combine(module.ModuleBase, "DscResources"), resourceName), resourceName + ".Schema.psm1");

            if (File.Exists(schemaFilePath) && !s_currentImportingScriptFiles.Contains(schemaFilePath))
            {
                // If script dynamic keywords has already been loaded from the file, don't load them again.
                // The ScriptKeywordFile cache is always initialized from scratch by the top-level
                // configuration statement so within a single compile, things shouldn't change.
                if (!ScriptKeywordFileCache.Contains(schemaFilePath))
                {
                    // Parsing the file is all that needs to be done to add the keywords
                    // BUGBUG - need to fix up how the module gets set.
                    // BUGBUG - should fail somehow if errors is not empty
                    Token[] tokens; ParseError[] errors;
                    s_currentImportingScriptFiles.Add(schemaFilePath);
                    Parser.ParseFile(schemaFilePath, out tokens, out errors);
                    s_currentImportingScriptFiles.Remove(schemaFilePath);
                    ScriptKeywordFileCache.Add(schemaFilePath);
                }

                return true;
            }

            return false;
        }

        /// <summary>
        /// Returns an error record to use in the case of a malformed resource reference in the DependsOn list.
        /// </summary>
        /// <param name="badDependsOnReference">The malformed resource.</param>
        /// <param name="definingResource">The referencing resource instance.</param>
        /// <returns></returns>
        public static ErrorRecord GetBadlyFormedRequiredResourceIdErrorRecord(string badDependsOnReference, string definingResource)
        {
            PSInvalidOperationException e = PSTraceSource.NewInvalidOperationException(
                 ParserStrings.GetBadlyFormedRequiredResourceId, badDependsOnReference, definingResource);

            e.SetErrorId("GetBadlyFormedRequiredResourceId");
            return e.ErrorRecord;
        }

        /// <summary>
        /// Returns an error record to use in the case of a malformed resource reference in the exclusive resources list.
        /// </summary>
        /// <param name="badExclusiveResourcereference">The malformed resource.</param>
        /// <param name="definingResource">The referencing resource instance.</param>
        /// <returns></returns>
        public static ErrorRecord GetBadlyFormedExclusiveResourceIdErrorRecord(string badExclusiveResourcereference, string definingResource)
        {
            PSInvalidOperationException e = PSTraceSource.NewInvalidOperationException(
                 ParserStrings.GetBadlyFormedExclusiveResourceId, badExclusiveResourcereference, definingResource);

            e.SetErrorId("GetBadlyFormedExclusiveResourceId");
            return e.ErrorRecord;
        }

        /// <summary>
        /// If a partial configuration is in 'Pull' Mode, it needs a configuration source.
        /// </summary>
        /// <param name="resourceId"></param>
        /// <returns></returns>
        public static ErrorRecord GetPullModeNeedConfigurationSource(string resourceId)
        {
            PSInvalidOperationException e = PSTraceSource.NewInvalidOperationException(
                 ParserStrings.GetPullModeNeedConfigurationSource, resourceId);

            e.SetErrorId("GetPullModeNeedConfigurationSource");
            return e.ErrorRecord;
        }

        /// <summary>
        /// Refresh Mode can not be Disabled for the Partial Configurations.
        /// </summary>
        /// <param name="resourceId"></param>
        /// <returns></returns>
        public static ErrorRecord DisabledRefreshModeNotValidForPartialConfig(string resourceId)
        {
            PSInvalidOperationException e = PSTraceSource.NewInvalidOperationException(
                 ParserStrings.DisabledRefreshModeNotValidForPartialConfig, resourceId);

            e.SetErrorId("DisabledRefreshModeNotValidForPartialConfig");
            return e.ErrorRecord;
        }

        /// <summary>
        /// Returns an error record to use in the case of a malformed resource reference in the DependsOn list.
        /// </summary>
        /// <param name="duplicateResourceId">The duplicate resource identifier.</param>
        /// <param name="nodeName">The node being defined.</param>
        /// <returns>The error record to use.</returns>
        public static ErrorRecord DuplicateResourceIdInNodeStatementErrorRecord(string duplicateResourceId, string nodeName)
        {
            PSInvalidOperationException e = PSTraceSource.NewInvalidOperationException(
                 ParserStrings.DuplicateResourceIdInNodeStatement, duplicateResourceId, nodeName);

            e.SetErrorId("DuplicateResourceIdInNodeStatement");
            return e.ErrorRecord;
        }

        /// <summary>
        /// Returns an error record to use in the case of a configuration name is invalid.
        /// </summary>
        /// <param name="configurationName"></param>
        /// <returns></returns>
        public static ErrorRecord InvalidConfigurationNameErrorRecord(string configurationName)
        {
            PSInvalidOperationException e = PSTraceSource.NewInvalidOperationException(
                ParserStrings.InvalidConfigurationName, configurationName);

            e.SetErrorId("InvalidConfigurationName");
            return e.ErrorRecord;
        }

        /// <summary>
        /// Returns an error record to use in the case of the given value for a property is invalid.
        /// </summary>
        /// <param name="propertyName"></param>
        /// <param name="value"></param>
        /// <param name="keywordName"></param>
        /// <param name="validValues"></param>
        /// <returns></returns>
        public static ErrorRecord InvalidValueForPropertyErrorRecord(string propertyName, string value, string keywordName, string validValues)
        {
            PSInvalidOperationException e = PSTraceSource.NewInvalidOperationException(
                ParserStrings.InvalidValueForProperty, value, propertyName, keywordName, validValues);

            e.SetErrorId("InvalidValueForProperty");
            return e.ErrorRecord;
        }

        /// <summary>
        /// Returns an error record to use in case the given property is not valid LocalConfigurationManager property.
        /// </summary>
        /// <param name="propertyName"></param>
        /// <param name="validProperties"></param>
        /// <returns></returns>
        public static ErrorRecord InvalidLocalConfigurationManagerPropertyErrorRecord(string propertyName, string validProperties)
        {
            PSInvalidOperationException e = PSTraceSource.NewInvalidOperationException(
                ParserStrings.InvalidLocalConfigurationManagerProperty, propertyName, validProperties);

            e.SetErrorId("InvalidLocalConfigurationManagerProperty");
            return e.ErrorRecord;
        }

        /// <summary>
        /// Returns an error record to use in the case of the given value for a property is not supported.
        /// </summary>
        /// <param name="propertyName"></param>
        /// <param name="value"></param>
        /// <param name="keywordName"></param>
        /// <param name="validValues"></param>
        /// <returns></returns>
        public static ErrorRecord UnsupportedValueForPropertyErrorRecord(string propertyName, string value, string keywordName, string validValues)
        {
            PSInvalidOperationException e = PSTraceSource.NewInvalidOperationException(
                ParserStrings.UnsupportedValueForProperty, value, propertyName, keywordName, validValues);

            e.SetErrorId("UnsupportedValueForProperty");
            return e.ErrorRecord;
        }

        /// <summary>
        /// Returns an error record to use in the case of no value is provided for a mandatory property.
        /// </summary>
        /// <param name="keywordName"></param>
        /// <param name="typeName"></param>
        /// <param name="propertyName"></param>
        /// <returns></returns>
        public static ErrorRecord MissingValueForMandatoryPropertyErrorRecord(string keywordName, string typeName, string propertyName)
        {
            PSInvalidOperationException e = PSTraceSource.NewInvalidOperationException(
                ParserStrings.MissingValueForMandatoryProperty, keywordName, typeName, propertyName);

            e.SetErrorId("MissingValueForMandatoryProperty");
            return e.ErrorRecord;
        }

        /// <summary>
        /// Returns an error record to use in the case of more than one values are provided for DebugMode property.
        /// </summary>
        /// <returns></returns>
        public static ErrorRecord DebugModeShouldHaveOneValue()
        {
            PSInvalidOperationException e = PSTraceSource.NewInvalidOperationException(
                ParserStrings.DebugModeShouldHaveOneValue);

            e.SetErrorId("DebugModeShouldHaveOneValue");
            return e.ErrorRecord;
        }

        /// <summary>
        /// Return an error to indicate a value is out of range for a dynamic keyword property.
        /// </summary>
        /// <param name="property"></param>
        /// <param name="name"></param>
        /// <param name="providedValue"></param>
        /// <param name="lower"></param>
        /// <param name="upper"></param>
        /// <returns></returns>
        public static ErrorRecord ValueNotInRangeErrorRecord(string property, string name, int providedValue, int lower, int upper)
        {
            PSInvalidOperationException e = PSTraceSource.NewInvalidOperationException(
                ParserStrings.ValueNotInRange, property, name, providedValue, lower, upper);

            e.SetErrorId("ValueNotInRange");
            return e.ErrorRecord;
        }

        /// <summary>
        /// Returns an error record to use when composite resource and its resource instances both has PsDscRunAsCredentials value.
        /// </summary>
        /// <param name="resourceId">ResourceId of resource.</param>
        /// <returns></returns>
        public static ErrorRecord PsDscRunAsCredentialMergeErrorForCompositeResources(string resourceId)
        {
            PSInvalidOperationException e = PSTraceSource.NewInvalidOperationException(
                 ParserStrings.PsDscRunAsCredentialMergeErrorForCompositeResources, resourceId);

            e.SetErrorId("PsDscRunAsCredentialMergeErrorForCompositeResources");
            return e.ErrorRecord;
        }

        /// <summary>
        /// Routine to format a usage string from keyword. The resulting string should look like:
        ///        User [string] #ResourceName
        ///        {
        ///            UserName = [string]
        ///            [ Description = [string] ]
        ///            [ Disabled = [bool] ]
        ///            [ Ensure = [string] { Absent | Present }  ]
        ///            [ Force = [bool] ]
        ///            [ FullName = [string] ]
        ///            [ Password = [PSCredential] ]
        ///            [ PasswordChangeNotAllowed = [bool] ]
        ///            [ PasswordChangeRequired = [bool] ]
        ///            [ PasswordNeverExpires = [bool] ]
        ///            [ DependsOn = [string[]] ]
        ///        }
        /// </summary>
        /// <param name="keyword"></param>
        /// <returns></returns>
        public static string GetDSCResourceUsageString(DynamicKeyword keyword)
        {
            StringBuilder usageString;
            switch (keyword.NameMode)
            {
                // Name must be present and simple non-empty bare word
                case DynamicKeywordNameMode.SimpleNameRequired:
                    usageString = new StringBuilder(keyword.Keyword + " [string] # Resource Name");
                    break;

                // Name must be present but can also be an expression
                case DynamicKeywordNameMode.NameRequired:
                    usageString = new StringBuilder(keyword.Keyword + " [string[]] # Name List");
                    break;

                // Name may be optionally present, but if it is present, it must be a non-empty bare word.
                case DynamicKeywordNameMode.SimpleOptionalName:
                    usageString = new StringBuilder(keyword.Keyword + " [ [string] ] # Optional Name");
                    break;

                // Name may be optionally present, expression or bare word
                case DynamicKeywordNameMode.OptionalName:
                    usageString = new StringBuilder(keyword.Keyword + " [ [string[]] ] # Optional NameList");
                    break;

                // Does not take a name
                default:
                    usageString = new StringBuilder(keyword.Keyword);
                    break;
            }

            usageString.Append("\n{\n");

            bool listKeyProperties = true;
            while (true)
            {
                foreach (var prop in keyword.Properties.OrderBy(ob => ob.Key))
                {
                    if (string.Equals(prop.Key, "ResourceId", StringComparison.OrdinalIgnoreCase))
                    {
                        continue;
                    }

                    var propVal = prop.Value;
                    if (listKeyProperties && propVal.IsKey || !listKeyProperties && !propVal.IsKey)
                    {
                        usageString.Append(propVal.Mandatory ? "    " : "    [ ");
                        usageString.Append(prop.Key);
                        usageString.Append(" = ");
                        usageString.Append(FormatCimPropertyType(propVal, !propVal.Mandatory));
                    }
                }

                if (listKeyProperties)
                {
                    listKeyProperties = false;
                }
                else
                {
                    break;
                }
            }

            usageString.Append('}');

            return usageString.ToString();
        }

        /// <summary>
        /// Format the type name of a CIM property in a presentable way.
        /// </summary>
        /// <param name="prop"></param>
        /// <param name="isOptionalProperty"></param>
        /// <returns></returns>
        private static StringBuilder FormatCimPropertyType(DynamicKeywordProperty prop, bool isOptionalProperty)
        {
            string cimTypeName = prop.TypeConstraint;
            StringBuilder formattedTypeString = new StringBuilder();

            if (string.Equals(cimTypeName, "MSFT_Credential", StringComparison.OrdinalIgnoreCase))
            {
                formattedTypeString.Append("[PSCredential]");
            }
            else if (string.Equals(cimTypeName, "MSFT_KeyValuePair", StringComparison.OrdinalIgnoreCase) || string.Equals(cimTypeName, "MSFT_KeyValuePair[]", StringComparison.OrdinalIgnoreCase))
            {
                formattedTypeString.Append("[Hashtable]");
            }
            else
            {
                string convertedTypeString = System.Management.Automation.LanguagePrimitives.ConvertTypeNameToPSTypeName(cimTypeName);
                if (!string.IsNullOrEmpty(convertedTypeString) && !string.Equals(convertedTypeString, "[]", StringComparison.OrdinalIgnoreCase))
                {
                    formattedTypeString.Append(convertedTypeString);
                }
                else
                {
                    formattedTypeString.Append("[" + cimTypeName + "]");
                }
            }

            // Do the property values map
            if (prop.ValueMap != null && prop.ValueMap.Count > 0)
            {
                formattedTypeString.Append(" { " + string.Join(" | ", prop.ValueMap.Keys.OrderBy(x => x)) + " }");
            }

            // We prepend optional property with "[" so close out it here. This way it is shown with [ ] to indication optional
            if (isOptionalProperty)
            {
                formattedTypeString.Append(']');
            }

            formattedTypeString.Append('\n');

            return formattedTypeString;
        }

        /// <summary>
        /// The scriptblock that implements the CIM keyword functionality.
        /// </summary>
        private static ScriptBlock CimKeywordImplementationFunction
        {
            get
            {
                // The scriptblock cache will handle mutual exclusion
                return s_cimKeywordImplementationFunction ??
                       (s_cimKeywordImplementationFunction = ScriptBlock.Create(CimKeywordImplementationFunctionText));
            }
        }

        private static ScriptBlock s_cimKeywordImplementationFunction;

        private const string CimKeywordImplementationFunctionText = @"
    param (
        [Parameter(Mandatory)]
            $KeywordData,
        [Parameter(Mandatory)]
            $Name,
        [Parameter(Mandatory)]
        [Hashtable]
            $Value,
        [Parameter(Mandatory)]
            $SourceMetadata
    )

# walk the call stack to get at all of the enclosing configuration resource IDs
    $stackedConfigs = @(Get-PSCallStack |
        where { ($null -ne $_.InvocationInfo.MyCommand) -and ($_.InvocationInfo.MyCommand.CommandType -eq 'Configuration') })
# keep all but the top-most
    $stackedConfigs = $stackedConfigs[0..(@($stackedConfigs).Length - 2)]
# and build the complex resource ID suffix.
    $complexResourceQualifier = ( $stackedConfigs | ForEach-Object { '[' + $_.Command + ']' + $_.InvocationInfo.BoundParameters['InstanceName'] } ) -join '::'

#
# Utility function used to validate that the DependsOn arguments are well-formed.
# The function also adds them to the define nodes resource collection.
# in the case of resources generated inside a script resource, this routine
# will also fix up the DependsOn references to '[Type]Instance::[OuterType]::OuterInstance
#
    function Test-DependsOn
    {

# make sure the references are well-formed
        $updatedDependsOn = foreach ($DependsOnVar in $value['DependsOn']) {
# match [ResourceType]ResourceName. ResourceName should starts with [a-z_0-9] followed by [a-z_0-9\p{Zs}\.\\-]*
            if ($DependsOnVar -notmatch '^\[[a-z]\w*\][a-z_0-9][a-z_0-9\p{Zs}\.\\-]*$')
            {
                Update-ConfigurationErrorCount
                Write-Error -ErrorRecord ([Microsoft.PowerShell.DesiredStateConfiguration.Internal.DscClassCache]::GetBadlyFormedRequiredResourceIdErrorRecord($DependsOnVar, $resourceId))
            }

# Fix up DependsOn for nested names
            if ($MyTypeName -and $typeName -ne $MyTypeName -and $InstanceName)
            {
                ""$DependsOnVar::$complexResourceQualifier""
            }
            else
            {
                $DependsOnVar
            }
        }

        $value['DependsOn']= $updatedDependsOn

        if($null -ne $DependsOn)
        {
#
# Combine DependsOn with dependson from outer composite resource
# which is set as local variable $DependsOn at the composite resource context
#
            $value['DependsOn']= @($value['DependsOn']) + $DependsOn
        }

# Save the resource id in a per-node dictionary to do cross validation at the end
        Set-NodeResources $resourceId @( $value['DependsOn'])

# Remove depends on because it need to be fixed up for composite resources
# We do it in ValidateNodeResource and Update-Depends on in configuration/Node function
        $value.Remove('DependsOn')
    }

# A copy of the value object with correctly-cased property names
    $canonicalizedValue = @{}

    $typeName = $keywordData.ResourceName # CIM type
    $keywordName = $keywordData.Keyword   # user-friendly alias that is used in scripts
    $keyValues = ''
    $debugPrefix = ""   ${TypeName}:"" # set up a debug prefix string that makes it easier to track what's happening.

    Write-Debug ""${debugPrefix} RESOURCE PROCESSING STARTED [KeywordName='$keywordName'] Function='$($myinvocation.Invocationname)']""

# Check whether it's an old style metaconfig
    $OldMetaConfig = $false
    if ((-not $IsMetaConfig) -and ($keywordName -ieq 'LocalConfigurationManager')) {
        $OldMetaConfig = $true
    }

# Check to see if it's a resource keyword. If so add the meta-properties to the canonical property collection.
    $resourceId = $null
# todo: need to include configuration managers and partial configuration
    if (($keywordData.Properties.Keys -contains 'DependsOn') -or (($KeywordData.ImplementingModule -ieq 'PSDesiredStateConfigurationEngine') -and ($KeywordData.NameMode -eq [System.Management.Automation.Language.DynamicKeywordNameMode]::NameRequired)))
    {

        $resourceId = ""[$keywordName]$name""
        if ($MyTypeName -and $keywordName -ne $MyTypeName -and $InstanceName)
        {
            $resourceId += ""::$complexResourceQualifier""
        }

        Write-Debug ""${debugPrefix} ResourceID = $resourceId""

# copy the meta-properties
        $canonicalizedValue['ResourceID'] = $resourceId
        $canonicalizedValue['SourceInfo'] = $SourceMetadata
        if(-not $IsMetaConfig)
        {
            $canonicalizedValue['ModuleName'] = $keywordData.ImplementingModule
            $canonicalizedValue['ModuleVersion'] = $keywordData.ImplementingModuleVersion -as [string]
        }

# see if there is already a resource with this ID.
        if (Test-NodeResources $resourceId)
        {
            Update-ConfigurationErrorCount
            Write-Error -ErrorRecord ([Microsoft.PowerShell.DesiredStateConfiguration.Internal.DscClassCache]::DuplicateResourceIdInNodeStatementErrorRecord($resourceId, (Get-PSCurrentConfigurationNode)))
        }
        else
        {
# If there are prerequisite resources, validate that the references are well-formed strings
# This routine also adds the resource to the global node resources table.
            Test-DependsOn

# Check if PsDscRunCredential is being specified as Arguments to Configuration
        if($null -ne $PsDscRunAsCredential)
        {
# Check if resource is also trying to set the value for RunAsCred
# In that case we will generate error during compilation, this is merge error
        if($null -ne $value['PsDscRunAsCredential'])
        {
            Update-ConfigurationErrorCount
            Write-Error -ErrorRecord ([Microsoft.PowerShell.DesiredStateConfiguration.Internal.DscClassCache]::PsDscRunAsCredentialMergeErrorForCompositeResources($resourceId))
        }
# Set the Value of RunAsCred to that of outer configuration
        else
        {
            $value['PsDscRunAsCredential'] = $PsDscRunAsCredential
        }
    }

# Save the resource id in a per-node dictionary to do cross validation at the end
            if($keywordData.ImplementingModule -ieq ""PSDesiredStateConfigurationEngine"")
            {
#$keywordName is PartialConfiguration
                if($keywordName -eq 'PartialConfiguration')
                {
# RefreshMode is 'Pull' and .ConfigurationSource is empty
                    if($value['RefreshMode'] -eq 'Pull' -and -not $value['ConfigurationSource'])
                    {
                        Update-ConfigurationErrorCount
                        Write-Error -ErrorRecord ([Microsoft.PowerShell.DesiredStateConfiguration.Internal.DscClassCache]::GetPullModeNeedConfigurationSource($resourceId))
                    }

# Verify that RefreshMode is not Disabled for Partial configuration
                    if($value['RefreshMode'] -eq 'Disabled')
                    {
                        Update-ConfigurationErrorCount
                        Write-Error -ErrorRecord ([Microsoft.PowerShell.DesiredStateConfiguration.Internal.DscClassCache]::DisabledRefreshModeNotValidForPartialConfig($resourceId))
                    }

                    if($null -ne $value['ConfigurationSource'])
                    {
                        Set-NodeManager $resourceId $value['ConfigurationSource']
                    }

                    if($null -ne $value['ResourceModuleSource'])
                    {
                        Set-NodeResourceSource $resourceId $value['ResourceModuleSource']
                    }
                }

                if($null -ne $value['ExclusiveResources'])
                {
# make sure the references are well-formed
                    foreach ($ExclusiveResource in $value['ExclusiveResources']) {
                        if (($ExclusiveResource -notmatch '^[a-z][a-z_0-9]*\\[a-z][a-z_0-9]*$') -and ($ExclusiveResource -notmatch '^[a-z][a-z_0-9]*$') -and ($ExclusiveResource -notmatch '^[a-z][a-z_0-9]*\\\*$'))
                        {
                            Update-ConfigurationErrorCount
                            Write-Error -ErrorRecord ([Microsoft.PowerShell.DesiredStateConfiguration.Internal.DscClassCache]::GetBadlyFormedExclusiveResourceIdErrorRecord($ExclusiveResource, $resourceId))
                        }
                    }

# Save the resource id in a per-node dictionary to do cross validation at the end
# Validate resource exist
# Also update the resource reference from module\friendlyname to module\name
                    $value['ExclusiveResources'] = @(Set-NodeExclusiveResources $resourceId @( $value['ExclusiveResources'] ))
                }
            }
        }
    }
    else
    {
        Write-Debug ""${debugPrefix} TYPE IS NOT AS DSC RESOURCE""
    }

#
# Copy the user-supplied values into a new collection with canonicalized property names
#
    foreach ($key in $keywordData.Properties.Keys)
    {
        Write-Debug ""${debugPrefix} Processing property '$key' [""

        if ($value.Contains($key))
        {
            if ($OldMetaConfig -and (-not ($V1MetaConfigPropertyList -contains $key)))
            {
                Write-Error -ErrorRecord ([Microsoft.PowerShell.DesiredStateConfiguration.Internal.DscClassCache]::InvalidLocalConfigurationManagerPropertyErrorRecord($key, ($V1MetaConfigPropertyList -join ', ')))
                Update-ConfigurationErrorCount
            }
# see if there is a list of allowed values for this property (similar to an enum)
            $allowedValues = $keywordData.Properties[$key].Values
# If there is and user-provided value is not in that list, write an error.
            if ($allowedValues)
            {
                if(($null -eq $value[$key]) -and ($allowedValues -notcontains $value[$key]))
                {
                    Write-Error -ErrorRecord ([Microsoft.PowerShell.DesiredStateConfiguration.Internal.DscClassCache]::InvalidValueForPropertyErrorRecord($key, ""$($value[$key])"", $keywordData.Keyword, ($allowedValues -join ', ')))
                    Update-ConfigurationErrorCount
                }
                else
                {
                    $notAllowedValue=$null
                    foreach($v in $value[$key])
                    {
                        if($allowedValues -notcontains $v)
                        {
                            $notAllowedValue +=$v.ToString() + ', '
                        }
                    }

                    if($notAllowedValue)
                    {
                        $notAllowedValue = $notAllowedValue.Substring(0, $notAllowedValue.Length -2)
                        Write-Error -ErrorRecord ([Microsoft.PowerShell.DesiredStateConfiguration.Internal.DscClassCache]::UnsupportedValueForPropertyErrorRecord($key, $notAllowedValue, $keywordData.Keyword, ($allowedValues -join ', ')))
                        Update-ConfigurationErrorCount
                    }
                }
            }

# see if a value range is defined for this property
            $allowedRange = $keywordData.Properties[$key].Range
            if($allowedRange)
            {
                $castedValue = $value[$key] -as [int]
                if((($castedValue -is [int]) -and (($castedValue -lt  $keywordData.Properties[$key].Range.Item1) -or ($castedValue -gt $keywordData.Properties[$key].Range.Item2))) -or ($null -eq $castedValue))
                {
                    Write-Error -ErrorRecord ([Microsoft.PowerShell.DesiredStateConfiguration.Internal.DscClassCache]::ValueNotInRangeErrorRecord($key, $keywordName, $value[$key],  $keywordData.Properties[$key].Range.Item1,  $keywordData.Properties[$key].Range.Item2))
                    Update-ConfigurationErrorCount
                }
            }

            Write-Debug ""${debugPrefix}        Canonicalized property '$key' = '$($value[$key])'""

            if ($keywordData.Properties[$key].IsKey)
            {
                if($null -eq $value[$key])
                {
                    $keyValues += ""::__NULL__""
                }
                else
                {
                    $keyValues += ""::"" + $value[$key]
                }
            }

# see if ValueMap is also defined for this property (actual values)
            $allowedValueMap = $keywordData.Properties[$key].ValueMap
#if it is and the ValueMap contains the user-provided value as a key, use the actual value
            if ($allowedValueMap -and $allowedValueMap.ContainsKey($value[$key]))
            {
                $canonicalizedValue[$key] = $allowedValueMap[$value[$key]]
            }
            else
            {
                $canonicalizedValue[$key] = $value[$key]
            }
        }
        elseif ($keywordData.Properties[$key].Mandatory)
        {
# If the property was mandatory but the user didn't provide a value, write and error.
            Write-Error -ErrorRecord ([Microsoft.PowerShell.DesiredStateConfiguration.Internal.DscClassCache]::MissingValueForMandatoryPropertyErrorRecord($keywordData.Keyword, $keywordData.Properties[$key].TypeConstraint, $Key))
            Update-ConfigurationErrorCount
        }

        Write-Debug ""${debugPrefix}    Processing completed '$key' ]""
    }

    if($keyValues)
    {
        $keyValues = $keyValues.Substring(2) # Remove the leading '::'
        Add-NodeKeys $keyValues $keywordName
        Test-ConflictingResources $keywordName $canonicalizedValue $keywordData
    }

# update OMI_ConfigurationDocument
    if($IsMetaConfig)
    {
        if($keywordData.ResourceName -eq 'OMI_ConfigurationDocument')
        {
            if($(Get-PSMetaConfigurationProcessed))
            {
                $PSMetaConfigDocumentInstVersionInfo = Get-PSMetaConfigDocumentInstVersionInfo
                $canonicalizedValue['MinimumCompatibleVersion']=$PSMetaConfigDocumentInstVersionInfo['MinimumCompatibleVersion']
            }
            else
            {
                Set-PSMetaConfigDocInsProcessedBeforeMeta
                $canonicalizedValue['MinimumCompatibleVersion']='1.0.0'
            }
        }

        if(($keywordData.ResourceName -eq 'MSFT_WebDownloadManager') `
            -or ($keywordData.ResourceName -eq 'MSFT_FileDownloadManager') `
            -or ($keywordData.ResourceName -eq 'MSFT_WebResourceManager') `
            -or ($keywordData.ResourceName -eq 'MSFT_FileResourceManager') `
            -or ($keywordData.ResourceName -eq 'MSFT_WebReportManager') `
            -or ($keywordData.ResourceName -eq 'MSFT_SignatureValidation') `
            -or ($keywordData.ResourceName -eq 'MSFT_PartialConfiguration'))
        {
            Set-PSMetaConfigVersionInfoV2
        }
    }
    elseif($keywordData.ResourceName -eq 'OMI_ConfigurationDocument')
    {
        $canonicalizedValue['MinimumCompatibleVersion']='1.0.0'
        $canonicalizedValue['CompatibleVersionAdditionalProperties']=@('Omi_BaseResource:ConfigurationName')
    }

    if(($keywordData.ResourceName -eq 'MSFT_DSCMetaConfiguration') -or ($keywordData.ResourceName -eq 'MSFT_DSCMetaConfigurationV2'))
    {
        if($canonicalizedValue['DebugMode'] -and @($canonicalizedValue['DebugMode']).Length -gt 1)
        {
# we only allow one value for debug mode now.
            Write-Error -ErrorRecord ([Microsoft.PowerShell.DesiredStateConfiguration.Internal.DscClassCache]::DebugModeShouldHaveOneValue())
            Update-ConfigurationErrorCount
        }
    }

# Generate the MOF text for this resource instance.
# when generate mof text for OMI_ConfigurationDocument we handle below two cases:
# 1. we will add versioning related property based on meta configuration instance already process
# 2. we update the existing OMI_ConfigurationDocument instance if it already exists when process meta configuration instance
    $aliasId = ConvertTo-MOFInstance $keywordName $canonicalizedValue

# If a OMI_ConfigurationDocument is executed outside of a node statement, it becomes the default
# for all nodes that don't have an explicit OMI_ConfigurationDocument declaration
    if ($keywordData.ResourceName -eq 'OMI_ConfigurationDocument' -and -not (Get-PSCurrentConfigurationNode))
    {
        $data = Get-MoFInstanceText $aliasId
        Write-Debug ""${debugPrefix} DEFINING DEFAULT CONFIGURATION DOCUMENT: $data""
        Set-PSDefaultConfigurationDocument $data
    }

    Write-Debug ""${debugPrefix} MOF alias for this resource is '$aliasId'""

# always return the aliasId so the generated file will be well-formed if not valid
    $aliasId

    Write-Debug ""${debugPrefix} RESOURCE PROCESSING COMPLETED. TOTAL ERROR COUNT: $(Get-ConfigurationErrorCount)""

    ";
    }
}<|MERGE_RESOLUTION|>--- conflicted
+++ resolved
@@ -322,14 +322,9 @@
     /// </summary>
     internal class CimDSCParser
     {
-<<<<<<< HEAD
         private readonly CimMofDeserializer _deserializer;
         private readonly CimMofDeserializer.OnClassNeeded _onClassNeeded;
-=======
-        private CimMofDeserializer _deserializer;
-        private CimMofDeserializer.OnClassNeeded _onClassNeeded;
-
->>>>>>> bb4a0f46
+
         /// <summary>
         /// </summary>
         internal CimDSCParser(CimMofDeserializer.OnClassNeeded onClassNeeded)
