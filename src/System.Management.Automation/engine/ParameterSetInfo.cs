--- conflicted
+++ resolved
@@ -92,35 +92,20 @@
             Text.StringBuilder result = new Text.StringBuilder();
 
             GenerateParametersInDisplayOrder(
-<<<<<<< HEAD
                 parameter => AppendFormatCommandParameterInfo(parameter, result),
                 (string str) =>
                 {
                     if (result.Length > 0)
                     {
-                        result.Append(" ");
-                    }
-
-                    result.Append("[");
+                        result.Append(' ');
+                    }
+
+                    result.Append('[');
                     result.Append(str);
-                    result.Append("]");
+                    result.Append(']');
                 });
-=======
-                                 parameter => AppendFormatCommandParameterInfo(parameter, result),
-                                 delegate (string str)
-                                     {
-                                         if (result.Length > 0)
-                                         {
-                                             result.Append(' ');
-                                         }
-
-                                         result.Append('[');
-                                         result.Append(str);
-                                         result.Append(']');
-                                     });
->>>>>>> 03a58c41
-
-            return result.ToString();
+
+          return result.ToString();
         }
 
         /// <summary>
