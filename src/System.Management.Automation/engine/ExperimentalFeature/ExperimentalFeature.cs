// Copyright (c) Microsoft Corporation.
// Licensed under the MIT License.

using System.Collections;
using System.Collections.Generic;
using System.Collections.ObjectModel;
using System.Linq;
using System.Management.Automation.Configuration;
using System.Management.Automation.Internal;
using System.Management.Automation.Tracing;
using System.Runtime.CompilerServices;
using Microsoft.PowerShell.Telemetry;

namespace System.Management.Automation
{
    /// <summary>
    /// Support experimental features in PowerShell.
    /// </summary>
    public class ExperimentalFeature
    {
        #region Const Members

        internal const string EngineSource = "PSEngine";
        internal const string PSAnsiProgressFeatureName = "PSAnsiProgress";
<<<<<<< HEAD
        internal const string DscExperimentalFeatureName = "PS7DscSupport";
=======
        internal const string PSNativeCommandArgumentPassingFeatureName = "PSNativeCommandArgumentPassing";
>>>>>>> 0dcb3a06

        #endregion

        #region Instance Members

        /// <summary>
        /// Name of an experimental feature.
        /// </summary>
        public string Name { get; }

        /// <summary>
        /// Description of an experimental feature.
        /// </summary>
        public string Description { get; }

        /// <summary>
        /// Source of an experimental feature.
        /// </summary>
        public string Source { get; }

        /// <summary>
        /// Indicate whether the feature is enabled.
        /// </summary>
        public bool Enabled { get; private set; }

        /// <summary>
        /// Initializes a new instance of the <see cref="ExperimentalFeature"/> class.
        /// </summary>
        /// <param name="name">The name of the experimental feature.</param>
        /// <param name="description">A description of the experimental feature.</param>
        /// <param name="source">The source where the experimental feature is defined.</param>
        /// <param name="isEnabled">Indicate whether the experimental feature is enabled.</param>
        internal ExperimentalFeature(string name, string description, string source, bool isEnabled)
        {
            Name = name;
            Description = description;
            Source = source;
            Enabled = isEnabled;
        }

        /// <summary>
        /// Initializes a new instance of the <see cref="ExperimentalFeature"/> class.
        /// This is a private constructor only for declaring new experimental features within this type.
        /// </summary>
        /// <param name="name">The name of the experimental feature.</param>
        /// <param name="description">A description of the experimental feature.</param>
        private ExperimentalFeature(string name, string description)
            : this(name, description, source: EngineSource, isEnabled: false)
        {
        }

        #endregion

        #region Static Members

        /// <summary>
        /// All available engine experimental features.
        /// </summary>
        internal static readonly ReadOnlyCollection<ExperimentalFeature> EngineExperimentalFeatures;

        /// <summary>
        /// A dictionary of all available engine experimental features. Feature name is the key.
        /// </summary>
        internal static readonly ReadOnlyDictionary<string, ExperimentalFeature> EngineExperimentalFeatureMap;

        /// <summary>
        /// Experimental feature names that are enabled in the config file.
        /// </summary>
        internal static readonly ReadOnlyBag<string> EnabledExperimentalFeatureNames;

        /// <summary>
        /// Type initializer. Initialize the engine experimental feature list.
        /// </summary>
        static ExperimentalFeature()
        {
            // Initialize the readonly collection 'EngineExperimentalFeatures'.
            var engineFeatures = new ExperimentalFeature[] {
                /* Register engine experimental features here. Follow the same pattern as the example:
                new ExperimentalFeature(
                    name: "PSFileSystemProviderV2",
                    description: "Replace the old FileSystemProvider with cleaner design and faster code"),
                */
                new ExperimentalFeature(
                    name: "PSImplicitRemotingBatching",
                    description: "Batch implicit remoting proxy commands to improve performance"),
                new ExperimentalFeature(
                    name: "PSCommandNotFoundSuggestion",
                    description: "Recommend potential commands based on fuzzy search on a CommandNotFoundException"),
#if UNIX
                new ExperimentalFeature(
                    name: "PSUnixFileStat",
                    description: "Provide unix permission information for files and directories"),
#endif
                new ExperimentalFeature(
                    name: "PSCultureInvariantReplaceOperator",
                    description: "Use culture invariant to-string convertor for lval in replace operator"),
                new ExperimentalFeature(
                    name: "PSNativePSPathResolution",
                    description: "Convert PSPath to filesystem path, if possible, for native commands"),
                new ExperimentalFeature(
                    name: "PSNotApplyErrorActionToStderr",
                    description: "Don't have $ErrorActionPreference affect stderr output"),
                new ExperimentalFeature(
                    name: "PS7DscSupport",
                    description: "Support the cross-platform class-based DSC"),
                new ExperimentalFeature(
                    name: "PSSubsystemPluginModel",
                    description: "A plugin model for registering and un-registering PowerShell subsystems"),
                new ExperimentalFeature(
                    name: "PSAnsiRendering",
                    description: "Enable $PSStyle variable to control ANSI rendering of strings"),
                new ExperimentalFeature(
                    name: PSAnsiProgressFeatureName,
                    description: "Enable lightweight progress bar that leverages ANSI codes for rendering"),
                new ExperimentalFeature(
                    name: PSNativeCommandArgumentPassingFeatureName,
                    description: "Use ArgumentList when invoking a native command"),
                new ExperimentalFeature(
                    name: "PSLoadAssemblyFromNativeCode",
                    description: "Expose an API to allow assembly loading from native code"),
            };

            EngineExperimentalFeatures = new ReadOnlyCollection<ExperimentalFeature>(engineFeatures);

            // Initialize the readonly dictionary 'EngineExperimentalFeatureMap'.
            var engineExpFeatureMap = engineFeatures.ToDictionary(static f => f.Name, StringComparer.OrdinalIgnoreCase);
            EngineExperimentalFeatureMap = new ReadOnlyDictionary<string, ExperimentalFeature>(engineExpFeatureMap);

            // Initialize the readonly hashset 'EnabledExperimentalFeatureNames'.
            // The initialization of 'EnabledExperimentalFeatureNames' is deliberately made in the type initializer so that:
            //   1. 'EnabledExperimentalFeatureNames' can be declared as readonly;
            //   2. No need to deal with initialization from multiple threads;
            //   3. We don't need to decide where/when to read the config file for the enabled experimental features,
            //      instead, it will be done when the type is used for the first time, which is always earlier than
            //      any experimental features take effect.
            string[] enabledFeatures = Array.Empty<string>();
            try
            {
                enabledFeatures = PowerShellConfig.Instance.GetExperimentalFeatures();
            }
            catch (Exception e) when (LogException(e)) { }

            EnabledExperimentalFeatureNames = ProcessEnabledFeatures(enabledFeatures);
        }

        /// <summary>
        /// Process the array of enabled feature names retrieved from configuration.
        /// Ignore invalid feature names and unavailable engine feature names, and
        /// return an ReadOnlyBag of the valid enabled feature names.
        /// </summary>
        private static ReadOnlyBag<string> ProcessEnabledFeatures(string[] enabledFeatures)
        {
            if (enabledFeatures.Length == 0) { return ReadOnlyBag<string>.Empty; }

            var list = new List<string>(enabledFeatures.Length);
            foreach (string name in enabledFeatures)
            {
                if (IsModuleFeatureName(name))
                {
                    list.Add(name);
                    ApplicationInsightsTelemetry.SendTelemetryMetric(TelemetryType.ExperimentalModuleFeatureActivation, name);
                }
                else if (IsEngineFeatureName(name))
                {
                    if (EngineExperimentalFeatureMap.TryGetValue(name, out ExperimentalFeature feature))
                    {
                        feature.Enabled = true;
                        list.Add(name);
                        ApplicationInsightsTelemetry.SendTelemetryMetric(TelemetryType.ExperimentalEngineFeatureActivation, name);
                    }
                    else
                    {
                        string message = StringUtil.Format(Logging.EngineExperimentalFeatureNotFound, name);
                        LogError(PSEventId.ExperimentalFeature_InvalidName, name, message);
                    }
                }
                else
                {
                    string message = StringUtil.Format(Logging.InvalidExperimentalFeatureName, name);
                    LogError(PSEventId.ExperimentalFeature_InvalidName, name, message);
                }
            }

            return new ReadOnlyBag<string>(new HashSet<string>(list, StringComparer.OrdinalIgnoreCase));
        }

        /// <summary>
        /// Log the exception without rewinding the stack.
        /// </summary>
        private static bool LogException(Exception e)
        {
            LogError(PSEventId.ExperimentalFeature_ReadConfig_Error, e.GetType().FullName, e.Message, e.StackTrace);
            return false;
        }

        /// <summary>
        /// Log an error message.
        /// </summary>
        private static void LogError(PSEventId eventId, params object[] args)
        {
            PSEtwLog.LogOperationalError(eventId, PSOpcode.Constructor, PSTask.ExperimentalFeature, PSKeyword.UseAlwaysOperational, args);
        }

        /// <summary>
        /// Check if the name follows the engine experimental feature name convention.
        /// Convention: prefix 'PS' to the feature name -- 'PSFeatureName'.
        /// </summary>
        internal static bool IsEngineFeatureName(string featureName)
        {
            return featureName.Length > 2 && !featureName.Contains('.') && featureName.StartsWith("PS", StringComparison.Ordinal);
        }

        /// <summary>
        /// Check if the name follows the module experimental feature name convention.
        /// Convention: prefix the module name to the feature name -- 'ModuleName.FeatureName'.
        /// </summary>
        /// <param name="featureName">The feature name to check.</param>
        /// <param name="moduleName">When specified, we check if the feature name matches the module name.</param>
        internal static bool IsModuleFeatureName(string featureName, string moduleName = null)
        {
            // Feature names cannot start with a dot
            if (featureName.StartsWith('.'))
            {
                return false;
            }

            // Feature names must contain a dot, but not at the end
            int lastDotIndex = featureName.LastIndexOf('.');
            if (lastDotIndex == -1 || lastDotIndex == featureName.Length - 1)
            {
                return false;
            }

            if (moduleName == null)
            {
                return true;
            }

            // If the module name is given, it must match the prefix of the feature name (up to the last dot).
            var moduleNamePart = featureName.AsSpan(0, lastDotIndex);
            return moduleNamePart.Equals(moduleName.AsSpan(), StringComparison.OrdinalIgnoreCase);
        }

        /// <summary>
        /// Determine the action to take for the specified experiment name and action.
        /// </summary>
        internal static ExperimentAction GetActionToTake(string experimentName, ExperimentAction experimentAction)
        {
            if (experimentName == null || experimentAction == ExperimentAction.None)
            {
                // If either the experiment name or action is not defined, then return 'Show' by default.
                // This could happen to 'ParameterAttribute' when no experimental related field is declared.
                return ExperimentAction.Show;
            }

            ExperimentAction action = experimentAction;
            if (!IsEnabled(experimentName))
            {
                action = (action == ExperimentAction.Hide) ? ExperimentAction.Show : ExperimentAction.Hide;
            }

            return action;
        }

        /// <summary>
        /// Check if the specified experimental feature has been enabled.
        /// </summary>
        [MethodImpl(MethodImplOptions.AggressiveInlining)]
        public static bool IsEnabled(string featureName)
        {
            return EnabledExperimentalFeatureNames.Contains(featureName);
        }

        #endregion
    }

    /// <summary>
    /// Indicates the action to take on the cmdlet/parameter that has the attribute declared.
    /// </summary>
    public enum ExperimentAction
    {
        /// <summary>
        /// Represent an undefined action, used as the default value.
        /// </summary>
        None = 0,

        /// <summary>
        /// Hide the cmdlet/parameter when the corresponding experimental feature is enabled.
        /// </summary>
        Hide = 1,

        /// <summary>
        /// Show the cmdlet/parameter when the corresponding experimental feature is enabled.
        /// </summary>
        Show = 2
    }

    /// <summary>
    /// The attribute that applies to cmdlet/function/parameter to define what the engine should do with it.
    /// </summary>
    [AttributeUsage(AttributeTargets.Class | AttributeTargets.Field | AttributeTargets.Property)]
    public sealed class ExperimentalAttribute : ParsingBaseAttribute
    {
        /// <summary>
        /// Get name of the experimental feature this attribute is associated with.
        /// </summary>
        public string ExperimentName { get; }

        /// <summary>
        /// Get action for engine to take when the experimental feature is enabled.
        /// </summary>
        public ExperimentAction ExperimentAction { get; }

        /// <summary>
        /// Initializes a new instance of the ExperimentalAttribute class.
        /// </summary>
        public ExperimentalAttribute(string experimentName, ExperimentAction experimentAction)
        {
            ValidateArguments(experimentName, experimentAction);
            ExperimentName = experimentName;
            ExperimentAction = experimentAction;
        }

        /// <summary>
        /// Initialize an instance that represents the none-value.
        /// </summary>
        private ExperimentalAttribute() { }

        /// <summary>
        /// An instance that represents the none-value.
        /// </summary>
        internal static readonly ExperimentalAttribute None = new ExperimentalAttribute();

        /// <summary>
        /// Validate arguments for the constructor.
        /// </summary>
        internal static void ValidateArguments(string experimentName, ExperimentAction experimentAction)
        {
            if (string.IsNullOrEmpty(experimentName))
            {
                const string paramName = nameof(experimentName);
                throw PSTraceSource.NewArgumentNullException(paramName, Metadata.ArgumentNullOrEmpty, paramName);
            }

            if (experimentAction == ExperimentAction.None)
            {
                const string paramName = nameof(experimentAction);
                const string invalidMember = nameof(ExperimentAction.None);
                string validMembers = StringUtil.Format("{0}, {1}", ExperimentAction.Hide, ExperimentAction.Show);
                throw PSTraceSource.NewArgumentException(paramName, Metadata.InvalidEnumArgument, invalidMember, paramName, validMembers);
            }
        }

        internal bool ToHide => EffectiveAction == ExperimentAction.Hide;

        internal bool ToShow => EffectiveAction == ExperimentAction.Show;

        /// <summary>
        /// Get effective action to take at run time.
        /// </summary>
        private ExperimentAction EffectiveAction
        {
            get
            {
                if (_effectiveAction == ExperimentAction.None)
                {
                    _effectiveAction = ExperimentalFeature.GetActionToTake(ExperimentName, ExperimentAction);
                }

                return _effectiveAction;
            }
        }

        private ExperimentAction _effectiveAction = ExperimentAction.None;
    }
}<|MERGE_RESOLUTION|>--- conflicted
+++ resolved
@@ -22,11 +22,8 @@
 
         internal const string EngineSource = "PSEngine";
         internal const string PSAnsiProgressFeatureName = "PSAnsiProgress";
-<<<<<<< HEAD
         internal const string DscExperimentalFeatureName = "PS7DscSupport";
-=======
         internal const string PSNativeCommandArgumentPassingFeatureName = "PSNativeCommandArgumentPassing";
->>>>>>> 0dcb3a06
 
         #endregion
 
