// Copyright (c) Microsoft Corporation. All rights reserved.
// Licensed under the MIT License.

using System.Collections;
using System.Collections.Generic;
using System.Collections.ObjectModel;
using System.Linq;
using System.Management.Automation.Configuration;
using System.Management.Automation.Internal;
using System.Management.Automation.Tracing;
using System.Runtime.CompilerServices;
using Microsoft.PowerShell.Telemetry;

namespace System.Management.Automation
{
    /// <summary>
    /// Support experimental features in PowerShell.
    /// </summary>
    public class ExperimentalFeature
    {
        #region Const Members

        internal const string EngineSource = "PSEngine";

        #endregion

        #region Instance Members

        /// <summary>
        /// Name of an experimental feature.
        /// </summary>
        public string Name { get; }

        /// <summary>
        /// Description of an experimental feature.
        /// </summary>
        public string Description { get; }

        /// <summary>
        /// Source of an experimental feature.
        /// </summary>
        public string Source { get; }

        /// <summary>
        /// Indicate whether the feature is enabled.
        /// </summary>
        public bool Enabled { get; private set; }

        /// <summary>
        /// Initializes a new instance of the <see cref="ExperimentalFeature"/> class.
        /// </summary>
        /// <param name="name">The name of the experimental feature.</param>
        /// <param name="description">A description of the experimental feature.</param>
        /// <param name="source">The source where the experimental feature is defined.</param>
        /// <param name="isEnabled">Indicate whether the experimental feature is enabled.</param>
        internal ExperimentalFeature(string name, string description, string source, bool isEnabled)
        {
            Name = name;
            Description = description;
            Source = source;
            Enabled = isEnabled;
        }

        /// <summary>
        /// Initializes a new instance of the <see cref="ExperimentalFeature"/> class.
        /// This is a private constructor only for declaring new experimental features within this type.
        /// </summary>
        /// <param name="name">The name of the experimental feature.</param>
        /// <param name="description">A description of the experimental feature.</param>
        private ExperimentalFeature(string name, string description)
            : this(name, description, source: EngineSource, isEnabled: false)
        {
        }

        #endregion

        #region Static Members

        /// <summary>
        /// All available engine experimental features.
        /// </summary>
        internal static readonly ReadOnlyCollection<ExperimentalFeature> EngineExperimentalFeatures;

        /// <summary>
        /// A dictionary of all available engine experimental features. Feature name is the key.
        /// </summary>
        internal static readonly ReadOnlyDictionary<string, ExperimentalFeature> EngineExperimentalFeatureMap;

        /// <summary>
        /// Experimental feature names that are enabled in the config file.
        /// </summary>
        internal static readonly ReadOnlyBag<string> EnabledExperimentalFeatureNames;

        /// <summary>
        /// Type initializer. Initialize the engine experimental feature list.
        /// </summary>
        static ExperimentalFeature()
        {
            // Initialize the readonly collection 'EngineExperimentalFeatures'.
            var engineFeatures = new ExperimentalFeature[] {
                /* Register engine experimental features here. Follow the same pattern as the example:
                new ExperimentalFeature(
                    name: "PSFileSystemProviderV2",
                    description: "Replace the old FileSystemProvider with cleaner design and faster code"),
                */
                new ExperimentalFeature(
                    name: "PSImplicitRemotingBatching",
                    description: "Batch implicit remoting proxy commands to improve performance"),
                new ExperimentalFeature(
                    name: "PSCommandNotFoundSuggestion",
                    description: "Recommend potential commands based on fuzzy search on a CommandNotFoundException"),
                new ExperimentalFeature(
                    name: "PSForEachObjectParallel",
                    description: "New parameter set for ForEach-Object to run script blocks in parallel"),
                new ExperimentalFeature(
                    name: "PSTernaryOperator",
                    description: "Support the ternary operator in PowerShell language"),
                new ExperimentalFeature(
                    name: "PSErrorView",
                    description: "New formatting for ErrorRecord"),
                new ExperimentalFeature(
                    name: "PSUpdatesNotification",
                    description: "Print notification message when new releases are available"),
                new ExperimentalFeature(
                    name: "PSCoalescingOperators",
                    description: "Support the null coalescing operator and null coalescing assignment operator in PowerShell language"),
                new ExperimentalFeature(
                    name: "PSPipelineChainOperators",
                    description: "Allow use of && and || as operators between pipeline invocations"),
<<<<<<< HEAD
                new ExperimentalFeature(
                    name: "PSCommonSplatParameter",
                    description: "Add -splat common parameter to PowerShell for inline splatting"),
=======
#if UNIX
                new ExperimentalFeature(
                    name: "PSUnixFileStat",
                    description: "Provide unix permission information for files and directories"),
#endif
                new ExperimentalFeature(
                    name: "PSNullConditionalOperators",
                    description: "Support the null conditional member access operators in PowerShell language"),
#if !UNIX
                new ExperimentalFeature(
                    name: "PSWindowsPowerShellCompatibility",
                    description: "Load non-PSCore-compartible modules into Windows PowerShell over PS Remoting")
#endif
>>>>>>> d68d126c
            };
            EngineExperimentalFeatures = new ReadOnlyCollection<ExperimentalFeature>(engineFeatures);

            // Initialize the readonly dictionary 'EngineExperimentalFeatureMap'.
            var engineExpFeatureMap = engineFeatures.ToDictionary(f => f.Name, StringComparer.OrdinalIgnoreCase);
            EngineExperimentalFeatureMap = new ReadOnlyDictionary<string, ExperimentalFeature>(engineExpFeatureMap);

            // Initialize the readonly hashset 'EnabledExperimentalFeatureNames'.
            // The initialization of 'EnabledExperimentalFeatureNames' is deliberately made in the type initializer so that:
            //   1. 'EnabledExperimentalFeatureNames' can be declared as readonly;
            //   2. No need to deal with initialization from multiple threads;
            //   3. We don't need to decide where/when to read the config file for the enabled experimental features,
            //      instead, it will be done when the type is used for the first time, which is always earlier than
            //      any experimental features take effect.
            string[] enabledFeatures = Array.Empty<string>();
            try
            {
                enabledFeatures = PowerShellConfig.Instance.GetExperimentalFeatures();
            }
            catch (Exception e) when (LogException(e)) { }

            EnabledExperimentalFeatureNames = ProcessEnabledFeatures(enabledFeatures);
        }

        /// <summary>
        /// Process the array of enabled feature names retrieved from configuration.
        /// Ignore invalid feature names and unavailable engine feature names, and
        /// return an ReadOnlyBag of the valid enabled feature names.
        /// </summary>
        private static ReadOnlyBag<string> ProcessEnabledFeatures(string[] enabledFeatures)
        {
            if (enabledFeatures.Length == 0) { return ReadOnlyBag<string>.Empty; }

            var list = new List<string>(enabledFeatures.Length);
            foreach (string name in enabledFeatures)
            {
                if (IsModuleFeatureName(name))
                {
                    list.Add(name);
                    ApplicationInsightsTelemetry.SendTelemetryMetric(TelemetryType.ExperimentalModuleFeatureActivation, name);
                }
                else if (IsEngineFeatureName(name))
                {
                    if (EngineExperimentalFeatureMap.TryGetValue(name, out ExperimentalFeature feature))
                    {
                        feature.Enabled = true;
                        list.Add(name);
                        ApplicationInsightsTelemetry.SendTelemetryMetric(TelemetryType.ExperimentalEngineFeatureActivation, name);
                    }
                    else
                    {
                        string message = StringUtil.Format(Logging.EngineExperimentalFeatureNotFound, name);
                        LogError(PSEventId.ExperimentalFeature_InvalidName, name, message);
                    }
                }
                else
                {
                    string message = StringUtil.Format(Logging.InvalidExperimentalFeatureName, name);
                    LogError(PSEventId.ExperimentalFeature_InvalidName, name, message);
                }
            }

            return new ReadOnlyBag<string>(new HashSet<string>(list, StringComparer.OrdinalIgnoreCase));
        }

        /// <summary>
        /// Log the exception without rewinding the stack.
        /// </summary>
        private static bool LogException(Exception e)
        {
            LogError(PSEventId.ExperimentalFeature_ReadConfig_Error, e.GetType().FullName, e.Message, e.StackTrace);
            return false;
        }

        /// <summary>
        /// Log an error message.
        /// </summary>
        private static void LogError(PSEventId eventId, params object[] args)
        {
            PSEtwLog.LogOperationalError(eventId, PSOpcode.Constructor, PSTask.ExperimentalFeature, PSKeyword.UseAlwaysOperational, args);
        }

        /// <summary>
        /// Check if the name follows the engine experimental feature name convention.
        /// Convention: prefix 'PS' to the feature name -- 'PSFeatureName'.
        /// </summary>
        internal static bool IsEngineFeatureName(string featureName)
        {
            return featureName.Length > 2 && featureName.IndexOf('.') == -1 && featureName.StartsWith("PS", StringComparison.Ordinal);
        }

        /// <summary>
        /// Check if the name follows the module experimental feature name convention.
        /// Convention: prefix the module name to the feature name -- 'ModuleName.FeatureName'.
        /// </summary>
        /// <param name="featureName">The feature name to check.</param>
        /// <param name="moduleName">When specified, we check if the feature name matches the module name.</param>
        internal static bool IsModuleFeatureName(string featureName, string moduleName = null)
        {
            // Feature names cannot start with a dot
            if (featureName.StartsWith('.'))
            {
                return false;
            }

            // Feature names must contain a dot, but not at the end
            int lastDotIndex = featureName.LastIndexOf('.');
            if (lastDotIndex == -1 || lastDotIndex == featureName.Length - 1)
            {
                return false;
            }

            if (moduleName == null)
            {
                return true;
            }

            // If the module name is given, it must match the prefix of the feature name (up to the last dot).
            var moduleNamePart = featureName.AsSpan(0, lastDotIndex);
            return moduleNamePart.Equals(moduleName.AsSpan(), StringComparison.OrdinalIgnoreCase);
        }

        /// <summary>
        /// Determine the action to take for the specified experiment name and action.
        /// </summary>
        internal static ExperimentAction GetActionToTake(string experimentName, ExperimentAction experimentAction)
        {
            if (experimentName == null || experimentAction == ExperimentAction.None)
            {
                // If either the experiment name or action is not defined, then return 'Show' by default.
                // This could happen to 'ParameterAttribute' when no experimental related field is declared.
                return ExperimentAction.Show;
            }

            ExperimentAction action = experimentAction;
            if (!IsEnabled(experimentName))
            {
                action = (action == ExperimentAction.Hide) ? ExperimentAction.Show : ExperimentAction.Hide;
            }

            return action;
        }

        /// <summary>
        /// Check if the specified experimental feature has been enabled.
        /// </summary>
        [MethodImpl(MethodImplOptions.AggressiveInlining)]
        public static bool IsEnabled(string featureName)
        {
            return EnabledExperimentalFeatureNames.Contains(featureName);
        }

        #endregion
    }

    /// <summary>
    /// Indicates the action to take on the cmdlet/parameter that has the attribute declared.
    /// </summary>
    public enum ExperimentAction
    {
        /// <summary>
        /// Represent an undefined action, used as the default value.
        /// </summary>
        None = 0,

        /// <summary>
        /// Hide the cmdlet/parameter when the corresponding experimental feature is enabled.
        /// </summary>
        Hide = 1,

        /// <summary>
        /// Show the cmdlet/parameter when the corresponding experimental feature is enabled.
        /// </summary>
        Show = 2
    }

    /// <summary>
    /// The attribute that applies to cmdlet/function/parameter to define what the engine should do with it.
    /// </summary>
    [AttributeUsage(AttributeTargets.Class | AttributeTargets.Field | AttributeTargets.Property)]
    public sealed class ExperimentalAttribute : ParsingBaseAttribute
    {
        /// <summary>
        /// Get name of the experimental feature this attribute is associated with.
        /// </summary>
        public string ExperimentName { get; }

        /// <summary>
        /// Get action for engine to take when the experimental feature is enabled.
        /// </summary>
        public ExperimentAction ExperimentAction { get; }

        /// <summary>
        /// Initializes a new instance of the ExperimentalAttribute class.
        /// </summary>
        public ExperimentalAttribute(string experimentName, ExperimentAction experimentAction)
        {
            ValidateArguments(experimentName, experimentAction);
            ExperimentName = experimentName;
            ExperimentAction = experimentAction;
        }

        /// <summary>
        /// Initialize an instance that represents the none-value.
        /// </summary>
        private ExperimentalAttribute() { }

        /// <summary>
        /// An instance that represents the none-value.
        /// </summary>
        internal static readonly ExperimentalAttribute None = new ExperimentalAttribute();

        /// <summary>
        /// Validate arguments for the constructor.
        /// </summary>
        internal static void ValidateArguments(string experimentName, ExperimentAction experimentAction)
        {
            if (string.IsNullOrEmpty(experimentName))
            {
                string paramName = nameof(experimentName);
                throw PSTraceSource.NewArgumentNullException(paramName, Metadata.ArgumentNullOrEmpty, paramName);
            }

            if (experimentAction == ExperimentAction.None)
            {
                string paramName = nameof(experimentAction);
                string invalidMember = ExperimentAction.None.ToString();
                string validMembers = StringUtil.Format("{0}, {1}", ExperimentAction.Hide, ExperimentAction.Show);
                throw PSTraceSource.NewArgumentException(paramName, Metadata.InvalidEnumArgument, invalidMember, paramName, validMembers);
            }
        }

        internal bool ToHide => EffectiveAction == ExperimentAction.Hide;
        internal bool ToShow => EffectiveAction == ExperimentAction.Show;

        /// <summary>
        /// Get effective action to take at run time.
        /// </summary>
        private ExperimentAction EffectiveAction
        {
            get
            {
                if (_effectiveAction == ExperimentAction.None)
                {
                    _effectiveAction = ExperimentalFeature.GetActionToTake(ExperimentName, ExperimentAction);
                }

                return _effectiveAction;
            }
        }

        private ExperimentAction _effectiveAction = ExperimentAction.None;
    }
}<|MERGE_RESOLUTION|>--- conflicted
+++ resolved
@@ -127,11 +127,6 @@
                 new ExperimentalFeature(
                     name: "PSPipelineChainOperators",
                     description: "Allow use of && and || as operators between pipeline invocations"),
-<<<<<<< HEAD
-                new ExperimentalFeature(
-                    name: "PSCommonSplatParameter",
-                    description: "Add -splat common parameter to PowerShell for inline splatting"),
-=======
 #if UNIX
                 new ExperimentalFeature(
                     name: "PSUnixFileStat",
@@ -143,9 +138,11 @@
 #if !UNIX
                 new ExperimentalFeature(
                     name: "PSWindowsPowerShellCompatibility",
-                    description: "Load non-PSCore-compartible modules into Windows PowerShell over PS Remoting")
+                    description: "Load non-PSCore-compartible modules into Windows PowerShell over PS Remoting"),
 #endif
->>>>>>> d68d126c
+                new ExperimentalFeature(
+                    name: "PSCommonSplatParameter",
+                    description: "Add -splat common parameter to PowerShell for inline splatting"),
             };
             EngineExperimentalFeatures = new ReadOnlyCollection<ExperimentalFeature>(engineFeatures);
 
