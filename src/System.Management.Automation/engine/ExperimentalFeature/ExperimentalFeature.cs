--- conflicted
+++ resolved
@@ -23,11 +23,8 @@
         internal const string EngineSource = "PSEngine";
         internal const string PSNativeCommandArgumentPassingFeatureName = "PSNativeCommandArgumentPassing";
         internal const string PSNativeCommandErrorActionPreferenceFeatureName = "PSNativeCommandErrorActionPreference";
-<<<<<<< HEAD
         internal const string PSRemotingSSHTransportErrorHandling = "PSRemotingSSHTransportErrorHandling";
-=======
         internal const string PSCleanBlockFeatureName = "PSCleanBlock";
->>>>>>> ffd06eb8
 
         #endregion
 
@@ -132,13 +129,11 @@
                     name: PSNativeCommandErrorActionPreferenceFeatureName,
                     description: "Native commands with non-zero exit codes issue errors according to $ErrorActionPreference when $PSNativeCommandUseErrorActionPreference is $true"),
                 new ExperimentalFeature(
-<<<<<<< HEAD
                     name: PSRemotingSSHTransportErrorHandling,
-                    description: "Removes the SSH remoting transport stdErr stream message handling as terminating errors, and instead just writes error messages to console.")
-=======
+                    description: "Removes the SSH remoting transport stdErr stream message handling as terminating errors, and instead just writes error messages to console."),
+                new ExperimentalFeature(
                     name: PSCleanBlockFeatureName,
-                    description: "Add support of a 'Clean' block to functions and script cmdlets for easy resource cleanup"),
->>>>>>> ffd06eb8
+                    description: "Add support of a 'Clean' block to functions and script cmdlets for easy resource cleanup")
             };
 
             EngineExperimentalFeatures = new ReadOnlyCollection<ExperimentalFeature>(engineFeatures);
