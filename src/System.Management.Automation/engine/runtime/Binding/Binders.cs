// Copyright (c) Microsoft Corporation. All rights reserved.
// Licensed under the MIT License.

using System.Collections;
using System.Collections.Concurrent;
using System.Collections.Generic;
using System.Collections.Specialized;
using System.Data;
using System.Dynamic;
using System.Globalization;
using System.Linq;
using System.Linq.Expressions;
using System.Management.Automation.Internal;
using System.Management.Automation.Runspaces;
using System.Reflection;
using System.Runtime.CompilerServices;
using System.Runtime.InteropServices;
using System.Text;
using System.Text.RegularExpressions;
using System.Threading;
using System.Xml;

namespace System.Management.Automation.Language
{
    // Item1 - member name
    // Item2 - class containing dynamic site (for protected/private member access)
    // Item3 - static (true) or instance (false)
    // Item4 - enumerating (true) or not (false)
    using PSGetMemberBinderKeyType = Tuple<string, Type, bool, bool>;

    // Item1 - member name
    // Item2 - class containing dynamic site (for protected/private member access)
    // Item3 - enumerating (true) or not (false)
    using PSSetMemberBinderKeyType = Tuple<string, Type, bool>;

    // Item1 - member name
    // Item2 - callinfo (# of args and (not used) named arguments)
    // Item3 - property setter (true) or not (false)
    // Item4 - enumerating (true) or not (false)
    // Item5 - invocation constraints (casts used in the invocation expression used to guide overload resolution)
    // Item6 - static (true) or instance (false)
    // Item7 - class containing dynamic site (for protected/private member access)
    using PSInvokeMemberBinderKeyType = Tuple<string, CallInfo, bool, bool, PSMethodInvocationConstraints, bool, Type>;

    // Item1 - callinfo (# of args and (not used) named arguments)
    // Item2 - invocation constraints (casts used in the invocation expression used to guide overload resolution)
    // Item3 - property setter (true) or not (false)
    // Item4 - static (true) or instance (false)
    // Item5 - class containing dynamic site (for protected/private member access)
    using PSInvokeDynamicMemberBinderKeyType = Tuple<CallInfo, PSMethodInvocationConstraints, bool, bool, Type>;

    // Item1 - class containing dynamic site (for protected/private member access)
    // Item2 - static (true) or instance (false)
    using PSGetOrSetDynamicMemberBinderKeyType = Tuple<Type, bool>;

    /// <summary>
    /// Extension methods for DynamicMetaObject.  Some of these extensions help handle PSObject, both in terms of
    /// getting the type or value from a DynamicMetaObject, but also help to generate binding restrictions that
    /// account for values that are optionally wrapped in PSObject.
    /// </summary>
    internal static class DynamicMetaObjectExtensions
    {
        internal static readonly DynamicMetaObject FakeError
            = new DynamicMetaObject(ExpressionCache.NullConstant, BindingRestrictions.Empty);

        internal static DynamicMetaObject WriteToDebugLog(this DynamicMetaObject obj, DynamicMetaObjectBinder binder)
        {
#if ENABLE_BINDER_DEBUG_LOGGING
            if (obj != FakeError)
            {
                System.Diagnostics.Debug.WriteLine("Binder: {0}\r\n    Restrictions: {2}\r\n    Target: {1}",
                                                   binder.ToString(),
                                                   obj.Expression.ToDebugString(),
                                                   obj.Restrictions.ToDebugString());
            }
#endif
            return obj;
        }

        internal static BindingRestrictions GetSimpleTypeRestriction(this DynamicMetaObject obj)
        {
            if (obj.Value == null || ClrFacade.IsTransparentProxy(obj.Value))
            {
                return BindingRestrictions.GetInstanceRestriction(obj.Expression, obj.Value);
            }

            return BindingRestrictions.GetTypeRestriction(obj.Expression, obj.Value.GetType());
        }

        internal static BindingRestrictions PSGetMethodArgumentRestriction(this DynamicMetaObject obj)
        {
            var baseValue = PSObject.Base(obj.Value);
            if (baseValue != null && baseValue.GetType() == typeof(object[]))
            {
                var effectiveArgType = Adapter.EffectiveArgumentType(obj.Value);
                var methodInfo = !(effectiveArgType == typeof(object[]))
                    ? CachedReflectionInfo.PSInvokeMemberBinder_IsHomogenousArray.MakeGenericMethod(effectiveArgType.GetElementType())
                    : CachedReflectionInfo.PSInvokeMemberBinder_IsHeterogeneousArray;

                BindingRestrictions restrictions;
                Expression test;
                if (obj.Value != baseValue)
                {
                    // Need PSObject...
                    restrictions = BindingRestrictions.GetTypeRestriction(obj.Expression, typeof(PSObject));

                    var temp = Expression.Variable(typeof(object[]));
                    test = Expression.Block(
                        new[] { temp },
                        Expression.Assign(temp, Expression.TypeAs(Expression.Call(CachedReflectionInfo.PSObject_Base, obj.Expression), typeof(object[]))),
                        Expression.AndAlso(
                            Expression.NotEqual(temp, ExpressionCache.NullObjectArray),
                            Expression.Call(methodInfo, temp)));
                }
                else
                {
                    restrictions = BindingRestrictions.GetTypeRestriction(obj.Expression, typeof(object[]));
                    var arrayExpr = obj.Expression.Cast(typeof(object[]));
                    test = Expression.Call(methodInfo, arrayExpr);
                }

                return restrictions.Merge(BindingRestrictions.GetExpressionRestriction(test));
            }

            return obj.PSGetTypeRestriction();
        }

        internal static BindingRestrictions PSGetStaticMemberRestriction(this DynamicMetaObject obj)
        {
            if (obj.Restrictions != BindingRestrictions.Empty)
            {
                return obj.Restrictions;
            }

            if (obj.Value == null || ClrFacade.IsTransparentProxy(obj.Value))
            {
                return BindingRestrictions.GetInstanceRestriction(obj.Expression, obj.Value);
            }

            var baseValue = PSObject.Base(obj.Value);
            if (baseValue == null)
            {
                Diagnostics.Assert(obj.Value == AutomationNull.Value, "PSObject.Base should only return null for AutomationNull.Value");
                return BindingRestrictions.GetExpressionRestriction(Expression.Equal(obj.Expression, Expression.Constant(AutomationNull.Value)));
            }

            BindingRestrictions restrictions;

            if (baseValue is Type)
            {
                if (obj.Value == baseValue)
                {
                    //     newObj == oldObj  (if not wrapped in PSObject) or
                    restrictions = BindingRestrictions.GetInstanceRestriction(obj.Expression, obj.Value);
                }
                else
                {
                    //     newObj.GetType() == typeof(PSObject) && PSObject.Base(newObj) == oldObj
                    restrictions = BindingRestrictions.GetTypeRestriction(obj.Expression, obj.LimitType);
                    restrictions = restrictions.Merge(
                        BindingRestrictions.GetInstanceRestriction(
                            Expression.Call(CachedReflectionInfo.PSObject_Base, obj.Expression),
                            baseValue));
                }
            }
            else if (obj.Value != baseValue)
            {
                // Binding restriction will look like:
                //     newObj.GetType() == typeof(PSObject) && PSObject.Base(newObj).GetType() == typeof(oldType)

                restrictions = BindingRestrictions.GetTypeRestriction(
                    Expression.Call(CachedReflectionInfo.PSObject_Base, obj.Expression),
                    baseValue.GetType());
            }
            else
            {
                restrictions = BindingRestrictions.GetTypeRestriction(obj.Expression, obj.LimitType);
            }

            return restrictions;
        }

        internal static BindingRestrictions PSGetTypeRestriction(this DynamicMetaObject obj)
        {
            if (obj.Restrictions != BindingRestrictions.Empty)
            {
                return obj.Restrictions;
            }

            if (obj.Value == null || ClrFacade.IsTransparentProxy(obj.Value))
            {
                return BindingRestrictions.GetInstanceRestriction(obj.Expression, obj.Value);
            }

            var baseValue = PSObject.Base(obj.Value);
            if (baseValue == null)
            {
                Diagnostics.Assert(obj.Value == AutomationNull.Value, "PSObject.Base should only return null for AutomationNull.Value");
                return BindingRestrictions.GetExpressionRestriction(Expression.Equal(obj.Expression, Expression.Constant(AutomationNull.Value)));
            }

            // The default restriction is a simple type test.  We use this type test even if the object is a PSObject,
            // this way we can avoid calling PSObject.Base in all restriction checks.
            var restrictions = BindingRestrictions.GetTypeRestriction(obj.Expression, obj.LimitType);

            if (obj.Value != baseValue)
            {
                // Binding restriction will look like:
                //     newObj.GetType() == typeof(PSObject) && PSObject.Base(newObj).GetType() == typeof(oldType)

                restrictions = restrictions.Merge(
                    BindingRestrictions.GetTypeRestriction(Expression.Call(CachedReflectionInfo.PSObject_Base, obj.Expression),
                                                           baseValue.GetType()));
            }
            else if (baseValue is PSObject)
            {
                // We have an empty custom object.  The restrictions must check this explicitly, otherwise we have
                // a simple type test on PSObject, which obviously tests true for many objects.
                // So we end up with:
                //     newObj.GetType() == typeof(PSObject) && PSObject.Base(newObj) == newObj

                restrictions = restrictions.Merge(
                    BindingRestrictions.GetExpressionRestriction(
                        Expression.Equal(Expression.Call(CachedReflectionInfo.PSObject_Base, obj.Expression), obj.Expression)));
            }

            return restrictions;
        }

        internal static BindingRestrictions CombineRestrictions(this DynamicMetaObject target, params DynamicMetaObject[] args)
        {
            var restrictions = target.Restrictions == BindingRestrictions.Empty ? target.PSGetTypeRestriction() : target.Restrictions;

            for (int index = 0; index < args.Length; index++)
            {
                var r = args[index];
                restrictions =
                    restrictions.Merge(r.Restrictions == BindingRestrictions.Empty
                                           ? r.PSGetTypeRestriction()
                                           : r.Restrictions);
            }

            return restrictions;
        }

        internal static Expression CastOrConvertMethodArgument(this DynamicMetaObject target,
                                                               Type parameterType,
                                                               string parameterName,
                                                               string methodName,
                                                               List<ParameterExpression> temps,
                                                               List<Expression> initTemps)
        {
            if (target.Value == AutomationNull.Value)
            {
                return Expression.Constant(null, parameterType);
            }

            var argType = target.LimitType;
            if (parameterType == typeof(object) && argType == typeof(PSObject))
            {
                return Expression.Call(CachedReflectionInfo.PSObject_Base, target.Expression.Cast(typeof(PSObject)));
            }

            // If the conversion can't fail, skip wrapping the conversion in try/catch so we generate less code.
            if (parameterType.IsAssignableFrom(argType))
            {
                return target.Expression.Cast(parameterType);
            }

            var exceptionParam = Expression.Variable(typeof(Exception));
            var targetTemp = Expression.Variable(target.Expression.Type);
            bool debase;

            // ConstrainedLanguage note - calls to this conversion are covered by the method resolution algorithm
            // (which ignores method arguments with disallowed types)
            var conversion = LanguagePrimitives.FigureConversion(target.Value, parameterType, out debase);
            var invokeConverter = PSConvertBinder.InvokeConverter(conversion, targetTemp, parameterType, debase, ExpressionCache.InvariantCulture);
            var expr =
                Expression.Block(new[] { targetTemp },
                    Expression.TryCatch(
                        Expression.Block(
                            Expression.Assign(targetTemp, target.Expression),
                            invokeConverter),
                        Expression.Catch(exceptionParam,
                            Expression.Block(
                                Expression.Call(CachedReflectionInfo.ExceptionHandlingOps_ConvertToArgumentConversionException,
                                                exceptionParam,
                                                Expression.Constant(parameterName),
                                                targetTemp.Cast(typeof(object)),
                                                Expression.Constant(methodName),
                                                Expression.Constant(parameterType, typeof(Type))),
                                Expression.Default(invokeConverter.Type)))));
            var tmp = Expression.Variable(expr.Type);
            temps.Add(tmp);
            initTemps.Add(Expression.Assign(tmp, expr));
            return tmp;
        }

        internal static Expression CastOrConvert(this DynamicMetaObject target, Type type)
        {
            if (target.LimitType == type)
            {
                return target.Expression.Cast(type);
            }

            bool debase;

            // ConstrainedLanguage note - calls to this conversion are done by:
            // Switch statements (always to Object), method invocation (protected by InvokeMember binder),
            // and hard-coded casts to integral types.
            var conversion = LanguagePrimitives.FigureConversion(target.Value, type, out debase);
            return PSConvertBinder.InvokeConverter(conversion, target.Expression, type, debase, ExpressionCache.InvariantCulture);
        }

        internal static DynamicMetaObject ThrowRuntimeError(this DynamicMetaObject target, DynamicMetaObject[] args,
                                                            BindingRestrictions moreTests, string errorID,
                                                            string resourceString, params Expression[] exceptionArgs)
        {
            return new DynamicMetaObject(Compiler.ThrowRuntimeError(errorID, resourceString, exceptionArgs),
                                         target.CombineRestrictions(args).Merge(moreTests));
        }

        internal static DynamicMetaObject ThrowRuntimeError(this DynamicMetaObject target, BindingRestrictions bindingRestrictions,
                                                            string errorID, string resourceString, params Expression[] exceptionArgs)
        {
            return new DynamicMetaObject(Compiler.ThrowRuntimeError(errorID, resourceString, exceptionArgs),
                                         bindingRestrictions);
        }

#if ENABLE_BINDER_DEBUG_LOGGING
        internal static string ToDebugString(this BindingRestrictions restrictions)
        {
            return restrictions.ToExpression().ToDebugString();
        }
#endif
    }

    internal static class DynamicMetaObjectBinderExtensions
    {
        internal static DynamicMetaObject DeferForPSObject(this DynamicMetaObjectBinder binder, DynamicMetaObject target, bool targetIsComObject = false)
        {
            Diagnostics.Assert(target.Value is PSObject, "target must be a psobject");

            BindingRestrictions restrictions = BindingRestrictions.Empty;
            Expression expr = ProcessOnePSObject(target, ref restrictions, argIsComObject: targetIsComObject);
            return new DynamicMetaObject(DynamicExpression.Dynamic(binder, binder.ReturnType, expr), restrictions);
        }

        internal static DynamicMetaObject DeferForPSObject(this DynamicMetaObjectBinder binder, DynamicMetaObject target, DynamicMetaObject arg, bool targetIsComObject = false)
        {
            Diagnostics.Assert(target.Value is PSObject || arg.Value is PSObject, "At least one arg must be a psobject");

            BindingRestrictions restrictions = BindingRestrictions.Empty;
            Expression expr1 = ProcessOnePSObject(target, ref restrictions, argIsComObject: targetIsComObject);
            Expression expr2 = ProcessOnePSObject(arg, ref restrictions, argIsComObject: false);
            return new DynamicMetaObject(DynamicExpression.Dynamic(binder, binder.ReturnType, expr1, expr2), restrictions);
        }

        internal static DynamicMetaObject DeferForPSObject(this DynamicMetaObjectBinder binder, DynamicMetaObject[] args, bool targetIsComObject = false)
        {
            Diagnostics.Assert(args != null && args.Length > 0, "args should not be null or empty");
            Diagnostics.Assert(args.Any(mo => mo.Value is PSObject), "At least one arg must be a psobject");

            Expression[] exprs = new Expression[args.Length];
            BindingRestrictions restrictions = BindingRestrictions.Empty;

            // Target maps to arg[0] of the binder.
            exprs[0] = ProcessOnePSObject(args[0], ref restrictions, targetIsComObject);
            for (int i = 1; i < args.Length; i++)
            {
                exprs[i] = ProcessOnePSObject(args[i], ref restrictions, argIsComObject: false);
            }

            return new DynamicMetaObject(DynamicExpression.Dynamic(binder, binder.ReturnType, exprs), restrictions);
        }

        private static Expression ProcessOnePSObject(DynamicMetaObject arg, ref BindingRestrictions restrictions, bool argIsComObject = false)
        {
            Expression expr = null;
            object baseValue = PSObject.Base(arg.Value);
            if (baseValue != arg.Value)
            {
                expr = Expression.Call(CachedReflectionInfo.PSObject_Base, arg.Expression.Cast(typeof(object)));

                if (argIsComObject)
                {
                    // The 'base' is a COM object, so bake that in the rule.
                    restrictions = restrictions
                        .Merge(arg.GetSimpleTypeRestriction())
                        .Merge(BindingRestrictions.GetExpressionRestriction(Expression.Call(CachedReflectionInfo.Utils_IsComObject, expr)));
                }
                else
                {
                    // Use a more general condition for the rule: 'arg' is a PSObject and 'base != arg'.
                    restrictions = restrictions
                        .Merge(arg.GetSimpleTypeRestriction())
                        .Merge(BindingRestrictions.GetExpressionRestriction(Expression.NotEqual(expr, arg.Expression)));
                }
            }
            else
            {
                expr = arg.Expression;
                restrictions = restrictions.Merge(arg.PSGetTypeRestriction());
            }
            return expr;
        }

        internal static DynamicMetaObject UpdateComRestrictionsForPsObject(this DynamicMetaObject binder, DynamicMetaObject[] args)
        {
            // Add a restriction that prevents PSObject arguments (so that they get based)
            BindingRestrictions newRestrictions = binder.Restrictions;
            newRestrictions = args.Aggregate(newRestrictions, (current, arg) =>
            {
                if (arg.LimitType.IsValueType)
                {
                    return current.Merge(arg.GetSimpleTypeRestriction());
                }
                else
                {
                    return current.Merge(BindingRestrictions.GetExpressionRestriction(
                        Expression.Equal(
                            Expression.Call(CachedReflectionInfo.PSObject_Base, arg.Expression),
                            arg.Expression)));
                }
            });

            return new DynamicMetaObject(binder.Expression, newRestrictions);
        }
    }

    internal class BinderUtils
    {
        internal static BindingRestrictions GetVersionCheck(DynamicMetaObjectBinder binder, int expectedVersionNumber)
        {
            return BindingRestrictions.GetExpressionRestriction(
                Expression.Equal(Expression.Field(Expression.Constant(binder), "_version"),
                                 ExpressionCache.Constant(expectedVersionNumber)));
        }

        internal static BindingRestrictions GetLanguageModeCheckIfHasEverUsedConstrainedLanguage()
        {
            // Also add a language mode check to detect toggling between language modes
            if (ExecutionContext.HasEverUsedConstrainedLanguage)
            {
                var context = LocalPipeline.GetExecutionContextFromTLS();

                var tmp = Expression.Variable(typeof(ExecutionContext));
                var langModeFromContext = Expression.Property(tmp, CachedReflectionInfo.ExecutionContext_LanguageMode);
                var constrainedLanguageMode = Expression.Constant(PSLanguageMode.ConstrainedLanguage);

                // Execution context might be null if we're called from a thread with no runspace (e.g. a PSObject
                // is used in some C# w/ dynamic). This is sometimes fine, we don't always need a runspace to access
                // properties.
                Expression test = context?.LanguageMode == PSLanguageMode.ConstrainedLanguage
                    ? Expression.AndAlso(
                          Expression.NotEqual(tmp, ExpressionCache.NullExecutionContext),
                          Expression.Equal(langModeFromContext, constrainedLanguageMode))
                    : Expression.OrElse(
                          Expression.Equal(tmp, ExpressionCache.NullExecutionContext),
                          Expression.NotEqual(langModeFromContext, constrainedLanguageMode));

                return BindingRestrictions.GetExpressionRestriction(
                    Expression.Block(
                        new[] {tmp},
                        Expression.Assign(tmp, ExpressionCache.GetExecutionContextFromTLS),
                        test));
            }

            return BindingRestrictions.Empty;
        }

        internal static BindingRestrictions GetOptionalVersionAndLanguageCheckForType(DynamicMetaObjectBinder binder, Type targetType, int expectedVersionNumber)
        {
            BindingRestrictions additionalBindingRestrictions = BindingRestrictions.Empty;

            // If this uses a potentially unsafe type, we also need a version check
            if (!CoreTypes.Contains(targetType))
            {
                if (expectedVersionNumber != -1)
                {
                    additionalBindingRestrictions = additionalBindingRestrictions.Merge(BinderUtils.GetVersionCheck(binder, expectedVersionNumber));
                }

                additionalBindingRestrictions = additionalBindingRestrictions.Merge(GetLanguageModeCheckIfHasEverUsedConstrainedLanguage());
            }

            return additionalBindingRestrictions;
        }
    }

    #region PowerShell non-standard language binders

    /// <summary>
    /// Some classes that implement IEnumerable are not considered as enumerable from the perspective of pipelines,
    /// this binder implements those semantics.
    ///
    /// The standard interop ConvertBinder is used to allow third party dynamic objects to get the first chance
    /// at the conversion in case they do support enumeration, but do not implement IEnumerable directly.
    /// </summary>
    internal class PSEnumerableBinder : ConvertBinder
    {
        private static readonly PSEnumerableBinder s_binder = new PSEnumerableBinder();

        internal static PSEnumerableBinder Get()
        {
            return s_binder;
        }

        private PSEnumerableBinder()
            : base(typeof(IEnumerator), false)
        {
            CacheTarget((Func<CallSite, object, IEnumerator>)(PSObjectStringRule));
            CacheTarget((Func<CallSite, object, IEnumerator>)(ArrayRule));
            CacheTarget((Func<CallSite, object, IEnumerator>)(StringRule));
            CacheTarget((Func<CallSite, object, IEnumerator>)(NotEnumerableRule));
            CacheTarget((Func<CallSite, object, IEnumerator>)(PSObjectNotEnumerableRule));
            CacheTarget((Func<CallSite, object, IEnumerator>)(AutomationNullRule));
        }

        public override string ToString()
        {
            return "ToEnumerable";
        }

        internal static BindingRestrictions GetRestrictions(DynamicMetaObject target)
        {
            return (target.Value is PSObject)
                ? BindingRestrictions.GetTypeRestriction(target.Expression, target.Value.GetType())
                : target.PSGetTypeRestriction();
        }

        private DynamicMetaObject NullResult(DynamicMetaObject target)
        {
            // The object is not enumerable from PowerShell's perspective.  Rather than raise an exception, we let the
            // caller check for null and take the appropriate action.
            return new DynamicMetaObject(
                MaybeDebase(this, e => ExpressionCache.NullEnumerator, target),
                GetRestrictions(target));
        }

        internal static Expression MaybeDebase(DynamicMetaObjectBinder binder, Func<Expression, Expression> generator, DynamicMetaObject target)
        {
            if (!(target.Value is PSObject))
            {
                return generator(target.Expression);
            }

            object targetValue = PSObject.Base(target.Value);

            var tmp = Expression.Parameter(typeof(object), "value");
            return Expression.Block(
                new ParameterExpression[] { tmp },
                Expression.Assign(tmp, Expression.Call(CachedReflectionInfo.PSObject_Base, target.Expression)),
                Expression.Condition(
                    targetValue == null ?
                        (Expression)Expression.AndAlso(Expression.Equal(tmp, ExpressionCache.NullConstant),
                                                       Expression.Not(Expression.Equal(target.Expression, ExpressionCache.AutomationNullConstant)))
                        : Expression.TypeEqual(tmp, targetValue.GetType()),
                    generator(tmp), binder.GetUpdateExpression(binder.ReturnType)));
        }

        public override DynamicMetaObject FallbackConvert(DynamicMetaObject target, DynamicMetaObject errorSuggestion)
        {
            if (!target.HasValue)
            {
                return Defer(target).WriteToDebugLog(this);
            }

            if (target.Value == AutomationNull.Value)
            {
                return new DynamicMetaObject(
                    Expression.Call(Expression.Constant(Utils.EmptyArray<object>()), typeof(Array).GetMethod("GetEnumerator")),
                    BindingRestrictions.GetInstanceRestriction(target.Expression, AutomationNull.Value)).WriteToDebugLog(this);
            }

            var targetValue = PSObject.Base(target.Value);

            if (targetValue == null || targetValue is string || targetValue is PSObject)
            {
                return (errorSuggestion ?? NullResult(target)).WriteToDebugLog(this);
            }

            if (targetValue.GetType().IsArray)
            {
                return (new DynamicMetaObject(
                    MaybeDebase(this, e => Expression.Call(Expression.Convert(e, typeof(Array)), typeof(Array).GetMethod("GetEnumerator")),
                        target),
                    GetRestrictions(target))).WriteToDebugLog(this);
            }

            if (targetValue is IDictionary || targetValue is XmlNode)
            {
                return (errorSuggestion ?? NullResult(target)).WriteToDebugLog(this);
            }

            if (targetValue is DataTable)
            {
                // Generate:
                //
                //  DataRowCollection rows;
                //  DataTable table = (DataTable)obj;
                //  if ((rows = table.Rows) != null)
                //      return rows.GetEnumerator();
                //  else
                //      return null;

                return (new DynamicMetaObject(
                    MaybeDebase(this, e =>
                        {
                            var table = Expression.Parameter(typeof(DataTable), "table");
                            var rows = Expression.Parameter(typeof(DataRowCollection), "rows");
                            return Expression.Block(new ParameterExpression[] { table, rows },
                                Expression.Assign(table, e.Cast(typeof(DataTable))),
                                Expression.Condition(
                                    Expression.NotEqual(Expression.Assign(rows, Expression.Property(table, "Rows")), ExpressionCache.NullConstant),
                                    Expression.Call(rows, typeof(DataRowCollection).GetMethod("GetEnumerator")),
                                    ExpressionCache.NullEnumerator));
                        },
                        target),
                    GetRestrictions(target))).WriteToDebugLog(this);
            }

            if (Marshal.IsComObject(targetValue))
            {
                // Pretend that all com objects are enumerable, even if they aren't.  We do this because it's technically impossible
                // to know if a com object is enumerable without just trying to cast it to IEnumerable.  We could generate a rule like:
                //
                //     if (IsComObject(obj)) { return obj as IEnumerable; } else { UpdateSite; }
                //
                // But code that calls PSEnumerableBinder.IsEnumerable and generate code based on the true/false result of that
                // function wouldn't work properly.  Instead, we'll fix things up after the binding decisions are made, see
                // EnumerableOps.NonEnumerableObjectEnumerator for more comments on how this works.

                var bindingRestrictions = BindingRestrictions.GetExpressionRestriction(
                    Expression.Call(CachedReflectionInfo.Utils_IsComObject,
                                    Expression.Call(CachedReflectionInfo.PSObject_Base, target.Expression)));
                return new DynamicMetaObject(
                    Expression.Call(CachedReflectionInfo.EnumerableOps_GetCOMEnumerator, target.Expression), bindingRestrictions).WriteToDebugLog(this);
            }

            var enumerable = targetValue as IEnumerable;
            if (enumerable != null)
            {
                // Normally it's safe to just call IEnumerable.GetEnumerator, but in some rare cases, the
                // non-generic implementation throws or returns null, so we'll just avoid that problem and
                // call the generic version if it exists.

                foreach (var i in targetValue.GetType().GetInterfaces())
                {
                    if (i.IsGenericType && i.GetGenericTypeDefinition() == typeof(IEnumerable<>))
                    {
                        return (new DynamicMetaObject(
                            MaybeDebase(this, e => Expression.Call(
                                CachedReflectionInfo.EnumerableOps_GetGenericEnumerator.MakeGenericMethod(i.GetGenericArguments()[0]), Expression.Convert(e, i)),
                                target),
                            GetRestrictions(target))).WriteToDebugLog(this);
                    }
                }

                return (new DynamicMetaObject(
                    MaybeDebase(this, e => Expression.Call(CachedReflectionInfo.EnumerableOps_GetEnumerator, Expression.Convert(e, typeof(IEnumerable))),
                        target),
                    GetRestrictions(target))).WriteToDebugLog(this);
            }

            var enumerator = targetValue as IEnumerator;
            if (enumerator != null)
            {
                return (new DynamicMetaObject(
                    MaybeDebase(this, e => e.Cast(typeof(IEnumerator)), target),
                    GetRestrictions(target))).WriteToDebugLog(this);
            }

            return (errorSuggestion ?? NullResult(target)).WriteToDebugLog(this);
        }

        /// <summary>
        /// Check if the statically known type is potentially enumerable.  We can avoid some dynamic sites if we know the
        /// type is never enumerable.
        /// </summary>
        internal static bool IsStaticTypePossiblyEnumerable(Type type)
        {
            if (type == typeof(object) || type == typeof(PSObject) || type.IsArray)
            {
                return true;
            }

            if (type == typeof(string) || typeof(IDictionary).IsAssignableFrom(type) || typeof(XmlNode).IsAssignableFrom(type))
            {
                return false;
            }

            if (type.IsSealed && !typeof(IEnumerable).IsAssignableFrom(type) && !typeof(IEnumerator).IsAssignableFrom(type))
            {
                return false;
            }

            return true;
        }

        // Binders normally cannot return null, but we want a way to detect if something is enumerable,
        // so we return null if the target is not enumerable.
        internal static DynamicMetaObject IsEnumerable(DynamicMetaObject target)
        {
            var binder = PSEnumerableBinder.Get();
            var result = binder.FallbackConvert(target, DynamicMetaObjectExtensions.FakeError);
            return (result == DynamicMetaObjectExtensions.FakeError) ? null : result;
        }

        private static IEnumerator AutomationNullRule(CallSite site, object obj)
        {
            return obj == AutomationNull.Value
                ? Utils.EmptyArray<object>().GetEnumerator()
                : ((CallSite<Func<CallSite, object, IEnumerator>>)site).Update(site, obj);
        }

        private static IEnumerator NotEnumerableRule(CallSite site, object obj)
        {
            if (obj == null)
            {
                return null;
            }

            if (!(obj is PSObject) && !(obj is IEnumerable) && !(obj is IEnumerator) && !(obj is DataTable) && !Marshal.IsComObject(obj))
            {
                return null;
            }

            return ((CallSite<Func<CallSite, object, IEnumerator>>)site).Update(site, obj);
        }

        private static IEnumerator PSObjectNotEnumerableRule(CallSite site, object obj)
        {
            var psobj = obj as PSObject;
            return psobj != null && obj != AutomationNull.Value
                ? NotEnumerableRule(site, PSObject.Base(obj))
                : ((CallSite<Func<CallSite, object, IEnumerator>>)site).Update(site, obj);
        }

        private static IEnumerator ArrayRule(CallSite site, object obj)
        {
            var array = obj as Array;
            if (array != null) return array.GetEnumerator();
            return ((CallSite<Func<CallSite, object, IEnumerator>>)site).Update(site, obj);
        }

        private static IEnumerator StringRule(CallSite site, object obj)
        {
            return obj is string ? null : ((CallSite<Func<CallSite, object, IEnumerator>>)site).Update(site, obj);
        }

        private static IEnumerator PSObjectStringRule(CallSite site, object obj)
        {
            var psobj = obj as PSObject;
            if (psobj != null && PSObject.Base(psobj) is string) return null;
            return ((CallSite<Func<CallSite, object, IEnumerator>>)site).Update(site, obj);
        }
    }

    /// <summary>
    /// This binder is used for the @() operator.
    /// </summary>
    internal class PSToObjectArrayBinder : DynamicMetaObjectBinder
    {
        private static readonly PSToObjectArrayBinder s_binder = new PSToObjectArrayBinder();

        internal static PSToObjectArrayBinder Get()
        {
            return s_binder;
        }

        private PSToObjectArrayBinder()
        {
        }

        public override string ToString()
        {
            return "ToObjectArray";
        }

        public override Type ReturnType { get { return typeof(object[]); } }

        public override DynamicMetaObject Bind(DynamicMetaObject target, DynamicMetaObject[] args)
        {
            if (!target.HasValue)
            {
                return Defer(target, args);
            }

            if (target.Value == AutomationNull.Value)
            {
                return new DynamicMetaObject(Expression.Constant(Utils.EmptyArray<object>()),
                    BindingRestrictions.GetInstanceRestriction(target.Expression, AutomationNull.Value)).WriteToDebugLog(this);
            }

            var enumerable = PSEnumerableBinder.IsEnumerable(target);
            if (enumerable == null)
            {
                return new DynamicMetaObject(
                    Expression.NewArrayInit(typeof(object), target.Expression.Cast(typeof(object))),
                    target.PSGetTypeRestriction()).WriteToDebugLog(this);
            }

            var value = PSObject.Base(target.Value);
            if (value is List<object>)
            {
                return new DynamicMetaObject(
                    Expression.Call(PSEnumerableBinder.MaybeDebase(this, e => e.Cast(typeof(List<object>)), target), CachedReflectionInfo.ObjectList_ToArray),
                    PSEnumerableBinder.GetRestrictions(target)).WriteToDebugLog(this);
            }

            // It's enumerable, but not an List<object>.  Call EnumerableOps.ToArray
            return new DynamicMetaObject(
                Expression.Call(CachedReflectionInfo.EnumerableOps_ToArray, enumerable.Expression),
                target.PSGetTypeRestriction()).WriteToDebugLog(this);
        }
    }

    internal class PSPipeWriterBinder : DynamicMetaObjectBinder
    {
        private static readonly PSPipeWriterBinder s_binder = new PSPipeWriterBinder();

        internal static PSPipeWriterBinder Get()
        {
            return s_binder;
        }

        private PSPipeWriterBinder()
        {
            CacheTarget((Action<CallSite, object, Pipe, ExecutionContext>)StringRule);
            CacheTarget((Action<CallSite, object, Pipe, ExecutionContext>)AutomationNullRule);
            CacheTarget((Action<CallSite, object, Pipe, ExecutionContext>)BoolRule);
            CacheTarget((Action<CallSite, object, Pipe, ExecutionContext>)IntRule);
        }

        public override string ToString()
        {
            return "PipelineWriter";
        }

        public override DynamicMetaObject Bind(DynamicMetaObject target, DynamicMetaObject[] args)
        {
            // args[0] is the pipe
            // args[1] is the execution context, only used if we're enumerating

            if (!target.HasValue)
            {
                return Defer(target, args);
            }

            if (target.Value == AutomationNull.Value)
            {
                return (new DynamicMetaObject(
                    Expression.Block(typeof(void), Expression.Call(CachedReflectionInfo.PipelineOps_Nop)),
                    BindingRestrictions.GetInstanceRestriction(target.Expression, AutomationNull.Value))).WriteToDebugLog(this);
            }

            var enumerable = PSEnumerableBinder.IsEnumerable(target);
            if (enumerable == null)
            {
                var bindingResult = PSVariableAssignmentBinder.Get().Bind(target, Utils.EmptyArray<DynamicMetaObject>());
                var restrictions = target.LimitType.IsValueType
                    ? bindingResult.Restrictions
                    : target.PSGetTypeRestriction();
                return (new DynamicMetaObject(
                    Expression.Call(args[0].Expression,
                                    CachedReflectionInfo.Pipe_Add,
                                    bindingResult.Expression.Cast(typeof(object))),
                    restrictions)).WriteToDebugLog(this);
            }

            bool needsToDispose = !(PSObject.Base(target.Value) is IEnumerator);
            return (new DynamicMetaObject(
                Expression.Call(CachedReflectionInfo.EnumerableOps_WriteEnumerableToPipe,
                                enumerable.Expression,
                                args[0].Expression,
                                args[1].Expression,
                                ExpressionCache.Constant(needsToDispose)),
                enumerable.Restrictions)).WriteToDebugLog(this);
        }

        private static void BoolRule(CallSite site, object obj, Pipe pipe, ExecutionContext context)
        {
            if (obj is bool) { pipe.Add(obj); }
            else { ((CallSite<Action<CallSite, object, Pipe, ExecutionContext>>)site).Update(site, obj, pipe, context); }
        }

        private static void IntRule(CallSite site, object obj, Pipe pipe, ExecutionContext context)
        {
            if (obj is int) { pipe.Add(obj); }
            else { ((CallSite<Action<CallSite, object, Pipe, ExecutionContext>>)site).Update(site, obj, pipe, context); }
        }

        private static void StringRule(CallSite site, object obj, Pipe pipe, ExecutionContext context)
        {
            if (obj is string) { pipe.Add(obj); }
            else { ((CallSite<Action<CallSite, object, Pipe, ExecutionContext>>)site).Update(site, obj, pipe, context); }
        }

        private static void AutomationNullRule(CallSite site, object obj, Pipe pipe, ExecutionContext context)
        {
            if (obj != AutomationNull.Value) { ((CallSite<Action<CallSite, object, Pipe, ExecutionContext>>)site).Update(site, obj, pipe, context); }
        }
    }

    /// <summary>
    /// This binder creates the collection we use to do multi-assignments, e.g.:
    ///     $x,$y = $z
    ///     $x,$y,$z = 1,2,3,4,5
    /// The target in this binder is the RHS, the result expression is an IList where the Count matches the
    /// number of values assigned (_elements) on the left hand side of the assign.
    /// </summary>
    internal class PSArrayAssignmentRHSBinder : DynamicMetaObjectBinder
    {
        private static readonly List<PSArrayAssignmentRHSBinder> s_binders = new List<PSArrayAssignmentRHSBinder>();
        private readonly int _elements;

        internal static PSArrayAssignmentRHSBinder Get(int i)
        {
            lock (s_binders)
            {
                while (s_binders.Count <= i)
                {
                    s_binders.Add(null);
                }
                return s_binders[i] ?? (s_binders[i] = new PSArrayAssignmentRHSBinder(i));
            }
        }

        private PSArrayAssignmentRHSBinder(int elements)
        {
            _elements = elements;
        }

        public override string ToString()
        {
            return string.Format(CultureInfo.InvariantCulture, "MultiAssignRHSBinder {0}", _elements);
        }

        public override Type ReturnType { get { return typeof(IList); } }

        public override DynamicMetaObject Bind(DynamicMetaObject target, DynamicMetaObject[] args)
        {
            Diagnostics.Assert(args.Length == 0, "binder doesn't expect any arguments");

            if (!target.HasValue)
            {
                return Defer(target).WriteToDebugLog(this);
            }

            if (target.Value is PSObject && (PSObject.Base(target.Value) != target.Value))
            {
                return this.DeferForPSObject(target).WriteToDebugLog(this);
            }

            var iList = target.Value as IList;
            if (iList != null)
            {
                // 3 possibilities - too few, exact, or too many elements.

                var getListCountExpr = Expression.Property(target.Expression.Cast(typeof(ICollection)), CachedReflectionInfo.ICollection_Count);

                var restrictions = target.PSGetTypeRestriction().Merge(
                    BindingRestrictions.GetExpressionRestriction(Expression.Equal(getListCountExpr,
                                                                                  ExpressionCache.Constant(iList.Count))));

                if (iList.Count == _elements)
                {
                    // Exact, we can use the value as is.
                    return new DynamicMetaObject(target.Expression.Cast(typeof(IList)), restrictions).WriteToDebugLog(this);
                }

                int i;
                Expression[] newArrayElements = new Expression[_elements];
                var temp = Expression.Variable(typeof(IList));
                if (iList.Count < _elements)
                {
                    // Too few, create an array with the correct number assigned, fill in null for the extras

                    for (i = 0; i < iList.Count; ++i)
                    {
                        newArrayElements[i] =
                            Expression.Call(temp, CachedReflectionInfo.IList_get_Item, ExpressionCache.Constant(i));
                    }
                    for (; i < _elements; ++i)
                    {
                        newArrayElements[i] = ExpressionCache.NullConstant;
                    }
                }
                else
                {
                    // Too many, create an array with the correct number assigned, and the last element contains
                    // all the extras.
                    for (i = 0; i < _elements - 1; ++i)
                    {
                        newArrayElements[i] =
                            Expression.Call(temp, CachedReflectionInfo.IList_get_Item, ExpressionCache.Constant(i));
                    }

                    newArrayElements[_elements - 1] =
                        Expression.Call(CachedReflectionInfo.EnumerableOps_GetSlice, temp, ExpressionCache.Constant(_elements - 1)).Cast(typeof(object));
                }

                return (new DynamicMetaObject(
                    Expression.Block(
                        new[] { temp },
                        Expression.Assign(temp, target.Expression.Cast(typeof(IList))),
                        Expression.NewArrayInit(typeof(object), newArrayElements)),
                    restrictions)).WriteToDebugLog(this);
            }

            // We have a single element, the rest must be null.
            return (new DynamicMetaObject(
                Expression.NewArrayInit(typeof(object), Enumerable.Repeat(ExpressionCache.NullConstant, _elements - 1)
                                                .Prepend(target.Expression.Cast(typeof(object)))),
                target.PSGetTypeRestriction())).WriteToDebugLog(this);
        }
    }

    /// <summary>
    /// This binder is used to convert objects to string in specific circumstances, including:
    ///
    ///     * The LHS of a format expression.  The arguments (the RHS objects) of the format
    ///       expression are not converted to string here, that is defered to String.Format which
    ///       may have some custom formatting to apply.
    ///     * The objects passed to the format expression as part of an expandable string.  In this
    ///       case, the format string is generated by the parser, so we know that there is no custom
    ///       formatting to consider.
    /// </summary>
    internal class PSToStringBinder : DynamicMetaObjectBinder
    {
        private static readonly PSToStringBinder s_binder = new PSToStringBinder();

        internal static PSToStringBinder Get()
        {
            return s_binder;
        }

        public override Type ReturnType { get { return typeof(string); } }

        private PSToStringBinder()
        {
        }

        public override DynamicMetaObject Bind(DynamicMetaObject target, DynamicMetaObject[] args)
        {
            // target is the object to convert
            // args[0] is the ExecutionContext, needed to get $OFS, and possibly the type table.

            if (!target.HasValue || !args[0].HasValue)
            {
                return Defer(target, args).WriteToDebugLog(this);
            }

            if (target.Value is PSObject && (PSObject.Base(target.Value) != target.Value))
            {
                return this.DeferForPSObject(target, args[0]).WriteToDebugLog(this);
            }

            var restrictions = target.PSGetTypeRestriction();
            if (target.LimitType == typeof(string))
            {
                return (new DynamicMetaObject(
                    target.Expression.Cast(typeof(string)),
                    restrictions)).WriteToDebugLog(this);
            }

            // PSObject.ToStringParser will handle everything, but if you want to speed up conversion to string,
            // add special cases here.

            return (new DynamicMetaObject(
                InvokeToString(args[0].Expression, target.Expression),
                restrictions)).WriteToDebugLog(this);
        }

        internal static Expression InvokeToString(Expression context, Expression target)
        {
            if (target.Type == typeof(string))
            {
                return target;
            }

            // PSObject.ToStringParser will handle everything, but if you want to speed up conversion to string,
            // add special cases here.

            return Expression.Call(CachedReflectionInfo.PSObject_ToStringParser,
                                   context.Cast(typeof(ExecutionContext)),
                                   target.Cast(typeof(object)));
        }
    }

    /// <summary>
    /// This binder is used to optimize the conversion of the result
    /// </summary>
    internal class PSPipelineResultToBoolBinder : DynamicMetaObjectBinder
    {
        private static readonly PSPipelineResultToBoolBinder s_binder = new PSPipelineResultToBoolBinder();

        internal static PSPipelineResultToBoolBinder Get()
        {
            return s_binder;
        }

        private PSPipelineResultToBoolBinder()
        {
        }

        public override Type ReturnType { get { return typeof(bool); } }

        public override DynamicMetaObject Bind(DynamicMetaObject target, DynamicMetaObject[] args)
        {
            if (!target.HasValue)
            {
                return Defer(target).WriteToDebugLog(this);
            }

            IList pipelineResult = target.Value as IList;
            Diagnostics.Assert(pipelineResult != null, "Pipeline result is always an IList");

            var ilistExpr = target.Expression;
            if (!(typeof(IList) == ilistExpr.Type))
            {
                ilistExpr = Expression.Convert(ilistExpr, typeof(IList));
            }
            var countExpr = Expression.Property(
                Expression.Convert(ilistExpr, typeof(ICollection)), CachedReflectionInfo.ICollection_Count);

            Expression result;
            BindingRestrictions restrictions;
            switch (pipelineResult.Count)
            {
                case 0:
                    result = ExpressionCache.Constant(false);
                    restrictions = BindingRestrictions.GetExpressionRestriction(
                        Expression.Equal(countExpr, ExpressionCache.Constant(0)));
                    break;
                case 1:
                    result = Expression.Call(ilistExpr,
                                             CachedReflectionInfo.IList_get_Item,
                                             ExpressionCache.Constant(0)).Convert(typeof(bool));
                    restrictions = BindingRestrictions.GetExpressionRestriction(
                        Expression.Equal(countExpr, ExpressionCache.Constant(1)));
                    break;
                default:
                    result = ExpressionCache.Constant(true);
                    restrictions = BindingRestrictions.GetExpressionRestriction(
                        Expression.GreaterThan(countExpr, ExpressionCache.Constant(1)));
                    break;
            }

            return (new DynamicMetaObject(result, restrictions)).WriteToDebugLog(this);
        }
    }

    internal class PSInvokeDynamicMemberBinder : DynamicMetaObjectBinder
    {
        private class KeyComparer : IEqualityComparer<PSInvokeDynamicMemberBinderKeyType>
        {
            public bool Equals(PSInvokeDynamicMemberBinderKeyType x, PSInvokeDynamicMemberBinderKeyType y)
            {
                return x.Item1.Equals(y.Item1) &&
                       x.Item2 == null ? y.Item2 == null : x.Item2.Equals(y.Item2) &&
                       x.Item3 == y.Item3 &&
                       x.Item4 == y.Item4 &&
                       x.Item5 == y.Item5;
            }

            public int GetHashCode(PSInvokeDynamicMemberBinderKeyType obj)
            {
                return obj.GetHashCode();
            }
        }

        private static readonly
            Dictionary<PSInvokeDynamicMemberBinderKeyType, PSInvokeDynamicMemberBinder> s_binderCache
            = new Dictionary<PSInvokeDynamicMemberBinderKeyType, PSInvokeDynamicMemberBinder>(new KeyComparer());

        internal static PSInvokeDynamicMemberBinder Get(CallInfo callInfo, TypeDefinitionAst classScopeAst, bool @static, bool propertySetter, PSMethodInvocationConstraints constraints)
        {
            PSInvokeDynamicMemberBinder result;

            var classScope = classScopeAst != null ? classScopeAst.Type : null;
            lock (s_binderCache)
            {
                var key = Tuple.Create(callInfo, constraints, propertySetter, @static, classScope);
                if (!s_binderCache.TryGetValue(key, out result))
                {
                    result = new PSInvokeDynamicMemberBinder(callInfo, @static, propertySetter, constraints, classScope);
                    s_binderCache.Add(key, result);
                }
            }
            return result;
        }

        private readonly CallInfo _callInfo;
        private readonly bool _static;
        private readonly bool _propertySetter;
        private readonly PSMethodInvocationConstraints _constraints;
        private readonly Type _classScope;

        private PSInvokeDynamicMemberBinder(CallInfo callInfo, bool @static, bool propertySetter, PSMethodInvocationConstraints constraints, Type classScope)
        {
            Diagnostics.Assert(callInfo != null, "callers make sure 'callInfo' is not null");

            _callInfo = callInfo;
            _static = @static;
            _propertySetter = propertySetter;
            _constraints = constraints;
            _classScope = classScope;
        }

        public override DynamicMetaObject Bind(DynamicMetaObject target, DynamicMetaObject[] args)
        {
            if (!target.HasValue || !args[0].HasValue)
            {
                return Defer(target, args[0]).WriteToDebugLog(this);
            }

            var memberNameArg = args[0];
            object memberNameValue = PSObject.Base(memberNameArg.Value);

            Expression bindingStrExpr;
            var memberName = memberNameValue as string;
            if (memberName != null)
            {
                if (memberNameArg.Value is PSObject)
                {
                    bindingStrExpr = Expression.Call(CachedReflectionInfo.PSObject_Base, memberNameArg.Expression).Cast(typeof(string));
                }
                else
                {
                    bindingStrExpr = memberNameArg.Expression.Cast(typeof(string));
                }
            }
            else
            {
                // Context is explicitly null here, we don't want $OFS to influence the property name, or
                // we'd generate code that wouldn't work consistently, depending on the value of $OFS.
                memberName = PSObject.ToStringParser(null, memberNameArg.Value);
                bindingStrExpr = PSToStringBinder.InvokeToString(ExpressionCache.NullConstant, memberNameArg.Expression);
            }
            // Note: Need to create DynamicExpression to support dynamic member invoke, see PSSetDynamicMemberBinder for example
            var result = PSInvokeMemberBinder.Get(memberName, _callInfo, _static, _propertySetter, _constraints, _classScope).FallbackInvokeMember(target, args.Skip(1).ToArray());
            BindingRestrictions restrictions = result.Restrictions;
            restrictions = restrictions.Merge(args[0].PSGetTypeRestriction());
            restrictions = restrictions.Merge(BindingRestrictions.GetExpressionRestriction(
                Expression.Call(CachedReflectionInfo.String_Equals, Expression.Constant(memberName), bindingStrExpr, ExpressionCache.Ordinal)));
            return (new DynamicMetaObject(result.Expression, restrictions)).WriteToDebugLog(this);
        }
    }

    internal class PSDynamicGetOrSetBinderKeyComparer : IEqualityComparer<PSGetOrSetDynamicMemberBinderKeyType>
    {
        public bool Equals(PSGetOrSetDynamicMemberBinderKeyType x, PSGetOrSetDynamicMemberBinderKeyType y)
        {
            return x.Item1 == y.Item1 && x.Item2 == y.Item2;
        }

        public int GetHashCode(PSGetOrSetDynamicMemberBinderKeyType obj)
        {
            return obj.GetHashCode();
        }
    }

    internal class PSGetDynamicMemberBinder : DynamicMetaObjectBinder
    {
        private static readonly Dictionary<PSGetOrSetDynamicMemberBinderKeyType, PSGetDynamicMemberBinder> s_binderCache =
            new Dictionary<PSGetOrSetDynamicMemberBinderKeyType, PSGetDynamicMemberBinder>(new PSDynamicGetOrSetBinderKeyComparer());

        internal static PSGetDynamicMemberBinder Get(TypeDefinitionAst classScope, bool @static)
        {
            PSGetDynamicMemberBinder binder;
            lock (s_binderCache)
            {
                var type = classScope != null ? classScope.Type : null;
                var tuple = Tuple.Create(type, @static);
                if (!s_binderCache.TryGetValue(tuple, out binder))
                {
                    binder = new PSGetDynamicMemberBinder(type, @static);
                    s_binderCache.Add(tuple, binder);
                }
            }

            return binder;
        }

        private readonly bool _static;
        private readonly Type _classScope;
        private PSGetDynamicMemberBinder(Type classScope, bool @static)
        {
            _static = @static;
            _classScope = classScope;
        }

        public override DynamicMetaObject Bind(DynamicMetaObject target, DynamicMetaObject[] args)
        {
            Diagnostics.Assert(args.Length == 1, "PSGetDynamicMemberBinder::Bind handles one and only one argument");
            if (!target.HasValue || !args[0].HasValue)
            {
                return Defer(target, args[0]).WriteToDebugLog(this);
            }

            var memberNameArg = args[0];
            object memberNameValue = PSObject.Base(memberNameArg.Value);

            Expression bindingStrExpr;
            BindingRestrictions restrictions;
            var memberName = memberNameValue as string;
            if (memberName != null)
            {
                if (memberNameArg.Value is PSObject)
                {
                    bindingStrExpr = Expression.Call(CachedReflectionInfo.PSObject_Base, memberNameArg.Expression).Cast(typeof(string));
                }
                else
                {
                    bindingStrExpr = memberNameArg.Expression.Cast(typeof(string));
                }
            }
            else if (PSObject.Base(target.Value) is IDictionary)
            {
                // We don't want to convert the member name to a string, we'll just try indexing the dictionary and nothing else.
                restrictions = target.PSGetTypeRestriction();
                restrictions = restrictions.Merge(BindingRestrictions.GetExpressionRestriction(
                    Expression.Not(Expression.TypeIs(args[0].Expression, typeof(string)))));
                return new DynamicMetaObject(
                    Expression.Call(CachedReflectionInfo.PSGetDynamicMemberBinder_GetIDictionaryMember,
                                    PSGetMemberBinder.GetTargetExpr(target, typeof(IDictionary)),
                                    args[0].Expression.Cast(typeof(object))),
                    restrictions).WriteToDebugLog(this);
            }
            else
            {
                // Context is explicitly null here, we don't want $OFS to influence the property name, or
                // we'd generate code that wouldn't work consistently, depending on the value of $OFS.
                memberName = PSObject.ToStringParser(null, memberNameArg.Value);
                bindingStrExpr = PSToStringBinder.InvokeToString(ExpressionCache.NullConstant, memberNameArg.Expression);
            }

            var result = DynamicExpression.Dynamic(PSGetMemberBinder.Get(memberName, _classScope, _static), typeof(object), target.Expression);
            restrictions = BindingRestrictions.Empty;
            restrictions = restrictions.Merge(args[0].PSGetTypeRestriction());
            restrictions = restrictions.Merge(BindingRestrictions.GetExpressionRestriction(
                Expression.Call(CachedReflectionInfo.String_Equals, Expression.Constant(memberName), bindingStrExpr, ExpressionCache.Ordinal)));
            return (new DynamicMetaObject(result, restrictions)).WriteToDebugLog(this);
        }

        internal static object GetIDictionaryMember(IDictionary hash, object key)
        {
            try
            {
                key = PSObject.Base(key);
                if (hash.Contains(key))
                {
                    return hash[key];
                }
            }
            catch (InvalidOperationException)
            {
            }

            var context = LocalPipeline.GetExecutionContextFromTLS();
            if (context.IsStrictVersion(2))
            {
                // If the member is undefined and we're in strict mode, throw an exception...
                throw new PropertyNotFoundException("PropertyNotFoundStrict", null, ParserStrings.PropertyNotFoundStrict,
                                                    LanguagePrimitives.ConvertTo<string>(key));
            }
            return null;
        }
    }

    internal class PSSetDynamicMemberBinder : DynamicMetaObjectBinder
    {
        private static readonly Dictionary<PSGetOrSetDynamicMemberBinderKeyType, PSSetDynamicMemberBinder> s_binderCache =
            new Dictionary<PSGetOrSetDynamicMemberBinderKeyType, PSSetDynamicMemberBinder>(new PSDynamicGetOrSetBinderKeyComparer());

        internal static PSSetDynamicMemberBinder Get(TypeDefinitionAst classScope, bool @static)
        {
            PSSetDynamicMemberBinder binder;
            lock (s_binderCache)
            {
                var type = classScope != null ? classScope.Type : null;
                var tuple = Tuple.Create(type, @static);
                if (!s_binderCache.TryGetValue(tuple, out binder))
                {
                    binder = new PSSetDynamicMemberBinder(type, @static);
                    s_binderCache.Add(tuple, binder);
                }
            }

            return binder;
        }

        private readonly bool _static;
        private readonly Type _classScope;

        private PSSetDynamicMemberBinder(Type classScope, bool @static)
        {
            _static = @static;
            _classScope = classScope;
        }

        public override DynamicMetaObject Bind(DynamicMetaObject target, DynamicMetaObject[] args)
        {
            Diagnostics.Assert(args.Length == 2, "PSSetDynamicMemberBinder::Bind handles two and only two arguments");
            if (!target.HasValue || !args[0].HasValue)
            {
                return Defer(target, args[0]).WriteToDebugLog(this);
            }

            var memberNameArg = args[0];
            object memberNameValue = PSObject.Base(memberNameArg.Value);

            Expression bindingStrExpr;
            var memberName = memberNameValue as string;
            if (memberName != null)
            {
                if (memberNameArg.Value is PSObject)
                {
                    bindingStrExpr = Expression.Call(CachedReflectionInfo.PSObject_Base, memberNameArg.Expression).Cast(typeof(string));
                }
                else
                {
                    bindingStrExpr = memberNameArg.Expression.Cast(typeof(string));
                }
            }
            else
            {
                // Context is explicitly null here, we don't want $OFS to influence the property name, or
                // we'd generate code that wouldn't work consistently, depending on the value of $OFS.
                memberName = PSObject.ToStringParser(null, memberNameArg.Value);
                bindingStrExpr = PSToStringBinder.InvokeToString(ExpressionCache.NullConstant, memberNameArg.Expression);
            }

            var result = DynamicExpression.Dynamic(PSSetMemberBinder.Get(memberName, _classScope, _static), typeof(object), target.Expression, args[1].Expression);
            var restrictions = BindingRestrictions.Empty;
            // Note: Optimal restriction is test target type is IDictionary or not
            restrictions = restrictions.Merge(args[0].PSGetTypeRestriction());
            restrictions = restrictions.Merge(BindingRestrictions.GetExpressionRestriction(
                Expression.Call(CachedReflectionInfo.String_Equals, Expression.Constant(memberName), bindingStrExpr, ExpressionCache.Ordinal)));

            Expression resultExpr;
            if (target.Value is IDictionary)
            {
                // We should first try:
                //     $target[$arg[0]] = $arg[1]
                // And if that fails, try arg[0] converted to string, setting a property, etc.

                var exception = Expression.Variable(typeof(Exception));
                var indexResult = PSSetIndexBinder.Get(1).FallbackSetIndex(target, new[] { args[0] }, args[1]);
                resultExpr = Expression.TryCatch(
                    indexResult.Expression,
                    Expression.Catch(exception, result));
            }
            else
            {
                resultExpr = result;
            }

            return (new DynamicMetaObject(resultExpr, restrictions)).WriteToDebugLog(this);
        }
    }

    internal class PSSwitchClauseEvalBinder : DynamicMetaObjectBinder
    {
        // Increase this cache size if we add a new flag to the switch statement that:
        //    - Influences evaluation of switch elements
        //    - Is commonly used
        private static readonly PSSwitchClauseEvalBinder[] s_binderCache = new PSSwitchClauseEvalBinder[32];
        private readonly SwitchFlags _flags;

        internal static PSSwitchClauseEvalBinder Get(SwitchFlags flags)
        {
            lock (s_binderCache)
            {
                return s_binderCache[(int)flags] ?? (s_binderCache[(int)flags] = new PSSwitchClauseEvalBinder(flags));
            }
        }

        private PSSwitchClauseEvalBinder(SwitchFlags flags)
        {
            _flags = flags;
        }

        public override Type ReturnType { get { return typeof(bool); } }

        public override DynamicMetaObject Bind(DynamicMetaObject target, DynamicMetaObject[] args)
        {
            // target is the condition
            // args[0] is the value to test against the condition
            // args[1] is the execution context to use, if needed

            if (!target.HasValue || !args[0].HasValue)
            {
                return Defer(target, args[0], args[1]).WriteToDebugLog(this);
            }

            // No need to add binding restrictions on either arg, the type of the clause is all that matters.
            // We can skip the restrictions on the arg, the generated code will contain a dynamic site to convert
            // the arg to string if applicable.  If the dynamic site is removed, then arg restrictions must be added.
            var targetRestrictions = target.PSGetTypeRestriction();

            // If any args are PSObject, we typically call DeferForPSObject, but in this case,
            // we don't because args[0] should not be unwrapped, which DeferForPSObject would do.
            if (target.Value is PSObject)
            {
                return (new DynamicMetaObject(
                    DynamicExpression.Dynamic(this, this.ReturnType,
                                              Expression.Call(CachedReflectionInfo.PSObject_Base,
                                                              target.Expression.Cast(typeof(object))),
                                              args[0].Expression,
                                              args[1].Expression),
                    targetRestrictions)).WriteToDebugLog(this);
            }

            if (target.Value == null)
            {
                // If the condition is null, the we simply test the value against null.  It seems like
                // this is a silly thing to allow in a switch, maybe it should be disallowed in strict mode.
                return (new DynamicMetaObject(
                    Expression.Equal(args[0].Expression.Cast(typeof(object)), ExpressionCache.NullConstant),
                    target.PSGetTypeRestriction())).WriteToDebugLog(this);
            }

            if (target.Value is ScriptBlock)
            {
                var call = Expression.Call(target.Expression.Cast(typeof(ScriptBlock)),
                                               CachedReflectionInfo.ScriptBlock_DoInvokeReturnAsIs,
                    /*useLocalScope=*/         ExpressionCache.Constant(true),
                    /*errorHandlingBehavior=*/ Expression.Constant(ScriptBlock.ErrorHandlingBehavior.WriteToExternalErrorPipe),
                    /*dollarUnder=*/           args[0].CastOrConvert(typeof(object)),
                    /*input=*/                 ExpressionCache.AutomationNullConstant,
                    /*scriptThis=*/            ExpressionCache.AutomationNullConstant,
                    /*args=*/                  ExpressionCache.NullObjectArray);

                return (new DynamicMetaObject(
                    DynamicExpression.Dynamic(PSConvertBinder.Get(typeof(bool)), typeof(bool), call),
                                              targetRestrictions)).WriteToDebugLog(this);
            }

            // From here on out, arg must be a string.
            var executionContext = args[1].Expression;
            var argAsString = DynamicExpression.Dynamic(PSToStringBinder.Get(), typeof(string), args[0].Expression,
                                                        executionContext);

            if (target.Value is Regex || (_flags & SwitchFlags.Regex) != 0)
            {
                var call = Expression.Call(CachedReflectionInfo.SwitchOps_ConditionSatisfiedRegex,
                    /*caseSensitive=*/ ExpressionCache.Constant((_flags & SwitchFlags.CaseSensitive) != 0),
                    /*condition=*/     target.Expression.Cast(typeof(object)),
                    /*errorPosition=*/ ExpressionCache.NullExtent,
                    /*str=*/           argAsString,
                    /*context=*/       executionContext);

                return (new DynamicMetaObject(call, targetRestrictions)).WriteToDebugLog(this);
            }

            if (target.Value is WildcardPattern || (_flags & SwitchFlags.Wildcard) != 0)
            {
                var call = Expression.Call(CachedReflectionInfo.SwitchOps_ConditionSatisfiedWildcard,
                    /*caseSensitive=*/ ExpressionCache.Constant((_flags & SwitchFlags.CaseSensitive) != 0),
                    /*condition=*/     target.Expression.Cast(typeof(object)),
                    /*str=*/           argAsString,
                    /*context=*/       executionContext);

                // Binding restrictions must test the target, even if the switch is in -regex mode.
                // If we didn't add restrictions on the target, we'd incorrectly use this rule when the target
                // is a script block.
                // We can skip the restrictions on the arg, the generated code contains a dynamic site to convert
                // the arg to string, so that site handles any arg type properly.
                return (new DynamicMetaObject(call, targetRestrictions)).WriteToDebugLog(this);
            }

            var targetAsString = DynamicExpression.Dynamic(PSToStringBinder.Get(), typeof(string), target.Expression,
                                                           executionContext);
            return (new DynamicMetaObject(
                Compiler.CallStringEquals(targetAsString, argAsString, ((_flags & SwitchFlags.CaseSensitive) == 0)),
                targetRestrictions)).WriteToDebugLog(this);
        }
    }

    // This class implements the standard binder CreateInstanceBinder, but this binder handles the CallInfo a little differently.
    // The ArgumentNames are not used to invoke a constructor, instead they are used to set properties/fields in the attribute.
    internal class PSAttributeGenerator : CreateInstanceBinder
    {
        private static readonly Dictionary<CallInfo, PSAttributeGenerator> s_binderCache =
            new Dictionary<CallInfo, PSAttributeGenerator>();

        internal static PSAttributeGenerator Get(CallInfo callInfo)
        {
            lock (s_binderCache)
            {
                PSAttributeGenerator binder;
                if (!s_binderCache.TryGetValue(callInfo, out binder))
                {
                    binder = new PSAttributeGenerator(callInfo);
                    s_binderCache.Add(callInfo, binder);
                }
                return binder;
            }
        }

        private PSAttributeGenerator(CallInfo callInfo)
            : base(callInfo)
        {
        }

        public override DynamicMetaObject FallbackCreateInstance(DynamicMetaObject target, DynamicMetaObject[] args, DynamicMetaObject errorSuggestion)
        {
            Diagnostics.Assert(target.HasValue && target.Value is Type, "caller to verify arguments");
            var attributeType = (Type)target.Value;
            var ctorInfos = attributeType.GetConstructors();
            var newConstructors = DotNetAdapter.GetMethodInformationArray(ctorInfos);

            // We can't use a type restriction on target, it's always a System.Type.  So make sure we always use an instance restriction
            target = new DynamicMetaObject(target.Expression, BindingRestrictions.GetInstanceRestriction(target.Expression, target.Value), target.Value);

            string errorId = null;
            string errorMsg = null;
            bool expandParamsOnBest;
            bool callNonVirtually;
            var positionalArgCount = CallInfo.ArgumentCount - CallInfo.ArgumentNames.Count;
            var bestMethod = Adapter.FindBestMethod(newConstructors, null,
                    args.Take(positionalArgCount).Select(arg => arg.Value).ToArray(), ref errorId, ref errorMsg, out expandParamsOnBest, out callNonVirtually);
            if (bestMethod == null)
            {
                return errorSuggestion ?? new DynamicMetaObject(
                    Expression.Throw(
                        Expression.New(CachedReflectionInfo.MethodException_ctor, Expression.Constant(errorId),
                                       Expression.Constant(null, typeof(Exception)), Expression.Constant(errorMsg),
                                       Expression.NewArrayInit(typeof(object),
                                            Expression.Constant(".ctor").Cast(typeof(object)),
                                            ExpressionCache.Constant(positionalArgCount).Cast(typeof(object)))),
                        this.ReturnType),
                    target.CombineRestrictions(args));
            }

            var constructorInfo = (ConstructorInfo)bestMethod.method;
            var parameterInfo = constructorInfo.GetParameters();
            var ctorArgs = new Expression[parameterInfo.Length];
            var argIndex = 0;
            for (; argIndex < parameterInfo.Length; ++argIndex)
            {
                var resultType = parameterInfo[argIndex].ParameterType;

                // The extension method 'CustomAttributeExtensions.GetCustomAttributes(ParameterInfo, Type, Boolean)' has inconsistent
                // behavior on its return value in both FullCLR and CoreCLR. According to MSDN, if the attribute cannot be found, it
                // should return an empty collection. However, it returns null in some rare cases [when the parameter isn't backed by
                // actual metadata].
                // This inconsistent behavior affects OneCore powershell because we are using the extension method here when compiling
                // against CoreCLR. So we need to add a null check until this is fixed in CLR.
                var paramArrayAttrs = parameterInfo[argIndex].GetCustomAttributes(typeof(ParamArrayAttribute), true);
                if (paramArrayAttrs != null && paramArrayAttrs.Any() && expandParamsOnBest)
                {
                    var elementType = parameterInfo[argIndex].ParameterType.GetElementType();
                    var paramsArray = new List<Expression>();

                    int ctorArgIndex = argIndex;
                    for (int i = argIndex; i < positionalArgCount; ++i, ++argIndex)
                    {
                        bool debase;

                        // ConstrainedLanguage note - calls to this conversion are done by constructors with params arguments.
                        // Protection against conversions are covered by the method resolution algorithm
                        // (which ignores method arguments with disallowed types)
                        var conversion = LanguagePrimitives.FigureConversion(args[argIndex].Value, elementType, out debase);
                        Diagnostics.Assert(conversion.Rank != ConversionRank.None, "FindBestMethod should have failed if there is no conversion");

                        paramsArray.Add(
                            PSConvertBinder.InvokeConverter(conversion, args[i].Expression, elementType, debase, ExpressionCache.InvariantCulture));
                    }

                    ctorArgs[ctorArgIndex] = Expression.NewArrayInit(elementType, paramsArray);
                    break;
                }
                else
                {
                    bool debase;

                    // ConstrainedLanguage note - calls to this conversion are done by constructors with params arguments.
                    // Protection against conversions are covered by the method resolution algorithm
                    // (which ignores method arguments with disallowed types)
                    var conversion = LanguagePrimitives.FigureConversion(args[argIndex].Value, resultType, out debase);
                    Diagnostics.Assert(conversion.Rank != ConversionRank.None, "FindBestMethod should have failed if there is no conversion");

                    ctorArgs[argIndex] = PSConvertBinder.InvokeConverter(conversion, args[argIndex].Expression, resultType, debase, ExpressionCache.InvariantCulture);
                }
            }

            Expression result = Expression.New(constructorInfo, ctorArgs);
            if (CallInfo.ArgumentNames.Any())
            {
                var tmp = Expression.Parameter(result.Type);
                var blockExprs = new List<Expression>();
                foreach (var name in CallInfo.ArgumentNames)
                {
                    var members = attributeType.GetMember(name, MemberTypes.Field | MemberTypes.Property,
                        BindingFlags.IgnoreCase | BindingFlags.Public | BindingFlags.Instance | BindingFlags.FlattenHierarchy);
                    if (members.Length != 1 || !(members[0] is PropertyInfo || members[0] is FieldInfo))
                    {
                        return target.ThrowRuntimeError(args, BindingRestrictions.Empty, "PropertyNotFoundForType",
                                                        ParserStrings.PropertyNotFoundForType, Expression.Constant(name),
                                                        Expression.Constant(attributeType, typeof(Type)));
                    }

                    var member = members[0];
                    Expression lhs;
                    Type propertyType;
                    var propertyInfo = member as PropertyInfo;
                    if (propertyInfo != null)
                    {
                        if (propertyInfo.GetSetMethod() == null)
                        {
                            return target.ThrowRuntimeError(args, BindingRestrictions.Empty, "PropertyIsReadOnly",
                                                            ParserStrings.PropertyIsReadOnly, Expression.Constant(name));
                        }
                        propertyType = propertyInfo.PropertyType;
                        lhs = Expression.Property(tmp.Cast(propertyInfo.DeclaringType), propertyInfo);
                    }
                    else
                    {
                        propertyType = ((FieldInfo)member).FieldType;
                        lhs = Expression.Field(tmp.Cast(member.DeclaringType), (FieldInfo)member);
                    }

                    bool debase;

                    // ConstrainedLanguage note - calls to these property assignment conversions are enforced by the
                    // property assignment binding rules (which disallow property conversions to disallowed types)
                    var conversion = LanguagePrimitives.FigureConversion(args[argIndex].Value, propertyType, out debase);
                    if (conversion.Rank == ConversionRank.None)
                    {
                        return PSConvertBinder.ThrowNoConversion(args[argIndex], propertyType, this, -1,
                            args.Except(new DynamicMetaObject[] { args[argIndex] }).Prepend(target).ToArray());
                    }

                    blockExprs.Add(
                        Expression.Assign(lhs, PSConvertBinder.InvokeConverter(conversion, args[argIndex].Expression, propertyType, debase, ExpressionCache.InvariantCulture)));
                    argIndex += 1;
                }

                // We wrap the block of assignments in a try/catch and issue a general error message whenever the assignment fails.
                var exception = Expression.Parameter(typeof(Exception));
                result = Expression.Block(
                    new ParameterExpression[] { tmp },
                    Expression.Assign(tmp, result),
                    Expression.TryCatch(
                        Expression.Block(typeof(void), blockExprs),
                        Expression.Catch(
                            exception,
                            Compiler.ThrowRuntimeErrorWithInnerException("PropertyAssignmentException", Expression.Property(exception, "Message"), exception, typeof(void)))),
                    // The result of the block is the object constructed, so the tmp must be the last expr in the block.
                    tmp);
            }

            return new DynamicMetaObject(result, target.CombineRestrictions(args));
        }
    }

    internal class PSCustomObjectConverter : DynamicMetaObjectBinder
    {
        private static readonly PSCustomObjectConverter s_binder = new PSCustomObjectConverter();

        internal static PSCustomObjectConverter Get()
        {
            return s_binder;
        }

        private PSCustomObjectConverter()
        {
        }

        public override DynamicMetaObject Bind(DynamicMetaObject target, DynamicMetaObject[] args)
        {
            if (!target.HasValue)
            {
                return Defer(target).WriteToDebugLog(this);
            }

            var baseObjectValue = PSObject.Base(target.Value);
            var toType = baseObjectValue is OrderedDictionary || baseObjectValue is Hashtable
                ? typeof(LanguagePrimitives.InternalPSCustomObject)
                : typeof(PSObject);

            // ConstrainedLanguage note - calls to this conversion only target PSCustomObject / PSObject,
            // which is safe.
            bool debase;
            var conversion = LanguagePrimitives.FigureConversion(target.Value, toType, out debase);

            return new DynamicMetaObject(
                PSConvertBinder.InvokeConverter(conversion, target.Expression, toType, debase, ExpressionCache.InvariantCulture),
                target.PSGetTypeRestriction()).WriteToDebugLog(this);
        }
    }

    internal class PSDynamicConvertBinder : DynamicMetaObjectBinder
    {
        private static readonly PSDynamicConvertBinder s_binder = new PSDynamicConvertBinder();

        internal static PSDynamicConvertBinder Get()
        {
            return s_binder;
        }

        private PSDynamicConvertBinder()
        {
        }

        public override DynamicMetaObject Bind(DynamicMetaObject target, DynamicMetaObject[] args)
        {
            // target is the type and is never a PSObject
            // arg is the object to be converted

            DynamicMetaObject arg = args[0];
            if (!target.HasValue || !arg.HasValue)
            {
                return Defer(target, arg).WriteToDebugLog(this);
            }

            var toType = target.Value as Type;
            Diagnostics.Assert(toType != null, "target must be a type");

            var bindingRestrictions = BindingRestrictions.GetInstanceRestriction(target.Expression, toType).Merge(arg.PSGetTypeRestriction());

            return new DynamicMetaObject(
                DynamicExpression.Dynamic(PSConvertBinder.Get(toType), toType, arg.Expression).Cast(typeof(object)),
                                          bindingRestrictions).WriteToDebugLog(this);
        }
    }

    /// <summary>
    /// This binder is used to copy mutable value types when assigning to variables, otherwise just assigning the target object directly.
    /// </summary>
    internal class PSVariableAssignmentBinder : DynamicMetaObjectBinder
    {
        private static readonly PSVariableAssignmentBinder s_binder = new PSVariableAssignmentBinder();
        internal static int s_mutableValueWithInstanceMemberVersion;

        internal static PSVariableAssignmentBinder Get()
        {
            return s_binder;
        }

        private PSVariableAssignmentBinder()
        {
            CacheTarget((Func<CallSite, object, object>)(PSObjectStringRule));
            CacheTarget((Func<CallSite, object, object>)(ObjectRule));
            CacheTarget((Func<CallSite, object, object>)(IntRule));
            CacheTarget((Func<CallSite, object, object>)(EnumRule));
            CacheTarget((Func<CallSite, object, object>)(BoolRule));
            CacheTarget((Func<CallSite, object, object>)(NullRule));
        }

        public override DynamicMetaObject Bind(DynamicMetaObject target, DynamicMetaObject[] args)
        {
            if (!target.HasValue)
            {
                return Defer(target);
            }

            var value = target.Value;

            if (value == null)
            {
                return new DynamicMetaObject(ExpressionCache.NullConstant, target.PSGetTypeRestriction()).WriteToDebugLog(this);
            }

            var psobj = value as PSObject;
            if (psobj != null)
            {
                var restrictions = BindingRestrictions.GetTypeRestriction(target.Expression, psobj.GetType());
                var expr = target.Expression;
                var baseObject = psobj.BaseObject;
                var baseObjExpr = Expression.Property(expr.Cast(typeof(PSObject)), CachedReflectionInfo.PSObject_BaseObject);
                if (baseObject != null)
                {
                    var baseObjType = baseObject.GetType();
                    restrictions = restrictions.Merge(BindingRestrictions.GetTypeRestriction(baseObjExpr, baseObjType));
                    if (baseObjType.IsValueType)
                    {
                        expr = GetExprForValueType(baseObjType, Expression.Convert(baseObjExpr, baseObjType), expr, ref restrictions);
                    }
                }
                else
                {
                    restrictions =
                        restrictions.Merge(
                            BindingRestrictions.GetExpressionRestriction(Expression.Equal(baseObjExpr,
                                                                                          ExpressionCache.NullConstant)));
                }

                return new DynamicMetaObject(expr, restrictions).WriteToDebugLog(this);
            }

            var type = value.GetType();
            if (type.IsValueType)
            {
                var expr = target.Expression;
                var restrictions = target.PSGetTypeRestriction();
                expr = GetExprForValueType(type, Expression.Convert(expr, type), expr, ref restrictions);
                return new DynamicMetaObject(expr, restrictions).WriteToDebugLog(this);
            }

            // This rule is meant to cover all classes except PSObject.
            return new DynamicMetaObject(
                target.Expression, BindingRestrictions.GetExpressionRestriction(
                    Expression.AndAlso(
                        Expression.Not(Expression.TypeIs(target.Expression, typeof(ValueType))),
                        Expression.Not(Expression.TypeIs(target.Expression, typeof(PSObject)))))).WriteToDebugLog(this);
        }

        private static Expression GetExprForValueType(Type type,
                                                      Expression convertedExpr,
                                                      Expression originalExpr,
                                                      ref BindingRestrictions restrictions)
        {
            // A binding restriction for value types will be either:
            //    if (obj is SomeValueType)
            // or
            //    if (obj is SomeValueType && _mutableValueWithInstanceMemberVersion == someVersionNumber)
            //
            // And the expression will be one of 3 possibilities:
            //    * return expr
            //    * tmp = expr; return tmp (make a copy)
            //    * return CopyInstanceMembersOfValueType((T)expr, expr) (make a copy, also copy instance members)
            //
            // If we've never seen an instance member for a given type, we can avoid the expensive call to
            // CopyInstanceMembersOfValueType, but if somebody adds an instance member in the future, we need to invalidate
            // previously generated rules.  We do that with the version check.
            //
            // We can skip a version check if we're already generating the worst case code.  This also avoids regenerating
            // new bindings when the new binding won't differ from a previous binding.

            Expression expr;
            bool needVersionCheck = true;
            if (s_mutableValueTypesWithInstanceMembers.ContainsKey(type))
            {
                var genericMethodInfo = CachedReflectionInfo.PSVariableAssignmentBinder_CopyInstanceMembersOfValueType.MakeGenericMethod(new Type[] { type });
                expr = Expression.Call(genericMethodInfo, convertedExpr, originalExpr);
                needVersionCheck = false;
            }
            else if (IsValueTypeMutable(type))
            {
                var temp = Expression.Variable(type);
                expr = Expression.Block(new[] { temp },
                                        // The valuetype is mutable, so force a copy by assigning to a temp.
                                        Expression.Assign(temp, convertedExpr),
                                        // Box the return value because the dynamic site expects object
                                        temp.Cast(typeof(object)));
            }
            else
            {
                expr = originalExpr;
            }

            if (needVersionCheck)
            {
                restrictions = restrictions.Merge(GetVersionCheck(s_mutableValueWithInstanceMemberVersion));
            }
            return expr;
        }

        private static object EnumRule(CallSite site, object obj)
        {
            if (obj is Enum) { return obj; }
            return ((CallSite<Func<CallSite, object, object>>)site).Update(site, obj);
        }

        private static object BoolRule(CallSite site, object obj)
        {
            if (obj is bool) { return obj; }
            return ((CallSite<Func<CallSite, object, object>>)site).Update(site, obj);
        }

        private static object IntRule(CallSite site, object obj)
        {
            if (obj is int) { return obj; }
            return ((CallSite<Func<CallSite, object, object>>)site).Update(site, obj);
        }

        private static object ObjectRule(CallSite site, object obj)
        {
            if (!(obj is ValueType) && !(obj is PSObject)) { return obj; }
            return ((CallSite<Func<CallSite, object, object>>)site).Update(site, obj);
        }

        private static object PSObjectStringRule(CallSite site, object obj)
        {
            var psobj = obj as PSObject;
            if (psobj != null && psobj.BaseObject is string) return obj;
            return ((CallSite<Func<CallSite, object, object>>)site).Update(site, obj);
        }

        private static object NullRule(CallSite site, object obj)
        {
            return obj == null ? null : ((CallSite<Func<CallSite, object, object>>)site).Update(site, obj);
        }

        internal static bool IsValueTypeMutable(Type type)
        {
            if (type.IsPrimitive || type.IsEnum)
            {
                return false;
            }

            // If there are any fields, the type is mutable.
            if (type.GetFields(BindingFlags.Public | BindingFlags.Instance).Any())
            {
                return true;
            }

            // If there are any properties with setters, the type is mutable.
            var properties = type.GetProperties(BindingFlags.Public | BindingFlags.Instance);
            for (int index = 0; index < properties.Length; index++)
            {
                var property = properties[index];
                if (property.CanWrite)
                {
                    return true;
                }
            }

            // If there are any methods other than the property getters, the type might
            // be mutable, so assume the type is mutable.
            var methods = type.GetMethods(BindingFlags.Public | BindingFlags.Instance);
            if (methods.Length != properties.Length)
            {
                return true;
            }

            return false;
        }

        private static readonly ConcurrentDictionary<Type, bool> s_mutableValueTypesWithInstanceMembers =
            new ConcurrentDictionary<Type, bool>();

        internal static void NoteTypeHasInstanceMemberOrTypeName(Type type)
        {
            if (!type.IsValueType || !IsValueTypeMutable(type))
            {
                return;
            }

            if (s_mutableValueTypesWithInstanceMembers.TryAdd(type, true))
            {
                s_mutableValueWithInstanceMemberVersion += 1;
            }
        }

        internal static object CopyInstanceMembersOfValueType<T>(T t, object boxedT) where T : struct
        {
            PSMemberInfoInternalCollection<PSMemberInfo> unused1;
            ConsolidatedString unused2;
            if (PSObject.HasInstanceMembers(boxedT, out unused1) || PSObject.HasInstanceTypeName(boxedT, out unused2))
            {
                var psobj = PSObject.AsPSObject(boxedT);
                return PSObject.Base(psobj.Copy());
            }

            // We want a copy (because the value type is mutable), so return t, not boxedT.
            return t;
        }

        internal static BindingRestrictions GetVersionCheck(int expectedVersionNumber)
        {
            return BindingRestrictions.GetExpressionRestriction(
                Expression.Equal(Expression.Field(null, CachedReflectionInfo.PSVariableAssignmentBinder__mutableValueWithInstanceMemberVersion),
                                 ExpressionCache.Constant(expectedVersionNumber)));
        }
    }

    #endregion PowerShell non-standard language binders

    #region Standard binders

    /// <summary>
    /// The binder for common binary operators.  PowerShell specific binary operators are handled elsewhere.
    /// </summary>
    internal class PSBinaryOperationBinder : BinaryOperationBinder
    {
        #region Constructors and factory methods

        private static readonly Dictionary<Tuple<ExpressionType, bool, bool>, PSBinaryOperationBinder> s_binderCache =
            new Dictionary<Tuple<ExpressionType, bool, bool>, PSBinaryOperationBinder>();

        internal static PSBinaryOperationBinder Get(ExpressionType operation, bool ignoreCase = true, bool scalarCompare = false)
        {
            PSBinaryOperationBinder result;
            lock (s_binderCache)
            {
                var key = Tuple.Create(operation, ignoreCase, scalarCompare);
                if (!s_binderCache.TryGetValue(key, out result))
                {
                    result = new PSBinaryOperationBinder(operation, ignoreCase, scalarCompare);
                    s_binderCache.Add(key, result);
                }
            }
            return result;
        }

        private readonly bool _ignoreCase;
        private readonly bool _scalarCompare;
        internal int _version;

        private PSBinaryOperationBinder(ExpressionType operation, bool ignoreCase, bool scalarCompare)
            : base(operation)
        {
            _ignoreCase = ignoreCase;
            _scalarCompare = scalarCompare;
            this._version = 0;
        }

        #endregion Constructors and factory methods

        #region Delegates for enumerable comparisons

        private Func<object, object, bool> _compareDelegate;

        private Func<object, object, bool> GetScalarCompareDelegate()
        {
            if (_compareDelegate == null)
            {
                var lvalExpr = Expression.Parameter(typeof(object), "lval");
                var rvalExpr = Expression.Parameter(typeof(object), "rval");

                var compareDelegate = Expression.Lambda<Func<object, object, bool>>(
                    DynamicExpression.Dynamic(Get(Operation, _ignoreCase, scalarCompare: true),
                                              typeof(object), lvalExpr, rvalExpr).Cast(typeof(bool)),
                    lvalExpr, rvalExpr).Compile();
                Interlocked.CompareExchange(ref _compareDelegate, compareDelegate, null);
            }
            return _compareDelegate;
        }

        #endregion Delegates for enumerable comparisons

        public override DynamicMetaObject FallbackBinaryOperation(DynamicMetaObject target, DynamicMetaObject arg, DynamicMetaObject errorSuggestion)
        {
            if (!target.HasValue || !arg.HasValue)
            {
                return Defer(target, arg).WriteToDebugLog(this);
            }

            if ((target.Value is PSObject && PSObject.Base(target.Value) != target.Value) ||
                     (arg.Value is PSObject && PSObject.Base(arg.Value) != arg.Value))
            {
                // When adding to an array, we don't want to unwrap the RHS - it's unnecessary,
                // and in the case of strings, we actually lose instance members on the PSObject.
                if (!(Operation == ExpressionType.Add && PSEnumerableBinder.IsEnumerable(target) != null))
                {
                    // Defer when the object is wrapped, but not for empty objects.
                    return this.DeferForPSObject(target, arg).WriteToDebugLog(this);
                }
            }

            switch (Operation)
            {
                case ExpressionType.Add:
                    return BinaryAdd(target, arg, errorSuggestion).WriteToDebugLog(this);
                case ExpressionType.Subtract:
                    return BinarySub(target, arg, errorSuggestion).WriteToDebugLog(this);
                case ExpressionType.Multiply:
                    return BinaryMultiply(target, arg, errorSuggestion).WriteToDebugLog(this);
                case ExpressionType.Divide:
                    return BinaryDivide(target, arg, errorSuggestion).WriteToDebugLog(this);
                case ExpressionType.Modulo:
                    return BinaryRemainder(target, arg, errorSuggestion).WriteToDebugLog(this);
                case ExpressionType.And:
                    return BinaryBitwiseAnd(target, arg, errorSuggestion).WriteToDebugLog(this);
                case ExpressionType.Or:
                    return BinaryBitwiseOr(target, arg, errorSuggestion).WriteToDebugLog(this);
                case ExpressionType.ExclusiveOr:
                    return BinaryBitwiseXor(target, arg, errorSuggestion).WriteToDebugLog(this);
                case ExpressionType.Equal:
                    return CompareEQ(target, arg, errorSuggestion).WriteToDebugLog(this);
                case ExpressionType.NotEqual:
                    return CompareNE(target, arg, errorSuggestion).WriteToDebugLog(this);
                case ExpressionType.GreaterThan:
                    return CompareGT(target, arg, errorSuggestion).WriteToDebugLog(this);
                case ExpressionType.GreaterThanOrEqual:
                    return CompareGE(target, arg, errorSuggestion).WriteToDebugLog(this);
                case ExpressionType.LessThan:
                    return CompareLT(target, arg, errorSuggestion).WriteToDebugLog(this);
                case ExpressionType.LessThanOrEqual:
                    return CompareLE(target, arg, errorSuggestion).WriteToDebugLog(this);
                case ExpressionType.LeftShift:
                    return LeftShift(target, arg, errorSuggestion).WriteToDebugLog(this);
                case ExpressionType.RightShift:
                    return RightShift(target, arg, errorSuggestion).WriteToDebugLog(this);
            }

            return (errorSuggestion ??
                    new DynamicMetaObject(
                        Compiler.CreateThrow(typeof(object), typeof(PSNotImplementedException), "Unimplemented operation"),
                        target.CombineRestrictions(arg))).WriteToDebugLog(this);
        }

        #region Helpers

        public override string ToString()
        {
            return string.Format(CultureInfo.InvariantCulture, "PSBinaryOperationBinder {0}{1} ver:{2}", GetOperatorText(), _scalarCompare ? " scalarOnly" : string.Empty, _version);
        }

        internal static void InvalidateCache()
        {
            // Invalidate binders
            lock (s_binderCache)
            {
                foreach (PSBinaryOperationBinder binder in s_binderCache.Values)
                {
                    binder._version += 1;
                }
            }
        }

        private string GetOperatorText()
        {
            switch (Operation)
            {
                case ExpressionType.Add: return TokenKind.Plus.Text();
                case ExpressionType.Subtract: return TokenKind.Minus.Text();
                case ExpressionType.Multiply: return TokenKind.Multiply.Text();
                case ExpressionType.Divide: return TokenKind.Divide.Text();
                case ExpressionType.Modulo: return TokenKind.Rem.Text();
                case ExpressionType.And: return TokenKind.Band.Text();
                case ExpressionType.Or: return TokenKind.Bor.Text();
                case ExpressionType.ExclusiveOr: return TokenKind.Bxor.Text();
                case ExpressionType.Equal: return _ignoreCase ? TokenKind.Ieq.Text() : TokenKind.Ceq.Text();
                case ExpressionType.NotEqual: return _ignoreCase ? TokenKind.Ine.Text() : TokenKind.Cne.Text();
                case ExpressionType.GreaterThan: return _ignoreCase ? TokenKind.Igt.Text() : TokenKind.Cgt.Text();
                case ExpressionType.GreaterThanOrEqual: return _ignoreCase ? TokenKind.Ige.Text() : TokenKind.Cge.Text();
                case ExpressionType.LessThan: return _ignoreCase ? TokenKind.Ilt.Text() : TokenKind.Clt.Text();
                case ExpressionType.LessThanOrEqual: return _ignoreCase ? TokenKind.Ile.Text() : TokenKind.Cle.Text();
                case ExpressionType.LeftShift: return TokenKind.Shl.Text();
                case ExpressionType.RightShift: return TokenKind.Shr.Text();
            }
            Diagnostics.Assert(false, "Unexpected operator");
            return string.Empty;
        }

        private static DynamicMetaObject CallImplicitOp(string methodName, DynamicMetaObject target, DynamicMetaObject arg, string errorOperator, DynamicMetaObject errorSuggestion)
        {
            // We will assume that if we got here with a non-null errorSuggestion and DynamicObject, that we
            // are trying to generate the expression that calls the override to DynamicObject.TryBinaryOperation.
            // We get called twice for the same target object, once with a null errorSuggestion (in which case we'll have
            // returned the result below), and then a second time with a non-null errorSuggestion, which we return as is.
            if (errorSuggestion != null && target.Value is DynamicObject)
            {
                return errorSuggestion;
            }

            // TODO: use a dynamic call site to invoke the correct method or throw an error.

            return new DynamicMetaObject(
                Expression.Call(CachedReflectionInfo.ParserOps_ImplicitOp,
                                target.Expression.Cast(typeof(object)),
                                arg.Expression.Cast(typeof(object)),
                                Expression.Constant(methodName),
                                ExpressionCache.NullExtent,
                                Expression.Constant(errorOperator)),
                target.CombineRestrictions(arg));
        }

        private static bool IsValueNegative(object value, TypeCode typeCode)
        {
            switch (typeCode)
            {
                case TypeCode.SByte: return (sbyte)value < 0;
                case TypeCode.Int16: return (short)value < 0;
                case TypeCode.Int32: return (int)value < 0;
                case TypeCode.Int64: return (long)value < 0;
            }

            Diagnostics.Assert(false, "Invalid type code for testing negative value");
            return true;
        }

        private static Expression TypedZero(TypeCode typeCode)
        {
            switch (typeCode)
            {
                case TypeCode.SByte: return Expression.Constant((sbyte)0);
                case TypeCode.Int16: return Expression.Constant((short)0);
                case TypeCode.Int32: return ExpressionCache.Constant(0);
                case TypeCode.Int64: return Expression.Constant((long)0);
            }

            Diagnostics.Assert(false, "Invalid type code for testing negative value");
            return null;
        }

        private static DynamicMetaObject FigureSignedUnsignedInt(DynamicMetaObject obj, TypeCode typeCode, TypeCode currentOpType, out Type opImplType, out Type argType, out bool shouldFallbackToDoubleInCaseOfOverflow)
        {
            opImplType = null;
            argType = null;
            shouldFallbackToDoubleInCaseOfOverflow = false;

            if (IsValueNegative(obj.Value, typeCode))
            {
                switch (currentOpType)
                {
                    case TypeCode.UInt32:
                        opImplType = typeof(LongOps);
                        argType = typeof(long);
                        break;
                    case TypeCode.UInt64:
                        opImplType = typeof(DecimalOps);
                        argType = typeof(decimal);
                        // multiply operation may overflow within the [decimal] context, i.e. [int64]::minvalue * [uint64]::maxvalue.
                        // if overflow happens, we fallback to the [double] context
                        shouldFallbackToDoubleInCaseOfOverflow = true;
                        break;

                    default:
                        Diagnostics.Assert(false, "Need to figure out opImplType only for UIn32 and UInt64");
                        break;
                }

                return new DynamicMetaObject(
                    obj.Expression,
                    obj.PSGetTypeRestriction()
                        .Merge(BindingRestrictions.GetExpressionRestriction(
                            Expression.LessThan(obj.Expression.Cast(obj.LimitType), TypedZero(typeCode)))),
                    obj.Value);
            }

            return new DynamicMetaObject(
                obj.Expression,
                obj.PSGetTypeRestriction()
                    .Merge(BindingRestrictions.GetExpressionRestriction(
                        Expression.GreaterThanOrEqual(obj.Expression.Cast(obj.LimitType), TypedZero(typeCode)))),
                obj.Value);
        }

        private DynamicMetaObject BinaryNumericOp(string methodName, DynamicMetaObject target, DynamicMetaObject arg)
        {
            // The type code comparison and the code generated by this routine only supports primitive types
            // for both operands.
            Diagnostics.Assert(target.LimitType.IsNumericOrPrimitive() && arg.LimitType.IsNumericOrPrimitive(),
                               "numeric ops are only supported with primitive types");

            Type opImplType = null, argType = null;
            bool fallbackToDoubleInCaseOfOverflow = false;

            TypeCode leftTypeCode = LanguagePrimitives.GetTypeCode(target.LimitType);
            TypeCode rightTypeCode = LanguagePrimitives.GetTypeCode(arg.LimitType);
            TypeCode opTypeCode = (int)leftTypeCode >= (int)rightTypeCode ? leftTypeCode : rightTypeCode;
            if ((int)opTypeCode <= (int)TypeCode.Int32)
            {
                opImplType = typeof(IntOps);
                argType = typeof(int);
            }
            else if ((int)opTypeCode <= (int)TypeCode.UInt32)
            {
                Diagnostics.Assert(opTypeCode == TypeCode.UInt32, "opType must be UInt32 if it gets in this code path");

                // If one of the operands is signed, we need to promote to long if the value is negative, but
                // we can stay w/ an integer if the value is positive.  Either way, we'll need a type test.
                if (LanguagePrimitives.IsSignedInteger(leftTypeCode))
                {
                    target = FigureSignedUnsignedInt(target, leftTypeCode, opTypeCode, out opImplType, out argType, out fallbackToDoubleInCaseOfOverflow);
                }
                else if (LanguagePrimitives.IsSignedInteger(rightTypeCode))
                {
                    arg = FigureSignedUnsignedInt(arg, rightTypeCode, opTypeCode, out opImplType, out argType, out fallbackToDoubleInCaseOfOverflow);
                }

                if (opImplType == null)
                {
                    opImplType = typeof(UIntOps);
                    argType = typeof(uint);
                }
            }
            else if ((int)opTypeCode <= (int)TypeCode.Int64)
            {
                opImplType = typeof(LongOps);
                argType = typeof(long);
            }
            else if ((int)opTypeCode <= (int)TypeCode.UInt64)
            {
                Diagnostics.Assert(opTypeCode == TypeCode.UInt64, "opType must be UInt64 if it gets in this code path");

                if (LanguagePrimitives.IsSignedInteger(leftTypeCode))
                {
                    target = FigureSignedUnsignedInt(target, leftTypeCode, opTypeCode, out opImplType, out argType, out fallbackToDoubleInCaseOfOverflow);
                }
                else if (LanguagePrimitives.IsSignedInteger(rightTypeCode))
                {
                    arg = FigureSignedUnsignedInt(arg, rightTypeCode, opTypeCode, out opImplType, out argType, out fallbackToDoubleInCaseOfOverflow);
                }

                if (opImplType == null)
                {
                    opImplType = typeof(ULongOps);
                    argType = typeof(ulong);
                }
            }
            else if (opTypeCode == TypeCode.Decimal)
            {
                if (methodName.StartsWith("Compare", StringComparison.Ordinal))
                {
                    // Casting a double to decimal can overflow.  Instead, we are "smarter" and avoid
                    // the cast, and allow the comparison.  There may be a precision problem with values
                    // near Decimal.MaxValue or Decimal.MinValue, but V2 allowed the comparisons
                    // w/o errors, so we continue to do so.
                    if (LanguagePrimitives.IsFloating(leftTypeCode))
                    {
                        return new DynamicMetaObject(
                            Expression.Call(typeof(DecimalOps).GetMethod(methodName + "1", BindingFlags.NonPublic | BindingFlags.Static),
                                            target.Expression.Cast(target.LimitType).Cast(typeof(double)),
                                            arg.Expression.Cast(arg.LimitType).Cast(typeof(decimal))),
                            target.CombineRestrictions(arg));
                    }

                    if (LanguagePrimitives.IsFloating(rightTypeCode))
                    {
                        return new DynamicMetaObject(
                            Expression.Call(typeof(DecimalOps).GetMethod(methodName + "2", BindingFlags.NonPublic | BindingFlags.Static),
                                            target.Expression.Cast(target.LimitType).Cast(typeof(decimal)),
                                            arg.Expression.Cast(arg.LimitType).Cast(typeof(double))),
                            target.CombineRestrictions(arg));
                    }
                }
                opImplType = typeof(DecimalOps);
                argType = typeof(decimal);
            }
            else
            {
                opImplType = typeof(DoubleOps);
                argType = typeof(double);
            }

            Expression expr =
                Expression.Call(opImplType.GetMethod(methodName, BindingFlags.NonPublic | BindingFlags.Static),
                                target.Expression.Cast(target.LimitType).Cast(argType),
                                arg.Expression.Cast(arg.LimitType).Cast(argType));

            if (fallbackToDoubleInCaseOfOverflow)
            {
                Type doubleOpType = typeof(DoubleOps);
                Type doubleArgType = typeof(double);
                Expression fallbackToDoubleExpr =
                    Expression.Call(doubleOpType.GetMethod(methodName, BindingFlags.NonPublic | BindingFlags.Static),
                                target.Expression.Cast(target.LimitType).Cast(doubleArgType),
                                arg.Expression.Cast(arg.LimitType).Cast(doubleArgType));

                var exception = Expression.Variable(typeof(RuntimeException), "psBinaryNumericOpException");
                var catchExpr =
                    Expression.Catch(
                        exception,
                        Expression.Block(
                            Expression.IfThen(
                                Expression.Not(Expression.TypeIs(Expression.Property(exception, "InnerException"), typeof(OverflowException))),
                                Expression.Rethrow()),
                            fallbackToDoubleExpr)
                        );

                expr = Expression.TryCatch(
                           expr,
                           catchExpr);
            }

            if (target.LimitType.IsEnum)
            {
                // Make sure the result type is an enum unless we were expecting a bool.
                switch (Operation)
                {
                    case ExpressionType.Equal:
                    case ExpressionType.NotEqual:
                    case ExpressionType.GreaterThan:
                    case ExpressionType.GreaterThanOrEqual:
                    case ExpressionType.LessThan:
                    case ExpressionType.LessThanOrEqual:
                        break;
                    default:
                        expr = expr.Cast(target.LimitType).Cast(typeof(object));
                        break;
                }
            }

            if (Operation == ExpressionType.Equal || Operation == ExpressionType.NotEqual)
            {
                expr = Expression.TryCatch(expr,
                    Expression.Catch(typeof(InvalidCastException),
                                     Operation == ExpressionType.Equal ? ExpressionCache.BoxedFalse : ExpressionCache.BoxedTrue));
            }

            return new DynamicMetaObject(expr, target.CombineRestrictions(arg));
        }

        private DynamicMetaObject BinaryNumericStringOp(DynamicMetaObject target, DynamicMetaObject arg)
        {
            // We can't determine the operation type at compile time, we'll need another dynamic site
            // Generate:
            //     tmp = Parser.ScanNumber(arg)
            //     if (tmp == null) { throw new RuntimeError("BadNumericConstant") }
            //     dynamic op target tmp
            // For equality comparison operators, if the conversion fails, we shouldn't raise
            // an exception, so those must be wrapped in try/catch, like:
            //     try { /* as above */ }
            //     catch (InvalidCastException) { true or false (depending on Operation type) }

            List<ParameterExpression> temps = new List<ParameterExpression>();
            List<Expression> stmts = new List<Expression>();
            Expression targetExpr = target.Expression;
            if (target.LimitType == typeof(string))
            {
                Diagnostics.Assert(
                    Operation == ExpressionType.Subtract || Operation == ExpressionType.Divide
                    || Operation == ExpressionType.Modulo || Operation == ExpressionType.And
                    || Operation == ExpressionType.Or || Operation == ExpressionType.ExclusiveOr
                    || Operation == ExpressionType.LeftShift || Operation == ExpressionType.RightShift,
                    "string lhs not allowed for operation");

                targetExpr = ConvertStringToNumber(target.Expression, arg.LimitType);
            }

            var argExpr = arg.LimitType == typeof(string) ? ConvertStringToNumber(arg.Expression, target.LimitType) : arg.Expression;

            stmts.Add(
                DynamicExpression.Dynamic(PSBinaryOperationBinder.Get(Operation), typeof(object), targetExpr, argExpr));

            Expression expr = Expression.Block(temps, stmts);
            if (Operation == ExpressionType.Equal || Operation == ExpressionType.NotEqual)
            {
                expr = Expression.TryCatch(expr,
                    Expression.Catch(typeof(InvalidCastException),
                                     Operation == ExpressionType.Equal ? ExpressionCache.BoxedFalse : ExpressionCache.BoxedTrue));
            }

            return new DynamicMetaObject(expr, target.CombineRestrictions(arg));
        }

        /// <summary>
        /// Use the tokenizer to scan a number and convert it to a number of any type.
        /// </summary>
        /// <param name="expr">
        /// The expression that refers to a string to be converted to a number of any type.
        /// </param>
        /// <param name="toType">
        /// Primarily used as part of an error message.  If the string is not a number, we want to raise an exception saying the
        /// string can't be converted to this type.  Note that if the string is a valid number, it need not be this type.
        /// </param>
        internal static Expression ConvertStringToNumber(Expression expr, Type toType)
        {
            if (!toType.IsNumeric())
            {
                // toType is only mostly for diagnostics, so it doesn't need to be correct.  If it's not numeric, we're
                // doing something like "42" - "10", and toType is the type of the "other" operand, in this case, it
                // would string.  Fall back to int if Parser.ScanNumber fails.
                toType = typeof(int);
            }
            return Expression.Call(CachedReflectionInfo.Parser_ScanNumber, expr.Cast(typeof(string)), Expression.Constant(toType, typeof(Type)));
        }

        private static DynamicMetaObject GetArgAsNumericOrPrimitive(DynamicMetaObject arg, Type targetType)
        {
            if (arg.Value == null)
            {
                return new DynamicMetaObject(ExpressionCache.Constant(0), arg.PSGetTypeRestriction(), 0);
            }

            bool boolToDecimal = false;
            if (arg.LimitType.IsNumericOrPrimitive() && !arg.LimitType.IsEnum)
            {
                if (!(targetType == typeof(Decimal) && arg.LimitType == typeof(bool)))
                {
                    return arg;
                }
                // All other numeric conversions are simple casts, but bool=>decimal is not supported by LINQ (via Convert), so
                // we must do the conversion ourselves.
                boolToDecimal = true;
            }

            bool debase;

            // ConstrainedLanguage note - calls to this conversion only target numeric types.
            var conversion = LanguagePrimitives.FigureConversion(arg.Value, targetType, out debase);
            if (conversion.Rank == ConversionRank.ImplicitCast || boolToDecimal || arg.LimitType.IsEnum)
            {
                return new DynamicMetaObject(
                    PSConvertBinder.InvokeConverter(conversion, arg.Expression, targetType, debase, ExpressionCache.InvariantCulture),
                    arg.PSGetTypeRestriction());
            }

            return null;
        }

        private static Type GetBitwiseOpType(TypeCode opTypeCode)
        {
            Type opType;
            if ((int)opTypeCode <= (int)TypeCode.Int32) { opType = typeof(int); }
            else if ((int)opTypeCode <= (int)TypeCode.UInt32) { opType = typeof(uint); }
            else if ((int)opTypeCode <= (int)TypeCode.Int64) { opType = typeof(long); }
            // Because we use unsigned for -bnot, to be consistent, we promote to unsigned here too (-band,-bor,-xor)
            else { opType = typeof(ulong); }
            return opType;
        }

        #endregion Helpers

        #region "Arithmetic" operations

        private DynamicMetaObject BinaryAdd(DynamicMetaObject target, DynamicMetaObject arg, DynamicMetaObject errorSuggestion)
        {
            if (target.Value == null)
            {
                return new DynamicMetaObject(arg.Expression.Cast(typeof(object)), target.CombineRestrictions(arg));
            }

            if (target.LimitType.IsNumericOrPrimitive() && !(target.LimitType == typeof(char)))
            {
                var numericArg = GetArgAsNumericOrPrimitive(arg, target.LimitType);
                if (numericArg != null)
                {
                    return BinaryNumericOp("Add", target, numericArg);
                }

                if (arg.LimitType == typeof(string))
                {
                    return BinaryNumericStringOp(target, arg);
                }
            }

            Expression lhsStringExpr = null;
            if (target.LimitType == typeof(string))
            {
                lhsStringExpr = target.Expression.Cast(typeof(string));
            }
            else if (target.LimitType == typeof(char))
            {
                lhsStringExpr =
                    Expression.New(CachedReflectionInfo.String_ctor_char_int,
                                   target.Expression.Cast(typeof(char)),
                                   ExpressionCache.Constant(1));
            }

            if (lhsStringExpr != null)
            {
                // For string concatenation, simply add the 2 strings, possibly converting the rhs first.
                return new DynamicMetaObject(
                    Expression.Call(CachedReflectionInfo.String_Concat_String,
                                    lhsStringExpr,
                                    PSToStringBinder.InvokeToString(
                                        ExpressionCache.GetExecutionContextFromTLS,
                                        arg.Expression)),
                    target.CombineRestrictions(arg));
            }

            var lhsEnumerator = PSEnumerableBinder.IsEnumerable(target);
            if (lhsEnumerator != null)
            {
                // target is enumerable, so we're creating a new array.

                var rhsEnumerator = PSEnumerableBinder.IsEnumerable(arg);
                Expression call;
                if (rhsEnumerator != null)
                {
                    // Adding 2 lists
                    call = Expression.Call(CachedReflectionInfo.EnumerableOps_AddEnumerable,
                                           ExpressionCache.GetExecutionContextFromTLS,
                                           lhsEnumerator.Expression.Cast(typeof(IEnumerator)),
                                           rhsEnumerator.Expression.Cast(typeof(IEnumerator)));
                }
                else
                {
                    // Adding 1 item to a list
                    call = Expression.Call(CachedReflectionInfo.EnumerableOps_AddObject,
                                           ExpressionCache.GetExecutionContextFromTLS,
                                           lhsEnumerator.Expression.Cast(typeof(IEnumerator)),
                                           arg.Expression.Cast(typeof(object)));
                }

                return new DynamicMetaObject(call, target.CombineRestrictions(arg));
            }

            if (target.Value is IDictionary)
            {
                if (arg.Value is IDictionary)
                {
                    return new DynamicMetaObject(
                        Expression.Call(CachedReflectionInfo.HashtableOps_Add,
                                        target.Expression.Cast(typeof(IDictionary)),
                                        arg.Expression.Cast(typeof(IDictionary))),
                        target.CombineRestrictions(arg));
                }

                return target.ThrowRuntimeError(new DynamicMetaObject[] { arg }, BindingRestrictions.Empty,
                                                "AddHashTableToNonHashTable", ParserStrings.AddHashTableToNonHashTable);
            }

            return CallImplicitOp("op_Addition", target, arg, "+", errorSuggestion);
        }

        private DynamicMetaObject BinarySub(DynamicMetaObject target, DynamicMetaObject arg, DynamicMetaObject errorSuggestion)
        {
            return BinarySubDivOrRem(target, arg, errorSuggestion, "Sub", "op_Subtraction", "-");
        }

        private DynamicMetaObject BinaryMultiply(DynamicMetaObject target, DynamicMetaObject arg, DynamicMetaObject errorSuggestion)
        {
            if (target.Value == null)
            {
                // Result is null regardless of the arg.
                return new DynamicMetaObject(ExpressionCache.NullConstant, target.PSGetTypeRestriction());
            }

            if (target.LimitType.IsNumeric())
            {
                var numericArg = GetArgAsNumericOrPrimitive(arg, target.LimitType);
                if (numericArg != null)
                {
                    return BinaryNumericOp("Multiply", target, numericArg);
                }

                if (arg.LimitType == typeof(string))
                {
                    return BinaryNumericStringOp(target, arg);
                }
            }

            if (target.LimitType == typeof(string))
            {
                Expression argExpr = arg.LimitType == typeof(string)
                                         ? ConvertStringToNumber(arg.Expression, typeof(int)).Convert(typeof(int))
                                         : arg.CastOrConvert(typeof(int));

                return new DynamicMetaObject(
                    Expression.Call(CachedReflectionInfo.StringOps_Multiply,
                                    target.Expression.Cast(typeof(string)),
                                    argExpr),
                    target.CombineRestrictions(arg));
            }

            var lhsEnumerator = PSEnumerableBinder.IsEnumerable(target);
            if (lhsEnumerator != null)
            {
                Expression argExpr = arg.LimitType == typeof(string)
                                         ? ConvertStringToNumber(arg.Expression, typeof(int)).Convert(typeof(uint))
                                         : arg.CastOrConvert(typeof(uint));

                if (target.LimitType.IsArray)
                {
                    var elementType = target.LimitType.GetElementType();
                    return new DynamicMetaObject(
                        Expression.Call(CachedReflectionInfo.ArrayOps_Multiply.MakeGenericMethod(elementType),
                                        target.Expression.Cast(elementType.MakeArrayType()),
                                        argExpr),
                        target.CombineRestrictions(arg));
                }

                return new DynamicMetaObject(
                    Expression.Call(CachedReflectionInfo.EnumerableOps_Multiply,
                                    lhsEnumerator.Expression,
                                    argExpr),
                    target.CombineRestrictions(arg));
            }

            return CallImplicitOp("op_Multiply", target, arg, "*", errorSuggestion);
        }

        private DynamicMetaObject BinaryDivide(DynamicMetaObject target, DynamicMetaObject arg, DynamicMetaObject errorSuggestion)
        {
            return BinarySubDivOrRem(target, arg, errorSuggestion, "Divide", "op_Division", "/");
        }

        private DynamicMetaObject BinaryRemainder(DynamicMetaObject target, DynamicMetaObject arg, DynamicMetaObject errorSuggestion)
        {
            return BinarySubDivOrRem(target, arg, errorSuggestion, "Remainder", "op_Modulus", "%");
        }

        private DynamicMetaObject BinarySubDivOrRem(DynamicMetaObject target,
                                                    DynamicMetaObject arg,
                                                    DynamicMetaObject errorSuggestion,
                                                    string numericOpMethodName,
                                                    string implicitOpMethodName,
                                                    string errorOperatorText)
        {
            if (target.Value == null)
            {
                // if target is null, just use 0
                target = new DynamicMetaObject(ExpressionCache.Constant(0), target.PSGetTypeRestriction(), 0);
            }

            if (target.LimitType.IsNumericOrPrimitive())
            {
                var numericArg = GetArgAsNumericOrPrimitive(arg, target.LimitType);
                if (numericArg != null)
                {
                    return BinaryNumericOp(numericOpMethodName, target, numericArg);
                }

                if (arg.LimitType == typeof(string))
                {
                    return BinaryNumericStringOp(target, arg);
                }
            }

            if (target.LimitType == typeof(string))
            {
                // Left is a string.  We convert it to a number and try binding again.
                return BinaryNumericStringOp(target, arg);
            }

            return CallImplicitOp(implicitOpMethodName, target, arg, errorOperatorText, errorSuggestion);
        }

        private DynamicMetaObject Shift(DynamicMetaObject target, DynamicMetaObject arg, DynamicMetaObject errorSuggestion, string userOp, Func<Expression, Expression, Expression> exprGenerator)
        {
            if (target.Value == null)
            {
                return new DynamicMetaObject(ExpressionCache.Constant(0).Convert(typeof(object)), target.PSGetTypeRestriction());
            }

            if (target.LimitType == typeof(string) || arg.LimitType == typeof(string))
            {
                return BinaryNumericStringOp(target, arg);
            }

            var typeCode = LanguagePrimitives.GetTypeCode(target.LimitType);
            if (!target.LimitType.IsNumeric())
            {
                return CallImplicitOp(userOp, target, arg, GetOperatorText(), errorSuggestion);
            }

            bool debase;
            var resultType = typeof(int);

            // ConstrainedLanguage note - calls to this conversion only target numeric types.
            var conversion = LanguagePrimitives.FigureConversion(arg.Value, resultType, out debase);
            if (conversion.Rank == ConversionRank.None)
            {
                return PSConvertBinder.ThrowNoConversion(arg, typeof(int), this, _version);
            }
            var numericArg = PSConvertBinder.InvokeConverter(conversion, arg.Expression, resultType, debase, ExpressionCache.InvariantCulture);

            if (typeCode == TypeCode.Decimal || typeCode == TypeCode.Double || typeCode == TypeCode.Single)
            {
                var opType = (typeCode == TypeCode.Decimal) ? typeof(DecimalOps) : typeof(DoubleOps);
                var castType = (typeCode == TypeCode.Decimal) ? typeof(decimal) : typeof(double);
                var methodName = userOp.Substring(3);  // Drop the 'op_' prefix to figure out our internal method name.
                return new DynamicMetaObject(
                    Expression.Call(opType.GetMethod(methodName, BindingFlags.NonPublic | BindingFlags.Static), target.Expression.Cast(castType), numericArg),
                    target.CombineRestrictions(arg));
            }

            var targetExpr = target.Expression.Cast(target.LimitType);
            numericArg = Expression.And(numericArg, Expression.Constant(typeCode < TypeCode.Int64 ? 0x1f : 0x3f, typeof(int)));

            return new DynamicMetaObject(
                exprGenerator(targetExpr, numericArg).Cast(typeof(object)),
                target.CombineRestrictions(arg));
        }

        private DynamicMetaObject LeftShift(DynamicMetaObject target, DynamicMetaObject arg, DynamicMetaObject errorSuggestion)
        {
            return Shift(target, arg, errorSuggestion, "op_LeftShift", Expression.LeftShift);
        }

        private DynamicMetaObject RightShift(DynamicMetaObject target, DynamicMetaObject arg, DynamicMetaObject errorSuggestion)
        {
            return Shift(target, arg, errorSuggestion, "op_RightShift", Expression.RightShift);
        }

        private DynamicMetaObject BinaryBitwiseXor(DynamicMetaObject target, DynamicMetaObject arg, DynamicMetaObject errorSuggestion)
        {
            return BinaryBitwiseOp(target, arg, errorSuggestion, Expression.ExclusiveOr, "op_ExclusiveOr", "-bxor", "BXor");
        }

        private DynamicMetaObject BinaryBitwiseOr(DynamicMetaObject target, DynamicMetaObject arg, DynamicMetaObject errorSuggestion)
        {
            return BinaryBitwiseOp(target, arg, errorSuggestion, Expression.Or, "op_BitwiseOr", "-bor", "BOr");
        }

        private DynamicMetaObject BinaryBitwiseAnd(DynamicMetaObject target, DynamicMetaObject arg, DynamicMetaObject errorSuggestion)
        {
            return BinaryBitwiseOp(target, arg, errorSuggestion, Expression.And, "op_BitwiseAnd", "-band", "BAnd");
        }

        private DynamicMetaObject BinaryBitwiseOp(DynamicMetaObject target,
                                                  DynamicMetaObject arg,
                                                  DynamicMetaObject errorSuggestion,
                                                  Func<Expression, Expression, Expression> exprGenerator,
                                                  string implicitMethodName,
                                                  string errorOperatorName,
                                                  string methodName)
        {
            if (target.Value == null && arg.Value == null)
            {
                return new DynamicMetaObject(ExpressionCache.Constant(0).Cast(typeof(object)), target.CombineRestrictions(arg));
            }

            var targetUnderlyingType = (target.LimitType.IsEnum) ? Enum.GetUnderlyingType(target.LimitType) : target.LimitType;
            var argUnderlyingType = (arg.LimitType.IsEnum) ? Enum.GetUnderlyingType(arg.LimitType) : arg.LimitType;

            if (targetUnderlyingType.IsNumericOrPrimitive() || argUnderlyingType.IsNumericOrPrimitive())
            {
                TypeCode leftTypeCode = LanguagePrimitives.GetTypeCode(targetUnderlyingType);
                TypeCode rightTypeCode = LanguagePrimitives.GetTypeCode(argUnderlyingType);

                Type opType;
                Type opImplType;
                Type toType;
                TypeCode opTypeCode = (int)leftTypeCode >= (int)rightTypeCode ? leftTypeCode : rightTypeCode;
                DynamicMetaObject numericTarget;
                DynamicMetaObject numericArg;
                if (!targetUnderlyingType.IsNumericOrPrimitive())
                {
                    opType = GetBitwiseOpType(rightTypeCode);
                    numericTarget = GetArgAsNumericOrPrimitive(target, opType);
                    numericArg = arg;
                }
                else if (!argUnderlyingType.IsNumericOrPrimitive())
                {
                    opType = GetBitwiseOpType(leftTypeCode);
                    numericTarget = target;
                    numericArg = GetArgAsNumericOrPrimitive(arg, opType);
                }
                else
                {
                    numericTarget = target;
                    numericArg = arg;
                }
                if (opTypeCode == TypeCode.Decimal)
                {
                    opImplType = typeof(DecimalOps);
                    toType = typeof(decimal);
                    return new DynamicMetaObject(
                        Expression.Call(opImplType.GetMethod(methodName, BindingFlags.NonPublic | BindingFlags.Static),
                                numericTarget.Expression.Cast(numericTarget.LimitType).Convert(toType),
                                numericArg.Expression.Cast(numericArg.LimitType).Convert(toType)),
                                numericTarget.CombineRestrictions(numericArg));
                }

                if (opTypeCode == TypeCode.Double || opTypeCode == TypeCode.Single)
                {
                    opImplType = typeof(DoubleOps);
                    toType = typeof(double);
                    return new DynamicMetaObject(
                        Expression.Call(opImplType.GetMethod(methodName, BindingFlags.NonPublic | BindingFlags.Static),
                                numericTarget.Expression.Cast(numericTarget.LimitType).Convert(toType),
                                numericArg.Expression.Cast(numericArg.LimitType).Convert(toType)),
                                numericTarget.CombineRestrictions(numericArg));
                }

                // Figure out the smallest type necessary so we don't lose information.
                // For uint, V2 promoted to long, but it's more correct to use uint.
                // For ulong, V2 incorrectly used long, this is fixed here.
                // For float, double, and decimal operands, we used to use long because V2 did.
                // Because we use unsigned for -bnot, to be consistent, we promote to unsigned here too (-band,-bor,-xor)
                opType = GetBitwiseOpType((int)leftTypeCode >= (int)rightTypeCode ? leftTypeCode : rightTypeCode);

                if (numericTarget != null && numericArg != null)
                {
                    var expr = exprGenerator(numericTarget.Expression.Cast(numericTarget.LimitType).Cast(opType),
                                             numericArg.Expression.Cast(numericArg.LimitType).Cast(opType));

                    if (target.LimitType.IsEnum)
                    {
                        expr = expr.Cast(target.LimitType);
                    }

                    expr = expr.Cast(typeof(object));
                    return new DynamicMetaObject(expr, numericTarget.CombineRestrictions(numericArg));
                }
            }

            if (target.LimitType == typeof(string) || arg.LimitType == typeof(string))
            {
                return BinaryNumericStringOp(target, arg);
            }

            return CallImplicitOp(implicitMethodName, target, arg, errorOperatorName, errorSuggestion);
        }

        #endregion "Arithmetic" operations

        #region Comparison operations

        private DynamicMetaObject CompareEQ(DynamicMetaObject target,
                                            DynamicMetaObject arg,
                                            DynamicMetaObject errorSuggestion)
        {
            if (target.Value == null)
            {
                return new DynamicMetaObject(
                    arg.Value == null ? ExpressionCache.BoxedTrue : ExpressionCache.BoxedFalse,
                    target.CombineRestrictions(arg));
            }

            var enumerable = PSEnumerableBinder.IsEnumerable(target);
            if (enumerable == null && arg.Value == null)
            {
                return new DynamicMetaObject(
                    ExpressionCache.BoxedFalse,
                    target.CombineRestrictions(arg));
            }

            return BinaryComparisonCommon(enumerable, target, arg)
                ?? BinaryEqualityComparison(target, arg);
        }

        private DynamicMetaObject CompareNE(DynamicMetaObject target,
                                            DynamicMetaObject arg,
                                            DynamicMetaObject errorSuggestion)
        {
            if (target.Value == null)
            {
                return new DynamicMetaObject(
                    arg.Value == null ? ExpressionCache.BoxedFalse : ExpressionCache.BoxedTrue,
                    target.CombineRestrictions(arg));
            }

            var enumerable = PSEnumerableBinder.IsEnumerable(target);
            if (enumerable == null && arg.Value == null)
            {
                return new DynamicMetaObject(ExpressionCache.BoxedTrue,
                    target.CombineRestrictions(arg));
            }

            return BinaryComparisonCommon(enumerable, target, arg)
                ?? BinaryEqualityComparison(target, arg);
        }

        private DynamicMetaObject BinaryEqualityComparison(DynamicMetaObject target, DynamicMetaObject arg)
        {
            var toResult = Operation == ExpressionType.NotEqual ? (Func<Expression, Expression>)Expression.Not : e => e;
            if (target.LimitType == typeof(string))
            {
                var targetExpr = target.Expression.Cast(typeof(string));

                // Doing a string comparison no matter what.
                var argExpr = !(arg.LimitType == typeof(string))
                                  ? DynamicExpression.Dynamic(PSToStringBinder.Get(), typeof(string),
                                                              arg.Expression, ExpressionCache.GetExecutionContextFromTLS)
                                  : arg.Expression.Cast(typeof(string));

                return new DynamicMetaObject(
                    toResult(Compiler.CallStringEquals(targetExpr, argExpr, _ignoreCase)).Cast(typeof(object)),
                    target.CombineRestrictions(arg));
            }

            if (target.LimitType == typeof(char) && _ignoreCase)
            {
                if (arg.LimitType == typeof(char))
                {
                    return new DynamicMetaObject(
                        Expression.Call(
                            Operation == ExpressionType.Equal ? CachedReflectionInfo.CharOps_CompareIeq : CachedReflectionInfo.CharOps_CompareIne,
                            target.Expression.Cast(typeof(char)),
                            arg.Expression.Cast(typeof(char))),
                        target.PSGetTypeRestriction().Merge(arg.PSGetTypeRestriction()));
                }

                if (arg.LimitType == typeof(string))
                {
                    return new DynamicMetaObject(
                        Expression.Call(
                            Operation == ExpressionType.Equal ? CachedReflectionInfo.CharOps_CompareStringIeq : CachedReflectionInfo.CharOps_CompareStringIne,
                            target.Expression.Cast(typeof(char)),
                            arg.Expression.Cast(typeof(string))),
                        target.PSGetTypeRestriction().Merge(arg.PSGetTypeRestriction()));
                }
            }

            Expression objectEqualsCall = Expression.Call(target.Expression.Cast(typeof(object)),
                                                          CachedReflectionInfo.Object_Equals,
                                                          arg.Expression.Cast(typeof(object)));
            bool debase;
            var targetType = target.LimitType;

            // ConstrainedLanguage note - calls to this conversion are protected by the binding rules below.
            var conversion = LanguagePrimitives.FigureConversion(arg.Value, targetType, out debase);
            if (conversion.Rank == ConversionRank.Identity || conversion.Rank == ConversionRank.Assignable
                || (conversion.Rank == ConversionRank.NullToRef && targetType != typeof(PSReference)))
            {
                // In these cases, no actual conversion is happening, and conversion.Converter will just return
                // the value to be converted. So there is no need to convert the value and compare again.
                return new DynamicMetaObject(toResult(objectEqualsCall).Cast(typeof(object)), target.CombineRestrictions(arg));
            }

            BindingRestrictions bindingRestrictions = target.CombineRestrictions(arg);
            bindingRestrictions = bindingRestrictions.Merge(BinderUtils.GetOptionalVersionAndLanguageCheckForType(this, targetType, _version));

            // If there is no conversion, then just rely on 'objectEqualsCall' which most likely will return false. If we attempted the
            // conversion, we'd need extra code to catch an exception we know will happen just to return false.
            if (conversion.Rank == ConversionRank.None)
            {
                return new DynamicMetaObject(toResult(objectEqualsCall).Cast(typeof(object)), bindingRestrictions);
            }

            // A conversion exists.  Generate:
            //    tmp = target.Equals(arg)
            //    try {
            //        if (!tmp) { tmp = target.Equals(Convert(arg, target.GetType())) }
            //    } catch (InvalidCastException) { tmp = false }
            //    return (operator is -eq/-ceq/-ieq) ? tmp : !tmp
            var resultTmp = Expression.Parameter(typeof(bool));

            Expression secondEqualsCall =
                Expression.Call(target.Expression.Cast(typeof(object)),
                                CachedReflectionInfo.Object_Equals,
                                PSConvertBinder.InvokeConverter(conversion, arg.Expression, targetType, debase, ExpressionCache.InvariantCulture).Cast(typeof(object)));
            var expr = Expression.Block(
                new ParameterExpression[] { resultTmp },
                Expression.Assign(resultTmp, objectEqualsCall),
                Expression.IfThen(Expression.Not(resultTmp),
                                  Expression.TryCatch(Expression.Assign(resultTmp, secondEqualsCall),
                                  Expression.Catch(typeof(InvalidCastException),
                                                   Expression.Assign(resultTmp, ExpressionCache.Constant(false))))),
                toResult(resultTmp));
            return new DynamicMetaObject(expr.Cast(typeof(object)), bindingRestrictions);
        }

        private static Expression CompareWithZero(DynamicMetaObject target, Func<Expression, Expression, Expression> comparer)
        {
            return comparer(target.Expression.Cast(target.LimitType), ExpressionCache.Constant(0).Cast(target.LimitType)).Cast(typeof(object));
        }

        private DynamicMetaObject CompareLT(DynamicMetaObject target,
                                            DynamicMetaObject arg,
                                            DynamicMetaObject errorSuggestion)
        {
            var enumerable = PSEnumerableBinder.IsEnumerable(target);
            if (enumerable == null && (target.Value == null || arg.Value == null))
            {
                Expression result =
                      target.LimitType.IsNumeric() ? CompareWithZero(target, Expression.LessThan)
                    : arg.LimitType.IsNumeric() ? CompareWithZero(arg, Expression.GreaterThanOrEqual)
                    : arg.Value != null ? ExpressionCache.BoxedTrue
                    : ExpressionCache.BoxedFalse;

                return new DynamicMetaObject(result, target.CombineRestrictions(arg));
            }

            return BinaryComparisonCommon(enumerable, target, arg)
                ?? BinaryComparison(target, arg, e => Expression.LessThan(e, ExpressionCache.Constant(0)));
        }

        private DynamicMetaObject CompareLE(DynamicMetaObject target,
                                            DynamicMetaObject arg,
                                            DynamicMetaObject errorSuggestion)
        {
            var enumerable = PSEnumerableBinder.IsEnumerable(target);
            if (enumerable == null && (target.Value == null || arg.Value == null))
            {
                Expression result =
                      target.LimitType.IsNumeric() ? CompareWithZero(target, Expression.LessThan)
                    : arg.LimitType.IsNumeric() ? CompareWithZero(arg, Expression.GreaterThanOrEqual)
                    : target.Value != null ? ExpressionCache.BoxedFalse
                    : ExpressionCache.BoxedTrue;

                return new DynamicMetaObject(result, target.CombineRestrictions(arg));
            }

            return BinaryComparisonCommon(enumerable, target, arg)
                ?? BinaryComparison(target, arg, e => Expression.LessThanOrEqual(e, ExpressionCache.Constant(0)));
        }

        private DynamicMetaObject CompareGT(DynamicMetaObject target,
                                            DynamicMetaObject arg,
                                            DynamicMetaObject errorSuggestion)
        {
            // Handle a null operand as a special case here unless the target is enumerable or if one of the operands is numeric,
            // in which case null is converted to 0 and regular numeric comparison is done.
            var enumerable = PSEnumerableBinder.IsEnumerable(target);
            if (enumerable == null && (target.Value == null || arg.Value == null))
            {
                Expression result =
                      target.LimitType.IsNumeric() ? CompareWithZero(target, Expression.GreaterThanOrEqual)
                    : arg.LimitType.IsNumeric() ? CompareWithZero(arg, Expression.LessThan)
                    : target.Value != null ? ExpressionCache.BoxedTrue
                    : ExpressionCache.BoxedFalse;

                return new DynamicMetaObject(result, target.CombineRestrictions(arg));
            }

            return BinaryComparisonCommon(enumerable, target, arg)
                ?? BinaryComparison(target, arg, e => Expression.GreaterThan(e, ExpressionCache.Constant(0)));
        }

        private DynamicMetaObject CompareGE(DynamicMetaObject target,
                                            DynamicMetaObject arg,
                                            DynamicMetaObject errorSuggestion)
        {
            // Handle a null operand as a special case here unless the target is enumerable or if one of the operands is numeric,
            // in which case null is converted to 0 and regular numeric comparison is done.
            var enumerable = PSEnumerableBinder.IsEnumerable(target);
            if (enumerable == null && (target.Value == null || arg.Value == null))
            {
                Expression result =
                      target.LimitType.IsNumeric() ? CompareWithZero(target, Expression.GreaterThanOrEqual)
                    : arg.LimitType.IsNumeric() ? CompareWithZero(arg, Expression.LessThan)
                    : arg.Value != null ? ExpressionCache.BoxedFalse
                    : ExpressionCache.BoxedTrue;

                return new DynamicMetaObject(result, target.CombineRestrictions(arg));
            }

            return BinaryComparisonCommon(enumerable, target, arg)
                ?? BinaryComparison(target, arg, e => Expression.GreaterThanOrEqual(e, ExpressionCache.Constant(0)));
        }

        private DynamicMetaObject BinaryComparison(DynamicMetaObject target, DynamicMetaObject arg, Func<Expression, Expression> toResult)
        {
            if (target.LimitType == typeof(string))
            {
                var targetExpr = target.Expression.Cast(typeof(string));

                // Doing a string comparison no matter what.
                var argExpr = !(arg.LimitType == typeof(string))
                                  ? DynamicExpression.Dynamic(PSToStringBinder.Get(), typeof(string),
                                                              arg.Expression, ExpressionCache.GetExecutionContextFromTLS)
                                  : arg.Expression.Cast(typeof(string));

                var expr = Expression.Call(CachedReflectionInfo.StringOps_Compare, targetExpr, argExpr, ExpressionCache.InvariantCulture,
                                           _ignoreCase
                                           ? ExpressionCache.CompareOptionsIgnoreCase
                                           : ExpressionCache.CompareOptionsNone);

                return new DynamicMetaObject(
                    toResult(expr).Cast(typeof(object)),
                    target.CombineRestrictions(arg));
            }

            bool debase;
            var targetType = target.LimitType;

            // ConstrainedLanguage note - calls to this conversion are protected by the binding rules below.
            var conversion = LanguagePrimitives.FigureConversion(arg.Value, targetType, out debase);

            BindingRestrictions bindingRestrictions = target.CombineRestrictions(arg);
            bindingRestrictions = bindingRestrictions.Merge(BinderUtils.GetOptionalVersionAndLanguageCheckForType(this, targetType, _version));

            Expression argConverted;
            if (conversion.Rank == ConversionRank.Identity || conversion.Rank == ConversionRank.Assignable)
            {
                argConverted = arg.Expression;
            }
            else if (conversion.Rank == ConversionRank.None)
            {
                // If there is no conversion, then don't bother to invoke the converter. We raise the exception directly.
                var valueToConvert = debase
                    ? Expression.Call(CachedReflectionInfo.PSObject_Base, arg.Expression)
                    : arg.Expression.Cast(typeof(object));
                var errorMsgTuple = Expression.Call(
                    CachedReflectionInfo.LanguagePrimitives_GetInvalidCastMessages,
                    valueToConvert, Expression.Constant(targetType, typeof(Type)));

                argConverted = Compiler.ThrowRuntimeError(
                    "ComparisonFailure", ExtendedTypeSystem.ComparisonFailure, targetType,
                    DynamicExpression.Dynamic(PSToStringBinder.Get(), typeof(string), target.Expression, ExpressionCache.GetExecutionContextFromTLS),
                    DynamicExpression.Dynamic(PSToStringBinder.Get(), typeof(string), arg.Expression, ExpressionCache.GetExecutionContextFromTLS),
                    Expression.Property(errorMsgTuple, "Item2"));
            }
            else
            {
                // Invoke the converter. We can raise the exception if the conversion throws InvalidCastException.
                var innerException = Expression.Parameter(typeof(InvalidCastException));
                argConverted =
                    Expression.TryCatch(
                        PSConvertBinder.InvokeConverter(conversion, arg.Expression, targetType, debase, ExpressionCache.InvariantCulture),
                        Expression.Catch(
                            innerException,
                            Compiler.ThrowRuntimeErrorWithInnerException("ComparisonFailure",
                                Expression.Constant(ExtendedTypeSystem.ComparisonFailure), innerException, targetType,
                                DynamicExpression.Dynamic(PSToStringBinder.Get(), typeof(string), target.Expression, ExpressionCache.GetExecutionContextFromTLS),
                                DynamicExpression.Dynamic(PSToStringBinder.Get(), typeof(string), arg.Expression, ExpressionCache.GetExecutionContextFromTLS),
                                Expression.Property(innerException, CachedReflectionInfo.Exception_Message))));
            }

            // Prefer IComparable<T> over IComparable if possible
            if (target.LimitType == arg.LimitType)
            {
                foreach (var i in target.Value.GetType().GetInterfaces())
                {
                    if (i.IsGenericType && i.GetGenericTypeDefinition() == typeof(IComparable<>))
                    {
                        return new DynamicMetaObject(
                            toResult(Expression.Call(Expression.Convert(target.Expression, i),
                                                     i.GetMethod("CompareTo"),
                                                     argConverted.Cast(arg.LimitType))).Cast(typeof(object)),
                            bindingRestrictions);
                    }
                }
            }

            if (target.Value is IComparable)
            {
                return new DynamicMetaObject(
                    toResult(Expression.Call(target.Expression.Cast(typeof(IComparable)),
                                             CachedReflectionInfo.IComparable_CompareTo,
                                             argConverted.Cast(typeof(object)))).Cast(typeof(object)),
                    bindingRestrictions);
            }

            var throwExpr = Compiler.ThrowRuntimeError("NotIcomparable", ExtendedTypeSystem.NotIcomparable, this.ReturnType, target.Expression);

            // Try object.Equals.  If the objects compare equal, the result is known (true for -ge or -le, false for -gt or -lt), otherwise
            // throw because the objects can't be compared in any meaningful way.
            return new DynamicMetaObject(
                Expression.Condition(
                    Expression.Call(target.Expression.Cast(typeof(object)),
                                    CachedReflectionInfo.Object_Equals,
                                    arg.Expression.Cast(typeof(object))),
                    (Operation == ExpressionType.GreaterThanOrEqual || Operation == ExpressionType.LessThanOrEqual)
                        ? ExpressionCache.BoxedTrue : ExpressionCache.BoxedFalse,
                    throwExpr),
                bindingRestrictions);
        }

        private DynamicMetaObject BinaryComparisonCommon(DynamicMetaObject targetAsEnumerator, DynamicMetaObject target, DynamicMetaObject arg)
        {
            if (targetAsEnumerator != null && !_scalarCompare)
            {
                // If the target is enumerable, the we generate an object[] result with elements matching.
                // The iteration will be done in a pre-compiled method, but the comparison is done with
                // a dynamically generated lambda that uses a binder
                return new DynamicMetaObject(
                    Expression.Call(CachedReflectionInfo.EnumerableOps_Compare,
                                    targetAsEnumerator.Expression,
                                    arg.Expression.Cast(typeof(object)),
                                    Expression.Constant(GetScalarCompareDelegate())),
                    targetAsEnumerator.Restrictions.Merge(arg.PSGetTypeRestriction()));
            }

            if (target.LimitType.IsNumeric())
            {
                var numericArg = GetArgAsNumericOrPrimitive(arg, target.LimitType);
                if (numericArg != null)
                {
                    string numericMethod = null;
                    switch (Operation)
                    {
                        case ExpressionType.Equal: numericMethod = "CompareEq"; break;
                        case ExpressionType.NotEqual: numericMethod = "CompareNe"; break;
                        case ExpressionType.GreaterThan: numericMethod = "CompareGt"; break;
                        case ExpressionType.GreaterThanOrEqual: numericMethod = "CompareGe"; break;
                        case ExpressionType.LessThan: numericMethod = "CompareLt"; break;
                        case ExpressionType.LessThanOrEqual: numericMethod = "CompareLe"; break;
                    }
                    return BinaryNumericOp(numericMethod, target, numericArg);
                }

                if (arg.LimitType == typeof(string))
                {
                    return BinaryNumericStringOp(target, arg);
                }
            }

            return null;
        }

        #endregion Comparison operations
    }

    /// <summary>
    /// The binder for unary operators like !, -, or +.
    /// </summary>
    internal class PSUnaryOperationBinder : UnaryOperationBinder
    {
        private static PSUnaryOperationBinder s_notBinder;
        private static PSUnaryOperationBinder s_bnotBinder;
        private static PSUnaryOperationBinder s_unaryMinus;
        private static PSUnaryOperationBinder s_unaryPlusBinder;
        private static PSUnaryOperationBinder s_incrementBinder;
        private static PSUnaryOperationBinder s_decrementBinder;

        internal static PSUnaryOperationBinder Get(ExpressionType operation)
        {
            switch (operation)
            {
                case ExpressionType.Not:
                    if (s_notBinder == null)
                        Interlocked.CompareExchange(ref s_notBinder, new PSUnaryOperationBinder(operation), null);
                    return s_notBinder;
                case ExpressionType.OnesComplement:
                    if (s_bnotBinder == null)
                        Interlocked.CompareExchange(ref s_bnotBinder, new PSUnaryOperationBinder(operation), null);
                    return s_bnotBinder;
                case ExpressionType.UnaryPlus:
                    if (s_unaryPlusBinder == null)
                        Interlocked.CompareExchange(ref s_unaryPlusBinder, new PSUnaryOperationBinder(operation), null);
                    return s_unaryPlusBinder;
                case ExpressionType.Negate:
                    if (s_unaryMinus == null)
                        Interlocked.CompareExchange(ref s_unaryMinus, new PSUnaryOperationBinder(operation), null);
                    return s_unaryMinus;
                case ExpressionType.Increment:
                    if (s_incrementBinder == null)
                        Interlocked.CompareExchange(ref s_incrementBinder, new PSUnaryOperationBinder(operation), null);
                    return s_incrementBinder;
                case ExpressionType.Decrement:
                    if (s_decrementBinder == null)
                        Interlocked.CompareExchange(ref s_decrementBinder, new PSUnaryOperationBinder(operation), null);
                    return s_decrementBinder;
            }
            throw new NotImplementedException("Unimplemented unary operation");
        }

        private PSUnaryOperationBinder(ExpressionType operation) : base(operation)
        {
        }

        public override DynamicMetaObject FallbackUnaryOperation(DynamicMetaObject target, DynamicMetaObject errorSuggestion)
        {
            if (!target.HasValue)
            {
                return Defer(target);
            }

            if (target.Value is PSObject && (PSObject.Base(target.Value) != target.Value))
            {
                return this.DeferForPSObject(target);
            }

            switch (Operation)
            {
                case ExpressionType.Not:
                    return Not(target, errorSuggestion).WriteToDebugLog(this);
                case ExpressionType.OnesComplement:
                    return BNot(target, errorSuggestion).WriteToDebugLog(this);
                case ExpressionType.UnaryPlus:
                    return UnaryPlus(target, errorSuggestion).WriteToDebugLog(this);
                case ExpressionType.Negate:
                    return UnaryMinus(target, errorSuggestion).WriteToDebugLog(this);
                case ExpressionType.Increment:
                    return IncrDecr(target, 1, errorSuggestion).WriteToDebugLog(this);
                case ExpressionType.Decrement:
                    return IncrDecr(target, -1, errorSuggestion).WriteToDebugLog(this);
            }
            throw new NotImplementedException();
        }

        public override string ToString()
        {
            return string.Format(CultureInfo.InvariantCulture, "PSUnaryOperationBinder {0}", this.Operation);
        }

        internal DynamicMetaObject Not(DynamicMetaObject target, DynamicMetaObject errorSuggestion)
        {
            if (!target.HasValue)
            {
                return Defer(target);
            }

            // TODO: check op_LogicalNot

            // This could generate a dynamic site in the expr, which means we might have the same type test twice.
            // We should do better, but this is the simplest implementation, we can add specific cases to handle more common
            // cases if necessary.
            var targetExpr = target.CastOrConvert(typeof(bool));

            return new DynamicMetaObject(
                Expression.Not(targetExpr).Cast(typeof(object)),
                target.PSGetTypeRestriction());
        }

        internal DynamicMetaObject BNot(DynamicMetaObject target, DynamicMetaObject errorSuggestion)
        {
            if (!target.HasValue)
            {
                return Defer(target);
            }

            if (target.Value is PSObject && (PSObject.Base(target.Value) != target.Value))
            {
                return this.DeferForPSObject(target);
            }

            if (target.Value == null)
            {
                return new DynamicMetaObject(ExpressionCache.Constant(-1).Cast(typeof(object)), target.PSGetTypeRestriction());
            }

            // If the type implements the operator, prefer that.
            var method = target.LimitType.GetMethod("op_OnesComplement", BindingFlags.Static | BindingFlags.Public, null,
                                                    new Type[] { target.LimitType }, null);
            if (method != null)
            {
                return new DynamicMetaObject(
                    Expression.OnesComplement(target.Expression.Cast(target.LimitType), method).Cast(typeof(object)),
                    target.PSGetTypeRestriction());
            }

            // Otherwise, do a conversion, as necessary, or throw (and say we can't convert to int, a better message
            // would be nice, but this error is good enough.)
            if (target.LimitType == typeof(string))
            {
                // If we have a string, we defer resolving the operation type until after we know the type of the operand,
                // so generate a dynamic site.
                return new DynamicMetaObject(
                    DynamicExpression.Dynamic(this, this.ReturnType,
                                              PSBinaryOperationBinder.ConvertStringToNumber(target.Expression, typeof(int))),
                    target.PSGetTypeRestriction());
            }

            Expression targetExpr = null;
            if (!target.LimitType.IsNumeric())
            {
                var resultType = typeof(int);
                bool debase;

                // ConstrainedLanguage note - calls to this conversion only target numeric types.
                var conversion = LanguagePrimitives.FigureConversion(target.Value, resultType, out debase);
                if (conversion.Rank != ConversionRank.None)
                {
                    targetExpr = PSConvertBinder.InvokeConverter(conversion, target.Expression, resultType, debase,
                                                                 ExpressionCache.InvariantCulture);
                }
                else
                {
                    resultType = typeof(long);

                    // ConstrainedLanguage note - calls to this conversion only target numeric types.
                    conversion = LanguagePrimitives.FigureConversion(target.Value, resultType, out debase);
                    if (conversion.Rank != ConversionRank.None)
                    {
                        targetExpr = PSConvertBinder.InvokeConverter(conversion, target.Expression, resultType, debase,
                                                                     ExpressionCache.InvariantCulture);
                    }
                }
            }
            else
            {
                var typeCode = LanguagePrimitives.GetTypeCode(target.LimitType);
                if (typeCode < TypeCode.Int32)
                {
                    targetExpr = target.LimitType.IsEnum
                        ? target.Expression.Cast(Enum.GetUnderlyingType(target.LimitType))
                        : target.Expression.Cast(target.LimitType);
                    targetExpr = targetExpr.Cast(typeof(int));
                }
                else if (typeCode <= TypeCode.UInt64)
                {
                    var targetConvertType = target.LimitType;
                    if (targetConvertType.IsEnum)
                    {
                        targetConvertType = Enum.GetUnderlyingType(targetConvertType);
                    }
                    targetExpr = target.Expression.Cast(targetConvertType);
                }
                else
                {
                    var opType = (typeCode == TypeCode.Decimal) ? typeof(DecimalOps) : typeof(DoubleOps);
                    var castType = (typeCode == TypeCode.Decimal) ? typeof(decimal) : typeof(double);

                    return new DynamicMetaObject(
                        Expression.Call(opType.GetMethod("BNot", BindingFlags.Static | BindingFlags.NonPublic), target.Expression.Convert(castType)),
                        target.PSGetTypeRestriction());
                }
            }

            if (targetExpr != null)
            {
                Expression result = Expression.OnesComplement(targetExpr);
                if (target.LimitType.IsEnum)
                {
                    result = result.Cast(target.LimitType);
                }
                return new DynamicMetaObject(result.Cast(typeof(object)), target.PSGetTypeRestriction());
            }

            return errorSuggestion ?? PSConvertBinder.ThrowNoConversion(target, typeof(int), this, -1);
        }

        private DynamicMetaObject UnaryPlus(DynamicMetaObject target, DynamicMetaObject errorSuggestion)
        {
            if (!target.HasValue)
            {
                return Defer(target);
            }

            if (target.Value is PSObject && (PSObject.Base(target.Value) != target.Value))
            {
                return this.DeferForPSObject(target);
            }

            if (target.LimitType.IsNumeric())
            {
                var expr = target.Expression.Cast(target.LimitType);
                if (target.LimitType == typeof(byte) || target.LimitType == typeof(sbyte))
                {
                    // promote to int, unary plus doesn't support byte directly.
                    expr = expr.Cast(typeof(int));
                }
                return new DynamicMetaObject(
                    Expression.UnaryPlus(expr).Cast(typeof(object)),
                    target.PSGetTypeRestriction());
            }

            // Use a nested dynamic site that adds 0.  This won't change the sign, but it will attempt conversions.  This is slower than it needs
            // to be, but should be hit rarely.
            return new DynamicMetaObject(
                DynamicExpression.Dynamic(PSBinaryOperationBinder.Get(ExpressionType.Add), typeof(object), ExpressionCache.Constant(0), target.Expression),
                                          target.PSGetTypeRestriction());
        }

        private DynamicMetaObject UnaryMinus(DynamicMetaObject target, DynamicMetaObject errorSuggestion)
        {
            if (!target.HasValue)
            {
                return Defer(target);
            }

            if (target.Value is PSObject && (PSObject.Base(target.Value) != target.Value))
            {
                return this.DeferForPSObject(target);
            }

            if (target.LimitType.IsNumeric())
            {
                var expr = target.Expression.Cast(target.LimitType);
                if (target.LimitType == typeof(byte) || target.LimitType == typeof(sbyte))
                {
                    // promote to int, unary plus doesn't support byte directly.
                    expr = expr.Cast(typeof(int));
                }
                return new DynamicMetaObject(
                    Expression.Negate(expr).Cast(typeof(object)),
                    target.PSGetTypeRestriction());
            }

            // Use a nested dynamic site that subtracts from 0.  This won't change the sign, but it will attempt conversions.  This is slower than it needs
            // to be, but should be hit rarely.
            return new DynamicMetaObject(
                DynamicExpression.Dynamic(PSBinaryOperationBinder.Get(ExpressionType.Subtract), typeof(object), ExpressionCache.Constant(0), target.Expression),
                                          target.PSGetTypeRestriction());
        }

        private DynamicMetaObject IncrDecr(DynamicMetaObject target, int valueToAdd, DynamicMetaObject errorSuggestion)
        {
            if (!target.HasValue)
            {
                return Defer(target);
            }

            if (target.Value is PSObject && (PSObject.Base(target.Value) != target.Value))
            {
                return this.DeferForPSObject(target);
            }

            if (target.Value == null)
            {
                return new DynamicMetaObject(ExpressionCache.Constant(valueToAdd).Cast(typeof(object)), target.PSGetTypeRestriction());
            }

            if (target.LimitType.IsNumeric())
            {
                var arg = new DynamicMetaObject(ExpressionCache.Constant(valueToAdd), BindingRestrictions.Empty, valueToAdd);
                var result = PSBinaryOperationBinder.Get(ExpressionType.Add).FallbackBinaryOperation(target, arg, errorSuggestion);
                return new DynamicMetaObject(
                    result.Expression,
                    target.PSGetTypeRestriction());
            }

            return errorSuggestion ?? target.ThrowRuntimeError(
                Utils.EmptyArray<DynamicMetaObject>(),
                BindingRestrictions.Empty,
                "OperatorRequiresNumber",
                ParserStrings.OperatorRequiresNumber,
                Expression.Constant((Operation == ExpressionType.Increment ? TokenKind.PlusPlus : TokenKind.MinusMinus).Text()),
                Expression.Constant(target.LimitType, typeof(Type)));
        }
    }

    /// <summary>
    /// The binder for converting a value, e.g. [int]"42"
    /// </summary>
    internal class PSConvertBinder : ConvertBinder
    {
        private static readonly Dictionary<Type, PSConvertBinder> s_binderCache = new Dictionary<Type, PSConvertBinder>();
        internal int _version;

        public static PSConvertBinder Get(Type type)
        {
            PSConvertBinder result;

            lock (s_binderCache)
            {
                if (!s_binderCache.TryGetValue(type, out result))
                {
                    result = new PSConvertBinder(type);
                    s_binderCache.Add(type, result);
                }
            }
            return result;
        }

        private PSConvertBinder(Type type)
            : base(type, /*explicit=*/false)
        {
            this._version = 0;
            if (type == typeof(string))
            {
                CacheTarget((Func<CallSite, object, string>)(StringToStringRule));
            }
        }

        public override DynamicMetaObject FallbackConvert(DynamicMetaObject target, DynamicMetaObject errorSuggestion)
        {
            if (!target.HasValue)
            {
                return Defer(target).WriteToDebugLog(this);
            }

            if (target.Value == AutomationNull.Value)
            {
                return new DynamicMetaObject(Expression.Default(this.Type), target.PSGetTypeRestriction()).WriteToDebugLog(this);
            }

            bool debase;
            var resultType = this.Type;

            // ConstrainedLanguage note - this is the main conversion mechanism. If the runspace has ever used
            // ConstrainedLanguage, then start baking in the language mode to the binding rules.
            var conversion = LanguagePrimitives.FigureConversion(target.Value, resultType, out debase);

            if (errorSuggestion != null && target.Value is DynamicObject)
            {
                return errorSuggestion.WriteToDebugLog(this);
            }

            BindingRestrictions restrictions = target.PSGetTypeRestriction();
            restrictions = restrictions.Merge(BinderUtils.GetOptionalVersionAndLanguageCheckForType(this, resultType, _version));

            return (new DynamicMetaObject(
                InvokeConverter(conversion, target.Expression, resultType, debase, ExpressionCache.InvariantCulture),
                restrictions)).WriteToDebugLog(this);
        }

        public override string ToString()
        {
            return string.Format(CultureInfo.InvariantCulture, "PSConvertBinder [{0}]  ver:{1}", Microsoft.PowerShell.ToStringCodeMethods.Type(this.Type, true), _version);
        }

        internal static void InvalidateCache()
        {
            // Invalidate binders
            lock (s_binderCache)
            {
                foreach (PSConvertBinder binder in s_binderCache.Values)
                {
                    binder._version += 1;
                }
            }
        }

        internal static DynamicMetaObject ThrowNoConversion(DynamicMetaObject target, Type toType, DynamicMetaObjectBinder binder,
            int currentVersion, params DynamicMetaObject[] args)
        {
            // No conversion, so the result expression raises an error:
            //   throw new PSInvalidCastException("ConvertToFinalInvalidCastException", null,
            //       ExtendedTypeSystem.InvalidCastException,
            //       valueToConvert.ToString(), ObjectToTypeNameString(valueToConvert), resultType.ToString());

            Expression expr = Expression.Call(CachedReflectionInfo.LanguagePrimitives_ThrowInvalidCastException,
                                              target.Expression.Cast(typeof(object)),
                                              Expression.Constant(toType, typeof(Type)));

            if (!(binder.ReturnType == typeof(void)))
            {
                expr = Expression.Block(expr, Expression.Default(binder.ReturnType));
            }

            BindingRestrictions bindingRestrictions = target.CombineRestrictions(args);
            bindingRestrictions = bindingRestrictions.Merge(BinderUtils.GetOptionalVersionAndLanguageCheckForType(binder, toType, currentVersion));

            return new DynamicMetaObject(expr, bindingRestrictions);
        }

        internal static Expression InvokeConverter(LanguagePrimitives.ConversionData conversion,
                                                   Expression value,
                                                   Type resultType,
                                                   bool debase,
                                                   Expression formatProvider)
        {
            Expression conv;
            if (conversion.Rank == ConversionRank.Identity || conversion.Rank == ConversionRank.Assignable)
            {
                conv = debase ? Expression.Call(CachedReflectionInfo.PSObject_Base, value) : value;
            }
            else
            {
                Expression valueToConvert, valueAsPSObject;
                if (debase)
                {
                    // Caller has verified the value is a PSObject.
                    valueToConvert = Expression.Call(CachedReflectionInfo.PSObject_Base, value);
                    valueAsPSObject = value.Cast(typeof(PSObject));
                }
                else
                {
                    // Caller has verified the value is not a PSObject, or that PSObject.Base should not be called.
                    // If the object is some sort of PSObject, it's most likely a derived to base conversion.
                    valueToConvert = value.Cast(typeof(object));
                    valueAsPSObject = ExpressionCache.NullPSObject;
                }
                conv = Expression.Call(
                    Expression.Constant(conversion.Converter),
                    conversion.Converter.GetType().GetMethod("Invoke"),
                    /*valueToConvert=*/         valueToConvert,
                    /*resultType=*/             Expression.Constant(resultType, typeof(Type)),
                    /*recurse=*/                ExpressionCache.Constant(true),
                    /*originalValueToConvert=*/ valueAsPSObject,
                    /*formatProvider=*/         formatProvider,
                    /*backupTable=*/            ExpressionCache.NullTypeTable);
            }

            // Skip adding the Convert if unnecessary (same type), or impossible (InternalPSCustomObject)
            if (conv.Type == resultType || resultType == typeof(LanguagePrimitives.InternalPSCustomObject))
            {
                return conv;
            }
            if (resultType.IsValueType && Nullable.GetUnderlyingType(resultType) == null)
            {
                return Expression.Unbox(conv, resultType);
            }
            return Expression.Convert(conv, resultType);
        }

        private static string StringToStringRule(CallSite site, object obj)
        {
            var str = obj as string;
            return str ?? ((CallSite<Func<CallSite, object, string>>)site).Update(site, obj);
        }
    }

    /// <summary>
    /// The binder to get the value of an indexable object, e.g. $x[1]
    /// </summary>
    internal class PSGetIndexBinder : GetIndexBinder
    {
        private static readonly Dictionary<Tuple<CallInfo, PSMethodInvocationConstraints, bool>, PSGetIndexBinder> s_binderCache
                = new Dictionary<Tuple<CallInfo, PSMethodInvocationConstraints, bool>, PSGetIndexBinder>();

        private readonly PSMethodInvocationConstraints _constraints;
        private readonly bool _allowSlicing;
        internal int _version;

        public static PSGetIndexBinder Get(int argCount, PSMethodInvocationConstraints constraints, bool allowSlicing = true)
        {
            lock (s_binderCache)
            {
                PSGetIndexBinder binder;
                var tuple = Tuple.Create(new CallInfo(argCount), constraints, allowSlicing);
                if (!s_binderCache.TryGetValue(tuple, out binder))
                {
                    binder = new PSGetIndexBinder(tuple);
                    s_binderCache.Add(tuple, binder);
                }
                return binder;
            }
        }

        private PSGetIndexBinder(Tuple<CallInfo, PSMethodInvocationConstraints, bool> tuple)
            : base(tuple.Item1)
        {
            _constraints = tuple.Item2;
            _allowSlicing = tuple.Item3;
            this._version = 0;
        }

        public override string ToString()
        {
            return string.Format(CultureInfo.InvariantCulture,
                                 "PSGetIndexBinder indexCount={0}{1}{2} ver:{3}",
                                 this.CallInfo.ArgumentCount,
                                 _allowSlicing ? string.Empty : " slicing disallowed",
                                 _constraints == null ? string.Empty : " constraints: " + _constraints,
                                 _version);
        }

        internal static void InvalidateCache()
        {
            // Invalidate binders
            lock (s_binderCache)
            {
                foreach (PSGetIndexBinder binder in s_binderCache.Values)
                {
                    binder._version += 1;
                }
            }
        }

        public override DynamicMetaObject FallbackGetIndex(DynamicMetaObject target, DynamicMetaObject[] indexes, DynamicMetaObject errorSuggestion)
        {
            if (!target.HasValue || indexes.Any(mo => !mo.HasValue))
            {
                return Defer(indexes.Prepend(target).ToArray()).WriteToDebugLog(this);
            }

            if ((target.Value is PSObject && (PSObject.Base(target.Value) != target.Value)) ||
                indexes.Any(mo => mo.Value is PSObject && (PSObject.Base(mo.Value) != mo.Value)))
            {
                return this.DeferForPSObject(indexes.Prepend(target).ToArray()).WriteToDebugLog(this);
            }

            // Check if this is a COM Object
            DynamicMetaObject comResult;
            if (ComInterop.ComBinder.TryBindGetIndex(this, target, indexes, out comResult))
            {
                return comResult.UpdateComRestrictionsForPsObject(indexes).WriteToDebugLog(this);
            }

            if (target.Value == null)
            {
                return (errorSuggestion ??
                        target.ThrowRuntimeError(indexes, BindingRestrictions.Empty, "NullArray", ParserStrings.NullArray)).WriteToDebugLog(this);
            }

            // A null index is not allowed unless the index is one of the indices used while slicing, in which case we'll attempt
            // the usual conversions from null to whatever the value being indexed supports.
            // This is oddly inconsistent e.g.:
            //     $a[$null] # error
            //     $a[$null,$null] # no error, result is an empty array
            // The rationale: V1/V2 did it, and when people are slicing, it's better to return some of the results than none.
            if (indexes.Length == 1 && indexes[0].Value == null && _allowSlicing)
            {
                return (errorSuggestion ??
                        target.ThrowRuntimeError(indexes, BindingRestrictions.Empty, "NullArrayIndex", ParserStrings.NullArrayIndex)).WriteToDebugLog(this);
            }

            if (target.LimitType.IsArray)
            {
                return GetIndexArray(target, indexes, errorSuggestion).WriteToDebugLog(this);
            }

            var defaultMember = target.LimitType.GetCustomAttributes<DefaultMemberAttribute>(true).FirstOrDefault();
            PropertyInfo lengthProperty = null;
            foreach (var i in target.LimitType.GetInterfaces())
            {
                if (i.IsGenericType && i.GetGenericTypeDefinition() == typeof(IDictionary<,>))
                {
                    var result = GetIndexDictionary(target, indexes, i);
                    if (result != null)
                    {
                        return result.WriteToDebugLog(this);
                    }
                }

                // If the type explicitly implements an indexer specified by an interface
                // then the DefaultMemberAttribute will not carry over to the implementation.
                // This check will catch those cases.
                if (defaultMember == null)
                {
                    defaultMember = i.GetCustomAttribute<DefaultMemberAttribute>(inherit: true);
                    if (defaultMember != null)
                    {
                        lengthProperty = i.GetProperty("Count") ?? i.GetProperty("Length");
                    }
                }
            }

            if (defaultMember != null)
            {
                return InvokeIndexer(target, indexes, errorSuggestion, defaultMember.MemberName, lengthProperty).WriteToDebugLog(this);
            }

            return errorSuggestion ?? CannotIndexTarget(target, indexes).WriteToDebugLog(this);
        }

        private DynamicMetaObject CannotIndexTarget(DynamicMetaObject target, DynamicMetaObject[] indexes)
        {
            // We want to have
            //    $x[0]
            // Be equivalent to
            //    $x
            // When $x doesn't have any other way of being indexed.  If the index is anything other than 0, we'll
            // throw an error.
            //
            // The motivation for this magic is largely driven by the desire to avoid breaking scripts written around
            // workflows.  A workflow that wrote a single object to the pipeline had always returned a collection, so
            // scripts needed to index.  This semantic doesn't match the script semantics - a single object written is
            // not wrapped in a collection.  The inconsistency had to be addressed, but this code had to be added to
            // avoid breaking partner scripts.

            // Add version / language checks
            BindingRestrictions bindingRestrictions = target.CombineRestrictions(indexes);

            // This may be thrown due to a type that was disallowed only due to constrained language.
            // Because of this, we also need a version check
            bindingRestrictions = bindingRestrictions.Merge(BinderUtils.GetVersionCheck(this, _version));

            // Also add a language mode check to detect toggling between language modes
            bindingRestrictions = bindingRestrictions.Merge(BinderUtils.GetLanguageModeCheckIfHasEverUsedConstrainedLanguage());

            var call = Expression.Call(CachedReflectionInfo.ArrayOps_GetNonIndexable, target.Expression.Cast(typeof(object)),
                                       Expression.NewArrayInit(typeof(object), indexes.Select(d => d.Expression.Cast(typeof(object)))));
            return new DynamicMetaObject(call, bindingRestrictions);
        }

        // Index a generic dictionary via TryGetValue.  This routine does not handle slicing,
        // we defer to InvokeIndexer to handle slicing (dictionaries also support general indexing.)
        private DynamicMetaObject GetIndexDictionary(DynamicMetaObject target,
                                                     DynamicMetaObject[] indexes,
                                                     Type idictionary)
        {
            if (indexes.Length > 1)
            {
                // Let InvokeIndexer generate the slicing code, we wouldn't generate anything special here.
                return null;
            }

            var tryGetValue = idictionary.GetMethod("TryGetValue");
            Diagnostics.Assert(tryGetValue != null, "IDictionary<K,V> has TryGetValue");

            var parameters = tryGetValue.GetParameters();
            bool debase;
            var keyType = parameters[0].ParameterType;

            // ConstrainedLanguage note - Calls to this conversion are protected by the binding rules below
            var conversion = LanguagePrimitives.FigureConversion(indexes[0].Value, keyType, out debase);
            if (conversion.Rank == ConversionRank.None)
            {
                // No conversion allows us to call TryGetValue, let InvokeIndexer make the decision (possibly
                // slicing, or possibly just invoke the indexer.
                return null;
            }
            if (indexes[0].LimitType.IsArray && !keyType.IsArray)
            {
                // There was a conversion, but it's far more likely (and backwards compatible) that we want to do slicing
                return null;
            }

            BindingRestrictions bindingRestrictions = target.CombineRestrictions(indexes);
            bindingRestrictions = bindingRestrictions.Merge(BinderUtils.GetOptionalVersionAndLanguageCheckForType(this, keyType, _version));

            var keyExpr = PSConvertBinder.InvokeConverter(conversion, indexes[0].Expression, keyType, debase, ExpressionCache.InvariantCulture);
            var outParam = Expression.Parameter(parameters[1].ParameterType.GetElementType(), "outParam");
            return new DynamicMetaObject(
                Expression.Block(
                    new ParameterExpression[] { outParam },
                    Expression.Condition(
                        Expression.Call(target.Expression.Cast(idictionary), tryGetValue, keyExpr, outParam),
                        outParam.Cast(typeof(object)),
                        GetNullResult())),
                bindingRestrictions);
        }

        internal static bool CanIndexFromEndWithNegativeIndex(
            DynamicMetaObject target,
            MethodInfo indexer,
            ParameterInfo[] getterParams)
        {
            if (getterParams.Length != 1 || getterParams[0].ParameterType != typeof(int))
            {
                return false;
            }

            // Get the base method definition of the indexer to determine if the int
            // parameter is a generic type parameter. Module.ResolveMethod is used
            // because the indexer could be a method from a constructed generic type.
            return indexer.Module.ResolveMethod(indexer.MetadataToken).ContainsGenericParameters;
        }

        private DynamicMetaObject IndexWithNegativeChecks(
            DynamicMetaObject target,
            DynamicMetaObject index,
            PropertyInfo lengthProperty,
            Func<Expression, Expression, Expression> generateIndexOperation)
        {
            // Generate:
            //    try {
            //       len = obj.Length
            //       if (index < 0)
            //           index = index + len
            //       obj[index]
            //    } catch (Exception e) {
            //        if (StrictMode(3)) { throw }
            //        $null
            //    }
            var targetTmp = Expression.Parameter(target.LimitType, "target");
            var lenTmp = Expression.Parameter(typeof(int), "len");
            var indexTmp = Expression.Parameter(typeof(int), "index");

            Expression block = Expression.Block(
                new ParameterExpression[] { targetTmp, lenTmp, indexTmp },
                // Save the target because we use it multiple times.
                Expression.Assign(targetTmp, target.Expression.Cast(target.LimitType)),
                // Save the length because we use it multiple times.
                Expression.Assign(lenTmp,
                                  Expression.Property(targetTmp, lengthProperty)),
                // Save the index because we use it multiple times
                Expression.Assign(indexTmp, index.Expression),
                // Adjust the index if it's negative
                Expression.IfThen(Expression.LessThan(indexTmp, ExpressionCache.Constant(0)),
                                  Expression.Assign(indexTmp, Expression.Add(indexTmp, lenTmp))),
                // Generate the index operation
                generateIndexOperation(targetTmp, indexTmp));

            return new DynamicMetaObject(
                // Do the indexing within a try/catch so we can return $null if the index is out of bounds,
                // or if the index cast fails, e.g. $a = @(1); $a['abc']
                SafeIndexResult(block),
                target.CombineRestrictions(index));
        }

        private DynamicMetaObject GetIndexArray(DynamicMetaObject target, DynamicMetaObject[] indexes, DynamicMetaObject errorSuggestion)
        {
            var array = (Array)target.Value;

            if (array.Rank > 1)
            {
                return GetIndexMultiDimensionArray(target, indexes, errorSuggestion);
            }

            if (indexes.Length > 1)
            {
                // If the binder allows slicing, we're definitely slicing, otherwise,
                // calling the indexer will fail because there are either too many or too few indices, so
                // throw an error in that case (and not null.)
                return _allowSlicing
                           ? InvokeSlicingIndexer(target, indexes)
                           : (errorSuggestion ?? CannotIndexTarget(target, indexes));
            }

            var slicingResult = CheckForSlicing(target, indexes);
            if (slicingResult != null)
            {
                return slicingResult;
            }

            var indexAsInt = ConvertIndex(indexes[0], typeof(int));
            if (indexAsInt == null)
            {
                // Calling the indexer will fail because we can't convert an index to the correct type.
                return errorSuggestion ?? PSConvertBinder.ThrowNoConversion(target, typeof(int), this, _version, indexes);
            }

            return IndexWithNegativeChecks(
                new DynamicMetaObject(target.Expression.Cast(target.LimitType), target.PSGetTypeRestriction()),
                new DynamicMetaObject(indexAsInt, indexes[0].PSGetTypeRestriction()),
                target.LimitType.GetProperty("Length"),
                (t, i) => Expression.ArrayIndex(t, i).Cast(typeof(object)));
        }

        private DynamicMetaObject GetIndexMultiDimensionArray(DynamicMetaObject target, DynamicMetaObject[] indexes, DynamicMetaObject errorSuggestion)
        {
            // We have lots of possibilities here
            //
            //   * single index - enumerable, all ints
            //        - single result, count must match array rank
            //   * single index - enumerable, all enumerable of ints
            //        - slicing, falls back to previous case
            //   * multiple indices - all ints
            //        - single result, must match array rank
            //   * multiple indices - enumerable of ints
            //        - slicing, falls back to first case
            //
            // In script, the above cases look like:
            //     $x = [array]::CreateInstance([int], 3, 3)
            //     $y = 0,0
            //     $z = $y,$y
            //     $x[$y] # case 1
            //     $x[$z] # case 2
            //     $x[1,1] # case 3
            //     $x[(1,1),(0,0)] # case 4

            var array = (Array)target.Value;

            if (indexes.Length == 1)
            {
                var enumerable = PSEnumerableBinder.IsEnumerable(indexes[0]);
                if (enumerable == null)
                {
                    return target.ThrowRuntimeError(indexes, BindingRestrictions.Empty, "NeedMultidimensionalIndex",
                                                    ParserStrings.NeedMultidimensionalIndex,
                                                    ExpressionCache.Constant(array.Rank),
                                                    DynamicExpression.Dynamic(PSToStringBinder.Get(), typeof(string),
                                                                              indexes[0].Expression, ExpressionCache.GetExecutionContextFromTLS));
                }

                return new DynamicMetaObject(
                    Expression.Call(CachedReflectionInfo.ArrayOps_GetMDArrayValueOrSlice,
                                    Expression.Convert(target.Expression, typeof(Array)),
                                    indexes[0].Expression.Cast(typeof(object))),
                    target.CombineRestrictions(indexes));
            }

            var intIndexes = indexes.Select(index => ConvertIndex(index, typeof(int))).Where(i => i != null).ToArray();
            if (intIndexes.Length != indexes.Length)
            {
                if (!_allowSlicing)
                {
                    return errorSuggestion ?? CannotIndexTarget(target, indexes);
                }

                return InvokeSlicingIndexer(target, indexes);
            }

            return new DynamicMetaObject(
                Expression.Call(CachedReflectionInfo.ArrayOps_GetMDArrayValue,
                                Expression.Convert(target.Expression, typeof(Array)),
                                Expression.NewArrayInit(typeof(int), intIndexes),
                                ExpressionCache.Constant(!_allowSlicing)),
                target.CombineRestrictions(indexes));
        }

        private DynamicMetaObject InvokeIndexer(DynamicMetaObject target,
                                                DynamicMetaObject[] indexes,
                                                DynamicMetaObject errorSuggestion,
                                                string methodName,
                                                PropertyInfo lengthProperty)
        {
            MethodInfo getter = PSInvokeMemberBinder.FindBestMethod(target, indexes, "get_" + methodName, false, _constraints);

            if (getter == null)
            {
                return CheckForSlicing(target, indexes) ?? errorSuggestion ?? CannotIndexTarget(target, indexes);
            }

            var getterParams = getter.GetParameters();
            if (getterParams.Length != indexes.Length)
            {
                if (getterParams.Length == 1 && _allowSlicing)
                {
                    // We have a slicing operation.
                    return InvokeSlicingIndexer(target, indexes);
                }

                // Calling the indexer will fail because there are either too many or too few indices.
                return errorSuggestion ?? CannotIndexTarget(target, indexes);
            }

            if (getterParams.Length == 1)
            {
                // The getter takes a single argument, so first check if we're slicing.
                var slicingResult = CheckForSlicing(target, indexes);
                if (slicingResult != null)
                {
                    return slicingResult;
                }
            }

            Expression[] indexExprs = new Expression[getterParams.Length];
            for (int i = 0; i < getterParams.Length; ++i)
            {
                var parameterType = getterParams[i].ParameterType;

                indexExprs[i] = ConvertIndex(indexes[i], parameterType);
                if (indexExprs[i] == null)
                {
                    // Calling the indexer will fail because we can't convert an index to the correct type.
                    return errorSuggestion ?? PSConvertBinder.ThrowNoConversion(target, parameterType, this, _version, indexes);
                }
            }

<<<<<<< HEAD
            if (CanIndexFromEndWithNegativeIndex(target, getter, getterParams))
=======
            // Check return type after the argument conversion, so any no-conversion error can be thrown.
            if (getter.ReturnType.IsByRefLike)
            {
                return errorSuggestion ?? new DynamicMetaObject(
                    Expression.Block(
                        Expression.IfThen(
                            Compiler.IsStrictMode(3),
                            Compiler.ThrowRuntimeError(
                                nameof(ParserStrings.CannotIndexWithByRefLikeReturnType),
                                ParserStrings.CannotIndexWithByRefLikeReturnType,
                                Expression.Constant(target.LimitType, typeof(Type)),
                                Expression.Constant(getter.ReturnType, typeof(Type)))),
                        GetNullResult()),
                    target.CombineRestrictions(indexes));
            }

            if (getterParams.Length == 1 && getterParams[0].ParameterType == typeof(int) && CanIndexFromEndWithNegativeIndex(target))
>>>>>>> aec954e3
            {
                // PowerShell supports negative indexing for some types (specifically, types implementing IList or IList<T>).
                // For those types, generate special code to check for negative indices, otherwise just generate
                // the call.
                if (lengthProperty == null)
                {
                    lengthProperty = target.LimitType.GetProperty("Count") ??
                                     target.LimitType.GetProperty("Length"); // for string
                }

                if (lengthProperty != null)
                {
                    return IndexWithNegativeChecks(
                        new DynamicMetaObject(target.Expression.Cast(target.LimitType),
                                              target.PSGetTypeRestriction()),
                        new DynamicMetaObject(indexExprs[0], indexes[0].PSGetTypeRestriction()),
                        lengthProperty,
                        (t, i) => Expression.Call(t, getter, i).Cast(typeof(object)));
                }
            }

            // An indexer may do conversion to an unsafe type, so we need version checks
            BindingRestrictions bindingRestrictions = target.CombineRestrictions(indexes);
            bindingRestrictions = bindingRestrictions.Merge(BinderUtils.GetVersionCheck(this, _version));

            // Also add a language mode check to detect toggling between language modes
            bindingRestrictions = bindingRestrictions.Merge(BinderUtils.GetLanguageModeCheckIfHasEverUsedConstrainedLanguage());

            return new DynamicMetaObject(
                SafeIndexResult(Expression.Call(target.Expression.Cast(getter.DeclaringType), getter, indexExprs)),
                bindingRestrictions);
        }

        internal static Expression ConvertIndex(DynamicMetaObject index, Type resultType)
        {
            bool debase;

            // ConstrainedLanguage note - Calls to this conversion are protected by the binding rules that call it.
            var conversion = LanguagePrimitives.FigureConversion(index.Value, resultType, out debase);
            return conversion.Rank == ConversionRank.None
                       ? null
                       : PSConvertBinder.InvokeConverter(conversion, index.Expression, resultType, debase, ExpressionCache.InvariantCulture);
        }

        private DynamicMetaObject CheckForSlicing(DynamicMetaObject target, DynamicMetaObject[] indexes)
        {
            if (!_allowSlicing)
            {
                return null;
            }

            if (indexes.Length > 1)
            {
                var nonSlicingBinder = PSGetIndexBinder.Get(1, _constraints, allowSlicing: false);
                var expr = Expression.NewArrayInit(typeof(object),
                    indexes.Select(i => DynamicExpression.Dynamic(nonSlicingBinder, typeof(object), target.Expression, i.Expression)));
                return new DynamicMetaObject(expr, target.CombineRestrictions(indexes));
            }

            var enumerableIndex = PSEnumerableBinder.IsEnumerable(indexes[0]);
            if (enumerableIndex != null)
            {
                return new DynamicMetaObject(
                    Expression.Call(CachedReflectionInfo.EnumerableOps_SlicingIndex,
                                    target.Expression.Cast(typeof(object)),
                                    enumerableIndex.Expression.Cast(typeof(IEnumerator)),
                                    Expression.Constant(GetNonSlicingIndexer())),
                    target.CombineRestrictions(enumerableIndex));
            }

            return null;
        }

        private DynamicMetaObject InvokeSlicingIndexer(DynamicMetaObject target, DynamicMetaObject[] indexes)
        {
            Diagnostics.Assert(_allowSlicing, "Slicing is not recursive");

            return new DynamicMetaObject(
                Expression.Call(CachedReflectionInfo.ArrayOps_SlicingIndex,
                                target.Expression.Cast(typeof(object)),
                                Expression.NewArrayInit(typeof(object),
                                                        indexes.Select(dmo => dmo.Expression.Cast(typeof(object)))),
                                Expression.Constant(GetNonSlicingIndexer())),
                target.CombineRestrictions(indexes));
        }

        private Expression SafeIndexResult(Expression expr)
        {
            var exception = Expression.Parameter(typeof(Exception));
            return Expression.TryCatch(
                expr.Cast(typeof(object)),
                Expression.Catch(
                    exception,
                    Expression.Block(
                        Expression.IfThen(Compiler.IsStrictMode(3), Expression.Rethrow()),
                        GetNullResult())));
        }

        private Expression GetNullResult()
        {
            return _allowSlicing ? ExpressionCache.NullConstant : ExpressionCache.AutomationNullConstant;
        }

        private Func<object, object, object> GetNonSlicingIndexer()
        {
            // Rather than cache a single delegate, we create one for each generated rule under the assumption
            // that, although the generated rule may be used in multiple sites, it's better to have
            // multiple delegates (and hence, multiple nested sites) rather than a single nested site for
            // all non-slicing indexing.
            var targetParamExpr = Expression.Parameter(typeof(object));
            var indexParamExpr = Expression.Parameter(typeof(object));
            return Expression.Lambda<Func<object, object, object>>(
                DynamicExpression.Dynamic(PSGetIndexBinder.Get(1, _constraints, allowSlicing: false), typeof(object), targetParamExpr,
                                          indexParamExpr),
                targetParamExpr, indexParamExpr).Compile();
        }
    }

    /// <summary>
    /// The binder for setting the value of an indexable element, like $x[1] = 5.
    /// </summary>
    internal class PSSetIndexBinder : SetIndexBinder
    {
        private static readonly Dictionary<Tuple<CallInfo, PSMethodInvocationConstraints>, PSSetIndexBinder> s_binderCache
                = new Dictionary<Tuple<CallInfo, PSMethodInvocationConstraints>, PSSetIndexBinder>();

        private readonly PSMethodInvocationConstraints _constraints;
        internal int _version;

        public static PSSetIndexBinder Get(int argCount, PSMethodInvocationConstraints constraints = null)
        {
            lock (s_binderCache)
            {
                PSSetIndexBinder binder;
                var tuple = Tuple.Create(new CallInfo(argCount), constraints);
                if (!s_binderCache.TryGetValue(tuple, out binder))
                {
                    binder = new PSSetIndexBinder(tuple);
                    s_binderCache.Add(tuple, binder);
                }
                return binder;
            }
        }

        private PSSetIndexBinder(Tuple<CallInfo, PSMethodInvocationConstraints> tuple)
            : base(tuple.Item1)
        {
            _constraints = tuple.Item2;
            this._version = 0;
        }

        public override string ToString()
        {
            return string.Format(CultureInfo.InvariantCulture, "PSSetIndexBinder indexCnt={0}{1} ver:{2}",
                CallInfo.ArgumentCount, _constraints == null ? string.Empty : " constraints: " + _constraints, _version);
        }

        internal static void InvalidateCache()
        {
            // Invalidate binders
            lock (s_binderCache)
            {
                foreach (PSSetIndexBinder binder in s_binderCache.Values)
                {
                    binder._version += 1;
                }
            }
        }

        public override DynamicMetaObject FallbackSetIndex(
            DynamicMetaObject target,
            DynamicMetaObject[] indexes,
            DynamicMetaObject value,
            DynamicMetaObject errorSuggestion)
        {
            if (!target.HasValue || indexes.Any(mo => !mo.HasValue) || !value.HasValue)
            {
                return Defer(indexes.Prepend(target).Append(value).ToArray()).WriteToDebugLog(this);
            }

            if (target.Value is PSObject && (PSObject.Base(target.Value) != target.Value) ||
                indexes.Any(mo => mo.Value is PSObject && (PSObject.Base(mo.Value) != mo.Value)))
            {
                return this.DeferForPSObject(indexes.Prepend(target).Append(value).ToArray()).WriteToDebugLog(this);
            }

            // Check if this is a COM Object
            DynamicMetaObject result;
            if (ComInterop.ComBinder.TryBindSetIndex(this, target, indexes, value, out result))
            {
                return result.UpdateComRestrictionsForPsObject(indexes).WriteToDebugLog(this);
            }

            if (target.Value == null)
            {
                return (errorSuggestion ??
                        target.ThrowRuntimeError(indexes, BindingRestrictions.Empty, "NullArray", ParserStrings.NullArray)).WriteToDebugLog(this);
            }

            if (indexes.Length == 1 && indexes[0].Value == null)
            {
                return (errorSuggestion ??
                        target.ThrowRuntimeError(indexes, BindingRestrictions.Empty, "NullArrayIndex", ParserStrings.NullArrayIndex).WriteToDebugLog(this));
            }

            if (target.LimitType.IsArray)
            {
                return SetIndexArray(target, indexes, value, errorSuggestion).WriteToDebugLog(this);
            }

            var defaultMember = target.LimitType.GetCustomAttributes<DefaultMemberAttribute>(true).FirstOrDefault();
            if (defaultMember != null)
            {
                return (InvokeIndexer(target, indexes, value, errorSuggestion, defaultMember.MemberName)).WriteToDebugLog(this);
            }

            return errorSuggestion ?? CannotIndexTarget(target, indexes, value).WriteToDebugLog(this);
        }

        private DynamicMetaObject CannotIndexTarget(DynamicMetaObject target, DynamicMetaObject[] indexes, DynamicMetaObject value)
        {
            BindingRestrictions bindingRestrictions = value.PSGetTypeRestriction();
            bindingRestrictions = bindingRestrictions.Merge(BinderUtils.GetVersionCheck(this, _version));

            // Also add a language mode check to detect toggling between language modes
            bindingRestrictions = bindingRestrictions.Merge(BinderUtils.GetLanguageModeCheckIfHasEverUsedConstrainedLanguage());

            return target.ThrowRuntimeError(indexes, bindingRestrictions, "CannotIndex", ParserStrings.CannotIndex, Expression.Constant(target.LimitType, typeof(Type)));
        }

        private DynamicMetaObject InvokeIndexer(
            DynamicMetaObject target,
            DynamicMetaObject[] indexes,
            DynamicMetaObject value,
            DynamicMetaObject errorSuggestion,
            string methodName)
        {
            MethodInfo setter = PSInvokeMemberBinder.FindBestMethod(target, indexes.Append(value), "set_" + methodName, false, _constraints);

            if (setter == null)
            {
                return errorSuggestion ?? CannotIndexTarget(target, indexes, value);
            }

            var setterParams = setter.GetParameters();
            if (setterParams.Length != indexes.Length + 1)
            {
#if false
                if (setterParams.Length == 1 && _allowSlicing)
                {
                    // We have a slicing operation.
                    return InvokeSlicingIndexer(target, indexes);
                }
#endif

                // Calling the indexer will fail because there are either too many or too few indices.
                return errorSuggestion ?? CannotIndexTarget(target, indexes, value);
            }

#if false
            if (setterParams.Length == 1)
            {
                // The getter takes a single argument, so first check if we're slicing.
                var slicingResult = CheckForSlicing(target, indexes);
                if (slicingResult != null)
                {
                    return slicingResult;
                }
            }
#endif

            Expression[] indexExprs = new Expression[setterParams.Length];
            for (int i = 0; i < setterParams.Length; ++i)
            {
                var parameterType = setterParams[i].ParameterType;
                indexExprs[i] = PSGetIndexBinder.ConvertIndex(i == setterParams.Length - 1 ? value : indexes[i], parameterType);
                if (indexExprs[i] == null)
                {
                    // Calling the indexer will fail because we can't convert an index to the correct type.
                    return errorSuggestion ?? PSConvertBinder.ThrowNoConversion(target, parameterType, this, _version, indexes.Append(value).ToArray());
                }
            }

            if (setterParams.Length == 2 && setterParams[0].ParameterType == typeof(int) && !(target.Value is IDictionary))
            {
                // PowerShell supports negative indexing for some types (specifically, those with a single
                // int parameter to the indexer, and also have either a Length or Count property.)  For
                // those types, generate special code to check for negative indices, otherwise just generate
                // the call.
                PropertyInfo lengthProperty = target.LimitType.GetProperty("Length") ??
                                              target.LimitType.GetProperty("Count");

                if (lengthProperty != null)
                {
                    return IndexWithNegativeChecks(
                        new DynamicMetaObject(target.Expression.Cast(target.LimitType),
                                              target.PSGetTypeRestriction()),
                        new DynamicMetaObject(indexExprs[0], indexes[0].PSGetTypeRestriction()),
                        new DynamicMetaObject(indexExprs[1], value.PSGetTypeRestriction()),
                        lengthProperty,
                        (t, i, v) => Expression.Call(t, setter, i, v));
                }
            }

            BindingRestrictions bindingRestrictions = target.CombineRestrictions(indexes).Merge(value.PSGetTypeRestriction());

            // Add the version checks and (potentially) language mode checks, as this setter
            // may invoke a conversion to an unsafe type.
            bindingRestrictions = bindingRestrictions.Merge(BinderUtils.GetVersionCheck(this, _version));

            // Also add a language mode check to detect toggling between language modes
            bindingRestrictions = bindingRestrictions.Merge(BinderUtils.GetLanguageModeCheckIfHasEverUsedConstrainedLanguage());

            // We'll store the value in a temp so we can return it.  We'll also replace the expr in our array of arguments
            // to the indexer with the temp so any conversions are executed just once.
            var valExpr = indexExprs[indexExprs.Length - 1];
            var valTmp = Expression.Parameter(valExpr.Type, "value");
            indexExprs[indexExprs.Length - 1] = valTmp;
            return new DynamicMetaObject(
                Expression.Block(
                    new ParameterExpression[] { valTmp },
                    Expression.Assign(valTmp, valExpr),
                    Expression.Call(target.Expression.Cast(setter.DeclaringType), setter, indexExprs),
                    valTmp.Cast(typeof(object))),
                bindingRestrictions);
        }

        private DynamicMetaObject IndexWithNegativeChecks(
            DynamicMetaObject target,
            DynamicMetaObject index,
            DynamicMetaObject value,
            PropertyInfo lengthProperty,
            Func<Expression, Expression, Expression, Expression> generateIndexOperation)
        {
            BindingRestrictions bindingRestrictions = target.CombineRestrictions(index).Merge(value.Restrictions);

            // If the target is of an unsafe type for ConstrainedLanguage, we need to pay
            // attention to version and language mode. Otherwise, strongly-typed arrays of unsafe types
            // can be used for type conversion.
            bindingRestrictions = bindingRestrictions.Merge(BinderUtils.GetOptionalVersionAndLanguageCheckForType(this, target.LimitType, _version));

            // Generate:
            //    len = obj.Length
            //    if (index < 0)
            //        index = index + len
            //    obj[index] = value
            var targetTmp = Expression.Parameter(target.LimitType, "target");
            var lenTmp = Expression.Parameter(typeof(int), "len");
            var valueExpr = value.Expression;
            var valTmp = Expression.Parameter(valueExpr.Type, "value");
            var indexTmp = Expression.Parameter(typeof(int), "index");
            return new DynamicMetaObject(
                Expression.Block(
                    new ParameterExpression[] { targetTmp, valTmp, lenTmp, indexTmp },
                    // Save the target because we use it multiple times.
                    Expression.Assign(targetTmp, target.Expression.Cast(target.LimitType)),
                    // Save the value because it too is used multiple times, but only to keep the DLR happy
                    Expression.Assign(valTmp, valueExpr),
                    // Save the length because we use it multiple times.
                    Expression.Assign(lenTmp,
                                      Expression.Property(targetTmp, lengthProperty)),
                    // Save the index because we use it multiple times
                    Expression.Assign(indexTmp, index.Expression),
                    // Adjust the index if it's negative
                    Expression.IfThen(Expression.LessThan(indexTmp, ExpressionCache.Constant(0)),
                                      Expression.Assign(indexTmp, Expression.Add(indexTmp, lenTmp))),
                    // Do the indexing
                    generateIndexOperation(targetTmp, indexTmp, valTmp),
                    // Make sure the result of this operation is the value.  PowerShell won't use this value
                    // in any way, but the DLR requires it (and in theory, if PSObject uses this binder, other
                    // languages could use this value.)
                    valTmp.Cast(typeof(object))),
                bindingRestrictions);
        }

        private DynamicMetaObject SetIndexArray(DynamicMetaObject target,
                                                DynamicMetaObject[] indexes,
                                                DynamicMetaObject value,
                                                DynamicMetaObject errorSuggestion)
        {
            var array = (Array)target.Value;

            if (array.Rank > 1)
            {
                return SetIndexMultiDimensionArray(target, indexes, value, errorSuggestion);
            }

            if (indexes.Length > 1)
            {
                return errorSuggestion ??
                       target.ThrowRuntimeError(indexes, value.PSGetTypeRestriction(), "ArraySliceAssignmentFailed",
                                                ParserStrings.ArraySliceAssignmentFailed,
                                                Expression.Call(CachedReflectionInfo.ArrayOps_IndexStringMessage,
                                                                Expression.NewArrayInit(typeof(object),
                                                                                        indexes.Select(i => i.Expression.Cast(typeof(object))))));
            }

            var intIndex = PSGetIndexBinder.ConvertIndex(indexes[0], typeof(int));
            if (intIndex == null)
            {
                return errorSuggestion ??
                       PSConvertBinder.ThrowNoConversion(indexes[0], typeof(int), this, _version, target, value);
            }

            var elementType = target.LimitType.GetElementType();
            var valueExpr = PSGetIndexBinder.ConvertIndex(value, elementType);
            if (valueExpr == null)
            {
                return errorSuggestion ??
                       PSConvertBinder.ThrowNoConversion(value, elementType, this, _version, indexes.Prepend(target).ToArray());
            }

            return IndexWithNegativeChecks(
                new DynamicMetaObject(target.Expression.Cast(target.LimitType), target.PSGetTypeRestriction()),
                new DynamicMetaObject(intIndex, indexes[0].PSGetTypeRestriction()),
                new DynamicMetaObject(valueExpr, value.PSGetTypeRestriction()), target.LimitType.GetProperty("Length"),
                (t, i, v) => Expression.Assign(Expression.ArrayAccess(t, i), v));
        }

        private DynamicMetaObject SetIndexMultiDimensionArray(DynamicMetaObject target,
                                                              DynamicMetaObject[] indexes,
                                                              DynamicMetaObject value,
                                                              DynamicMetaObject errorSuggestion)
        {
            var elementType = target.LimitType.GetElementType();
            var valueExpr = PSGetIndexBinder.ConvertIndex(value, elementType);
            if (valueExpr == null)
            {
                return errorSuggestion ??
                       PSConvertBinder.ThrowNoConversion(value, elementType, this, _version, indexes.Prepend(target).ToArray());
            }

            if (indexes.Length == 1)
            {
                var indexExpr = PSGetIndexBinder.ConvertIndex(indexes[0], typeof(int[]));
                if (indexExpr == null)
                {
                    return errorSuggestion ??
                           PSConvertBinder.ThrowNoConversion(indexes[0], typeof(int[]), this, _version, new DynamicMetaObject[] { target, value });
                }

                return new DynamicMetaObject(
                    Expression.Call(CachedReflectionInfo.ArrayOps_SetMDArrayValue,
                                    target.Expression.Cast(typeof(Array)),
                                    indexExpr,
                                    valueExpr.Cast(typeof(object))),
                    target.CombineRestrictions(indexes).Merge(value.PSGetTypeRestriction()));
            }

            var array = (Array)target.Value;

            if (indexes.Length != array.Rank)
            {
                return errorSuggestion ??
                       target.ThrowRuntimeError(indexes, value.PSGetTypeRestriction(), "NeedMultidimensionalIndex",
                                                ParserStrings.NeedMultidimensionalIndex,
                                                ExpressionCache.Constant(array.Rank),
                                                Expression.Call(CachedReflectionInfo.ArrayOps_IndexStringMessage,
                                                                Expression.NewArrayInit(typeof(object),
                                                                                        indexes.Select(i => i.Expression.Cast(typeof(object))))));
            }

            var indexExprs = new Expression[indexes.Length];
            for (int i = 0; i < indexes.Length; i++)
            {
                indexExprs[i] = PSGetIndexBinder.ConvertIndex(indexes[i], typeof(int));
                if (indexExprs[i] == null)
                {
                    return PSConvertBinder.ThrowNoConversion(indexes[i], typeof(int), this, _version,
                        indexes.Except(new DynamicMetaObject[] { indexes[i] }).Append(target).Append(value).ToArray());
                }
            }

            return new DynamicMetaObject(
                Expression.Call(CachedReflectionInfo.ArrayOps_SetMDArrayValue,
                                target.Expression.Cast(typeof(Array)),
                                Expression.NewArrayInit(typeof(int), indexExprs),
                                valueExpr.Cast(typeof(object))),
                target.CombineRestrictions(indexes).Merge(value.PSGetTypeRestriction()));
        }
    }

    /// <summary>
    /// The binder for getting a member of a class, like $foo.bar or [foo]::bar
    /// </summary>
    internal class PSGetMemberBinder : GetMemberBinder
    {
        private class KeyComparer : IEqualityComparer<PSGetMemberBinderKeyType>
        {
            public bool Equals(PSGetMemberBinderKeyType x, PSGetMemberBinderKeyType y)
            {
                // The non-static binder cache is case-sensitive because sites need the name used per site
                // when the target object is a case-sensitive IDictionary.  Under all other circumstances,
                // binding is case-insensitive.
                var stringComparison = x.Item3 ? StringComparison.OrdinalIgnoreCase : StringComparison.Ordinal;
                return x.Item1.Equals(y.Item1, stringComparison) &&
                       x.Item2 == y.Item2 &&
                       x.Item3 == y.Item3 &&
                       x.Item4 == y.Item4;
            }

            public int GetHashCode(PSGetMemberBinderKeyType obj)
            {
                var stringComparer = obj.Item3 ? StringComparer.OrdinalIgnoreCase : StringComparer.Ordinal;
                return Utils.CombineHashCodes(stringComparer.GetHashCode(obj.Item1),
                    obj.Item2 == null ? 0 : obj.Item2.GetHashCode(),
                    obj.Item3.GetHashCode(),
                    obj.Item4.GetHashCode());
            }
        }

        private class ReservedMemberBinder : PSGetMemberBinder
        {
            internal ReservedMemberBinder(string name, bool ignoreCase, bool @static) : base(name, null, ignoreCase, @static, nonEnumerating: false)
            {
            }

            public override DynamicMetaObject FallbackGetMember(DynamicMetaObject target, DynamicMetaObject errorSuggestion)
            {
                MethodInfo mi = null;
                Expression targetExpr = null;
                switch (Name)
                {
                    case PSObject.AdaptedMemberSetName:
                        mi = CachedReflectionInfo.ReservedNameMembers_GeneratePSAdaptedMemberSet;
                        targetExpr = target.Expression.Cast(typeof(object));
                        break;
                    case PSObject.BaseObjectMemberSetName:
                        mi = CachedReflectionInfo.ReservedNameMembers_GeneratePSBaseMemberSet;
                        targetExpr = target.Expression.Cast(typeof(object));
                        break;
                    case PSObject.ExtendedMemberSetName:
                        mi = CachedReflectionInfo.ReservedNameMembers_GeneratePSExtendedMemberSet;
                        targetExpr = target.Expression.Cast(typeof(object));
                        break;
                    case PSObject.PSObjectMemberSetName:
                        mi = CachedReflectionInfo.ReservedNameMembers_GeneratePSObjectMemberSet;
                        targetExpr = target.Expression.Cast(typeof(object));
                        break;
                    case PSObject.PSTypeNames:
                        mi = CachedReflectionInfo.ReservedNameMembers_PSTypeNames;
                        targetExpr = target.Expression.Convert(typeof(PSObject));
                        break;
                }
                Diagnostics.Assert(mi != null, "ReservedMemberBinder doesn't support member Name");

                return new DynamicMetaObject(WrapGetMemberInTry(Expression.Call(mi, targetExpr)), target.PSGetTypeRestriction());
            }
        }

        private static readonly Dictionary<PSGetMemberBinderKeyType, PSGetMemberBinder> s_binderCache
            = new Dictionary<PSGetMemberBinderKeyType, PSGetMemberBinder>(new KeyComparer());

        // Because the non-static binder is case-sensitive, we need a list of all binders for a given
        // name when we discover an instance member or type table member for that given name so we
        // can update each of those binders.
        private static readonly ConcurrentDictionary<string, List<PSGetMemberBinder>> s_binderCacheIgnoringCase
            = new ConcurrentDictionary<string, List<PSGetMemberBinder>>(StringComparer.OrdinalIgnoreCase);

        static PSGetMemberBinder()
        {
            s_binderCache.Add(Tuple.Create(PSObject.AdaptedMemberSetName, (Type)null, false, false),
                new ReservedMemberBinder(PSObject.AdaptedMemberSetName, ignoreCase: true, @static: false));
            s_binderCache.Add(Tuple.Create(PSObject.ExtendedMemberSetName, (Type)null, false, false),
                new ReservedMemberBinder(PSObject.ExtendedMemberSetName, ignoreCase: true, @static: false));
            s_binderCache.Add(Tuple.Create(PSObject.BaseObjectMemberSetName, (Type)null, false, false),
                new ReservedMemberBinder(PSObject.BaseObjectMemberSetName, ignoreCase: true, @static: false));
            s_binderCache.Add(Tuple.Create(PSObject.PSObjectMemberSetName, (Type)null, false, false),
                new ReservedMemberBinder(PSObject.PSObjectMemberSetName, ignoreCase: true, @static: false));
            s_binderCache.Add(Tuple.Create(PSObject.PSTypeNames, (Type)null, false, false),
                new ReservedMemberBinder(PSObject.PSTypeNames, ignoreCase: true, @static: false));
        }

        private readonly bool _static;
        private readonly bool _nonEnumerating;
        private readonly Type _classScope;
        internal int _version;

        private bool _hasInstanceMember;
        internal bool HasInstanceMember { get { return _hasInstanceMember; } }
        internal static void SetHasInstanceMember(string memberName)
        {
            // We must invalidate dynamic sites (if any) when the first instance member (for this binder)
            // is created, but we don't need to invalidate any sites after the first instance member.
            // Before any instance members exist, restrictions might look like:
            //     if (binderVersion == oldBinderVersion && obj is string) { ... }
            // After an instance member is known to exist, the above test (for an object that has no instance
            // member) will look like:
            //    MemberInfo mi;
            //    if (binderVersion == oldBinderVersion && !TryGetInstanceMember(obj, memberName, out mi) && obj is string)
            //    {
            //        return ((string)obj).memberName;
            //    }
            //    else { update site }
            // And if there is an instance member, the generic rule will look like:
            //    MemberInfo mi;
            //    if (binderVersion == oldBinderVersion && TryGetInstanceMember(obj, memberName, out mi))
            //    {
            //        return mi.Value;
            //    }
            //    else { update site }
            // This way, we can avoid the call to TryGetInstanceMember for binders when we know there aren't any instance
            // members, yet invalidate those rules once somebody adds an instance member.

            var binderList = s_binderCacheIgnoringCase.GetOrAdd(memberName, _ => new List<PSGetMemberBinder>());

            lock (binderList)
            {
                if (binderList.Count == 0)
                {
                    // Force one binder to be created if one hasn't been created already.
                    PSGetMemberBinder.Get(memberName, (Type)null, @static: false);
                }

                foreach (var binder in binderList)
                {
                    if (!binder._hasInstanceMember)
                    {
                        lock (binder)
                        {
                            if (!binder._hasInstanceMember)
                            {
                                binder._version += 1;
                                binder._hasInstanceMember = true;
                            }
                        }
                    }
                }
            }
        }

        private bool _hasTypeTableMember;
        internal static void TypeTableMemberAdded(string memberName)
        {
            var binderList = s_binderCacheIgnoringCase.GetOrAdd(memberName, _ => new List<PSGetMemberBinder>());

            lock (binderList)
            {
                if (binderList.Count == 0)
                {
                    // Force one binder to be created if one hasn't been created already.
                    PSGetMemberBinder.Get(memberName, (Type)null, @static: false);
                }

                foreach (var binder in binderList)
                {
                    lock (binder)
                    {
                        binder._version += 1;
                        binder._hasTypeTableMember = true;
                    }
                }
            }
        }

        internal static void TypeTableMemberPossiblyUpdated(string memberName)
        {
            var binderList = s_binderCacheIgnoringCase.GetOrAdd(memberName, _ => new List<PSGetMemberBinder>());

            lock (binderList)
            {
                foreach (var binder in binderList)
                {
                    Interlocked.Increment(ref binder._version);
                }
            }
        }

        public static PSGetMemberBinder Get(string memberName, TypeDefinitionAst classScope, bool @static)
        {
            return Get(memberName, classScope != null ? classScope.Type : null, @static, false);
        }

        public static PSGetMemberBinder Get(string memberName, Type classScope, bool @static)
        {
            return Get(memberName, classScope, @static, false);
        }

        private PSGetMemberBinder GetNonEnumeratingBinder()
        {
            return Get(this.Name, _classScope, @static: false, nonEnumerating: true);
        }

        private static PSGetMemberBinder Get(string memberName, Type classScope, bool @static, bool nonEnumerating)
        {
            PSGetMemberBinder result;

            lock (s_binderCache)
            {
                var tuple = Tuple.Create(memberName, classScope, @static, nonEnumerating);
                if (!s_binderCache.TryGetValue(tuple, out result))
                {
                    // We might be seeing a reserved name with a different case.  Check for that before
                    // creating a new binder.  For reserved names, we can safely use a single binder for
                    // any case.
                    if (PSMemberInfoCollection<PSMemberInfo>.IsReservedName(memberName))
                    {
                        var tupleLower = Tuple.Create(memberName.ToLowerInvariant(), (Type)null, @static, nonEnumerating);
                        result = s_binderCache[tupleLower];
                    }
                    else
                    {
                        result = new PSGetMemberBinder(memberName, classScope, true, @static, nonEnumerating);
                        if (!@static)
                        {
                            var binderList = s_binderCacheIgnoringCase.GetOrAdd(memberName, _ => new List<PSGetMemberBinder>());
                            lock (binderList)
                            {
                                if (binderList.Any())
                                {
                                    result._hasInstanceMember = binderList[0]._hasInstanceMember;
                                    result._hasTypeTableMember = binderList[0]._hasTypeTableMember;
                                }
                                binderList.Add(result);

                                Diagnostics.Assert(binderList.All(b => b._hasInstanceMember == result._hasInstanceMember),
                                                   "All binders in the list should have _hasInstanceMember set identically");
                                Diagnostics.Assert(binderList.All(b => b._hasTypeTableMember == result._hasTypeTableMember),
                                                   "All binders in the list should have _hasTypeTableMember set identically");
                            }
                        }
                    }
                    s_binderCache.Add(tuple, result);
                }
            }
            return result;
        }

        private PSGetMemberBinder(string name, Type classScope, bool ignoreCase, bool @static, bool nonEnumerating)
            : base(name, ignoreCase)
        {
            _static = @static;
            _classScope = classScope;
            this._version = 0;
            _nonEnumerating = nonEnumerating;
        }

        public override string ToString()
        {
            return string.Format(CultureInfo.InvariantCulture, "GetMember: {0}{1}{2} ver:{3}",
                Name, _static ? " static" : string.Empty, _nonEnumerating ? " nonEnumerating" : string.Empty, _version);
        }

        public override DynamicMetaObject FallbackGetMember(DynamicMetaObject target, DynamicMetaObject errorSuggestion)
        {
            if (!target.HasValue)
            {
                return Defer(target);
            }

            // Defer COM objects or arguments wrapped in PSObjects
            if (target.Value is PSObject && (PSObject.Base(target.Value) != target.Value))
            {
                Object baseObject = PSObject.Base(target.Value);
                if (baseObject != null && Marshal.IsComObject(baseObject))
                {
                    // We unwrap only if the 'base' is a COM object. It's unnecessary to unwrap in other cases,
                    // especially in the case of strings, we would lose instance members on the PSObject.
                    // Therefore, we need to use a stricter restriction to make sure PSObject 'target' with other
                    // base types doesn't get unwrapped.
                    return this.DeferForPSObject(target, targetIsComObject: true).WriteToDebugLog(this);
                }
            }

            // Check if this is a COM Object
            DynamicMetaObject result;
            if (ComInterop.ComBinder.TryBindGetMember(this, target, out result))
            {
                result = new DynamicMetaObject(WrapGetMemberInTry(result.Expression), result.Restrictions);
                return result.WriteToDebugLog(this);
            }

            object targetValue = PSObject.Base(target.Value);

            if (targetValue == null)
            {
                // PSGetTypeRestriction will actually create an instance restriction because the targetValue is null.
                return PropertyDoesntExist(target, target.PSGetTypeRestriction()).WriteToDebugLog(this);
            }

            BindingRestrictions restrictions;
            PSMemberInfo memberInfo;
            Expression expr = null;
            if (_hasInstanceMember && TryGetInstanceMember(target.Value, Name, out memberInfo))
            {
                // If there is an instance member, we generate (roughly) the following:
                //     PSMemberInfo memberInfo;
                //     if (PSGetMemberBinder.TryGetInstanceMember(target.Value, Name, out memberInfo))
                //         return memberInfo.Value;
                //     else
                //         update the site
                // We use a generic method like this because:
                //   * If one object has an instance property with a given name, it's like many others do as well
                //   * We want to avoid generating new sites for every object with an instance member
                // As an alternative, would could generate the following psuedo-code:
                //     if (target.Value == previousInstance)
                //         return optimized value (depending on the exact PSMemberInfo subclass)
                //     else update the site
                // But the assumption here is that many sites probably performs worse than the dictionary lookup
                // and unoptimized virtual call to PSMemberInfo.Value.
                //
                // The binding restrictions could avoid a version check because it's never wrong to look for an instance member,
                // but we add the check because the DLR requires a non-empty check when the target implements IDynamicMetaObjectProvider,
                // which PSObject does.  The version check is also marginally useful if we knew we'd never see another
                // instance member with this member name, but we're not tracking things to make that a useful test.

                var memberInfoVar = Expression.Variable(typeof(PSMemberInfo));
                expr = Expression.Condition(
                    Expression.Call(CachedReflectionInfo.PSGetMemberBinder_TryGetInstanceMember, target.Expression.Cast(typeof(object)), Expression.Constant(Name), memberInfoVar),
                    Expression.Property(memberInfoVar, "Value"),
                    this.GetUpdateExpression(typeof(object)));
                expr = WrapGetMemberInTry(expr);

                return (new DynamicMetaObject(Expression.Block(new[] { memberInfoVar }, expr), BinderUtils.GetVersionCheck(this, _version))).WriteToDebugLog(this);
            }

            bool canOptimize;
            Type aliasConversionType;
            memberInfo = GetPSMemberInfo(target, out restrictions, out canOptimize, out aliasConversionType, MemberTypes.Property);

            if (!canOptimize)
            {
                Diagnostics.Assert(memberInfo == null, "We don't bother returning members if we can't optimize.");
                return new DynamicMetaObject(
                    WrapGetMemberInTry(Expression.Call(CachedReflectionInfo.PSGetMemberBinder_GetAdaptedValue,
                                                       GetTargetExpr(target, typeof(object)),
                                                       Expression.Constant(Name))),
                    restrictions).WriteToDebugLog(this);
            }

            if (memberInfo != null)
            {
                Diagnostics.Assert(memberInfo.instance == null, "We shouldn't be here if a member is already bound.");

                // The most common case - we're getting some property.  We can optimize many different kinds
                // of property accessors, so we special case each possibility.
                var propertyInfo = memberInfo as PSPropertyInfo;
                if (propertyInfo != null)
                {
                    if (!propertyInfo.IsGettable)
                    {
                        return GenerateGetPropertyException(restrictions).WriteToDebugLog(this);
                    }

                    var property = propertyInfo as PSProperty;
                    if (property != null)
                    {
                        var adapterData = property.adapterData as DotNetAdapter.PropertyCacheEntry;
                        Diagnostics.Assert(adapterData != null, "We have an unknown PSProperty that we aren't correctly optimizing.");

                        if (adapterData.member.DeclaringType.IsGenericTypeDefinition || adapterData.propertyType.IsByRefLike)
                        {
                            // This is kinda lame - we really should throw an error, but accessing property getter
                            // doesn't throw error in PowerShell since V2, even in strict mode.
                            expr = ExpressionCache.NullConstant;
                        }
                        else
                        {
                            // For static property access, the target expr must be null.  For non-static, we must convert
                            // because target.Expression is typeof(object) because this is a dynamic site.
                            var targetExpr = _static ? null : GetTargetExpr(target, adapterData.member.DeclaringType);
                            var propertyAccessor = adapterData.member as PropertyInfo;
                            if (propertyAccessor != null)
                            {
                                if (propertyAccessor.GetMethod.IsFamily &&
                                    (_classScope == null || !_classScope.IsSubclassOf(propertyAccessor.DeclaringType)))
                                {
                                    return GenerateGetPropertyException(restrictions).WriteToDebugLog(this);
                                }

                                expr = Expression.Property(targetExpr, propertyAccessor);
                            }
                            else
                            {
                                Diagnostics.Assert(adapterData.member is FieldInfo,
                                                   "A DotNetAdapter.PropertyCacheEntry has something other than PropertyInfo or FieldInfo.");
                                expr = Expression.Field(targetExpr, (FieldInfo)adapterData.member);
                            }
                        }
                    }

                    var scriptProperty = propertyInfo as PSScriptProperty;
                    if (scriptProperty != null)
                    {
                        expr = Expression.Call(Expression.Constant(scriptProperty, typeof(PSScriptProperty)),
                                               CachedReflectionInfo.PSScriptProperty_InvokeGetter, target.Expression.Cast(typeof(object)));
                    }

                    var codeProperty = propertyInfo as PSCodeProperty;
                    if (codeProperty != null)
                    {
                        Diagnostics.Assert(codeProperty.GetterCodeReference != null, "CodeProperty isn't gettable, should have generated error code above.");
                        Diagnostics.Assert(codeProperty.GetterCodeReference.IsStatic, "CodeProperty should be a static method.");

                        expr = PSInvokeMemberBinder.InvokeMethod(codeProperty.GetterCodeReference, null, new[] { target },
                            false, PSInvokeMemberBinder.MethodInvocationType.Getter);
                    }

                    var noteProperty = propertyInfo as PSNoteProperty;
                    if (noteProperty != null)
                    {
                        Diagnostics.Assert(!noteProperty.IsSettable, "If the note is settable, incorrect code is generated.");
                        expr = Expression.Property(Expression.Constant(propertyInfo, typeof(PSNoteProperty)), CachedReflectionInfo.PSNoteProperty_Value);
                    }

                    Diagnostics.Assert(expr != null, "Unexpected property type encountered");

                    if (aliasConversionType != null)
                    {
                        expr = expr.Convert(aliasConversionType);
                    }
                }
                else
                {
                    expr = Expression.Call(CachedReflectionInfo.PSGetMemberBinder_CloneMemberInfo,
                                           Expression.Constant(memberInfo, typeof(PSMemberInfo)),
                                           target.Expression.Cast(typeof(object)));
                }
            }

            if (targetValue is IDictionary)
            {
                Type genericTypeArg = null;
                bool isGeneric = IsGenericDictionary(targetValue, ref genericTypeArg);

                if (!isGeneric || genericTypeArg != null)
                {
                    var temp = Expression.Variable(typeof(object));
                    if (expr == null)
                    {
                        // If expr is not null, it's the fallback when no member exists.  If it is null,
                        // the fallback is the result from PropertyDoesntExist.

                        expr = (errorSuggestion ?? PropertyDoesntExist(target, restrictions)).Expression;
                    }

                    var method = isGeneric
                        ? CachedReflectionInfo.PSGetMemberBinder_TryGetGenericDictionaryValue.MakeGenericMethod(genericTypeArg)
                        : CachedReflectionInfo.PSGetMemberBinder_TryGetIDictionaryValue;
                    expr = Expression.Block(new[] { temp },
                        Expression.Condition(
                            Expression.Call(method, GetTargetExpr(target, method.GetParameters()[0].ParameterType), Expression.Constant(Name), temp),
                            temp,
                            expr.Cast(typeof(object))));
                }
            }

            return expr != null
                ? new DynamicMetaObject(WrapGetMemberInTry(expr), restrictions).WriteToDebugLog(this)
                : (errorSuggestion ?? PropertyDoesntExist(target, restrictions)).WriteToDebugLog(this);
        }

        private DynamicMetaObject GenerateGetPropertyException(BindingRestrictions restrictions)
        {
            return new DynamicMetaObject(
                Compiler.ThrowRuntimeError("WriteOnlyProperty", ExtendedTypeSystem.WriteOnlyProperty,
                    this.ReturnType, Expression.Constant(Name)),
                restrictions);
        }

        internal static bool IsGenericDictionary(object value, ref Type genericTypeArg)
        {
            bool isGeneric = false;
            foreach (var i in value.GetType().GetInterfaces())
            {
                if (i.IsGenericType && i.GetGenericTypeDefinition() == typeof(IDictionary<,>))
                {
                    isGeneric = true;
                    var genericArguments = i.GetGenericArguments();
                    if (genericArguments[0] == typeof(string))
                    {
                        // Our generic method for lookup takes IDictionary<string,T>, we need
                        // to remember T.
                        genericTypeArg = genericArguments[1];
                    }
                }
            }
            return isGeneric;
        }

        /// <summary>
        /// Get the actual value, as an expression, of the object represented by target.  This
        /// will get the base object if it's a psobject, plus correctly handle Nullable.
        /// </summary>
        internal static Expression GetTargetExpr(DynamicMetaObject target, Type castToType = null)
        {
            var expr = target.Expression;
            var value = target.Value;

            // If the target value is actually a deserialized PSObject, we should use the original value
            var psobj = value as PSObject;
            if (psobj != null && psobj != AutomationNull.Value && !psobj.isDeserialized)
            {
                expr = Expression.Call(CachedReflectionInfo.PSObject_Base, expr);
                value = PSObject.Base(value);
            }

            var type = castToType ?? ((value != null) ? value.GetType() : typeof(object));

            // Assemblies in CoreCLR might not allow reflection execution on their internal types. In such case, we walk up
            // the derivation chain to find the first public parent, and use reflection methods on the public parent.
            if (!TypeResolver.IsPublic(type) && DotNetAdapter.DisallowPrivateReflection(type))
            {
                var publicType = DotNetAdapter.GetFirstPublicParentType(type);
                if (publicType != null)
                {
                    type = publicType;
                }
                // else we'll probably fail, but the error message might be more helpful than NullReferenceException
            }

            if (expr.Type != type)
            {
                // Unbox value types (or use Nullable<T>.Value) to avoid a copy in case the value is mutated.
                // In case that castToType is System.Object and expr.Type is Nullable<ValueType>, expr.Cast(System.Object) will
                // get the underlying value by default. So "GetTargetExpr(target).Cast(typeof(Object))" is actually the same as
                // "GetTargetExpr(target, typeof(Object))".
                expr = type.IsValueType
                           ? (Nullable.GetUnderlyingType(expr.Type) != null
                                  ? (Expression)Expression.Property(expr, "Value")
                                  : Expression.Unbox(expr, type))
                           : expr.Cast(type);
            }
            return expr;
        }

        /// <summary>
        /// Return the binding result when no property exists.
        /// </summary>
        private DynamicMetaObject PropertyDoesntExist(DynamicMetaObject target, BindingRestrictions restrictions)
        {
            // If the property does not exist, but the target is enumerable, we'll turn this expression into roughly the equivalent
            // pipeline:
            //     $x | foreach-object { $_.Property }
            // I say roughly because we'll actually iterate through $_ if it doesn't have Property and it is enumerable, and we'll
            // do this recursively.  This makes it easy to chain property references and not worry if the property returns collections or not, e.g.:
            //     $x.Modules.ModuleName
            // If Modules returns a collection, but you want all the module names of all the modules, then it just works.
            // The _nonEnumerating aspect of this binder is simply a way of avoiding the recursing inside the binder, allowing us to
            // collect the results in the helper method we call.  One alternative to _nonEnumerating is to have the helper method
            // not recurse, but mark it's return value specially so that recursive calls to the helper can detect that the results
            // need to be flattened.
            // IsEnumerable treats AutomationNull.Value as a zero length array which we don't want to do here.
            if (!_nonEnumerating && target.Value != AutomationNull.Value)
            {
                var enumerable = PSEnumerableBinder.IsEnumerable(target);
                if (enumerable != null)
                {
                    return new DynamicMetaObject(
                        Expression.Call(CachedReflectionInfo.EnumerableOps_PropertyGetter,
                                        Expression.Constant(this.GetNonEnumeratingBinder()),
                                        enumerable.Expression), restrictions);
                }
            }

            // As part of our effort to hide how a command can return a singleton or array, we want to allow people to iterate
            // over singletons with the foreach statement (which has worked since V1) and a for loop, for example:
            //     for ($i = 0; $i -lt $x.Length; $i++) { $x[$i] }
            // If $x is a singleton, we want to return 1 for the length so code like this works correctly.
            // We do not want this magic to show up in Get-Member output, tab completion, intellisense, etc.
            if (Name.Equals("Length", StringComparison.OrdinalIgnoreCase) || Name.Equals("Count", StringComparison.OrdinalIgnoreCase))
            {
                // $null.Count should be 0, anything else should be 1
                var resultCount = PSObject.Base(target.Value) == null ? 0 : 1;
                return new DynamicMetaObject(
                    Expression.Condition(
                        Compiler.IsStrictMode(2),
                        ThrowPropertyNotFoundStrict(),
                        ExpressionCache.Constant(resultCount).Cast(typeof(object))), restrictions);
            }

            var result = Expression.Condition(
                Compiler.IsStrictMode(2),
                ThrowPropertyNotFoundStrict(),
                _nonEnumerating ? ExpressionCache.AutomationNullConstant : ExpressionCache.NullConstant);
            return new DynamicMetaObject(result, restrictions);
        }

        private Expression ThrowPropertyNotFoundStrict()
        {
            return Compiler.CreateThrow(typeof(object), typeof(PropertyNotFoundException),
                                        new[] { typeof(string), typeof(Exception), typeof(string), typeof(object[]) },
                                        "PropertyNotFoundStrict", null, ParserStrings.PropertyNotFoundStrict,
                                        new object[] { Name });
        }

        internal static DynamicMetaObject EnsureAllowedInLanguageMode(ExecutionContext context, DynamicMetaObject target, Object targetValue,
            string name, bool isStatic, DynamicMetaObject[] args, BindingRestrictions moreTests, string errorID, string resourceString)
        {
            if (context != null && context.LanguageMode == PSLanguageMode.ConstrainedLanguage)
            {
                if (!IsAllowedInConstrainedLanguage(targetValue, name, isStatic))
                {
                    return target.ThrowRuntimeError(args, moreTests, errorID, resourceString);
                }
            }

            return null;
        }

        internal static bool IsAllowedInConstrainedLanguage(Object targetValue, string name, bool isStatic)
        {
            // ToString allowed on any type
            if (String.Equals(name, "ToString", StringComparison.OrdinalIgnoreCase))
            {
                return true;
            }

            // Otherwise, check if it's a core type
            Type targetType = targetValue as Type;
            if ((!isStatic) || (targetType == null))
            {
                targetType = targetValue.GetType();
            }

            return CoreTypes.Contains(targetType);
        }

        /// <summary>
        /// Return the binding restriction that tests that an instance member does not exist, used when the binder
        /// knows instance members might exist (because the name was added to some instance), but the object we're
        /// currently binding does not have an instance member with the given member name.
        /// </summary>
        internal BindingRestrictions NotInstanceMember(DynamicMetaObject target)
        {
            var memberInfoVar = Expression.Variable(typeof(PSMemberInfo));
            var expr = Expression.Call(CachedReflectionInfo.PSGetMemberBinder_TryGetInstanceMember,
                                       target.Expression.Cast(typeof(object)), Expression.Constant(Name), memberInfoVar);

            return BindingRestrictions.GetExpressionRestriction(Expression.Block(new[] { memberInfoVar }, Expression.Not(expr)));
        }

        private static Expression WrapGetMemberInTry(Expression expr)
        {
            // This code ensures that getting a member doesn't raise an exception.  Mostly this is so that formatting
            // always works.  As currently implemented, this will also affect C# code that uses the dynamic keyword.
            // If we decide that the dynamic keyword should not mask exceptions, then we should create a new binder
            // from PSObject.PSDynamicMetaObject.BindGetMember that passes in a flag so we know not to wrap in a try/catch.

            return Expression.TryCatch(
                expr.Cast(typeof(object)),
                Expression.Catch(typeof(TerminateException), Expression.Rethrow(typeof(object))),
                // Not sure if the following catch is necessary, but the interpreter has it.
                Expression.Catch(typeof(MethodException), Expression.Rethrow(typeof(object))),
                // This catch is only needed if we have an IDictionary
                Expression.Catch(typeof(PropertyNotFoundException), Expression.Rethrow(typeof(object))),
                Expression.Catch(typeof(Exception), ExpressionCache.NullConstant));
        }

        /// <summary>
        /// Resolve the alias, throwing an exception if a cycle is detected while resolving the alias.
        /// </summary>
        private PSMemberInfo ResolveAlias(PSAliasProperty alias, DynamicMetaObject target, HashSet<string> aliases,
            List<BindingRestrictions> aliasRestrictions)
        {
            Diagnostics.Assert(aliasRestrictions != null, "aliasRestrictions cannot be null");
            if (aliases == null)
            {
                aliases = new HashSet<string> { alias.Name };
            }
            else
            {
                if (aliases.Contains(alias.Name))
                {
                    throw new ExtendedTypeSystemException("CycleInAliasLookup", null, ExtendedTypeSystem.CycleInAlias, alias.Name);
                }
                aliases.Add(alias.Name);
            }

            bool canOptimize;
            Type aliasConversionType;
            BindingRestrictions restrictions;
            PSGetMemberBinder binder = PSGetMemberBinder.Get(alias.ReferencedMemberName, _classScope, false);
            // if binder has instance member, then GetPSMemberInfo will not be able to resolve that..only FallbackGetMember
            // can resolve that. In that case we simply return without further evaluation.
            if (binder.HasInstanceMember)
            {
                return null;
            }

            PSMemberInfo result = binder.GetPSMemberInfo(target, out restrictions, out canOptimize, out aliasConversionType,
                                                         MemberTypes.Property, aliases, aliasRestrictions);
            return result;
        }

        internal PSMemberInfo GetPSMemberInfo(DynamicMetaObject target,
                                              out BindingRestrictions restrictions,
                                              out bool canOptimize,
                                              out Type aliasConversionType,
                                              MemberTypes memberTypeToOperateOn,
                                              HashSet<string> aliases = null,
                                              List<BindingRestrictions> aliasRestrictions = null)
        {
            aliasConversionType = null;
            bool hasTypeTableMember;
            bool hasInstanceMember;
            BindingRestrictions versionRestriction;
            lock (this)
            {
                versionRestriction = BinderUtils.GetVersionCheck(this, _version);
                hasTypeTableMember = _hasTypeTableMember;
                hasInstanceMember = _hasInstanceMember;
            }

            if (_static)
            {
                restrictions = target.PSGetStaticMemberRestriction();
                restrictions = restrictions.Merge(versionRestriction);
                canOptimize = true;

                return PSObject.GetStaticCLRMember(target.Value, Name);
            }

            canOptimize = false;

            PSMemberInfo unused;
            Diagnostics.Assert(!TryGetInstanceMember(target.Value, Name, out unused),
                                "shouldn't get here if there is an instance member");

            PSMemberInfo memberInfo = null;
            ConsolidatedString typenames = null;
            var context = LocalPipeline.GetExecutionContextFromTLS();
            var typeTable = context != null ? context.TypeTable : null;

            if (hasTypeTableMember)
            {
                typenames = PSObject.GetTypeNames(target.Value);
                if (typeTable != null)
                {
                    memberInfo = typeTable.GetMembers<PSMemberInfo>(typenames)[Name];
                    if (memberInfo != null)
                    {
                        canOptimize = true;
                    }
                }
            }

            // Check if the target value is actually a deserialized PSObject.
            // - If so, we want to use the original value.
            //   Mostly, a deserialized object is a PSObject with an empty immediate base object, and it's OK to call PSObject.Base()
            //   on it in this case, because the method would just return the original PSObject. But if it's the deserialized object of
            //   a container object (i.e. an object derived from IEnumerable, IList, or IDictionary), the immediate base object is a
            //   Hashtable or ArrayList. In such case, we sometimes would lose the psadapted/psextended properties that we actually care
            //   by using the base object.
            //
            //   One example is the XmlElement, which derives from IEnumerable. It is serialized/deserialized as a container object, and
            //   the its element properties (i.e. $xmlElement.IP, where IP is actually an attribute name) are stored as psadapted properties
            //   in the top-level PSObject.
            //
            //   See the comments about 'three interesting cases' in PSInvokeMemberBinder.FallbackInvokeMember for more info.
            //
            // - If not, we want to use the base object, so that we might generate optimized code.
            var psobj = target.Value as PSObject;
            bool isTargetDeserializedObject = (psobj != null) && (psobj.isDeserialized);
            object value = isTargetDeserializedObject ? target.Value : PSObject.Base(target.Value);

            var adapterSet = PSObject.GetMappedAdapter(value, typeTable);
            if (memberInfo == null)
            {
                canOptimize = adapterSet.OriginalAdapter.CanSiteBinderOptimize(memberTypeToOperateOn);
                // Don't bother looking for the member if we're not going to use it.
                if (canOptimize)
                {
                    memberInfo = adapterSet.OriginalAdapter.BaseGetMember<PSMemberInfo>(value, Name);
                }
            }

            if (memberInfo == null && canOptimize && adapterSet.DotNetAdapter != null)
            {
                memberInfo = adapterSet.DotNetAdapter.BaseGetMember<PSMemberInfo>(value, Name);
            }

            // The member came from the type table or an adapter and isn't instance based, so the restriction will start
            // with a version check
            restrictions = versionRestriction;

            // When returning aliasRestrictions always include the version restriction
            if (aliasRestrictions != null)
            {
                aliasRestrictions.Add(versionRestriction);
            }

            var alias = memberInfo as PSAliasProperty;
            if (alias != null)
            {
                aliasConversionType = alias.ConversionType;
                if (aliasRestrictions == null)
                {
                    aliasRestrictions = new List<BindingRestrictions>();
                }

                memberInfo = ResolveAlias(alias, target, aliases, aliasRestrictions);
                if (memberInfo == null)
                {
                    // this can happen in the cases where referenced name of the alias property
                    // maps to an adapter that cannot optimize (like ManagementObjectAdapter)
                    canOptimize = false;
                }

                // Merge alias restrictions
                foreach (var aliasRestriction in aliasRestrictions)
                {
                    restrictions = restrictions.Merge(aliasRestriction);
                }
            }

            if (_classScope != null && (target.LimitType == _classScope || target.LimitType.IsSubclassOf(_classScope)) && adapterSet.OriginalAdapter == PSObject.dotNetInstanceAdapter)
            {
                List<MethodBase> candidateMethods = null;
                foreach (var member in _classScope.GetMembers(BindingFlags.Instance | BindingFlags.FlattenHierarchy | BindingFlags.NonPublic))
                {
                    if (this.Name.Equals(member.Name, StringComparison.OrdinalIgnoreCase))
                    {
                        var propertyInfo = member as PropertyInfo;
                        if (propertyInfo != null)
                        {
                            var getMethod = propertyInfo.GetGetMethod(nonPublic: true);
                            var setMethod = propertyInfo.GetSetMethod(nonPublic: true);

                            if ((getMethod == null || getMethod.IsFamily || getMethod.IsPublic) &&
                                (setMethod == null || setMethod.IsFamily || setMethod.IsPublic))
                            {
                                memberInfo = new PSProperty(this.Name, PSObject.dotNetInstanceAdapter, target.Value, new DotNetAdapter.PropertyCacheEntry(propertyInfo));
                            }
                        }
                        else
                        {
                            var fieldInfo = member as FieldInfo;
                            if (fieldInfo != null)
                            {
                                if (fieldInfo.IsFamily)
                                {
                                    memberInfo = new PSProperty(this.Name, PSObject.dotNetInstanceAdapter, target.Value, new DotNetAdapter.PropertyCacheEntry(fieldInfo));
                                }
                            }
                            else
                            {
                                var methodInfo = member as MethodInfo;
                                if (methodInfo != null && (methodInfo.IsPublic || methodInfo.IsFamily))
                                {
                                    if (candidateMethods == null)
                                    {
                                        candidateMethods = new List<MethodBase>();
                                    }
                                    candidateMethods.Add(methodInfo);
                                }
                            }
                        }
                    }
                }

                if (candidateMethods != null && candidateMethods.Count > 0)
                {
                    var psMethodInfo = memberInfo as PSMethod;
                    if (psMethodInfo != null)
                    {
                        var cacheEntry = (DotNetAdapter.MethodCacheEntry)psMethodInfo.adapterData;
                        candidateMethods.AddRange(cacheEntry.methodInformationStructures.Select(e => e.method));
                        memberInfo = null;
                    }

                    if (memberInfo != null)
                    {
                        // Ambiguous, it'd be better to report an error other than "can't find member", but I'm lazy.
                        memberInfo = null;
                    }
                    else
                    {
                        DotNetAdapter.MethodCacheEntry method = new DotNetAdapter.MethodCacheEntry(candidateMethods.ToArray());
                        memberInfo = PSMethod.Create(this.Name, PSObject.dotNetInstanceAdapter, null, method);
                    }
                }
            }

            if (hasInstanceMember)
            {
                // If this binder knows instance members exist, we need to make sure future objects going through this
                // rule ensure they don't have an instance member.  I don't expect this rule to be generated or hit frequently.
                restrictions = restrictions.Merge(NotInstanceMember(target));
            }

            // We always need a type check, even if we'll be using the PSTypeNames because our generated code may contain
            // conversions that don't work for arbitrary types.
            restrictions = restrictions.Merge(target.PSGetTypeRestriction());

            // If the target value is actually a deserialized PSObject, add a check to ensure that's the case. This check
            // should be done after the type check.
            if (isTargetDeserializedObject)
            {
                restrictions = restrictions.Merge(BindingRestrictions.GetExpressionRestriction(
                    Expression.Field(target.Expression.Cast(typeof(PSObject)), CachedReflectionInfo.PSObject_isDeserialized)));
            }

            if (hasTypeTableMember)
            {
                // We need to make sure the type table we would use to find a member is the same type table that we used here to
                // find (or not find) a member.  If they were different type tables, we could easily get different results.
                restrictions = restrictions.Merge(
                    BindingRestrictions.GetInstanceRestriction(Expression.Call(CachedReflectionInfo.PSGetMemberBinder_GetTypeTableFromTLS), typeTable));

                // We also need to make sure the pstypename is the same.  It doesn't matter if we found something in the type table
                // or not - the fact that we might find something in the type table is enough to require a check on the pstypename.
                restrictions = restrictions.Merge(
                        BindingRestrictions.GetExpressionRestriction(
                            Expression.Call(CachedReflectionInfo.PSGetMemberBinder_IsTypeNameSame, target.Expression.Cast(typeof(object)), Expression.Constant(typenames.Key))));
            }

            return memberInfo;
        }

        #region Runtime helper methods

        internal static PSMemberInfo CloneMemberInfo(PSMemberInfo memberInfo, object obj)
        {
            memberInfo = memberInfo.Copy();
            memberInfo.ReplicateInstance(obj);
            return memberInfo;
        }

        internal static object GetAdaptedValue(object obj, string member)
        {
            var context = LocalPipeline.GetExecutionContextFromTLS();
            PSMemberInfo memberInfo = null;

            if ((context != null) && (context.TypeTable != null))
            {
                ConsolidatedString typenames = PSObject.GetTypeNames(obj);
                memberInfo = context.TypeTable.GetMembers<PSMemberInfo>(typenames)[member];
                if (memberInfo != null)
                {
                    memberInfo = CloneMemberInfo(memberInfo, obj);
                }
            }

            var adapterSet = PSObject.GetMappedAdapter(obj, context != null ? context.TypeTable : null);
            if (memberInfo == null)
            {
                memberInfo = adapterSet.OriginalAdapter.BaseGetMember<PSMemberInfo>(obj, member);
            }

            if (memberInfo == null && adapterSet.DotNetAdapter != null)
            {
                memberInfo = adapterSet.DotNetAdapter.BaseGetMember<PSMemberInfo>(obj, member);
            }

            if (memberInfo != null)
            {
                return memberInfo.Value;
            }

            if (string.Equals(member, "Length", StringComparison.OrdinalIgnoreCase) || string.Equals(member, "Count", StringComparison.OrdinalIgnoreCase))
            {
                return 1;
            }

            if (context != null && context.IsStrictVersion(2))
            {
                // If the member is undefined and we're in strict mode, throw an exception...
                throw new PropertyNotFoundException("PropertyNotFoundStrict", null, ParserStrings.PropertyNotFoundStrict,
                                                    LanguagePrimitives.ConvertTo<string>(member));
            }
            return null;
        }

        internal static bool IsTypeNameSame(object value, string typeName)
        {
            return value != null && string.Equals(PSObject.GetTypeNames(value).Key, typeName, StringComparison.OrdinalIgnoreCase);
        }

        internal static TypeTable GetTypeTableFromTLS()
        {
            var executionContext = LocalPipeline.GetExecutionContextFromTLS();
            return executionContext != null ? executionContext.TypeTable : null;
        }

        internal static bool TryGetInstanceMember(object value, string memberName, out PSMemberInfo memberInfo)
        {
            PSMemberInfoInternalCollection<PSMemberInfo> instanceMembers;
            memberInfo = PSObject.HasInstanceMembers(value, out instanceMembers) ? instanceMembers[memberName] : null;

            return (memberInfo != null);
        }

        internal static bool TryGetIDictionaryValue(IDictionary hash, string memberName, out object value)
        {
            try
            {
                if (hash.Contains(memberName))
                {
                    value = hash[memberName];
                    return true;
                }
            }
            catch (InvalidOperationException)
            {
                // Ignore invalid operation exception, it can happen if the dictionary
                // has keys that can't be compared to property.
            }

            value = null;
            return false;
        }

        internal static bool TryGetGenericDictionaryValue<T>(IDictionary<string, T> hash, string memberName, out object value)
        {
            T result;
            if (hash.TryGetValue(memberName, out result))
            {
                value = result;
                return true;
            }
            value = null;
            return false;
        }

        #endregion Runtime helper methods
    }

    /// <summary>
    /// The binder for setting a member, like $foo.bar = 1 or [foo]::bar = 1
    /// </summary>
    internal class PSSetMemberBinder : SetMemberBinder
    {
        private class KeyComparer : IEqualityComparer<PSSetMemberBinderKeyType>
        {
            public bool Equals(PSSetMemberBinderKeyType x, PSSetMemberBinderKeyType y)
            {
                // The non-static binder cache is case-sensitive because sites need the name used per site
                // when the target object is a case-sensitive IDictionary.  Under all other circumstances,
                // binding is case-insensitive.
                var stringComparison = x.Item3 ? StringComparison.OrdinalIgnoreCase : StringComparison.Ordinal;
                return x.Item1.Equals(y.Item1, stringComparison) &&
                       x.Item2 == y.Item2 &&
                       x.Item3 == y.Item3;
            }

            public int GetHashCode(PSSetMemberBinderKeyType obj)
            {
                var stringComparer = obj.Item3 ? StringComparer.OrdinalIgnoreCase : StringComparer.Ordinal;
                return Utils.CombineHashCodes(stringComparer.GetHashCode(obj.Item1),
                    obj.Item2 == null ? 0 : obj.Item2.GetHashCode(),
                    obj.Item3.GetHashCode());
            }
        }
        private static readonly Dictionary<PSSetMemberBinderKeyType, PSSetMemberBinder> s_binderCache
            = new Dictionary<PSSetMemberBinderKeyType, PSSetMemberBinder>(new KeyComparer());

        private readonly bool _static;
        private readonly Type _classScope;
        private readonly PSGetMemberBinder _getMemberBinder;

        public static PSSetMemberBinder Get(string memberName, TypeDefinitionAst classScopeAst, bool @static)
        {
            var classScope = classScopeAst != null ? classScopeAst.Type : null;
            return Get(memberName, classScope, @static);
        }
        public static PSSetMemberBinder Get(string memberName, Type classScope, bool @static)
        {
            PSSetMemberBinder result;

            lock (s_binderCache)
            {
                var tuple = Tuple.Create(memberName, classScope, @static);
                if (!s_binderCache.TryGetValue(tuple, out result))
                {
                    result = new PSSetMemberBinder(memberName, true, @static, classScope);
                    s_binderCache.Add(tuple, result);
                }
            }
            return result;
        }

        public PSSetMemberBinder(string name, bool ignoreCase, bool @static, Type classScope)
            : base(name, ignoreCase)
        {
            _static = @static;
            _classScope = classScope;
            _getMemberBinder = PSGetMemberBinder.Get(name, _classScope, @static);
        }

        public override string ToString()
        {
            return string.Format(CultureInfo.InvariantCulture, "SetMember: {0}{1} ver:{2}", _static ? "static " : string.Empty, Name, _getMemberBinder._version);
        }

        private Expression GetTransformedExpression(IEnumerable<ArgumentTransformationAttribute> transformationAttributes, Expression originalExpression)
        {
            if (transformationAttributes == null)
            {
                return originalExpression;
            }
            var attributesArray = transformationAttributes.ToArray();
            if (attributesArray.Length == 0)
            {
                return originalExpression;
            }
            Expression transformedExpression = originalExpression.Convert(typeof(object));
            var engineIntrinsicsTempVar = Expression.Variable(typeof(EngineIntrinsics));
            // apply transformation attributes from right to left
            for (int i = attributesArray.Length - 1; i >= 0; i--)
            {
                transformedExpression = Expression.Call(Expression.Constant(attributesArray[i]),
                                                CachedReflectionInfo.ArgumentTransformationAttribute_Transform,
                                                engineIntrinsicsTempVar,
                                                transformedExpression);
            }
            return Expression.Block(new[] { engineIntrinsicsTempVar },
                Expression.Assign(
                    engineIntrinsicsTempVar,
                    Expression.Property(ExpressionCache.GetExecutionContextFromTLS,
                                        CachedReflectionInfo.ExecutionContext_EngineIntrinsics)),
                transformedExpression);
        }

        public override DynamicMetaObject FallbackSetMember(DynamicMetaObject target, DynamicMetaObject value, DynamicMetaObject errorSuggestion)
        {
            if (!target.HasValue || !value.HasValue)
            {
                return Defer(target, value);
            }

            // Defer COM objects or arguments wrapped in PSObjects
            if ((target.Value is PSObject && (PSObject.Base(target.Value) != target.Value)) ||
                (value.Value is PSObject && (PSObject.Base(value.Value) != value.Value)))
            {
                Object baseObject = PSObject.Base(target.Value);
                if (baseObject != null && Marshal.IsComObject(baseObject))
                {
                    // We unwrap only if the 'base' of 'target' is a COM object. It's unnecessary to unwrap in other cases,
                    // especially in the case that 'target' is a string, we would lose instance members on the PSObject.
                    // Therefore, we need to use a stricter restriction to make sure PSObject 'target' with other base types
                    // doesn't get unwrapped.
                    return this.DeferForPSObject(target, value, targetIsComObject: true).WriteToDebugLog(this);
                }
            }

            // Check if this is a COM Object
            DynamicMetaObject result;
            if (ComInterop.ComBinder.TryBindSetMember(this, target, value, out result))
            {
                return result.UpdateComRestrictionsForPsObject(new DynamicMetaObject[] { value }).WriteToDebugLog(this);
            }

            var targetValue = PSObject.Base(target.Value);
            if (targetValue == null)
            {
                return (target.ThrowRuntimeError(new[] { value }, BindingRestrictions.Empty, "PropertyNotFound",
                                                 ParserStrings.PropertyNotFound,
                                                 Expression.Constant(Name))).WriteToDebugLog(this);
            }

            if (value.Value == AutomationNull.Value)
            {
                // Pretend the value was null (so we actually use null as the expression, but be sure
                // to use a restriction that checks
                value = new DynamicMetaObject(ExpressionCache.NullConstant, value.PSGetTypeRestriction(), null);
            }

            PSMemberInfo memberInfo;
            if (_getMemberBinder.HasInstanceMember && PSGetMemberBinder.TryGetInstanceMember(target.Value, Name, out memberInfo))
            {
                // If there is an instance member, we generate (roughly) the following:
                //     PSMemberInfo memberInfo;
                //     if (PSGetMemberBinder.TryGetInstanceMember(target.Value, Name, out memberInfo))
                //         memberInfo.Value = value;
                //     else
                //         update the site
                // We use a generic method like this because:
                //   * If one object has an instance property with a given name, it's like many others do as well
                //   * We want to avoid generating new sites for every object with an instance member
                // As an alternative, would could generate the following psuedo-code:
                //     if (target.Value == previousInstance)
                //         return optimized value (depending on the exact PSMemberInfo subclass)
                //     else update the site
                // But the assumption here is that many sites probably performs worse than the dictionary lookup
                // and unoptimized virtual call to PSMemberInfo.Value.
                //
                // The binding restrictions could avoid a version check because it's never wrong to look for an instance member,
                // but we add the check because the DLR requires a non-empty check when the target implements IDynamicMetaObjectProvider,
                // which PSObject does.  The version check is also marginally useful if we knew we'd never see another
                // instance member with this member name, but we're not tracking things to make that a useful test.

                var memberInfoVar = Expression.Variable(typeof(PSMemberInfo));
                var temp = Expression.Variable(typeof(object));
                var expr = Expression.Condition(
                    Expression.Call(CachedReflectionInfo.PSGetMemberBinder_TryGetInstanceMember,
                                    target.Expression.Cast(typeof(object)), Expression.Constant(Name), memberInfoVar),
                    Expression.Assign(Expression.Property(memberInfoVar, "Value"), value.Expression.Cast(typeof(object))),
                    this.GetUpdateExpression(typeof(object)));
                var bindingRestrictions = BinderUtils.GetVersionCheck(_getMemberBinder, _getMemberBinder._version)
                    .Merge(value.PSGetTypeRestriction());

                return (new DynamicMetaObject(Expression.Block(new[] { memberInfoVar, temp }, expr),
                    bindingRestrictions)).WriteToDebugLog(this);
            }

            if (targetValue is IDictionary)
            {
                // We never look for properties in the underlying object, we always try to add the key.
                Type genericTypeArg = null;
                bool isGeneric = PSGetMemberBinder.IsGenericDictionary(targetValue, ref genericTypeArg);

                if (!isGeneric || genericTypeArg != null)
                {
                    // If it's a generic, we must convert our value to genericTypeArg.
                    var hashType = isGeneric
                        ? typeof(IDictionary<,>).MakeGenericType(typeof(string), genericTypeArg)
                        : typeof(IDictionary);
                    var mi = hashType.GetMethod("set_Item");

                    var temp = Expression.Variable(genericTypeArg ?? typeof(object));

                    bool debase;
                    Type elementType = temp.Type;

                    // ConstrainedLanguage note - Calls to this conversion are protected by the binding rules below
                    var conversion = LanguagePrimitives.FigureConversion(value.Value, elementType, out debase);
                    if (conversion.Rank != ConversionRank.None)
                    {
                        var valueExpr = PSConvertBinder.InvokeConverter(conversion, value.Expression, elementType,
                                                                        debase, ExpressionCache.InvariantCulture);
                        return new DynamicMetaObject(
                            Expression.Block(new[] { temp },
                                Expression.Assign(temp, valueExpr),
                                Expression.Call(PSGetMemberBinder.GetTargetExpr(target, hashType), mi,
                                                Expression.Constant(Name), valueExpr),
                                valueExpr.Cast(typeof(object))),
                            target.CombineRestrictions(value)).WriteToDebugLog(this);
                    }
                }
            }

            BindingRestrictions restrictions;
            bool canOptimize;
            Type aliasConversionType;
            memberInfo = _getMemberBinder.GetPSMemberInfo(target, out restrictions, out canOptimize, out aliasConversionType, MemberTypes.Property);

            restrictions = restrictions.Merge(value.PSGetTypeRestriction());

            // If the process has ever used ConstrainedLanguage, then we need to add the language mode
            // to the binding restrictions, and check whether it is allowed. We can't limit
            // the language check to unsafe types, as a safe type might have an unsafe method.
            if (ExecutionContext.HasEverUsedConstrainedLanguage)
            {
                restrictions = restrictions.Merge(BinderUtils.GetLanguageModeCheckIfHasEverUsedConstrainedLanguage());

                // Validate that this is allowed in the current language mode
                var context = LocalPipeline.GetExecutionContextFromTLS();
                DynamicMetaObject runtimeError = PSGetMemberBinder.EnsureAllowedInLanguageMode(
                    context, target, targetValue, Name, _static, new[] { value }, restrictions,
                    "PropertySetterNotSupportedInConstrainedLanguage", ParserStrings.PropertySetConstrainedLanguage);
                if (runtimeError != null)
                {
                    return runtimeError.WriteToDebugLog(this);
                }
            }

            if (!canOptimize)
            {
                Diagnostics.Assert(memberInfo == null, "We don't bother returning members if we can't optimize.");
                return new DynamicMetaObject(
                    Expression.Call(CachedReflectionInfo.PSSetMemberBinder_SetAdaptedValue,
                                    PSGetMemberBinder.GetTargetExpr(target, typeof(object)),
                                    Expression.Constant(Name),
                                    value.Expression.Cast(typeof(object))),
                    restrictions).WriteToDebugLog(this);
            }

            if (memberInfo == null)
            {
                return (errorSuggestion ?? new DynamicMetaObject(
                    Compiler.ThrowRuntimeError("PropertyAssignmentException", ParserStrings.PropertyNotFound, this.ReturnType, Expression.Constant(Name)),
                    restrictions)).WriteToDebugLog(this);
            }

            var psPropertyInfo = memberInfo as PSPropertyInfo;
            if (psPropertyInfo != null)
            {
                if (!psPropertyInfo.IsSettable)
                {
                    return GeneratePropertyAssignmentException(restrictions).WriteToDebugLog(this);
                }

                var psProperty = psPropertyInfo as PSProperty;
                if (psProperty != null)
                {
                    var data = psProperty.adapterData as DotNetAdapter.PropertyCacheEntry;
                    if (data != null)
                    {
                        Expression expr;

                        if (data.member.DeclaringType.IsGenericTypeDefinition)
                        {
                            Expression innerException = Expression.New(
                                CachedReflectionInfo.SetValueException_ctor,
                                Expression.Constant("PropertyAssignmentException"),
                                Expression.Constant(null, typeof(Exception)),
                                Expression.Constant(ExtendedTypeSystem.CannotInvokeStaticMethodOnUninstantiatedGenericType),
                                Expression.NewArrayInit(typeof(object), Expression.Constant(data.member.DeclaringType.FullName)));

                            expr = Compiler.ThrowRuntimeErrorWithInnerException(
                                "PropertyAssignmentException",
                                Expression.Constant(ExtendedTypeSystem.CannotInvokeStaticMethodOnUninstantiatedGenericType),
                                innerException,
                                this.ReturnType,
                                Expression.Constant(data.member.DeclaringType.FullName));

                            return new DynamicMetaObject(expr, restrictions).WriteToDebugLog(this);
                        }

                        if (data.propertyType.IsByRefLike)
                        {
                            expr = Expression.Throw(
                                Expression.New(
                                    CachedReflectionInfo.SetValueException_ctor,
                                    Expression.Constant(nameof(ExtendedTypeSystem.CannotAccessByRefLikePropertyOrField)),
                                    Expression.Constant(null, typeof(Exception)),
                                    Expression.Constant(ExtendedTypeSystem.CannotAccessByRefLikePropertyOrField),
                                    Expression.NewArrayInit(
                                        typeof(object),
                                        Expression.Constant(data.member.Name),
                                        Expression.Constant(data.propertyType, typeof(Type)))),
                                this.ReturnType);

                            return new DynamicMetaObject(expr, restrictions).WriteToDebugLog(this);
                        }

                        var propertyInfo = data.member as PropertyInfo;
                        Expression lhs;
                        Type lhsType;

                        // Populate transformation attributes.
                        // Order of attributes is the same as order provided by user in the code
                        // We assume that GetCustomAttributes implemented that way.
                        IEnumerable<ArgumentTransformationAttribute> argumentTransformationAttributes =
                            data.member.GetCustomAttributes<ArgumentTransformationAttribute>();
                        bool transformationNeeded = argumentTransformationAttributes.Any();

                        // For static property access, the target expr must be null.  For non-static, we must convert
                        // because target.Expression is typeof(object) because this is a dynamic site.
                        var targetExpr = _static ? null : PSGetMemberBinder.GetTargetExpr(target, data.member.DeclaringType);
                        if (propertyInfo != null)
                        {
                            if (propertyInfo.SetMethod.IsFamily &&
                                (_classScope == null || !_classScope.IsSubclassOf(propertyInfo.DeclaringType)))
                            {
                                return GeneratePropertyAssignmentException(restrictions).WriteToDebugLog(this);
                            }
                            lhsType = propertyInfo.PropertyType;
                            lhs = Expression.Property(targetExpr, propertyInfo);
                        }
                        else
                        {
                            Diagnostics.Assert(data.member is FieldInfo,
                                                "A DotNetAdapter.PropertyCacheEntry has something other than PropertyInfo or FieldInfo.");
                            var fieldInfo = (FieldInfo)data.member;
                            lhsType = fieldInfo.FieldType;
                            lhs = Expression.Field(targetExpr, fieldInfo);
                        }

                        var nullableUnderlyingType = Nullable.GetUnderlyingType(lhsType);
                        if (nullableUnderlyingType != null)
                        {
                            if (value.Value == null)
                            {
                                expr = Expression.Block(
                                    Expression.Assign(lhs, this.GetTransformedExpression(argumentTransformationAttributes, Expression.Constant(null, lhsType))),
                                    ExpressionCache.NullConstant);
                            }
                            else
                            {
                                var tmp = Expression.Variable(nullableUnderlyingType);
                                Expression assignmentExpression;
                                if (transformationNeeded)
                                {
                                    var transformedExpr = this.GetTransformedExpression(argumentTransformationAttributes, value.Expression);
                                    assignmentExpression = DynamicExpression.Dynamic(PSConvertBinder.Get(nullableUnderlyingType), nullableUnderlyingType, transformedExpr);
                                }
                                else
                                {
                                    assignmentExpression = value.CastOrConvert(nullableUnderlyingType);
                                }
                                expr = Expression.Block(
                                    new[] { tmp },
                                    Expression.Assign(tmp, assignmentExpression),
                                    Expression.Assign(lhs, Expression.New(lhsType.GetConstructor(new[] { nullableUnderlyingType }), tmp)),
                                    tmp.Cast(typeof(object)));
                            }
                        }
                        else
                        {
                            var tmp = Expression.Variable(lhsType);
                            Expression assignedValue;
                            if (transformationNeeded)
                            {
                                assignedValue = DynamicExpression.Dynamic(PSConvertBinder.Get(lhsType), lhsType,
                                   this.GetTransformedExpression(argumentTransformationAttributes, value.Expression));
                            }
                            else
                            {
                                assignedValue = (lhsType == typeof(object) && value.LimitType == typeof(PSObject))
                                                           ? Expression.Call(CachedReflectionInfo.PSObject_Base, value.Expression.Cast(typeof(PSObject)))
                                                           : value.CastOrConvert(lhsType);
                            }
                            expr = Expression.Block(
                                new[] { tmp },
                                Expression.Assign(tmp, assignedValue),
                                Expression.Assign(lhs, tmp),
                                tmp.Cast(typeof(object)));
                        }

                        var e = Expression.Variable(typeof(Exception));
                        expr = Expression.TryCatch(expr.Cast(typeof(object)),
                            Expression.Catch(e,
                                Expression.Block(
                                    Expression.Call(CachedReflectionInfo.ExceptionHandlingOps_ConvertToMethodInvocationException,
                                                    e,
                                                    Expression.Constant(typeof(SetValueInvocationException), typeof(Type)),
                                                    Expression.Constant(Name),
                                                    ExpressionCache.Constant(0),
                                                    Expression.Constant(null, typeof(MemberInfo))),
                                    Expression.Rethrow(typeof(object)))));
                        return new DynamicMetaObject(expr, restrictions).WriteToDebugLog(this);
                    }
                }

                var codeProperty = psPropertyInfo as PSCodeProperty;
                if (codeProperty != null)
                {
                    var temp = Expression.Variable(typeof(object));
                    return new DynamicMetaObject(
                        Expression.Block(
                            new[] { temp },
                            Expression.Assign(temp, value.CastOrConvert(temp.Type)),
                            PSInvokeMemberBinder.InvokeMethod(codeProperty.SetterCodeReference, null, new[] { target, value },
                            false, PSInvokeMemberBinder.MethodInvocationType.Setter),
                            temp),
                        restrictions).WriteToDebugLog(this);
                }

                var scriptProperty = psPropertyInfo as PSScriptProperty;
                if (scriptProperty != null)
                {
                    // Invoke Setter

                    return new DynamicMetaObject(
                        Expression.Call(Expression.Constant(scriptProperty, typeof(PSScriptProperty)),
                                        CachedReflectionInfo.PSScriptProperty_InvokeSetter,
                                        PSGetMemberBinder.GetTargetExpr(target), value.Expression.Cast(typeof(object))),
                        restrictions).WriteToDebugLog(this);
                }

                Diagnostics.Assert(false, "The property we're trying to set was unexpected.");
            }

            if (errorSuggestion != null)
            {
                return errorSuggestion.WriteToDebugLog(this);
            }

            // If we get here, the property isn't settable.  Call SetAdaptedValue, which will eventually call the setter and raise an exception
            // with a suitable error message.
            return new DynamicMetaObject(
                Expression.Call(CachedReflectionInfo.PSSetMemberBinder_SetAdaptedValue,
                                PSGetMemberBinder.GetTargetExpr(target, typeof(object)), Expression.Constant(Name),
                                value.Expression.Cast(typeof(object))),
                restrictions).WriteToDebugLog(this);
        }

        private DynamicMetaObject GeneratePropertyAssignmentException(BindingRestrictions restrictions)
        {
            Expression innerException = Expression.New(CachedReflectionInfo.SetValueException_ctor,
                Expression.Constant("PropertyAssignmentException"),
                Expression.Constant(null, typeof(Exception)),
                Expression.Constant(ParserStrings.PropertyIsReadOnly),
                Expression.NewArrayInit(typeof(object), Expression.Constant(Name)));
            var expr = Compiler.ThrowRuntimeErrorWithInnerException("PropertyAssignmentException",
                Expression.Constant(ParserStrings.PropertyIsReadOnly), innerException,
                this.ReturnType, Expression.Constant(Name));
            return new DynamicMetaObject(expr, restrictions);
        }

        internal static object SetAdaptedValue(object obj, string member, object value)
        {
            try
            {
                var context = LocalPipeline.GetExecutionContextFromTLS();
                PSMemberInfo memberInfo = null;

                if ((context != null) && (context.TypeTable != null))
                {
                    ConsolidatedString typenames = PSObject.GetTypeNames(obj);
                    memberInfo = context.TypeTable.GetMembers<PSMemberInfo>(typenames)[member];
                    if (memberInfo != null)
                    {
                        memberInfo = PSGetMemberBinder.CloneMemberInfo(memberInfo, obj);
                    }
                }

                var adapterSet = PSObject.GetMappedAdapter(obj, context != null ? context.TypeTable : null);
                if (memberInfo == null)
                {
                    memberInfo = adapterSet.OriginalAdapter.BaseGetMember<PSMemberInfo>(obj, member);
                }

                if (memberInfo == null && adapterSet.DotNetAdapter != null)
                {
                    memberInfo = adapterSet.DotNetAdapter.BaseGetMember<PSMemberInfo>(obj, member);
                }

                if (memberInfo != null)
                {
                    memberInfo.Value = value;
                }
                else
                {
                    throw InterpreterError.NewInterpreterException(null, typeof(RuntimeException),
                                                                   null, "PropertyAssignmentException", ParserStrings.PropertyNotFound, member);
                }
                return value;
            }
            catch (SetValueException)
            {
                throw;
            }
            catch (Exception e)
            {
                ExceptionHandlingOps.ConvertToMethodInvocationException(e, typeof(SetValueInvocationException), member, 0);
                throw;
            }
        }

        internal static void InvalidateCache()
        {
            // Invalidate regular binders
            lock (s_binderCache)
            {
                foreach (PSSetMemberBinder binder in s_binderCache.Values)
                {
                    binder._getMemberBinder._version += 1;
                }
            }
        }
    }

    internal class PSInvokeBinder : InvokeBinder
    {
        internal PSInvokeBinder(CallInfo callInfo) : base(callInfo)
        {
        }

        public override DynamicMetaObject FallbackInvoke(DynamicMetaObject target, DynamicMetaObject[] args, DynamicMetaObject errorSuggestion)
        {
            return errorSuggestion ?? target.ThrowRuntimeError(args, BindingRestrictions.Empty, "CannotInvoke", ParserStrings.CannotInvoke);
        }
    }

    internal class PSInvokeMemberBinder : InvokeMemberBinder
    {
        internal enum MethodInvocationType
        {
            Ordinary,
            Setter,
            Getter,
            BaseCtor,
            NonVirtual,
        }

        private class KeyComparer : IEqualityComparer<PSInvokeMemberBinderKeyType>
        {
            public bool Equals(PSInvokeMemberBinderKeyType x, PSInvokeMemberBinderKeyType y)
            {
                return x.Item1.Equals(y.Item1, StringComparison.OrdinalIgnoreCase)
                       && x.Item2.Equals(y.Item2)
                       && x.Item3 == y.Item3
                       && x.Item4 == y.Item4
                       && ((x.Item5 == null) ? (y.Item5 == null) : x.Item5.Equals(y.Item5))
                       && x.Item6 == y.Item6
                       && x.Item7 == y.Item7;
            }

            public int GetHashCode(PSInvokeMemberBinderKeyType obj)
            {
                return Utils.CombineHashCodes(
                    StringComparer.OrdinalIgnoreCase.GetHashCode(obj.Item1),
                    obj.Item2.GetHashCode(),
                    obj.Item3.GetHashCode(),
                    obj.Item4.GetHashCode(),
                    obj.Item5 == null ? 0 : obj.Item5.GetHashCode(),
                    obj.Item6.GetHashCode(),
                    obj.Item7 == null ? 0 : obj.Item7.GetHashCode());
            }
        }

        private static readonly
            Dictionary<PSInvokeMemberBinderKeyType, PSInvokeMemberBinder> s_binderCache = new Dictionary<PSInvokeMemberBinderKeyType, PSInvokeMemberBinder>(new KeyComparer());

        internal readonly PSMethodInvocationConstraints _invocationConstraints;
        internal readonly PSGetMemberBinder _getMemberBinder;

        private PSInvokeMemberBinder GetNonEnumeratingBinder()
        {
            return Get(Name, _classScope, CallInfo, @static: false, propertySetter: _propertySetter, nonEnumerating: true, constraints: _invocationConstraints);
        }

        public static PSInvokeMemberBinder Get(string memberName, CallInfo callInfo, bool @static, bool propertySetter,
                                               PSMethodInvocationConstraints constraints, Type classScope)
        {
            return Get(memberName, classScope, callInfo, @static, propertySetter, nonEnumerating: false, constraints: constraints);
        }

        private static PSInvokeMemberBinder Get(string memberName, Type classScope, CallInfo callInfo, bool @static, bool propertySetter,
                                                bool nonEnumerating, PSMethodInvocationConstraints constraints)
        {
            PSInvokeMemberBinder result;

            lock (s_binderCache)
            {
                var key = Tuple.Create(memberName, callInfo, propertySetter, nonEnumerating, constraints, @static, classScope);
                if (!s_binderCache.TryGetValue(key, out result))
                {
                    result = new PSInvokeMemberBinder(memberName, true, @static, propertySetter, nonEnumerating, callInfo, constraints, classScope);
                    s_binderCache.Add(key, result);
                }
            }
            return result;
        }

        private readonly bool _static;
        private readonly bool _propertySetter;
        private readonly bool _nonEnumerating;
        private readonly Type _classScope;

        private PSInvokeMemberBinder(string name,
                                     bool ignoreCase,
                                     bool @static,
                                     bool propertySetter,
                                     bool nonEnumerating,
                                     CallInfo callInfo,
                                     PSMethodInvocationConstraints invocationConstraints,
                                     Type classScope)
            : base(name, ignoreCase, callInfo)
        {
            _static = @static;
            _propertySetter = propertySetter;
            _nonEnumerating = nonEnumerating;
            this._invocationConstraints = invocationConstraints;
            _classScope = classScope;
            this._getMemberBinder = PSGetMemberBinder.Get(name, classScope, @static);
        }

        public override string ToString()
        {
            return string.Format(CultureInfo.InvariantCulture,
                "PSInvokeMember: {0}{1}{2} ver:{3} args:{4} constraints:<{5}>", _static ? "static " : string.Empty, _propertySetter ? "propset " : string.Empty,
                Name, _getMemberBinder._version, CallInfo.ArgumentCount, _invocationConstraints != null ? _invocationConstraints.ToString() : string.Empty);
        }

        public override DynamicMetaObject FallbackInvokeMember(DynamicMetaObject target, DynamicMetaObject[] args, DynamicMetaObject errorSuggestion)
        {
            if (!target.HasValue || args.Any(arg => !arg.HasValue))
            {
                return Defer(args.Prepend(target).ToArray());
            }

            // Defer COM objects or arguments wrapped in PSObjects
            if ((target.Value is PSObject && (PSObject.Base(target.Value) != target.Value)) ||
                args.Any(mo => mo.Value is PSObject && (PSObject.Base(mo.Value) != mo.Value)))
            {
                Object baseObject = PSObject.Base(target.Value);
                if (baseObject != null && Marshal.IsComObject(baseObject))
                {
                    // We unwrap only if the 'base' of 'target' is a COM object. It's unnecessary to unwrap in other cases,
                    // especially in the case that 'target' is a string, we would lose instance members on the PSObject.
                    // Therefore, we need to use a stricter restriction to make sure other type of PSObject 'target'
                    // doesn't get unwrapped.
                    return this.DeferForPSObject(args.Prepend(target).ToArray(), targetIsComObject: true).WriteToDebugLog(this);
                }
            }

            // Check if this is a COM Object
            DynamicMetaObject result;
            if (ComInterop.ComBinder.TryBindInvokeMember(this, _propertySetter, target, args, out result))
            {
                return result.UpdateComRestrictionsForPsObject(args).WriteToDebugLog(this);
            }

            var targetValue = PSObject.Base(target.Value);
            if (targetValue == null)
            {
                if (!_static && !_nonEnumerating)
                {
                    // As discussed with Bruce, the Where/ForEach operators should work on $null and return an empty collection.
                    // e.g. $null.Where{"I didn't run"} should return an empty collection
                    DynamicMetaObject emptyEnumerator = new DynamicMetaObject(
                        Expression.Call(Expression.NewArrayInit(typeof(object)), CachedReflectionInfo.IEnumerable_GetEnumerator),
                        BindingRestrictions.GetInstanceRestriction(Expression.Call(CachedReflectionInfo.PSObject_Base, target.Expression), null))
                        .WriteToDebugLog(this);
                    BindingRestrictions argRestrictions = args.Aggregate(BindingRestrictions.Empty, (current, arg) => current.Merge(arg.PSGetMethodArgumentRestriction()));

                    if (string.Equals(Name, "Where", StringComparison.OrdinalIgnoreCase))
                    {
                        return InvokeWhereOnCollection(emptyEnumerator, args, argRestrictions).WriteToDebugLog(this);
                    }

                    if (string.Equals(Name, "ForEach", StringComparison.OrdinalIgnoreCase))
                    {
                        return InvokeForEachOnCollection(emptyEnumerator, args, argRestrictions).WriteToDebugLog(this);
                    }
                }

                return target.ThrowRuntimeError(args, BindingRestrictions.Empty, "InvokeMethodOnNull", ParserStrings.InvokeMethodOnNull).WriteToDebugLog(this);
            }

            PSMemberInfo memberInfo;
            if (_getMemberBinder.HasInstanceMember && PSGetMemberBinder.TryGetInstanceMember(target.Value, Name, out memberInfo))
            {
                // If there is an instance member, we generate (roughly) the following:
                //     PSMethodInfo methodInfo;
                //     if (PSInvokeMemberBinder.TryGetInstanceMethod(target.Value, Name, out methodInfoInfo))
                //         return methodInfo.Invoke(target, args);
                //     else
                //         update the site
                // We use a generic method like this because:
                //   * If one object has an instance property with a given name, it's like many others do as well
                //   * We want to avoid generating new sites for every object with an instance member
                // As an alternative, would could generate the following psuedo-code:
                //     if (target.Value == previousInstance)
                //         return optimized value (depending on the exact PSMemberInfo subclass)
                //     else update the site
                // But the assumption here is that many sites probably performs worse than the dictionary lookup
                // and unoptimized virtual call to PSMemberInfo.Value.
                //
                // The binding restrictions could avoid a version check because it's never wrong to look for an instance member,
                // but we add the check because the DLR requires a non-empty check when the target implements IDynamicMetaObjectProvider,
                // which PSObject does.  The version check is also marginally useful if we knew we'd never see another
                // instance member with this member name, but we're not tracking things to make that a useful test.

                var methodInfoVar = Expression.Variable(typeof(PSMethodInfo));
                var expr = Expression.Condition(
                    Expression.Call(CachedReflectionInfo.PSInvokeMemberBinder_TryGetInstanceMethod,
                                    target.Expression.Cast(typeof(object)), Expression.Constant(Name), methodInfoVar),
                    Expression.Call(methodInfoVar, CachedReflectionInfo.PSMethodInfo_Invoke,
                                    Expression.NewArrayInit(typeof(object), args.Select(dmo => dmo.Expression.Cast(typeof(object))))),
                    this.GetUpdateExpression(typeof(object)));

                return (new DynamicMetaObject(Expression.Block(new[] { methodInfoVar }, expr),
                    BinderUtils.GetVersionCheck(_getMemberBinder, _getMemberBinder._version))).WriteToDebugLog(this);
            }

            BindingRestrictions restrictions;
            bool canOptimize;
            Type aliasConversionType;
            var methodInfo = _getMemberBinder.GetPSMemberInfo(target, out restrictions, out canOptimize, out aliasConversionType, MemberTypes.Method) as PSMethodInfo;
            restrictions = args.Aggregate(restrictions, (current, arg) => current.Merge(arg.PSGetMethodArgumentRestriction()));

            // If the process has ever used ConstrainedLanguage, then we need to add the language mode
            // to the binding restrictions, and check whether it is allowed. We can't limit
            // the language check to unsafe types, as a safe type might have an unsafe method.
            if (ExecutionContext.HasEverUsedConstrainedLanguage)
            {
                restrictions = restrictions.Merge(BinderUtils.GetLanguageModeCheckIfHasEverUsedConstrainedLanguage());

                // Validate that this is allowed in the current language mode
                var context = LocalPipeline.GetExecutionContextFromTLS();
                DynamicMetaObject runtimeError = PSGetMemberBinder.EnsureAllowedInLanguageMode(
                    context, target, targetValue, Name, _static, args, restrictions,
                    "MethodInvocationNotSupportedInConstrainedLanguage", ParserStrings.InvokeMethodConstrainedLanguage);
                if (runtimeError != null)
                {
                    return runtimeError.WriteToDebugLog(this);
                }
            }

            if (!canOptimize)
            {
                Diagnostics.Assert(methodInfo == null, "We don't bother returning members if we can't optimize.");

                Expression call;
                if (_propertySetter)
                {
                    call = Expression.Call(
                        CachedReflectionInfo.PSInvokeMemberBinder_InvokeAdaptedSetMember,
                        PSGetMemberBinder.GetTargetExpr(target, typeof(object)),
                        Expression.Constant(Name),
                        Expression.NewArrayInit(typeof(object),
                                                args.Take(args.Length - 1).Select(arg => arg.Expression.Cast(typeof(object)))),
                        args.Last().Expression.Cast(typeof(object)));
                }
                else
                {
                    call = Expression.Call(
                        CachedReflectionInfo.PSInvokeMemberBinder_InvokeAdaptedMember,
                        PSGetMemberBinder.GetTargetExpr(target, typeof(object)),
                        Expression.Constant(Name),
                        Expression.NewArrayInit(typeof(object),
                                                args.Select(arg => arg.Expression.Cast(typeof(object)))));
                }

                return new DynamicMetaObject(call, restrictions).WriteToDebugLog(this);
            }

            // If the target value is a PSObject and its base object happens to be a Hashtable or ArrayList,
            // we might have three interesting cases here:
            //  (1) the target value could be a regular PSObject that wraps the Hashtable/ArrayList, i.e. $target = [PSObject]::AsPSObject($hash)
            //  (2) the target value could be a deserialized object (PSObject) with the 'isDeserialized' field to be false, i.e. deserialized Hashtable/ArrayList/Dictionary[string, string]
            //  (3) the target value could be a deserialized object (PSObject) with the 'isDeserialized' field to be true, i.e. deserialized XmlElement
            // For the first two cases, it's OK to call a .NET method from the base object, such as $target.Add().
            // For the third case, calling a .NET method from the base object is incorrect, because the original type of the deserialized object doesn't have the method.
            //  example: XmlElement derives from IEnumerable, so it's treated as a container object when powershell does the serialization -- using an ArrayList to hold
            //  its elements -- but we cannot call Add() on it.
            //
            // We add restriction to do this check only if the methodInfo is a .NET method/parameterizedProperty, otherwise it's not affected by the above cases, for example, a PSScriptMethod
            // defined in the TypeTable will only get affected by the PSTypeNames.
            if (methodInfo is PSMethod || methodInfo is PSParameterizedProperty)
            {
                var psObj = target.Value as PSObject;
                if (psObj != null && (targetValue.GetType() == typeof(Hashtable) || targetValue.GetType() == typeof(ArrayList)))
                {
                    // If we get here, then the target value should have 'isDeserialized == false', otherwise we cannot get a .NET methodInfo
                    // from _getMemberBinder.GetPSMemberInfo(). This is because when 'isDeserialized' is true, we use the PSObject to find the
                    // corresponding Adapter -- PSObjectAdapter, which cannot be optimized.
                    Diagnostics.Assert(psObj.isDeserialized == false,
                        "isDeserialized should be false, because if not, we cannot get a .NET method/parameterizedProperty from GetPSMemberInfo");

                    restrictions = restrictions.Merge(BindingRestrictions.GetExpressionRestriction(
                        Expression.Not(Expression.Field(target.Expression.Cast(typeof(PSObject)), CachedReflectionInfo.PSObject_isDeserialized))));
                }
            }

            var psMethod = methodInfo as PSMethod;
            if (psMethod != null)
            {
                var data = (DotNetAdapter.MethodCacheEntry)psMethod.adapterData;

                return InvokeDotNetMethod(CallInfo, Name, _invocationConstraints, _propertySetter ? MethodInvocationType.Setter : MethodInvocationType.Ordinary, target, args, restrictions,
                    data.methodInformationStructures, typeof(MethodException)).WriteToDebugLog(this);
            }

            var scriptMethod = methodInfo as PSScriptMethod;
            if (scriptMethod != null)
            {
                return new DynamicMetaObject(
                    Expression.Call(CachedReflectionInfo.PSScriptMethod_InvokeScript,
                                    Expression.Constant(Name),
                                    Expression.Constant(scriptMethod.Script),
                                    target.Expression.Cast(typeof(object)),
                                    Expression.NewArrayInit(typeof(object),
                                                            args.Select(e => e.Expression.Cast(typeof(object))))),
                    restrictions).WriteToDebugLog(this);
            }

            var codeMethod = methodInfo as PSCodeMethod;
            if (codeMethod != null)
            {
                Expression expr = InvokeMethod(codeMethod.CodeReference, null, args.Prepend(target).ToArray(), false, MethodInvocationType.Ordinary);
                if (codeMethod.CodeReference.ReturnType == typeof(void))
                {
                    expr = Expression.Block(expr, ExpressionCache.AutomationNullConstant);
                }
                else
                {
                    expr = expr.Cast(typeof(object));
                }
                return new DynamicMetaObject(expr, restrictions).WriteToDebugLog(this);
            }

            var parameterizedProperty = methodInfo as PSParameterizedProperty;
            if (parameterizedProperty != null)
            {
                var p = (DotNetAdapter.ParameterizedPropertyCacheEntry)parameterizedProperty.adapterData;
                return InvokeDotNetMethod(CallInfo, Name, _invocationConstraints, _propertySetter ? MethodInvocationType.Setter : MethodInvocationType.Ordinary, target, args, restrictions,
                    _propertySetter ? p.setterInformation : p.getterInformation,
                    _propertySetter ? typeof(SetValueInvocationException) : typeof(GetValueInvocationException)).WriteToDebugLog(this);
            }

            if (errorSuggestion != null)
            {
                return errorSuggestion.WriteToDebugLog(this);
            }

            // See comment on PSGetMemberBinder.PropertyDoesntExistCheckSpecialCases - the same applies here for method calls.
            if (!_static && !_nonEnumerating && target.Value != AutomationNull.Value)
            {
                // Invoking Where and ForEach operators on collections.
                if (string.Equals(Name, "Where", StringComparison.OrdinalIgnoreCase))
                {
                    return InvokeWhereOnCollection(target, args, restrictions).WriteToDebugLog(this);
                }

                if (string.Equals(Name, "ForEach", StringComparison.OrdinalIgnoreCase))
                {
                    return InvokeForEachOnCollection(target, args, restrictions).WriteToDebugLog(this);
                }

                var enumerableTarget = PSEnumerableBinder.IsEnumerable(target);
                if (enumerableTarget != null)
                {
                    // Try calling the method on each member of the collection.
                    return InvokeMemberOnCollection(enumerableTarget, args, targetValue.GetType(), restrictions).WriteToDebugLog(this);
                }
            }

            var typeForMessage = _static && targetValue is Type ? (Type)targetValue : targetValue.GetType();
            return new DynamicMetaObject(
                Compiler.ThrowRuntimeError(ParserOps.MethodNotFoundErrorId, ParserStrings.MethodNotFound,
                                           Expression.Constant(typeForMessage.FullName), Expression.Constant(Name)),
                restrictions).WriteToDebugLog(this);
        }

        internal static DynamicMetaObject InvokeDotNetMethod(
            CallInfo callInfo,
            string name,
            PSMethodInvocationConstraints psMethodInvocationConstraints,
            MethodInvocationType methodInvocationType,
            DynamicMetaObject target,
            DynamicMetaObject[] args,
            BindingRestrictions restrictions,
            MethodInformation[] mi,
            Type errorExceptionType)
        {
            bool expandParamsOnBest;
            bool callNonVirtually;
            string errorId = null;
            string errorMsg = null;
            int numArgs = args.Length;
            if (methodInvocationType == MethodInvocationType.Setter)
            {
                numArgs -= 1;
            }
            object[] argValues = new object[numArgs];
            for (int i = 0; i < numArgs; ++i)
            {
                object arg = args[i].Value;
                argValues[i] = arg == AutomationNull.Value ? null : arg;
            }

            if (ClrFacade.IsTransparentProxy(target.Value) && (psMethodInvocationConstraints == null || psMethodInvocationConstraints.MethodTargetType == null))
            {
                var argTypes = (psMethodInvocationConstraints == null)
                    ? new Type[numArgs]
                    : psMethodInvocationConstraints.ParameterTypes.ToArray();
                psMethodInvocationConstraints = new PSMethodInvocationConstraints(target.Value.GetType(), argTypes);
            }

            var result = Adapter.FindBestMethod(mi, psMethodInvocationConstraints,
                                                argValues, ref errorId, ref errorMsg, out expandParamsOnBest, out callNonVirtually);
            if (callNonVirtually && methodInvocationType != MethodInvocationType.BaseCtor)
            {
                methodInvocationType = MethodInvocationType.NonVirtual;
            }

            if (result != null)
            {
                var methodInfo = result.method;
                var expr = InvokeMethod(methodInfo, target, args, expandParamsOnBest, methodInvocationType);
                if (expr.Type == typeof(void))
                {
                    expr = Expression.Block(expr, ExpressionCache.AutomationNullConstant);
                }

                // If we're calling SteppablePipeline.{Begin|Process|End}, we don't want
                // to wrap exceptions - this is very much a special case to help error
                // propagation and ensure errors are attributed to the correct code (the
                // cmdlet invoked, not the method call from some proxy.)
                if (methodInfo.DeclaringType == typeof(SteppablePipeline)
                    && (methodInfo.Name.Equals("Begin", StringComparison.Ordinal))
                        || methodInfo.Name.Equals("Process", StringComparison.Ordinal)
                        || methodInfo.Name.Equals("End", StringComparison.Ordinal))
                {
                    return new DynamicMetaObject(expr, restrictions);
                }

                expr = expr.Cast(typeof(object));

                // Likewise, when calling methods in types defined by PowerShell, we don't
                // want to wrap the exception.
                if (methodInfo.DeclaringType.Assembly.GetCustomAttributes(typeof(DynamicClassImplementationAssemblyAttribute)).Any())
                {
                    return new DynamicMetaObject(expr, restrictions);
                }

                var e = Expression.Variable(typeof(Exception));
                expr = Expression.TryCatch(expr,
                    Expression.Catch(e,
                        Expression.Block(
                            expr.Type,
                            Expression.Call(CachedReflectionInfo.ExceptionHandlingOps_ConvertToMethodInvocationException,
                                            e,
                                            Expression.Constant(errorExceptionType, typeof(Type)),
                                            Expression.Constant(methodInfo.Name),
                                            ExpressionCache.Constant(args.Length),
                                            Expression.Constant(methodInfo, typeof(MethodBase))),
                            Expression.Rethrow(expr.Type))));

                return new DynamicMetaObject(expr, restrictions);
            }

            return new DynamicMetaObject(
                Compiler.CreateThrow(typeof(object), errorExceptionType,
                                     new[] { typeof(string), typeof(Exception), typeof(string), typeof(object[]) },
                                     errorId, null, errorMsg, new object[] { name, callInfo.ArgumentCount }),
                restrictions);
        }

        public override DynamicMetaObject FallbackInvoke(DynamicMetaObject target,
                                                         DynamicMetaObject[] args,
                                                         DynamicMetaObject errorSuggestion)
        {
            return (errorSuggestion ?? new DynamicMetaObject(
                DynamicExpression.Dynamic(
                    new PSInvokeBinder(CallInfo),
                    typeof(object),
                    args.Prepend(target).Select(dmo => dmo.Expression)
                ),
                target.Restrictions.Merge(BindingRestrictions.Combine(args))
            ));
        }

        internal static MethodInfo FindBestMethod(DynamicMetaObject target,
                                                  IEnumerable<DynamicMetaObject> args,
                                                  string methodName,
                                                  bool @static,
                                                  PSMethodInvocationConstraints invocationConstraints)
        {
            MethodInfo result = null;

            var psMethod = PSObject.dotNetInstanceAdapter.GetDotNetMethod<PSMethod>(PSObject.Base(target.Value), methodName);
            if (psMethod != null)
            {
                var data = (DotNetAdapter.MethodCacheEntry)psMethod.adapterData;

                string errorId = null;
                string errorMsg = null;
                bool expandParameters;
                bool callNonVirtually;
                var mi = Adapter.FindBestMethod(data.methodInformationStructures, invocationConstraints,
                                                args.Select(arg => arg.Value == AutomationNull.Value ? null : arg.Value).ToArray(),
                                                ref errorId, ref errorMsg, out expandParameters, out callNonVirtually);
                if (mi != null)
                {
                    result = (MethodInfo)mi.method;
                }
            }
            return result;
        }

        internal static Expression InvokeMethod(MethodBase mi, DynamicMetaObject target, DynamicMetaObject[] args, bool expandParameters, MethodInvocationType invocationInvocationType)
        {
            List<ParameterExpression> temps = new List<ParameterExpression>();
            List<Expression> initTemps = new List<Expression>();
            List<Expression> copyOutTemps = new List<Expression>();

            ConstructorInfo constructorInfo = null;
            MethodInfo methodInfo = mi as MethodInfo;
            if (methodInfo != null)
            {
                Type returnType = methodInfo.ReturnType;
                if (returnType.IsByRefLike)
                {
                    return Expression.Throw(
                        Expression.New(
                            CachedReflectionInfo.MethodException_ctor,
                            Expression.Constant(nameof(ExtendedTypeSystem.CannotCallMethodWithByRefLikeReturnType)),
                            Expression.Constant(null, typeof(Exception)),
                            Expression.Constant(ExtendedTypeSystem.CannotCallMethodWithByRefLikeReturnType),
                            Expression.NewArrayInit(
                                typeof(object),
                                Expression.Constant(methodInfo.Name),
                                Expression.Constant(returnType, typeof(Type)))),
                        typeof(object));
                }
            }
            else
            {
                constructorInfo = (ConstructorInfo)mi;
                Type declaringType = constructorInfo.DeclaringType;
                if (declaringType.IsByRefLike)
                {
                    return Expression.Throw(
                        Expression.New(
                            CachedReflectionInfo.MethodException_ctor,
                            Expression.Constant(nameof(ExtendedTypeSystem.CannotInstantiateBoxedByRefLikeType)),
                            Expression.Constant(null, typeof(Exception)),
                            Expression.Constant(ExtendedTypeSystem.CannotInstantiateBoxedByRefLikeType),
                            Expression.NewArrayInit(
                                typeof(object),
                                Expression.Constant(declaringType, typeof(Type)))),
                        typeof(object));
                }
            }

            var parameters = mi.GetParameters();
            var argExprs = new Expression[parameters.Length];
            for (int i = 0; i < parameters.Length; ++i)
            {
                string paramName = parameters[i].Name;
                if (string.IsNullOrWhiteSpace(parameters[i].Name))
                {
                    paramName = i.ToString(CultureInfo.InvariantCulture);
                }

                // The extension method 'CustomAttributeExtensions.GetCustomAttributes(ParameterInfo, Type, Boolean)' has inconsistent
                // behavior on its return value in both FullCLR and CoreCLR. According to MSDN, if the attribute cannot be found, it
                // should return an empty collection. However, it returns null in some rare cases [when the parameter isn't backed by
                // actual metadata].
                // This inconsistent behavior affects OneCore powershell because we are using the extension method here when compiling
                // against CoreCLR. So we need to add a null check until this is fixed in CLR.
                var paramArrayAttrs = parameters[i].GetCustomAttributes(typeof(ParamArrayAttribute), false);
                if (paramArrayAttrs != null && paramArrayAttrs.Any())
                {
                    Diagnostics.Assert(i == parameters.Length - 1, "vararg parameter is not the last");
                    var paramElementType = parameters[i].ParameterType.GetElementType();

                    if (expandParameters)
                    {
                        argExprs[i] = Expression.NewArrayInit(paramElementType,
                                                              args.Skip(i).Select(
                                                                  a => a.CastOrConvertMethodArgument(paramElementType, paramName, mi.Name, temps, initTemps)));
                    }
                    else
                    {
                        var arg = args[i].CastOrConvertMethodArgument(parameters[i].ParameterType, paramName, mi.Name, temps, initTemps);
                        argExprs[i] = arg;
                    }
                }
                else if (i >= args.Length)
                {
                    Diagnostics.Assert(parameters[i].IsOptional,
                        "if there are too few arguments, FindBestMethod should only succeed if parameters are optional");
                    var argValue = parameters[i].DefaultValue;
                    if (argValue == null)
                    {
                        argExprs[i] = Expression.Default(parameters[i].ParameterType);
                    }
                    else
                    {
                        // We don't specify the parameter type in the constant expression. Normally the default
                        // argument's type should match the parameter type, but sometimes it won't, e.g. with COM,
                        // the default can be System.Reflection.Missing.Value and this value is handled specially.
                        argExprs[i] = Expression.Constant(argValue);
                    }
                }
                else
                {
                    if (parameters[i].ParameterType.IsByRef)
                    {
                        if (!(args[i].Value is PSReference))
                        {
                            return Compiler.CreateThrow(typeof(object), typeof(MethodException),
                                     new[] { typeof(string), typeof(Exception), typeof(string), typeof(object[]) },
                                     "NonRefArgumentToRefParameterMsg", null, ExtendedTypeSystem.NonRefArgumentToRefParameter,
                                     new object[] { i + 1, typeof(PSReference).FullName, "[ref]" });
                        }

                        var temp = Expression.Variable(parameters[i].ParameterType.GetElementType());
                        temps.Add(temp);
                        var psRefValue = Expression.Property(args[i].Expression.Cast(typeof(PSReference)), CachedReflectionInfo.PSReference_Value);
                        initTemps.Add(Expression.Assign(temp, psRefValue.Convert(temp.Type)));
                        copyOutTemps.Add(Expression.Assign(psRefValue, temp.Cast(typeof(object))));
                        argExprs[i] = temp;
                    }
                    else
                    {
                        argExprs[i] = args[i].CastOrConvertMethodArgument(parameters[i].ParameterType, paramName, mi.Name, temps, initTemps);
                    }
                }
            }

            Expression call;
            if (constructorInfo != null)
            {
                if (invocationInvocationType == MethodInvocationType.BaseCtor)
                {
                    var targetExpr = target.Value is PSObject
                        ? target.Expression.Cast(constructorInfo.DeclaringType)
                        : PSGetMemberBinder.GetTargetExpr(target, constructorInfo.DeclaringType);
                    call = Expression.Call(
                        CachedReflectionInfo.ClassOps_CallBaseCtor,
                        targetExpr,
                        Expression.Constant(constructorInfo, typeof(ConstructorInfo)),
                        Expression.NewArrayInit(typeof(object), argExprs.Select(x => x.Cast(typeof(object)))));
                }
                else
                {
                    call = Expression.New(constructorInfo, argExprs);
                }
            }
            else
            {
                if (invocationInvocationType == MethodInvocationType.NonVirtual && !methodInfo.IsStatic)
                {
                    call = Expression.Call(
                        methodInfo.ReturnType == typeof(void)
                            ? CachedReflectionInfo.ClassOps_CallVoidMethodNonVirtually
                            : CachedReflectionInfo.ClassOps_CallMethodNonVirtually,
                        PSGetMemberBinder.GetTargetExpr(target, methodInfo.DeclaringType),
                        Expression.Constant(methodInfo, typeof(MethodInfo)),
                        Expression.NewArrayInit(typeof(object), argExprs.Select(x => x.Cast(typeof(object)))));
                }
                else
                {
                    call = methodInfo.IsStatic
                           ? Expression.Call(methodInfo, argExprs)
                           : Expression.Call(
                               PSGetMemberBinder.GetTargetExpr(target, methodInfo.DeclaringType),
                               methodInfo, argExprs);
                }
            }

            if (temps.Any())
            {
                if (call.Type != typeof(void) && copyOutTemps.Any())
                {
                    var retValue = Expression.Variable(call.Type);
                    temps.Add(retValue);
                    call = Expression.Assign(retValue, call);
                    copyOutTemps.Add(retValue);
                }

                call = Expression.Block(call.Type, temps, initTemps.Append(call).Concat(copyOutTemps));
            }

            return call;
        }

        private DynamicMetaObject InvokeMemberOnCollection(DynamicMetaObject targetEnumerator, DynamicMetaObject[] args, Type typeForMessage, BindingRestrictions restrictions)
        {
            var d = DynamicExpression.Dynamic(this, this.ReturnType, args.Select(a => a.Expression).Prepend(ExpressionCache.NullConstant));
            return new DynamicMetaObject(
                Expression.Call(CachedReflectionInfo.EnumerableOps_MethodInvoker,
                                Expression.Constant(this.GetNonEnumeratingBinder()),
                                Expression.Constant(d.DelegateType, typeof(Type)),
                                targetEnumerator.Expression,
                                Expression.NewArrayInit(typeof(object),
                                                        args.Select(a => a.Expression.Cast(typeof(object)))),
                                Expression.Constant(typeForMessage, typeof(Type))
                                ),
                targetEnumerator.Restrictions.Merge(restrictions));
        }

        private static DynamicMetaObject GetTargetAsEnumerable(DynamicMetaObject target)
        {
            var enumerableTarget = PSEnumerableBinder.IsEnumerable(target);
            if (enumerableTarget == null)
            {
                // Wrap the target in an array.
                enumerableTarget = PSEnumerableBinder.IsEnumerable(
                    new DynamicMetaObject(
                        Expression.NewArrayInit(typeof(object), target.Expression.Cast(typeof(object))),
                        target.GetSimpleTypeRestriction()));
            }
            return enumerableTarget;
        }

        /// <param name="target">The target to operate against</param>
        /// <param name="args">
        ///     Arguments to the operator. The first argument must be either a scriptblock
        ///     or a string representing a 'simple where' expression. The second is an enum that controls
        ///     the matching behaviour returning the first, last or all matching elements.
        /// </param>
        /// <param name="argRestrictions">The binding restrictions for the arguments.</param>
        private DynamicMetaObject InvokeWhereOnCollection(DynamicMetaObject target, DynamicMetaObject[] args, BindingRestrictions argRestrictions)
        {
            var lhsEnumerator = GetTargetAsEnumerable(target);

            switch (args.Length)
            {
                case 1:
                    return new DynamicMetaObject(
                            Expression.Call(CachedReflectionInfo.EnumerableOps_Where,
                                lhsEnumerator.Expression,
                                PSGetMemberBinder.GetTargetExpr(args[0]).Convert(typeof(ScriptBlock)),
                                Expression.Constant(WhereOperatorSelectionMode.Default),
                                Expression.Constant(0)),
                            lhsEnumerator.Restrictions.Merge(argRestrictions));
                case 2:
                    return new DynamicMetaObject(
                            Expression.Call(CachedReflectionInfo.EnumerableOps_Where,
                                lhsEnumerator.Expression,
                                PSGetMemberBinder.GetTargetExpr(args[0]).Convert(typeof(ScriptBlock)),
                                PSGetMemberBinder.GetTargetExpr(args[1]).Convert(typeof(WhereOperatorSelectionMode)),
                                Expression.Constant(0)),
                            lhsEnumerator.Restrictions.Merge(argRestrictions));
                case 3:
                    return new DynamicMetaObject(
                        Expression.Call(CachedReflectionInfo.EnumerableOps_Where,
                            lhsEnumerator.Expression,
                            PSGetMemberBinder.GetTargetExpr(args[0]).Convert(typeof(ScriptBlock)),
                            PSGetMemberBinder.GetTargetExpr(args[1]).Convert(typeof(WhereOperatorSelectionMode)),
                            PSGetMemberBinder.GetTargetExpr(args[2]).Convert(typeof(int))),
                        lhsEnumerator.Restrictions.Merge(argRestrictions));
                default:
                    {
                        // If the arity is wrong, throw the extended type system exception.
                        return new DynamicMetaObject(
                            Expression.Throw(
                                Expression.New(CachedReflectionInfo.MethodException_ctor,
                                    Expression.Constant("MethodCountCouldNotFindBest"),
                                    Expression.Constant(null, typeof(Exception)),
                                    Expression.Constant(ExtendedTypeSystem.MethodArgumentCountException),
                                    Expression.NewArrayInit(typeof(object),
                                        Expression.Constant(".Where({ expression } [, mode [, numberToReturn]])").Cast(typeof(object)),
                                        ExpressionCache.Constant(args.Length).Cast(typeof(object)))),
                                this.ReturnType),
                            lhsEnumerator.Restrictions.Merge(argRestrictions));
                    }
            }
        }

        private DynamicMetaObject InvokeForEachOnCollection(DynamicMetaObject targetEnumerator, DynamicMetaObject[] args, BindingRestrictions restrictions)
        {
            targetEnumerator = GetTargetAsEnumerable(targetEnumerator);

            if (args.Length < 1)
            {
                // If the arity is wrong, throw the extended type system exception.
                return new DynamicMetaObject(
                    Expression.Throw(
                        Expression.New(CachedReflectionInfo.MethodException_ctor,
                            Expression.Constant("MethodCountCouldNotFindBest"),
                            Expression.Constant(null, typeof(Exception)),
                            Expression.Constant(ExtendedTypeSystem.MethodArgumentCountException),
                            Expression.NewArrayInit(typeof(object),
                                Expression.Constant(".ForEach(expression [, arguments...])").Cast(typeof(object)),
                                ExpressionCache.Constant(args.Length).Cast(typeof(object)))),
                        this.ReturnType),
                    targetEnumerator.Restrictions.Merge(restrictions));
            }
            var lhsEnumerator = PSEnumerableBinder.IsEnumerable(targetEnumerator).Expression;
            Expression argsToPass;
            if (args.Length > 1)
            {
                argsToPass = Expression.NewArrayInit(typeof(object),
                                      args.Skip(1).Select(a => a.Expression.Cast(typeof(object))));
            }
            else
            {
                argsToPass = Expression.NewArrayInit(typeof(object));
            }

            return new DynamicMetaObject(
                Expression.Call(CachedReflectionInfo.EnumerableOps_ForEach,
                            lhsEnumerator, PSGetMemberBinder.GetTargetExpr(args[0], typeof(object)), argsToPass),
                targetEnumerator.Restrictions.Merge(restrictions));
        }

        #region Runtime helpers

        internal static bool IsHomogenousArray<T>(object[] args)
        {
            if (args.Length == 0)
            {
                return false;
            }

            return args.All(element =>
                            {
                                var obj = PSObject.Base(element);
                                return obj != null && obj.GetType().Equals(typeof(T));
                            });
        }

        internal static bool IsHeterogeneousArray(object[] args)
        {
            if (args.Length == 0)
            {
                return true;
            }

            var firstElement = PSObject.Base(args[0]);
            if (firstElement == null)
            {
                return true;
            }

            var firstType = firstElement.GetType();
            if (firstType.Equals(typeof(object)))
            {
                // When the effective argument type is object[], it's for one of 2 reasons
                //     * the array contains elements with different types
                //     * the array contains elements that are all object
                // Arrays of all object is rare, which is why this method is called IsHeterogeneousArray,
                // but we still want to correctly handle object[] full of objects, so we return true
                // for that case as well.
                return true;
            }

            return args.Skip(1).Any(element =>
                                    {
                                        var obj = PSObject.Base(element);
                                        return obj == null || !firstType.Equals(obj.GetType());
                                    });
        }

        internal static object InvokeAdaptedMember(object obj, string methodName, object[] args)
        {
            var context = LocalPipeline.GetExecutionContextFromTLS();
            var adapterSet = PSObject.GetMappedAdapter(obj, context != null ? context.TypeTable : null);
            var methodInfo = adapterSet.OriginalAdapter.BaseGetMember<PSMemberInfo>(obj, methodName) as PSMethodInfo;
            if (methodInfo == null && adapterSet.DotNetAdapter != null)
            {
                methodInfo = adapterSet.DotNetAdapter.BaseGetMember<PSMemberInfo>(obj, methodName) as PSMethodInfo;
            }

            if (methodInfo != null)
            {
                return methodInfo.Invoke(args);
            }

            // The object doesn't have 'Where' and 'ForEach' methods.
            // As a last resort, we invoke 'Where' and 'ForEach' operators on singletons like
            //    ([pscustomobject]@{ foo = 'bar' }).Foreach({$_})
            //    ([pscustomobject]@{ foo = 'bar' }).Where({1})
            if (string.Equals(methodName, "Where", StringComparison.OrdinalIgnoreCase))
            {
                var enumerator = (new object[] {obj}).GetEnumerator();
                switch (args.Length)
                {
                    case 1:
                        return EnumerableOps.Where(enumerator, args[0] as ScriptBlock, WhereOperatorSelectionMode.Default, 0);
                    case 2:
                        return EnumerableOps.Where(enumerator, args[0] as ScriptBlock,
                                                   LanguagePrimitives.ConvertTo<WhereOperatorSelectionMode>(args[1]), 0);
                    case 3:
                        return EnumerableOps.Where(enumerator, args[0] as ScriptBlock,
                                                   LanguagePrimitives.ConvertTo<WhereOperatorSelectionMode>(args[1]), LanguagePrimitives.ConvertTo<int>(args[2]));
                }
            }

            if (string.Equals(methodName, "Foreach", StringComparison.OrdinalIgnoreCase))
            {
                var enumerator = (new object[] {obj}).GetEnumerator();
                return EnumerableOps.ForEach(enumerator, args[0], Utils.EmptyArray<object>());
            }

            throw InterpreterError.NewInterpreterException(methodName, typeof(RuntimeException), null,
                "MethodNotFound", ParserStrings.MethodNotFound, ParserOps.GetTypeFullName(obj), methodName);
        }

        internal static object InvokeAdaptedSetMember(object obj, string methodName, object[] args, object valueToSet)
        {
            var context = LocalPipeline.GetExecutionContextFromTLS();
            var adapterSet = PSObject.GetMappedAdapter(obj, context != null ? context.TypeTable : null);
            var methodInfo = adapterSet.OriginalAdapter.BaseGetMember<PSParameterizedProperty>(obj, methodName);
            if (methodInfo == null && adapterSet.DotNetAdapter != null)
            {
                methodInfo = adapterSet.DotNetAdapter.BaseGetMember<PSParameterizedProperty>(obj, methodName);
            }

            if (methodInfo != null)
            {
                methodInfo.InvokeSet(valueToSet, args);
                return valueToSet;
            }

            throw InterpreterError.NewInterpreterException(methodName, typeof(RuntimeException), null,
                "MethodNotFound", ParserStrings.MethodNotFound, ParserOps.GetTypeFullName(obj), methodName);
        }

        internal static bool TryGetInstanceMethod(object value, string memberName, out PSMethodInfo methodInfo)
        {
            PSMemberInfoInternalCollection<PSMemberInfo> instanceMembers;
            var memberInfo = PSObject.HasInstanceMembers(value, out instanceMembers) ? instanceMembers[memberName] : null;
            methodInfo = memberInfo as PSMethodInfo;
            if (memberInfo == null)
            {
                // No member, just return false
                return false;
            }

            if (methodInfo == null)
            {
                // Found a member, but it wasn't a method, throw an exception because we can't call it.
                throw InterpreterError.NewInterpreterException(memberName, typeof(RuntimeException), null,
                    "MethodNotFound", ParserStrings.MethodNotFound, ParserOps.GetTypeFullName(value), memberName);
            }
            return true;
        }

        internal static void InvalidateCache()
        {
            // Invalidate regular binders
            lock (s_binderCache)
            {
                foreach (PSInvokeMemberBinder binder in s_binderCache.Values)
                {
                    binder._getMemberBinder._version += 1;
                }
            }
        }

        #endregion
    }

    internal class PSCreateInstanceBinder : CreateInstanceBinder
    {
        private readonly CallInfo _callInfo;
        private readonly PSMethodInvocationConstraints _constraints;
        private readonly bool _publicTypeOnly;
        private int _version;

        private class KeyComparer : IEqualityComparer<Tuple<CallInfo, PSMethodInvocationConstraints, bool>>
        {
            public bool Equals(Tuple<CallInfo, PSMethodInvocationConstraints, bool> x,
                               Tuple<CallInfo, PSMethodInvocationConstraints, bool> y)
            {
                return x.Item1.Equals(y.Item1)
                       && ((x.Item2 == null) ? (y.Item2 == null) : x.Item2.Equals(y.Item2))
                       && x.Item3 == y.Item3;
            }

            public int GetHashCode(Tuple<CallInfo, PSMethodInvocationConstraints, bool> obj)
            {
                return obj.GetHashCode();
            }
        }

        private static readonly
            Dictionary<Tuple<CallInfo, PSMethodInvocationConstraints, bool>, PSCreateInstanceBinder>
            s_binderCache =
                new Dictionary
                    <Tuple<CallInfo, PSMethodInvocationConstraints, bool>, PSCreateInstanceBinder>(
                    new KeyComparer());

        public static PSCreateInstanceBinder Get(CallInfo callInfo, PSMethodInvocationConstraints constraints, bool publicTypeOnly = false)
        {
            PSCreateInstanceBinder result;

            lock (s_binderCache)
            {
                var key = Tuple.Create(callInfo, constraints, publicTypeOnly);
                if (!s_binderCache.TryGetValue(key, out result))
                {
                    result = new PSCreateInstanceBinder(callInfo, constraints, publicTypeOnly);
                    s_binderCache.Add(key, result);
                }
            }
            return result;
        }
        internal static void InvalidateCache()
        {
            // Invalidate binders
            lock (s_binderCache)
            {
                foreach (var binder in s_binderCache.Values)
                {
                    binder._version += 1;
                }
            }
        }

        internal PSCreateInstanceBinder(CallInfo callInfo, PSMethodInvocationConstraints constraints, bool publicTypeOnly)
            : base(callInfo)
        {
            _publicTypeOnly = publicTypeOnly;
            _callInfo = callInfo;
            _constraints = constraints;
        }

        public override string ToString()
        {
            return string.Format(CultureInfo.InvariantCulture,
                "PSCreateInstanceBinder: ver:{0} args:{1} constraints:<{2}>", _version, _callInfo.ArgumentCount, _constraints != null ? _constraints.ToString() : string.Empty);
        }

        public override DynamicMetaObject FallbackCreateInstance(DynamicMetaObject target, DynamicMetaObject[] args, DynamicMetaObject errorSuggestion)
        {
            if (!target.HasValue || args.Any(arg => !arg.HasValue))
            {
                return Defer(args.Prepend(target).ToArray());
            }

            var targetValue = PSObject.Base(target.Value);
            if (targetValue == null)
            {
                return target.ThrowRuntimeError(args, BindingRestrictions.Empty, "InvokeMethodOnNull", ParserStrings.InvokeMethodOnNull).WriteToDebugLog(this);
            }

            var instanceType = targetValue as Type ?? targetValue.GetType();

            BindingRestrictions restrictions;
            if (instanceType.IsByRefLike)
            {
                // ByRef-like types are not boxable and should be used only on stack
                restrictions = BindingRestrictions.GetExpressionRestriction(
                    Expression.Call(CachedReflectionInfo.PSCreateInstanceBinder_IsTargetTypeByRefLike, target.Expression));

                return target.ThrowRuntimeError(
                    restrictions,
                    nameof(ExtendedTypeSystem.CannotInstantiateBoxedByRefLikeType),
                    ExtendedTypeSystem.CannotInstantiateBoxedByRefLikeType,
                    Expression.Call(
                        CachedReflectionInfo.PSCreateInstanceBinder_GetTargetTypeName,
                        target.Expression)).WriteToDebugLog(this);
            }

            if (_publicTypeOnly && !TypeResolver.IsPublic(instanceType))
            {
                // If 'publicTypeOnly' specified, we only support creating instance for public types.
                restrictions = BindingRestrictions.GetExpressionRestriction(
                        Expression.Call(CachedReflectionInfo.PSCreateInstanceBinder_IsTargetTypeNonPublic, target.Expression));

                return target.ThrowRuntimeError(
                    restrictions,
                    nameof(ParserStrings.MethodNotFound),
                    ParserStrings.MethodNotFound,
                    Expression.Call(
                        CachedReflectionInfo.PSCreateInstanceBinder_GetTargetTypeName,
                        target.Expression),
                    Expression.Constant("new")).WriteToDebugLog(this);
            }

            var ctors = instanceType.GetConstructors();
            restrictions = ReferenceEquals(instanceType, targetValue)
                               ? (target.Value is PSObject)
                                     ? BindingRestrictions.GetInstanceRestriction(Expression.Call(CachedReflectionInfo.PSObject_Base, target.Expression), instanceType)
                                     : BindingRestrictions.GetInstanceRestriction(target.Expression, instanceType)
                               : target.PSGetTypeRestriction();
            restrictions = restrictions.Merge(BinderUtils.GetOptionalVersionAndLanguageCheckForType(this, instanceType, _version));
            if (ctors.Length == 0 && _callInfo.ArgumentCount == 0 && instanceType.IsValueType)
            {
                // No ctors, just call the default ctor
                return new DynamicMetaObject(Expression.New(instanceType).Cast(this.ReturnType), restrictions).WriteToDebugLog(this);
            }

            var context = LocalPipeline.GetExecutionContextFromTLS();
            if (context != null && context.LanguageMode == PSLanguageMode.ConstrainedLanguage && !CoreTypes.Contains(instanceType))
            {
                return target.ThrowRuntimeError(restrictions, "CannotCreateTypeConstrainedLanguage", ParserStrings.CannotCreateTypeConstrainedLanguage).WriteToDebugLog(this);
            }

            restrictions = args.Aggregate(restrictions, (current, arg) => current.Merge(arg.PSGetMethodArgumentRestriction()));
            var newConstructors = DotNetAdapter.GetMethodInformationArray(ctors);
            return PSInvokeMemberBinder.InvokeDotNetMethod(_callInfo, "new", _constraints, PSInvokeMemberBinder.MethodInvocationType.Ordinary,
                                                           target, args, restrictions, newConstructors, typeof(MethodException)).WriteToDebugLog(this);
        }

        /// <summary>
        /// Check if the target type is ByRef-like.
        /// </summary>
        internal static bool IsTargetTypeByRefLike(object target)
        {
            var targetValue = PSObject.Base(target);
            if (targetValue == null) { return false; }

            var instanceType = targetValue as Type ?? targetValue.GetType();
            return instanceType.IsByRefLike;
        }

        /// <summary>
        /// Check if the target type is not public.
        /// </summary>
        internal static bool IsTargetTypeNonPublic(object target)
        {
            var targetValue = PSObject.Base(target);
            if (targetValue == null) { return false; }

            var instanceType = targetValue as Type ?? targetValue.GetType();
            return !TypeResolver.IsPublic(instanceType);
        }

        /// <summary>
        /// Return the full name of the target type.
        /// </summary>
        internal static string GetTargetTypeName(object target)
        {
            var targetValue = PSObject.Base(target);
            Diagnostics.Assert(targetValue != null, "caller makes sure target is not null");

            var instanceType = targetValue as Type ?? targetValue.GetType();
            return instanceType.FullName;
        }
    }

    internal class PSInvokeBaseCtorBinder : InvokeMemberBinder
    {
        private readonly CallInfo _callInfo;
        private readonly PSMethodInvocationConstraints _constraints;

        private class KeyComparer : IEqualityComparer<Tuple<CallInfo, PSMethodInvocationConstraints>>
        {
            public bool Equals(Tuple<CallInfo, PSMethodInvocationConstraints> x,
                               Tuple<CallInfo, PSMethodInvocationConstraints> y)
            {
                return x.Item1.Equals(y.Item1)
                       && ((x.Item2 == null) ? (y.Item2 == null) : x.Item2.Equals(y.Item2));
            }

            public int GetHashCode(Tuple<CallInfo, PSMethodInvocationConstraints> obj)
            {
                return obj.GetHashCode();
            }
        }

        private static readonly
            Dictionary<Tuple<CallInfo, PSMethodInvocationConstraints>, PSInvokeBaseCtorBinder>
            s_binderCache =
                new Dictionary
                    <Tuple<CallInfo, PSMethodInvocationConstraints>, PSInvokeBaseCtorBinder>(
                    new KeyComparer());

        public static PSInvokeBaseCtorBinder Get(CallInfo callInfo, PSMethodInvocationConstraints constraints)
        {
            PSInvokeBaseCtorBinder result;

            lock (s_binderCache)
            {
                var key = Tuple.Create(callInfo, constraints);
                if (!s_binderCache.TryGetValue(key, out result))
                {
                    result = new PSInvokeBaseCtorBinder(callInfo, constraints);
                    s_binderCache.Add(key, result);
                }
            }
            return result;
        }

        internal PSInvokeBaseCtorBinder(CallInfo callInfo, PSMethodInvocationConstraints constraints)
            : base(".ctor", false, callInfo)
        {
            _callInfo = callInfo;
            _constraints = constraints;
        }

        public override DynamicMetaObject FallbackInvokeMember(DynamicMetaObject target, DynamicMetaObject[] args, DynamicMetaObject errorSuggestion)
        {
            if (!target.HasValue || args.Any(arg => !arg.HasValue))
            {
                return Defer(args.Prepend(target).ToArray());
            }

            var ctors = _constraints.MethodTargetType.GetConstructors(BindingFlags.Instance | BindingFlags.Public | BindingFlags.NonPublic);

            var restrictions = target.Value is PSObject
                ? BindingRestrictions.GetTypeRestriction(target.Expression, target.Value.GetType())
                : target.PSGetTypeRestriction();
            restrictions = args.Aggregate(restrictions, (current, arg) => current.Merge(arg.PSGetMethodArgumentRestriction()));
            var newConstructors = DotNetAdapter.GetMethodInformationArray(ctors.Where(c => c.IsPublic || c.IsFamily).ToArray());
            return PSInvokeMemberBinder.InvokeDotNetMethod(_callInfo, "new", _constraints, PSInvokeMemberBinder.MethodInvocationType.BaseCtor,
                                                           target, args, restrictions, newConstructors, typeof(MethodException));
        }

        public override DynamicMetaObject FallbackInvoke(DynamicMetaObject target, DynamicMetaObject[] args, DynamicMetaObject errorSuggestion)
        {
            return (errorSuggestion ?? new DynamicMetaObject(
                DynamicExpression.Dynamic(
                    new PSInvokeBinder(CallInfo),
                    typeof(object),
                    args.Prepend(target).Select(dmo => dmo.Expression)
                ),
                target.Restrictions.Merge(BindingRestrictions.Combine(args))
            ));
        }
    }

    #endregion Standard binders
}<|MERGE_RESOLUTION|>--- conflicted
+++ resolved
@@ -4248,9 +4248,7 @@
                 }
             }
 
-<<<<<<< HEAD
-            if (CanIndexFromEndWithNegativeIndex(target, getter, getterParams))
-=======
+
             // Check return type after the argument conversion, so any no-conversion error can be thrown.
             if (getter.ReturnType.IsByRefLike)
             {
@@ -4267,8 +4265,7 @@
                     target.CombineRestrictions(indexes));
             }
 
-            if (getterParams.Length == 1 && getterParams[0].ParameterType == typeof(int) && CanIndexFromEndWithNegativeIndex(target))
->>>>>>> aec954e3
+            if (CanIndexFromEndWithNegativeIndex(target, getter, getterParams))
             {
                 // PowerShell supports negative indexing for some types (specifically, types implementing IList or IList<T>).
                 // For those types, generate special code to check for negative indices, otherwise just generate
