--- conflicted
+++ resolved
@@ -4142,7 +4142,6 @@
             // because 'ToStringParser' would iterate through the enumerator to get the individual elements, which will
             // make irreversible changes to the enumerator.
             bool isValueAnIEnumerator = PSObject.Base(value) is IEnumerator;
-<<<<<<< HEAD
             string valAsString = string.Empty;
             if (isValueAnIEnumerator)
             {
@@ -4161,9 +4160,6 @@
                 }
             }
 
-=======
-            string valAsString = isValueAnIEnumerator ? nameof(IEnumerator) : PSObject.ToStringParser(_context, value);
->>>>>>> f0cf95ce
             int msgLength = 60 - varName.Length;
 
             if (valAsString.Length > msgLength)
