// Copyright (c) Microsoft Corporation. All rights reserved.
// Licensed under the MIT License.

using System.Collections;
using System.Collections.Concurrent;
using System.Collections.Generic;
using System.Collections.ObjectModel;
using System.Diagnostics;
using System.Diagnostics.CodeAnalysis;
using System.Globalization;
using System.IO;
using System.Linq;
using System.Management.Automation.Host;
using System.Management.Automation.Internal;
using System.Management.Automation.Internal.Host;
using System.Management.Automation.Language;
using System.Management.Automation.Runspaces;
using System.Runtime.CompilerServices;
using System.Text.RegularExpressions;
using System.Threading;

using Microsoft.PowerShell.Commands.Internal.Format;

namespace System.Management.Automation
{
    #region Event Args

    /// <summary>
    /// Possible actions for the debugger after hitting a breakpoint/step.
    /// </summary>
    public enum DebuggerResumeAction
    {
        /// <summary>
        /// Continue running until the next breakpoint, or the end of the script.
        /// </summary>
        Continue = 0,
        /// <summary>
        /// Step to next statement, going into functions, scripts, etc.
        /// </summary>
        StepInto = 1,
        /// <summary>
        /// Step to next statement, going over functions, scripts, etc.
        /// </summary>
        StepOut = 2,
        /// <summary>
        /// Step to next statement after the current function, script, etc.
        /// </summary>
        StepOver = 3,
        /// <summary>
        /// Stop executing the script.
        /// </summary>
        Stop = 4,
    };

    /// <summary>
    /// Arguments for the DebuggerStop event.
    /// </summary>
    public class DebuggerStopEventArgs : EventArgs
    {
        /// <summary>
        /// Initializes the DebuggerStopEventArgs.
        /// </summary>
        internal DebuggerStopEventArgs(InvocationInfo invocationInfo, List<Breakpoint> breakpoints)
        {
            this.InvocationInfo = invocationInfo;
            this.Breakpoints = new ReadOnlyCollection<Breakpoint>(breakpoints);
            this.ResumeAction = DebuggerResumeAction.Continue;
        }

        /// <summary>
        /// Constructor.
        /// </summary>
        /// <param name="invocationInfo"></param>
        /// <param name="breakpoints"></param>
        /// <param name="resumeAction"></param>
        public DebuggerStopEventArgs(
            InvocationInfo invocationInfo,
            Collection<Breakpoint> breakpoints,
            DebuggerResumeAction resumeAction)
        {
            this.InvocationInfo = invocationInfo;
            this.Breakpoints = new ReadOnlyCollection<Breakpoint>(breakpoints);
            this.ResumeAction = resumeAction;
        }

        /// <summary>
        /// Invocation info of the code being executed.
        /// </summary>
        public InvocationInfo InvocationInfo { get; internal set; }

        /// <summary>
        /// The breakpoint(s) hit.
        /// </summary>
        /// <remarks>
        /// Note there may be more than one breakpoint on the same object (line, variable, command). A single event is
        /// raised for all these breakpoints.
        /// </remarks>
        public ReadOnlyCollection<Breakpoint> Breakpoints { get; private set; }

        /// <summary>
        /// This property must be set in the event handler to indicate the debugger what it should do next.
        /// </summary>
        /// <remarks>
        /// The default action is DebuggerAction.Continue.
        /// DebuggerAction.StepToLine is only valid when debugging an script.
        /// </remarks>
        public DebuggerResumeAction ResumeAction { get; set; }

        /// <summary>
        /// This property is used internally for remote debug stops only.  It is used to signal the remote debugger proxy
        /// that it should *not* send a resume action to the remote debugger.  This is used by runspace debug processing to
        /// leave pending runspace debug sessions suspended until a debugger is attached.
        /// </summary>
        internal bool SuspendRemote { get; set; }
    };

    /// <summary>
    /// Kinds of breakpoint updates.
    /// </summary>
    public enum BreakpointUpdateType
    {
        /// <summary>
        /// A breakpoint was set.
        /// </summary>
        Set = 0,
        /// <summary>
        /// A breakpoint was removed.
        /// </summary>
        Removed = 1,
        /// <summary>
        /// A breakpoint was enabled.
        /// </summary>
        Enabled = 2,
        /// <summary>
        /// A breakpoint was disabled.
        /// </summary>
        Disabled = 3
    };

    /// <summary>
    /// Arguments for the BreakpointUpdated event.
    /// </summary>
    public class BreakpointUpdatedEventArgs : EventArgs
    {
        /// <summary>
        /// Initializes the BreakpointUpdatedEventArgs.
        /// </summary>
        internal BreakpointUpdatedEventArgs(Breakpoint breakpoint, BreakpointUpdateType updateType, int breakpointCount)
        {
            this.Breakpoint = breakpoint;
            this.UpdateType = updateType;
            this.BreakpointCount = breakpointCount;
        }

        /// <summary>
        /// Gets the breakpoint that was updated.
        /// </summary>
        public Breakpoint Breakpoint { get; private set; }

        /// <summary>
        /// Gets the type of update.
        /// </summary>
        public BreakpointUpdateType UpdateType { get; private set; }

        /// <summary>
        /// Gets the current breakpoint count.
        /// </summary>
        public int BreakpointCount { get; private set; }
    };

    #region PSJobStartEventArgs

    /// <summary>
    /// Arguments for the script job start callback event.
    /// </summary>
    public sealed class PSJobStartEventArgs : EventArgs
    {
        /// <summary>
        /// Job to be started.
        /// </summary>
        public Job Job
        {
            get;
            private set;
        }

        /// <summary>
        /// Job debugger.
        /// </summary>
        public Debugger Debugger
        {
            get;
            private set;
        }

        /// <summary>
        /// Job is run asynchronously.
        /// </summary>
        public bool IsAsync
        {
            get;
            private set;
        }

        /// <summary>
        /// Constructor.
        /// </summary>
        /// <param name="job">Started job.</param>
        /// <param name="debugger">Debugger.</param>
        /// <param name="isAsync">Job started asynchronously.</param>
        public PSJobStartEventArgs(Job job, Debugger debugger, bool isAsync)
        {
            this.Job = job;
            this.Debugger = debugger;
            this.IsAsync = isAsync;
        }
    }

    #endregion

    #region Runspace Debug Processing

    /// <summary>
    /// StartRunspaceDebugProcessing event arguments.
    /// </summary>
    public sealed class StartRunspaceDebugProcessingEventArgs : EventArgs
    {
        /// <summary> The runspace to process </summary>
        public Runspace Runspace
        {
            get;
            private set;
        }

        /// <summary>
        /// When set to true this will cause PowerShell to process this runspace debug session through its
        /// script debugger.  To use the default processing return from this event call after setting
        /// this property to true.
        /// </summary>
        public bool UseDefaultProcessing
        {
            get;
            set;
        }

        /// <summary>
        /// Constructor.
        /// </summary>
        public StartRunspaceDebugProcessingEventArgs(Runspace runspace)
        {
            if (runspace == null) { throw new PSArgumentNullException("runspace"); }

            Runspace = runspace;
        }
    }

    /// <summary>
    /// ProcessRunspaceDebugEnd event arguments.
    /// </summary>
    public sealed class ProcessRunspaceDebugEndEventArgs : EventArgs
    {
        /// <summary>
        /// The runspace where internal debug processing has ended.
        /// </summary>
        public Runspace Runspace
        {
            get;
            private set;
        }

        /// <summary>
        /// Constructor.
        /// </summary>
        /// <param name="runspace"></param>
        public ProcessRunspaceDebugEndEventArgs(Runspace runspace)
        {
            if (runspace == null) { throw new PSArgumentNullException("runspace"); }

            Runspace = runspace;
        }
    }

    #endregion

    #endregion

    #region Enums

    /// <summary>
    /// Defines debugging mode.
    /// </summary>
    [Flags]
    public enum DebugModes
    {
        /// <summary>
        /// PowerShell script debugging is disabled.
        /// </summary>
        None = 0x0,

        /// <summary>
        /// Default setting for original PowerShell script debugging.
        /// Compatible with PowerShell Versions 2 and 3.
        /// </summary>
        Default = 0x1,

        /// <summary>
        /// PowerShell script debugging.
        /// </summary>
        LocalScript = 0x2,

        /// <summary>
        /// PowerShell remote script debugging.
        /// </summary>
        RemoteScript = 0x4
    };

    /// <summary>
    /// Defines unhandled breakpoint processing behavior.
    /// </summary>
    internal enum UnhandledBreakpointProcessingMode
    {
        /// <summary>
        /// Ignore unhandled breakpoint events.
        /// </summary>
        Ignore = 1,

        /// <summary>
        /// Wait on unhandled breakpoint events until a handler is available.
        /// </summary>
        Wait
    }

    #endregion

    #region Debugger base class

    /// <summary>
    /// Base class for all PowerShell debuggers.
    /// </summary>
    public abstract class Debugger
    {
        #region Events

        /// <summary>
        /// Event raised when the debugger hits a breakpoint or a step.
        /// </summary>
        public event EventHandler<DebuggerStopEventArgs> DebuggerStop;

        /// <summary>
        /// Event raised when a breakpoint is updated.
        /// </summary>
        public event EventHandler<BreakpointUpdatedEventArgs> BreakpointUpdated;

        /// <summary>
        /// Event raised when nested debugging is cancelled.
        /// </summary>
        internal event EventHandler<EventArgs> NestedDebuggingCancelledEvent;

        #region Runspace Debug Processing Events

        /// <summary>
        /// Event raised when a runspace debugger needs breakpoint processing.
        /// </summary>
        public event EventHandler<StartRunspaceDebugProcessingEventArgs> StartRunspaceDebugProcessing;

        /// <summary>
        /// Event raised when a runspace debugger is finished being processed.
        /// </summary>
        public event EventHandler<ProcessRunspaceDebugEndEventArgs> RunspaceDebugProcessingCompleted;

        /// <summary>
        /// Event raised to indicate that the debugging session is over and runspace debuggers queued for
        /// processing should be released.
        /// </summary>
        public event EventHandler<EventArgs> CancelRunspaceDebugProcessing;

        #endregion

        #endregion

        #region Properties

        /// <summary>
        /// True when the debugger is stopped.
        /// </summary>
        protected bool DebuggerStopped
        {
            get;
            private set;
        }

        /// <summary>
        /// IsPushed.
        /// </summary>
        internal virtual bool IsPushed
        {
            get { return false; }
        }

        /// <summary>
        /// IsRemote.
        /// </summary>
        internal virtual bool IsRemote
        {
            get { return false; }
        }

        /// <summary>
        /// Returns true if the debugger is preserving a DebuggerStopEvent
        /// event.  Use ReleaseSavedDebugStop() to allow event to process.
        /// </summary>
        internal virtual bool IsPendingDebugStopEvent
        {
            get { throw new PSNotImplementedException(); }
        }

        /// <summary>
        /// Returns true if debugger has been set to stepInto mode.
        /// </summary>
        internal virtual bool IsDebuggerSteppingEnabled
        {
            get { throw new PSNotImplementedException(); }
        }

        /// <summary>
        /// Returns true if there is a handler for debugger stops.
        /// </summary>
        internal bool IsDebugHandlerSubscribed
        {
            get { return (DebuggerStop != null); }
        }

        /// <summary>
        /// UnhandledBreakpointMode.
        /// </summary>
        internal virtual UnhandledBreakpointProcessingMode UnhandledBreakpointMode
        {
            get { throw new PSNotImplementedException(); }

            set { throw new PSNotImplementedException(); }
        }

        /// <summary>
        /// DebuggerMode.
        /// </summary>
        public DebugModes DebugMode { get; protected set; } = DebugModes.Default;

        /// <summary>
        /// Returns true if debugger has breakpoints set and
        /// is currently active.
        /// </summary>
        public virtual bool IsActive
        {
            get { return false; }
        }

        /// <summary>
        /// InstanceId.
        /// </summary>
        public virtual Guid InstanceId
        {
            get { return s_instanceId; }
        }

        /// <summary>
        /// True when debugger is stopped at a breakpoint.
        /// </summary>
        public virtual bool InBreakpoint
        {
            get { return DebuggerStopped; }
        }

        #endregion

        #region Protected Methods

        /// <summary>
        /// RaiseDebuggerStopEvent.
        /// </summary>
        /// <param name="args">DebuggerStopEventArgs.</param>
        [SuppressMessage("Microsoft.Design", "CA1030:UseEventsWhereAppropriate")]
        protected void RaiseDebuggerStopEvent(DebuggerStopEventArgs args)
        {
            try
            {
                DebuggerStopped = true;
                DebuggerStop.SafeInvoke<DebuggerStopEventArgs>(this, args);
            }
            finally
            {
                DebuggerStopped = false;
            }
        }

        /// <summary>
        /// IsDebuggerStopEventSubscribed.
        /// </summary>
        /// <returns>True if event subscription exists.</returns>
        protected bool IsDebuggerStopEventSubscribed()
        {
            return (DebuggerStop != null);
        }

        /// <summary>
        /// RaiseBreakpointUpdatedEvent.
        /// </summary>
        /// <param name="args">BreakpointUpdatedEventArgs.</param>
        [SuppressMessage("Microsoft.Design", "CA1030:UseEventsWhereAppropriate")]
        protected void RaiseBreakpointUpdatedEvent(BreakpointUpdatedEventArgs args)
        {
            BreakpointUpdated.SafeInvoke<BreakpointUpdatedEventArgs>(this, args);
        }

        /// <summary>
        /// IsDebuggerBreakpointUpdatedEventSubscribed.
        /// </summary>
        /// <returns>True if event subscription exists.</returns>
        protected bool IsDebuggerBreakpointUpdatedEventSubscribed()
        {
            return (BreakpointUpdated != null);
        }

        #region Runspace Debug Processing

        /// <summary/>
        protected void RaiseStartRunspaceDebugProcessingEvent(StartRunspaceDebugProcessingEventArgs args)
        {
            if (args == null) { throw new PSArgumentNullException("args"); }

            StartRunspaceDebugProcessing.SafeInvoke<StartRunspaceDebugProcessingEventArgs>(this, args);
        }

        /// <summary/>
        protected void RaiseRunspaceProcessingCompletedEvent(ProcessRunspaceDebugEndEventArgs args)
        {
            if (args == null) { throw new PSArgumentNullException("args"); }

            RunspaceDebugProcessingCompleted.SafeInvoke<ProcessRunspaceDebugEndEventArgs>(this, args);
        }

        /// <summary/>
        protected bool IsStartRunspaceDebugProcessingEventSubscribed()
        {
            return (StartRunspaceDebugProcessing != null);
        }

        /// <summary/>
        protected void RaiseCancelRunspaceDebugProcessingEvent()
        {
            CancelRunspaceDebugProcessing.SafeInvoke<EventArgs>(this, null);
        }

        #endregion

        #endregion

        #region Public Methods

        /// <summary>
        /// Evaluates provided command either as a debugger specific command
        /// or a PowerShell command.
        /// </summary>
        /// <param name="command">PowerShell command.</param>
        /// <param name="output">Output.</param>
        /// <returns>DebuggerCommandResults.</returns>
        public abstract DebuggerCommandResults ProcessCommand(PSCommand command, PSDataCollection<PSObject> output);

        /// <summary>
        /// Sets the debugger resume action.
        /// </summary>
        /// <param name="resumeAction">DebuggerResumeAction.</param>
        public abstract void SetDebuggerAction(DebuggerResumeAction resumeAction);

        /// <summary>
        /// Stops a running command.
        /// </summary>
        public abstract void StopProcessCommand();

        /// <summary>
        /// Returns current debugger stop event arguments if debugger is in
        /// debug stop state.  Otherwise returns null.
        /// </summary>
        /// <returns>DebuggerStopEventArgs.</returns>
        public abstract DebuggerStopEventArgs GetDebuggerStopArgs();

        /// <summary>
        /// Sets the parent debugger, breakpoints and other debugging context information.
        /// </summary>
        /// <param name="parent">Parent debugger.</param>
        /// <param name="breakPoints">List of breakpoints.</param>
        /// <param name="startAction">Debugger mode.</param>
        /// <param name="host">Host.</param>
        /// <param name="path">Current path.</param>
        public virtual void SetParent(
            Debugger parent,
            IEnumerable<Breakpoint> breakPoints,
            DebuggerResumeAction? startAction,
            PSHost host,
            PathInfo path)
        {
            throw new PSNotImplementedException();
        }

        /// <summary>
        /// Sets the debugger mode.
        /// </summary>
        public virtual void SetDebugMode(DebugModes mode)
        {
            this.DebugMode = mode;
        }

        /// <summary>
        /// Returns IEnumerable of CallStackFrame objects.
        /// </summary>
        /// <returns></returns>
        public virtual IEnumerable<CallStackFrame> GetCallStack()
        {
            return new Collection<CallStackFrame>();
        }

        /// <summary>
        /// Get a breakpoint by id, primarily for Enable/Disable/Remove-PSBreakpoint cmdlets.
        /// </summary>
        /// <param name="id">Id of the breakpoint you want.</param>
        public virtual Breakpoint GetBreakpoint(int id) =>
            throw new PSNotImplementedException();

        /// <summary>
        /// Returns breakpoints primarily for the Get-PSBreakpoint cmdlet.
        /// </summary>
        public virtual List<Breakpoint> GetBreakpoints() =>
            throw new PSNotImplementedException();

        /// <summary>
        /// Sets a command breakpoint in the debugger.
        /// </summary>
        /// <param name="command">The name of the command that will trigger the breakpoint. This value is required and may not be null.</param>
        /// <param name="action">The action to take when the breakpoint is hit. If null, PowerShell will break into the debugger when the breakpoint is hit.</param>
        /// <param name="path">The path to the script file where the breakpoint may be hit. If null, the breakpoint may be hit anywhere the command is invoked.</param>
        /// <returns>The command breakpoint that was set.</returns>
        public virtual CommandBreakpoint SetCommandBreakpoint(string command, ScriptBlock action = null, string path = null) =>
            throw new PSNotImplementedException();

        /// <summary>
        /// Sets a line breakpoint in the debugger.
        /// </summary>
        /// <param name="path">The path to the script file where the breakpoint may be hit. This value is required and may not be null.</param>
        /// <param name="line">The line in the script file where the breakpoint may be hit. This value is required and must be greater than or equal to 1.</param>
        /// <param name="column">The column in the script file where the breakpoint may be hit. If 0, the breakpoint will trigger on any statement on the line.</param>
        /// <param name="action">The action to take when the breakpoint is hit. If null, PowerShell will break into the debugger when the breakpoint is hit.</param>
        /// <returns>The line breakpoint that was set.</returns>
        public virtual LineBreakpoint SetLineBreakpoint(string path, int line, int column = 0, ScriptBlock action = null) =>
            throw new PSNotImplementedException();

        /// <summary>
        /// Sets a variable breakpoint in the debugger.
        /// </summary>
        /// <param name="variableName">The name of the variable that will trigger the breakpoint. This value is required and may not be null.</param>
        /// <param name="accessMode">The variable access mode that will trigger the breakpoint. By default variable breakpoints will trigger only when the variable is updated.</param>
        /// <param name="action">The action to take when the breakpoint is hit. If null, PowerShell will break into the debugger when the breakpoint is hit.</param>
        /// <param name="path">The path to the script file where the breakpoint may be hit. If null, the breakpoint may be hit anywhere the variable is accessed using the specified access mode.</param>
        /// <returns>The variable breakpoint that was set.</returns>
        public virtual VariableBreakpoint SetVariableBreakpoint(string variableName, VariableAccessMode accessMode = VariableAccessMode.Write, ScriptBlock action = null, string path = null) =>
            throw new PSNotImplementedException();

        /// <summary>
        /// Removes a breakpoint from the debugger.
        /// </summary>
        /// <param name="breakpoint">The breakpoint to remove from the debugger. This value is required and may not be null.</param>
        /// <returns>True if the breakpoint was removed from the debugger; false otherwise.</returns>
        public virtual bool RemoveBreakpoint(Breakpoint breakpoint) =>
            throw new PSNotImplementedException();

        /// <summary>
        /// Enables a breakpoint in the debugger.
        /// </summary>
        /// <param name="breakpoint">The breakpoint to enable in the debugger. This value is required and may not be null.</param>
        /// <returns>The updated breakpoint if it was found; null if the breakpoint was not found in the debugger.</returns>
        public virtual Breakpoint EnableBreakpoint(Breakpoint breakpoint) =>
            throw new PSNotImplementedException();

        /// <summary>
        /// Disables a breakpoint in the debugger.
        /// </summary>
        /// <param name="breakpoint">The breakpoint to enable in the debugger. This value is required and may not be null.</param>
        /// <returns>The updated breakpoint if it was found; null if the breakpoint was not found in the debugger.</returns>
        public virtual Breakpoint DisableBreakpoint(Breakpoint breakpoint) =>
            throw new PSNotImplementedException();

        /// <summary>
        /// Resets the command processor source information so that it is
        /// updated with latest information on the next debug stop.
        /// </summary>
        public virtual void ResetCommandProcessorSource()
        {
            throw new PSNotImplementedException();
        }

        /// <summary>
        /// Sets debugger stepping mode.
        /// </summary>
        /// <param name="enabled">True if stepping is to be enabled.</param>
        public virtual void SetDebuggerStepMode(bool enabled)
        {
            throw new PSNotImplementedException();
        }

        #endregion

        #region Internal Methods

        /// <summary>
        /// Passes the debugger command to the internal script debugger command processor.  This
        /// is used internally to handle debugger commands such as list, help, etc.
        /// </summary>
        /// <param name="command">Command string.</param>
        /// <param name="output">Output collection.</param>
        /// <returns>DebuggerCommand containing information on whether and how the command was processed.</returns>
        internal virtual DebuggerCommand InternalProcessCommand(string command, IList<PSObject> output)
        {
            throw new PSNotImplementedException();
        }

        /// <summary>
        /// Creates a source list based on root script debugger source information if available, with
        /// the current source line highlighted.  This is used internally for nested runspace debugging
        /// where the runspace command is run in context of a parent script.
        /// </summary>
        /// <param name="lineNum">Current source line.</param>
        /// <param name="output">Output collection.</param>
        /// <returns>True if source listed successfully.</returns>
        internal virtual bool InternalProcessListCommand(int lineNum, IList<PSObject> output)
        {
            throw new PSNotImplementedException();
        }

        /// <summary>
        /// Sets up debugger to debug provided job or its child jobs.
        /// </summary>
        /// <param name="job">
        /// Job object that is either a debuggable job or a container of
        /// debuggable child jobs.
        /// </param>
        /// <param name="breakAll">
        /// If true, the debugger automatically invokes a break all when it
        /// attaches to the job.
        /// </param>
        internal virtual void DebugJob(Job job, bool breakAll) =>
            throw new PSNotImplementedException();

        /// <summary>
        /// Removes job from debugger job list and pops the its
        /// debugger from the active debugger stack.
        /// </summary>
        /// <param name="job">Job.</param>
        internal virtual void StopDebugJob(Job job)
        {
            throw new PSNotImplementedException();
        }

        /// <summary>
        /// GetActiveDebuggerCallStack.
        /// </summary>
        /// <returns>Array of stack frame objects of active debugger.</returns>
        internal virtual CallStackFrame[] GetActiveDebuggerCallStack()
        {
            throw new PSNotImplementedException();
        }

        /// <summary>
        /// Method to add the provided runspace information to the debugger
        /// for monitoring of debugger events.  This is used to implement nested
        /// debugging of runspaces.
        /// </summary>
        /// <param name="args">PSEntityCreatedRunspaceEventArgs.</param>
        internal virtual void StartMonitoringRunspace(PSMonitorRunspaceInfo args)
        {
            throw new PSNotImplementedException();
        }

        /// <summary>
        /// Method to end the monitoring of a runspace for debugging events.
        /// </summary>
        /// <param name="args">PSEntityCreatedRunspaceEventArgs.</param>
        internal virtual void EndMonitoringRunspace(PSMonitorRunspaceInfo args)
        {
            throw new PSNotImplementedException();
        }

        /// <summary>
        /// If a debug stop event is currently pending then this method will release
        /// the event to continue processing.
        /// </summary>
        internal virtual void ReleaseSavedDebugStop()
        {
            throw new PSNotImplementedException();
        }

        /// <summary>
        /// Sets up debugger to debug provided Runspace in a nested debug session.
        /// </summary>
        /// <param name="runspace">
        /// The runspace to debug.
        /// </param>
        /// <param name="breakAll">
        /// If true, the debugger automatically invokes a break all when it
        /// attaches to the runspace.
        /// </param>
        internal virtual void DebugRunspace(Runspace runspace, bool breakAll) =>
            throw new PSNotImplementedException();

        /// <summary>
        /// Removes the provided Runspace from the nested "active" debugger state.
        /// </summary>
        /// <param name="runspace">Runspace.</param>
        internal virtual void StopDebugRunspace(Runspace runspace)
        {
            throw new PSNotImplementedException();
        }

        /// <summary>
        /// Raises the NestedDebuggingCancelledEvent event.
        /// </summary>
        internal void RaiseNestedDebuggingCancelEvent()
        {
            // Raise event on worker thread.
            Threading.ThreadPool.QueueUserWorkItem(
                (state) =>
                {
                    try
                    {
                        NestedDebuggingCancelledEvent.SafeInvoke<EventArgs>(this, null);
                    }
                    catch (Exception)
                    {
                    }
                });
        }

        #endregion

        #region Runspace Debug Processing Methods

        /// <summary>
        /// Adds the provided Runspace object to the runspace debugger processing queue.
        /// The queue will then raise the StartRunspaceDebugProcessing events for each runspace to allow
        /// a host script debugger implementation to provide an active debugging session.
        /// </summary>
        /// <param name="runspace">Runspace to debug.</param>
        internal virtual void QueueRunspaceForDebug(Runspace runspace)
        {
            throw new PSNotImplementedException();
        }

        /// <summary>
        /// Causes the CancelRunspaceDebugProcessing event to be raised which notifies subscribers that current debugging
        /// sessions should be cancelled.
        /// </summary>
        public virtual void CancelDebuggerProcessing()
        {
            throw new PSNotImplementedException();
        }

        #endregion

        #region Members

        internal const string CannotProcessCommandNotStopped = "Debugger:CannotProcessCommandNotStopped";

        internal const string CannotEnableDebuggerSteppingInvalidMode = "Debugger:CannotEnableDebuggerSteppingInvalidMode";

        private static readonly Guid s_instanceId = new Guid();

        #endregion
    }

    #endregion

    #region ScriptDebugger class

    /// <summary>
    /// Holds the debugging information for a Monad Shell session.
    /// </summary>
    internal sealed class ScriptDebugger : Debugger, IDisposable
    {
        #region constructors

        internal ScriptDebugger(ExecutionContext context)
        {
            _context = context;
            _inBreakpoint = false;
            _idToBreakpoint = new ConcurrentDictionary<int, Breakpoint>();
            _pendingBreakpoints = new ConcurrentDictionary<int, LineBreakpoint>();
            _boundBreakpoints = new ConcurrentDictionary<string, Tuple<WeakReference, ConcurrentDictionary<int, LineBreakpoint>>>(StringComparer.OrdinalIgnoreCase);
            _commandBreakpoints = new ConcurrentDictionary<int, CommandBreakpoint>();
            _variableBreakpoints = new ConcurrentDictionary<string, ConcurrentDictionary<int, VariableBreakpoint>>(StringComparer.OrdinalIgnoreCase);
            _steppingMode = SteppingMode.None;
            _callStack = new CallStackList { _callStackList = new List<CallStackInfo>() };

            _runningJobs = new Dictionary<Guid, PSJobStartEventArgs>();
            _activeDebuggers = new ConcurrentStack<Debugger>();
            _debuggerStopEventArgs = new ConcurrentStack<DebuggerStopEventArgs>();
            _syncObject = new object();
            _syncActiveDebuggerStopObject = new object();

            _runningRunspaces = new Dictionary<Guid, PSMonitorRunspaceInfo>();
        }

        /// <summary>
        /// Static constructor.
        /// </summary>
        static ScriptDebugger()
        {
            s_processDebugPromptMatch = StringUtil.Format(@"""[{0}:", DebuggerStrings.NestedRunspaceDebuggerPromptProcessName);
        }

        #endregion constructors

        #region properties

        /// <summary>
        /// True when debugger is stopped at a breakpoint.
        /// </summary>
        public override bool InBreakpoint
        {
            get
            {
                if (_inBreakpoint)
                {
                    return _inBreakpoint;
                }

                Debugger activeDebugger;
                if (_activeDebuggers.TryPeek(out activeDebugger))
                {
                    return activeDebugger.InBreakpoint;
                }

                return false;
            }
        }

        internal override bool IsPushed
        {
            get { return (_activeDebuggers.Count > 0); }
        }

        /// <summary>
        /// Returns true if the debugger is preserving a DebuggerStopEvent
        /// event.  Use ReleaseSavedDebugStop() to allow event to process.
        /// </summary>
        internal override bool IsPendingDebugStopEvent
        {
            get
            {
                return ((_preserveDebugStopEvent != null) && !_preserveDebugStopEvent.IsSet);
            }
        }

        /// <summary>
        /// Returns true if debugger has been set to stepInto mode.
        /// </summary>
        internal override bool IsDebuggerSteppingEnabled
        {
            get
            {
                return ((_context._debuggingMode == (int)InternalDebugMode.Enabled) &&
                        (_currentDebuggerAction == DebuggerResumeAction.StepInto) &&
                        (_steppingMode != SteppingMode.None));
            }
        }

        private bool? _isLocalSession;
        private bool IsLocalSession
        {
            get
            {
                if (_isLocalSession == null)
                {
                    // Remote debug sessions always have a ServerRemoteHost.  Otherwise it is a local session.
                    _isLocalSession = !(((_context.InternalHost.ExternalHost != null) &&
                                         (_context.InternalHost.ExternalHost is System.Management.Automation.Remoting.ServerRemoteHost)));
                }

                return _isLocalSession.Value;
            }
        }

        #endregion properties

        #region internal methods

        #region Reset Debugger

        /// <summary>
        /// Resets debugger to initial state.
        /// </summary>
        internal void ResetDebugger()
        {
            SetDebugMode(DebugModes.None);
            SetInternalDebugMode(InternalDebugMode.Disabled);

            _steppingMode = SteppingMode.None;
            _inBreakpoint = false;
            _idToBreakpoint.Clear();
            _pendingBreakpoints.Clear();
            _boundBreakpoints.Clear();
            _commandBreakpoints.Clear();
            _variableBreakpoints.Clear();
            s_emptyBreakpointList.Clear();
            _callStack.Clear();
            _overOrOutFrame = null;
            _commandProcessor = new DebuggerCommandProcessor();

            _currentInvocationInfo = null;
            _inBreakpoint = false;
            _psDebuggerCommand = null;
            _savedIgnoreScriptDebug = false;
            _isLocalSession = null;

            _nestedDebuggerStop = false;
            _debuggerStopEventArgs.Clear();
            _lastActiveDebuggerAction = DebuggerResumeAction.Continue;
            _currentDebuggerAction = DebuggerResumeAction.Continue;
            _previousDebuggerAction = DebuggerResumeAction.Continue;
            _nestedRunningFrame = null;
            _nestedDebuggerStop = false;
            _processingOutputCount = 0;
            _preserveUnhandledDebugStopEvent = false;

            ClearRunningJobList();
            ClearRunningRunspaceList();
            _activeDebuggers.Clear();

            ReleaseSavedDebugStop();

            SetDebugMode(DebugModes.Default);
        }

        #endregion

        #region Call stack management

        // Called from generated code on entering the script function, called once for each dynamicparam, begin, or end
        // block, and once for each object written to the pipeline.  Also called when entering a trap.
        internal void EnterScriptFunction(FunctionContext functionContext)
        {
            Diagnostics.Assert(functionContext._executionContext == _context, "Wrong debugger is being used.");

            var invocationInfo = (InvocationInfo)functionContext._localsTuple.GetAutomaticVariable(AutomaticVariable.MyInvocation);
            var newCallStackInfo = new CallStackInfo
            {
                InvocationInfo = invocationInfo,
                File = functionContext._file,
                DebuggerStepThrough = functionContext._debuggerStepThrough,
                FunctionContext = functionContext,
                IsFrameHidden = functionContext._debuggerHidden,
            };
            _callStack.Add(newCallStackInfo);

            if (_context._debuggingMode > 0)
            {
                var scriptCommandInfo = invocationInfo.MyCommand as ExternalScriptInfo;
                if (scriptCommandInfo != null)
                {
                    RegisterScriptFile(scriptCommandInfo);
                }

                bool checkLineBp = CheckCommand(invocationInfo);
                SetupBreakpoints(functionContext);

                if (functionContext._debuggerStepThrough && _overOrOutFrame == null && _steppingMode == SteppingMode.StepIn)
                {
                    // Treat like step out, but only if we're not already stepping out
                    ResumeExecution(DebuggerResumeAction.StepOut);
                }

                if (checkLineBp)
                {
                    OnSequencePointHit(functionContext);
                }

                if (_context.PSDebugTraceLevel > 1 && !functionContext._debuggerStepThrough && !functionContext._debuggerHidden)
                {
                    TraceScriptFunctionEntry(functionContext);
                }
            }
        }

        private void SetupBreakpoints(FunctionContext functionContext)
        {
            var scriptDebugData = _mapScriptToBreakpoints.GetValue(functionContext._sequencePoints,
                                                                   _ => Tuple.Create(new List<LineBreakpoint>(),
                                                                                     new BitArray(functionContext._sequencePoints.Length)));
            functionContext._boundBreakpoints = scriptDebugData.Item1;
            functionContext._breakPoints = scriptDebugData.Item2;
            SetPendingBreakpoints(functionContext);
        }

        // Called after exiting the script function, called once for each dynamicparam, begin, or end
        // block, and once for each object written to the pipeline.  Also called when leaving a trap.
        internal void ExitScriptFunction()
        {
            // If it's stepping over to exit the current frame, we need to clear the _overOrOutFrame,
            // so that we will stop at the next statement in the outer frame.
            if (_callStack.Last() == _overOrOutFrame)
            {
                _overOrOutFrame = null;
            }

            _callStack.RemoveAt(_callStack.Count - 1);

            // Don't disable step mode if the user enabled runspace debugging (UnhandledBreakpointMode == Wait)
            if ((_callStack.Count == 0) && (UnhandledBreakpointMode != UnhandledBreakpointProcessingMode.Wait))
            {
                // If we've popped the last entry, don't step into anything else (like prompt, suggestions, etc.)
                _steppingMode = SteppingMode.None;
                _currentDebuggerAction = DebuggerResumeAction.Continue;
                _previousDebuggerAction = DebuggerResumeAction.Continue;
            }
        }

        internal void RegisterScriptFile(ExternalScriptInfo scriptCommandInfo)
        {
            RegisterScriptFile(scriptCommandInfo.Path, scriptCommandInfo.ScriptContents);
        }

        internal void RegisterScriptFile(string path, string scriptContents)
        {
            Tuple<WeakReference, ConcurrentDictionary<int, LineBreakpoint>> boundBreakpoints;
            if (!_boundBreakpoints.TryGetValue(path, out boundBreakpoints))
            {
                _boundBreakpoints[path] = Tuple.Create(new WeakReference(scriptContents), new ConcurrentDictionary<int, LineBreakpoint>());
            }
            else
            {
                // If script contents have changed, or if the file got collected, we must rebind the breakpoints.
                string oldScriptContents;
                boundBreakpoints.Item1.TryGetTarget(out oldScriptContents);
                if (oldScriptContents == null || !oldScriptContents.Equals(scriptContents, StringComparison.Ordinal))
                {
                    UnbindBoundBreakpoints(boundBreakpoints.Item2.Values.ToList());
                    _boundBreakpoints[path] = Tuple.Create(new WeakReference(scriptContents), new ConcurrentDictionary<int, LineBreakpoint>());
                }
            }
        }

        #endregion Call stack management

        #region setting breakpoints

        internal void AddBreakpointCommon(Breakpoint breakpoint)
        {
            if (_context._debuggingMode == 0)
            {
                SetInternalDebugMode(InternalDebugMode.Enabled);
            }

            _idToBreakpoint[breakpoint.Id] = breakpoint;
            OnBreakpointUpdated(new BreakpointUpdatedEventArgs(breakpoint, BreakpointUpdateType.Set, _idToBreakpoint.Count));
        }

        private CommandBreakpoint AddCommandBreakpoint(CommandBreakpoint breakpoint)
        {
            AddBreakpointCommon(breakpoint);
            _commandBreakpoints[breakpoint.Id] = breakpoint;
            return breakpoint;
        }

        private LineBreakpoint AddLineBreakpoint(LineBreakpoint breakpoint)
        {
            AddBreakpointCommon(breakpoint);
            _pendingBreakpoints[breakpoint.Id] = breakpoint;
            return breakpoint;
        }

        private void AddNewBreakpoint(Breakpoint breakpoint)
        {
            LineBreakpoint lineBreakpoint = breakpoint as LineBreakpoint;
            if (lineBreakpoint != null)
            {
                AddLineBreakpoint(lineBreakpoint);
                return;
            }

            CommandBreakpoint cmdBreakpoint = breakpoint as CommandBreakpoint;
            if (cmdBreakpoint != null)
            {
                AddCommandBreakpoint(cmdBreakpoint);
                return;
            }

            VariableBreakpoint varBreakpoint = breakpoint as VariableBreakpoint;
            if (varBreakpoint != null)
            {
                AddVariableBreakpoint(varBreakpoint);
            }
        }

        internal VariableBreakpoint AddVariableBreakpoint(VariableBreakpoint breakpoint)
        {
            AddBreakpointCommon(breakpoint);

            if (!_variableBreakpoints.TryGetValue(breakpoint.Variable, out ConcurrentDictionary<int, VariableBreakpoint> breakpoints))
            {
                breakpoints = new ConcurrentDictionary<int, VariableBreakpoint>();
                _variableBreakpoints[breakpoint.Variable] = breakpoints;
            }

            breakpoints[breakpoint.Id] = breakpoint;
            return breakpoint;
        }

        private void UpdateBreakpoints(FunctionContext functionContext)
        {
            if (functionContext._breakPoints == null)
            {
                // This should be rare - setting a breakpoint inside a script, but debugger hadn't started.
                SetupBreakpoints(functionContext);
            }
            else
            {
                // Check pending breakpoints to see if any apply to this script.
                if (string.IsNullOrEmpty(functionContext._file))
                {
                    return;
                }

                bool havePendingBreakpoint = false;
                foreach ((int breakpointId, LineBreakpoint item) in _pendingBreakpoints)
                {
                    if (item.IsScriptBreakpoint && item.Script.Equals(functionContext._file, StringComparison.OrdinalIgnoreCase))
                    {
                        havePendingBreakpoint = true;
                        break;
                    }
                }

                if (havePendingBreakpoint)
                {
                    SetPendingBreakpoints(functionContext);
                }
            }
        }

        /// <summary>
        /// Raises the BreakpointUpdated event.
        /// </summary>
        /// <param name="e"></param>
        private void OnBreakpointUpdated(BreakpointUpdatedEventArgs e)
        {
            RaiseBreakpointUpdatedEvent(e);
        }

        #endregion setting breakpoints

        #region removing breakpoints

        internal bool RemoveVariableBreakpoint(VariableBreakpoint breakpoint) =>
            _variableBreakpoints[breakpoint.Variable].Remove(breakpoint.Id, out _);

        internal bool RemoveCommandBreakpoint(CommandBreakpoint breakpoint) =>
            _commandBreakpoints.Remove(breakpoint.Id, out _);

        internal bool RemoveLineBreakpoint(LineBreakpoint breakpoint)
        {
            bool removed = _pendingBreakpoints.Remove(breakpoint.Id, out _);

            Tuple<WeakReference, ConcurrentDictionary<int, LineBreakpoint>> value;
            if (_boundBreakpoints.TryGetValue(breakpoint.Script, out value))
            {
                removed = value.Item2.Remove(breakpoint.Id, out _);
            }

            return removed;
        }

        #endregion removing breakpoints

        #region finding breakpoints

        // The bit array is used to detect if a breakpoint is set or not for a given scriptblock.  This bit array
        // is checked when hitting sequence points.  Enabling/disabling a line breakpoint is as simple as flipping
        // the bit.
        private readonly ConditionalWeakTable<IScriptExtent[], Tuple<List<LineBreakpoint>, BitArray>> _mapScriptToBreakpoints =
            new ConditionalWeakTable<IScriptExtent[], Tuple<List<LineBreakpoint>, BitArray>>();

        /// <summary>
        /// Checks for command breakpoints.
        /// </summary>
        internal bool CheckCommand(InvocationInfo invocationInfo)
        {
            var functionContext = _callStack.LastFunctionContext();
            if (functionContext != null && functionContext._debuggerHidden)
            {
                // Never stop in DebuggerHidden scripts, don't even call the actions on breakpoints.
                return false;
            }

            List<Breakpoint> breakpoints =
                _commandBreakpoints.Values.Where(bp => bp.Enabled && bp.Trigger(invocationInfo)).ToList<Breakpoint>();

            bool checkLineBp = true;
            if (breakpoints.Any())
            {
                breakpoints = TriggerBreakpoints(breakpoints);
                if (breakpoints.Any())
                {
                    var breakInvocationInfo =
                        functionContext != null
                            ? new InvocationInfo(invocationInfo.MyCommand, functionContext.CurrentPosition)
                            : null;
                    OnDebuggerStop(breakInvocationInfo, breakpoints);
                    checkLineBp = false;
                }
            }

            return checkLineBp;
        }

        internal void CheckVariableRead(string variableName)
        {
            var breakpointsToTrigger = GetVariableBreakpointsToTrigger(variableName, read: true);
            if (breakpointsToTrigger != null && breakpointsToTrigger.Any())
            {
                TriggerVariableBreakpoints(breakpointsToTrigger);
            }
        }

        internal void CheckVariableWrite(string variableName)
        {
            var breakpointsToTrigger = GetVariableBreakpointsToTrigger(variableName, read: false);
            if (breakpointsToTrigger != null && breakpointsToTrigger.Any())
            {
                TriggerVariableBreakpoints(breakpointsToTrigger);
            }
        }

        private List<VariableBreakpoint> GetVariableBreakpointsToTrigger(string variableName, bool read)
        {
            Diagnostics.Assert(_context._debuggingMode == 1, "breakpoints only hit when debugging mode is 1");

            var functionContext = _callStack.LastFunctionContext();
            if (functionContext != null && functionContext._debuggerHidden)
            {
                // Never stop in DebuggerHidden scripts, don't even call the action on any breakpoint.
                return null;
            }

            try
            {
                SetInternalDebugMode(InternalDebugMode.Disabled);

                ConcurrentDictionary<int, VariableBreakpoint> breakpoints;
                if (!_variableBreakpoints.TryGetValue(variableName, out breakpoints))
                {
                    // $PSItem is an alias for $_.  We don't use PSItem internally, but a user might
                    // have set a bp on $PSItem, so look for that if appropriate.
                    if (SpecialVariables.IsUnderbar(variableName))
                    {
                        _variableBreakpoints.TryGetValue(SpecialVariables.PSItem, out breakpoints);
                    }
                }

                if (breakpoints == null)
                    return null;

                var callStackInfo = _callStack.Last();
                var currentScriptFile = (callStackInfo != null) ? callStackInfo.File : null;
                return breakpoints.Values.Where(bp => bp.Trigger(currentScriptFile, read: read)).ToList();
            }
            finally
            {
                SetInternalDebugMode(InternalDebugMode.Enabled);
            }
        }

        internal void TriggerVariableBreakpoints(List<VariableBreakpoint> breakpoints)
        {
            var functionContext = _callStack.LastFunctionContext();
            var invocationInfo = functionContext != null ? new InvocationInfo(null, functionContext.CurrentPosition, _context) : null;
            OnDebuggerStop(invocationInfo, breakpoints.ToList<Breakpoint>());
        }

        // Return the line breakpoints bound in a specific script block (used when a sequence point
        // is hit, to find which breakpoints are set on that sequence point.)
        internal List<LineBreakpoint> GetBoundBreakpoints(IScriptExtent[] sequencePoints)
        {
            Tuple<List<LineBreakpoint>, BitArray> tuple;
            if (_mapScriptToBreakpoints.TryGetValue(sequencePoints, out tuple))
            {
                return tuple.Item1;
            }

            return null;
        }

        #endregion finding breakpoints

        #region triggering breakpoints

        private List<Breakpoint> TriggerBreakpoints(List<Breakpoint> breakpoints)
        {
            Diagnostics.Assert(_context._debuggingMode == 1, "breakpoints only hit when debugging mode == 1");

            List<Breakpoint> breaks = new List<Breakpoint>();
            try
            {
                SetInternalDebugMode(InternalDebugMode.InScriptStop);
                foreach (Breakpoint breakpoint in breakpoints)
                {
                    if (breakpoint.Enabled)
                    {
                        try
                        {
                            // Ensure that code being processed during breakpoint triggers
                            // act like they are broken into the debugger.
                            _inBreakpoint = true;
                            if (breakpoint.Trigger() == Breakpoint.BreakpointAction.Break)
                            {
                                breaks.Add(breakpoint);
                            }
                        }
                        finally
                        {
                            _inBreakpoint = false;
                        }
                    }
                }
            }
            finally
            {
                SetInternalDebugMode(InternalDebugMode.Enabled);
            }

            return breaks;
        }

        internal void OnSequencePointHit(FunctionContext functionContext)
        {
            if (_context.ShouldTraceStatement && !_callStack.Last().IsFrameHidden && !functionContext._debuggerStepThrough)
            {
                TraceLine(functionContext.CurrentPosition);
            }

            // If a nested debugger received a stop debug command then all debugging
            // should stop.
            if (_nestedDebuggerStop)
            {
                _nestedDebuggerStop = false;
                _currentDebuggerAction = DebuggerResumeAction.Continue;
                ResumeExecution(DebuggerResumeAction.Stop);
            }

            UpdateBreakpoints(functionContext);

            if (_steppingMode == SteppingMode.StepIn &&
                (_overOrOutFrame == null || _callStack.Last() == _overOrOutFrame))
            {
                if (!_callStack.Last().IsFrameHidden)
                {
                    _overOrOutFrame = null;
                    StopOnSequencePoint(functionContext, s_emptyBreakpointList);
                }
                else if (_overOrOutFrame == null)
                {
                    // Treat like step out, but only if we're not already stepping out
                    ResumeExecution(DebuggerResumeAction.StepOut);
                }
            }
            else
            {
                if (functionContext._breakPoints[functionContext._currentSequencePointIndex])
                {
                    var breakpoints = (from breakpoint in functionContext._boundBreakpoints
                                       where
                                           breakpoint.SequencePointIndex == functionContext._currentSequencePointIndex &&
                                           breakpoint.Enabled
                                       select breakpoint).ToList<Breakpoint>();

                    breakpoints = TriggerBreakpoints(breakpoints);
                    if (breakpoints.Any())
                    {
                        StopOnSequencePoint(functionContext, breakpoints);
                    }
                }
            }
        }

        #endregion triggering breakpoints

        #endregion internal methods

        #region private members

        [DebuggerDisplay("{FunctionContext.CurrentPosition}")]
        private class CallStackInfo
        {
            internal InvocationInfo InvocationInfo { get; set; }
            internal string File { get; set; }
            internal bool DebuggerStepThrough { get; set; }
            internal FunctionContext FunctionContext { get; set; }

            /// <summary>
            /// The frame is hidden due to the <see cref="DebuggerHiddenAttribute"/> attribute.
            /// No breakpoints will be set and no stepping in/through.
            /// </summary>
            internal bool IsFrameHidden { get; set; }

            internal bool TopFrameAtBreakpoint { get; set; }
        };

        private struct CallStackList
        {
            internal List<CallStackInfo> _callStackList;

            internal void Add(CallStackInfo item)
            {
                lock (_callStackList)
                {
                    _callStackList.Add(item);
                }
            }

            internal void RemoveAt(int index)
            {
                lock (_callStackList)
                {
                    _callStackList.RemoveAt(index);
                }
            }

            internal CallStackInfo this[int index]
            {
                get
                {
                    lock (_callStackList)
                    {
                        return ((index > -1) && (index < _callStackList.Count)) ? _callStackList[index] : null;
                    }
                }
            }

            internal CallStackInfo Last()
            {
                lock (_callStackList)
                {
                    return (_callStackList.Count > 0) ? _callStackList[_callStackList.Count - 1] : null;
                }
            }

            internal FunctionContext LastFunctionContext()
            {
                var last = Last();
                return last != null ? last.FunctionContext : null;
            }

            internal bool Any()
            {
                lock (_callStackList)
                {
                    return _callStackList.Count > 0;
                }
            }

            internal int Count
            {
                get
                {
                    lock (_callStackList)
                    {
                        return _callStackList.Count;
                    }
                }
            }

            internal CallStackInfo[] ToArray()
            {
                lock (_callStackList)
                {
                    return _callStackList.ToArray();
                }
            }

            internal void Clear()
            {
                lock (_callStackList)
                {
                    _callStackList.Clear();
                }
            }
        }

        private readonly ExecutionContext _context;
        private ConcurrentDictionary<int, LineBreakpoint> _pendingBreakpoints;
        private readonly ConcurrentDictionary<string, Tuple<WeakReference, ConcurrentDictionary<int, LineBreakpoint>>> _boundBreakpoints;
        private readonly ConcurrentDictionary<int, CommandBreakpoint> _commandBreakpoints;
        private readonly ConcurrentDictionary<string, ConcurrentDictionary<int, VariableBreakpoint>> _variableBreakpoints;
        private readonly ConcurrentDictionary<int, Breakpoint> _idToBreakpoint;
        private SteppingMode _steppingMode;
        private CallStackInfo _overOrOutFrame;
        private CallStackList _callStack;
        private static readonly List<Breakpoint> s_emptyBreakpointList = new List<Breakpoint>();

        private DebuggerCommandProcessor _commandProcessor = new DebuggerCommandProcessor();
        private InvocationInfo _currentInvocationInfo;
        private bool _inBreakpoint;
        private PowerShell _psDebuggerCommand;

        // Job debugger integration.
        private bool _nestedDebuggerStop;
        private Dictionary<Guid, PSJobStartEventArgs> _runningJobs;
        private ConcurrentStack<Debugger> _activeDebuggers;
        private ConcurrentStack<DebuggerStopEventArgs> _debuggerStopEventArgs;
        private DebuggerResumeAction _lastActiveDebuggerAction;
        private DebuggerResumeAction _currentDebuggerAction;
        private DebuggerResumeAction _previousDebuggerAction;
        private CallStackInfo _nestedRunningFrame;
        private object _syncObject;
        private object _syncActiveDebuggerStopObject;
        private int _processingOutputCount;
        private ManualResetEventSlim _processingOutputCompleteEvent = new ManualResetEventSlim(true);

        // Runspace debugger integration.
        private Dictionary<Guid, PSMonitorRunspaceInfo> _runningRunspaces;
        private const int _jobCallStackOffset = 2;
        private const int _runspaceCallStackOffset = 1;
        private bool _preserveUnhandledDebugStopEvent;
        private ManualResetEventSlim _preserveDebugStopEvent;

        // Process runspace debugger
        private Lazy<ConcurrentQueue<StartRunspaceDebugProcessingEventArgs>> _runspaceDebugQueue = new Lazy<ConcurrentQueue<StartRunspaceDebugProcessingEventArgs>>();
        private volatile int _processingRunspaceDebugQueue;
        private ManualResetEventSlim _runspaceDebugCompleteEvent;

        // System is locked down when true. Used to disable debugger on lock down.
        private bool? _isSystemLockedDown;

        private static readonly string s_processDebugPromptMatch;

        #endregion private members

        #region private methods

        /// <summary>
        /// Raises the DebuggerStop event.
        /// </summary>
        private void OnDebuggerStop(InvocationInfo invocationInfo, List<Breakpoint> breakpoints)
        {
            Diagnostics.Assert(breakpoints != null, "The list of breakpoints should not be null");

            LocalRunspace localRunspace = _context.CurrentRunspace as LocalRunspace;

            Diagnostics.Assert(localRunspace != null, "Debugging is only supported on local runspaces");

            if (localRunspace.PulsePipeline != null && localRunspace.PulsePipeline == localRunspace.GetCurrentlyRunningPipeline())
            {
                _context.EngineHostInterface.UI.WriteWarningLine(
                    breakpoints.Count > 0
                        ? string.Format(CultureInfo.CurrentCulture, DebuggerStrings.WarningBreakpointWillNotBeHit,
                                        breakpoints[0])
                        : new InvalidOperationException().Message);
                return;
            }

            _currentInvocationInfo = invocationInfo;
            _steppingMode = SteppingMode.None;

            // Optionally wait for a debug stop event subscriber if requested.
            _inBreakpoint = true;
            if (!WaitForDebugStopSubscriber())
            {
                // No subscriber.  Ignore this debug stop event.
                _inBreakpoint = false;
                return;
            }

            _context.SetVariable(SpecialVariables.PSDebugContextVarPath, new PSDebugContext(invocationInfo, breakpoints));

            FunctionInfo defaultPromptInfo = null;
            string originalPromptString = null;
            bool hadDefaultPrompt = false;

            try
            {
                Collection<PSObject> items = _context.SessionState.InvokeProvider.Item.Get("function:\\prompt");
                if ((items != null) && (items.Count > 0))
                {
                    defaultPromptInfo = items[0].BaseObject as FunctionInfo;
                    originalPromptString = defaultPromptInfo.Definition as string;

                    if (originalPromptString.Equals(InitialSessionState.DefaultPromptFunctionText, StringComparison.OrdinalIgnoreCase) ||
                        originalPromptString.Trim().StartsWith(s_processDebugPromptMatch, StringComparison.OrdinalIgnoreCase))
                    {
                        hadDefaultPrompt = true;
                    }
                }
            }
            catch (ItemNotFoundException)
            {
                // Ignore, it means they don't have the default prompt
            }

            // Change the context language mode before updating the prompt script.
            // This way the new prompt scriptblock will pick up the current context language mode.
            PSLanguageMode? originalLanguageMode = null;
            if (_context.UseFullLanguageModeInDebugger &&
                (_context.LanguageMode != PSLanguageMode.FullLanguage))
            {
                originalLanguageMode = _context.LanguageMode;
                _context.LanguageMode = PSLanguageMode.FullLanguage;
            }

            // Update the prompt to the debug prompt
            if (hadDefaultPrompt)
            {
                int index = originalPromptString.IndexOf('"', StringComparison.OrdinalIgnoreCase);
                if (index > -1)
                {
                    // Fix up prompt.
                    ++index;
                    string debugPrompt = "\"[DBG]: " + originalPromptString.Substring(index, originalPromptString.Length - index);
                    defaultPromptInfo.Update(
                        ScriptBlock.Create(debugPrompt), true, ScopedItemOptions.Unspecified);
                }
                else
                {
                    hadDefaultPrompt = false;
                }
            }

            RunspaceAvailability previousAvailability = _context.CurrentRunspace.RunspaceAvailability;

            _context.CurrentRunspace.UpdateRunspaceAvailability(
                _context.CurrentRunspace.GetCurrentlyRunningPipeline() != null
                    ? RunspaceAvailability.AvailableForNestedCommand
                    : RunspaceAvailability.Available,
                true);

            Diagnostics.Assert(_context._debuggingMode == 1, "Should only be stopping when debugger is on.");

            try
            {
                SetInternalDebugMode(InternalDebugMode.InScriptStop);
                if (_callStack.Any())
                {
                    // Get-PSCallStack shouldn't report any frames above this frame, so mark it.  One alternative
                    // to marking the frame would be to not push new frames while debugging, but that limits our
                    // ability to give a full callstack if there are errors during eval.
                    _callStack.Last().TopFrameAtBreakpoint = true;
                }

                // Reset list lines.
                _commandProcessor.Reset();

                // Save a copy of the stop arguments.
                DebuggerStopEventArgs copyArgs = new DebuggerStopEventArgs(invocationInfo, breakpoints);
                _debuggerStopEventArgs.Push(copyArgs);

                // Blocking call to raise debugger stop event.
                DebuggerStopEventArgs e = new DebuggerStopEventArgs(invocationInfo, breakpoints);
                RaiseDebuggerStopEvent(e);
                ResumeExecution(e.ResumeAction);
            }
            finally
            {
                SetInternalDebugMode(InternalDebugMode.Enabled);
                if (_callStack.Any())
                {
                    _callStack.Last().TopFrameAtBreakpoint = false;
                }

                _context.CurrentRunspace.UpdateRunspaceAvailability(previousAvailability, true);

                if (originalLanguageMode.HasValue)
                {
                    _context.LanguageMode = originalLanguageMode.Value;
                }

                _context.EngineSessionState.RemoveVariable(SpecialVariables.PSDebugContext);

                if (hadDefaultPrompt)
                {
                    // Restore the prompt if they had our default
                    defaultPromptInfo.Update(
                        ScriptBlock.Create(originalPromptString), true, ScopedItemOptions.Unspecified);
                }

                DebuggerStopEventArgs oldArgs;
                _debuggerStopEventArgs.TryPop(out oldArgs);

                _inBreakpoint = false;
            }
        }

        /// <summary>
        /// Resumes execution after a breakpoint/step event has been handled.
        /// </summary>
        private void ResumeExecution(DebuggerResumeAction action)
        {
            _previousDebuggerAction = _currentDebuggerAction;
            _currentDebuggerAction = action;

            switch (action)
            {
                case DebuggerResumeAction.StepInto:
                    _steppingMode = SteppingMode.StepIn;
                    _overOrOutFrame = null;
                    break;

                case DebuggerResumeAction.StepOut:
                    if (_callStack.Count > 1)
                    {
                        // When we pop to the parent frame, we'll clear _overOrOutFrame (so OnSequencePointHit
                        // will stop) and continue with a step.
                        _steppingMode = SteppingMode.StepIn;
                        _overOrOutFrame = _callStack[_callStack.Count - 2];
                    }
                    else
                    {
                        // Stepping out of the top frame is just like continue (allow hitting
                        // breakpoints in the current frame, but otherwise just go.)
                        goto case DebuggerResumeAction.Continue;
                    }

                    break;

                case DebuggerResumeAction.StepOver:
                    _steppingMode = SteppingMode.StepIn;
                    _overOrOutFrame = _callStack.Last();
                    break;

                case DebuggerResumeAction.Continue:
                    // nothing to do, just continue
                    _steppingMode = SteppingMode.None;
                    _overOrOutFrame = null;
                    break;

                case DebuggerResumeAction.Stop:
                    _steppingMode = SteppingMode.None;
                    _overOrOutFrame = null;
                    throw new TerminateException();

                default:
                    Debug.Assert(false, "Received an unknown action: " + action);
                    break;
            }
        }

        /// <summary>
        /// Blocking call that blocks until a release occurs via ReleaseSavedDebugStop().
        /// </summary>
        /// <returns>True if there is a DebuggerStop event subscriber.</returns>
        private bool WaitForDebugStopSubscriber()
        {
            if (!IsDebuggerStopEventSubscribed())
            {
                if (_preserveUnhandledDebugStopEvent)
                {
                    // Lazily create the event object.
                    if (_preserveDebugStopEvent == null)
                    {
                        _preserveDebugStopEvent = new ManualResetEventSlim(true);
                    }

                    // Set the event handle to non-signaled.
                    if (!_preserveDebugStopEvent.IsSet)
                    {
                        Diagnostics.Assert(false, "The _preserveDebugStop event handle should always be in the signaled state at this point.");
                        return false;
                    }

                    _preserveDebugStopEvent.Reset();

                    // Wait indefinitely for a signal event.
                    _preserveDebugStopEvent.Wait();

                    return IsDebuggerStopEventSubscribed();
                }

                return false;
            }

            return true;
        }

        private enum SteppingMode
        {
            StepIn,
            None
        }

        // When a script file changes, we need to rebind all breakpoints in that script.
        private void UnbindBoundBreakpoints(List<LineBreakpoint> boundBreakpoints)
        {
            foreach (var breakpoint in boundBreakpoints)
            {
                // Also remove unbound breakpoints from the script to breakpoint map.
                Tuple<List<LineBreakpoint>, BitArray> lineBreakTuple;
                if (_mapScriptToBreakpoints.TryGetValue(breakpoint.SequencePoints, out lineBreakTuple))
                {
                    lineBreakTuple.Item1.Remove(breakpoint);
                }

                breakpoint.SequencePoints = null;
                breakpoint.SequencePointIndex = -1;
                breakpoint.BreakpointBitArray = null;
                _pendingBreakpoints[breakpoint.Id] = breakpoint;
            }

            boundBreakpoints.Clear();
        }

        private void SetPendingBreakpoints(FunctionContext functionContext)
        {
            if (!_pendingBreakpoints.Any())
                return;

            var newPendingBreakpoints = new Dictionary<int, LineBreakpoint>();
            var currentScriptFile = functionContext._file;

            // If we're not in a file, we can't have any line breakpoints.
            if (currentScriptFile == null)
                return;

            // Normally we register a script file when the script is run or the module is imported,
            // but if there weren't any breakpoints when the script was run and the script was dotted,
            // we will end up here with pending breakpoints, but we won't have cached the list of
            // breakpoints in the script.
            RegisterScriptFile(currentScriptFile, functionContext.CurrentPosition.StartScriptPosition.GetFullScript());

            Tuple<List<LineBreakpoint>, BitArray> tuple;
            if (!_mapScriptToBreakpoints.TryGetValue(functionContext._sequencePoints, out tuple))
            {
                Diagnostics.Assert(false, "If the script block is still alive, the entry should not be collected.");
            }

            Diagnostics.Assert(tuple.Item1 == functionContext._boundBreakpoints, "What's up?");

            foreach ((int breakpointId, LineBreakpoint breakpoint) in _pendingBreakpoints)
            {
                bool bound = false;
                if (breakpoint.TrySetBreakpoint(currentScriptFile, functionContext))
                {
                    if (_context._debuggingMode == 0)
                    {
                        SetInternalDebugMode(InternalDebugMode.Enabled);
                    }

                    bound = true;
                    tuple.Item1.Add(breakpoint);

                    // We need to keep track of any breakpoints that are bound in each script because they may
                    // need to be rebound if the script changes.
                    var boundBreakpoints = _boundBreakpoints[currentScriptFile].Item2;
                    boundBreakpoints[breakpoint.Id] = breakpoint;
                }

                if (!bound)
                {
                    newPendingBreakpoints.Add(breakpoint.Id, breakpoint);
                }
            }

            _pendingBreakpoints = new ConcurrentDictionary<int, LineBreakpoint>(newPendingBreakpoints);
        }

        private void StopOnSequencePoint(FunctionContext functionContext, List<Breakpoint> breakpoints)
        {
            if (functionContext._debuggerHidden)
            {
                // Never stop in a DebuggerHidden scriptblock.
                return;
            }

            if (functionContext._sequencePoints.Length == 1 &&
                functionContext._scriptBlock != null &&
                object.ReferenceEquals(functionContext._sequencePoints[0], functionContext._scriptBlock.Ast.Extent))
            {
                // If the script is empty or only defines functions, we used the script block extent as a sequence point, but that
                // was only intended for error reporting, it was not meant to be hit as a breakpoint.
                return;
            }

            var invocationInfo = new InvocationInfo(null, functionContext.CurrentPosition, _context);
            OnDebuggerStop(invocationInfo, breakpoints);
        }

        private enum InternalDebugMode
        {
            InPushedStop = -2,
            InScriptStop = -1,
            Disabled = 0,
            Enabled = 1
        }

        /// <summary>
        /// Sets the internal Execution context debug mode given the
        /// current DebugMode setting.
        /// </summary>
        /// <param name="mode">Internal debug mode.</param>
        private void SetInternalDebugMode(InternalDebugMode mode)
        {
            lock (_syncObject)
            {
                // Disable script debugger when in system lock down mode
                if (IsSystemLockedDown)
                {
                    if (_context._debuggingMode != (int)InternalDebugMode.Disabled)
                    {
                        _context._debuggingMode = (int)InternalDebugMode.Disabled;
                    }

                    return;
                }

                switch (mode)
                {
                    case InternalDebugMode.InPushedStop:
                    case InternalDebugMode.InScriptStop:
                    case InternalDebugMode.Disabled:
                        _context._debuggingMode = (int)mode;
                        break;

                    case InternalDebugMode.Enabled:
                        _context._debuggingMode = CanEnableDebugger ?
                            (int)InternalDebugMode.Enabled : (int)InternalDebugMode.Disabled;
                        break;
                }
            }
        }

        private bool CanEnableDebugger
        {
            get
            {
                // The debugger can be enabled if we are not in DebugMode.None and if we are
                // not in a local session set only to RemoteScript.
                return !((DebugMode == DebugModes.RemoteScript) && IsLocalSession) && (DebugMode != DebugModes.None);
            }
        }

        private bool CanDisableDebugger
        {
            get
            {
                // The debugger can be disbled if there are no breakpoints
                // left and if we are not currently stepping in the debugger.
                return _idToBreakpoint.Count == 0 &&
                       _currentDebuggerAction != DebuggerResumeAction.StepInto &&
                       _currentDebuggerAction != DebuggerResumeAction.StepOver &&
                       _currentDebuggerAction != DebuggerResumeAction.StepOut;
            }
        }

        private bool IsSystemLockedDown
        {
            get
            {
                if (_isSystemLockedDown == null)
                {
                    lock (_syncObject)
                    {
                        if (_isSystemLockedDown == null)
                        {
                            _isSystemLockedDown = (System.Management.Automation.Security.SystemPolicy.GetSystemLockdownPolicy() ==
                                System.Management.Automation.Security.SystemEnforcementMode.Enforce);
                        }
                    }
                }

                return _isSystemLockedDown.Value;
            }
        }

        private void CheckForBreakpointSupport()
        {
            if (IsSystemLockedDown)
            {
                // Local script debugging is not supported in locked down mode
                throw new PSNotSupportedException();
            }
        }

        #region Enable debug stepping

        [Flags]
        private enum EnableNestedType
        {
            None = 0x0,
            NestedJob = 0x1,
            NestedRunspace = 0x2
        }

        private void EnableDebuggerStepping(EnableNestedType nestedType)
        {
            if (DebugMode == DebugModes.None)
            {
                throw new PSInvalidOperationException(
                    DebuggerStrings.CannotEnableDebuggerSteppingInvalidMode,
                    null,
                    Debugger.CannotEnableDebuggerSteppingInvalidMode,
                    ErrorCategory.InvalidOperation,
                    null);
            }

            lock (_syncObject)
            {
                if (_context._debuggingMode == 0)
                {
                    SetInternalDebugMode(InternalDebugMode.Enabled);
                }

                Debugger activeDebugger;
                if (_activeDebuggers.TryPeek(out activeDebugger))
                {
                    // Set active debugger to StepInto mode.
                    activeDebugger.SetDebugMode(DebugModes.LocalScript | DebugModes.RemoteScript);
                    activeDebugger.SetDebuggerStepMode(true);
                }
                else
                {
                    // Set script debugger to StepInto mode.
                    ResumeExecution(DebuggerResumeAction.StepInto);
                }
            }

            // Look for any runspaces with debuggers and set to setp mode.
            if ((nestedType & EnableNestedType.NestedRunspace) == EnableNestedType.NestedRunspace)
            {
                SetRunspaceListToStep(true);
            }
        }

        /// <summary>
        /// Restores debugger back to non-step mode.
        /// </summary>
        private void DisableDebuggerStepping()
        {
            if (!IsDebuggerSteppingEnabled) { return; }

            lock (_syncObject)
            {
                ResumeExecution(DebuggerResumeAction.Continue);
                RestoreInternalDebugMode();

                Debugger activeDebugger;
                if (_activeDebuggers.TryPeek(out activeDebugger))
                {
                    activeDebugger.SetDebuggerStepMode(false);
                }
            }

            SetRunningJobListToStep(false);
            SetRunspaceListToStep(false);
        }

        private void RestoreInternalDebugMode()
        {
            InternalDebugMode restoreMode = ((DebugMode != DebugModes.None) && (_idToBreakpoint.Count > 0)) ? InternalDebugMode.Enabled : InternalDebugMode.Disabled;
            SetInternalDebugMode(restoreMode);
        }

        #endregion

        #endregion

        #region Debugger Overrides

        /// <summary>
        /// Set ScriptDebugger action.
        /// </summary>
        /// <param name="resumeAction">DebuggerResumeAction.</param>
        public override void SetDebuggerAction(DebuggerResumeAction resumeAction)
        {
            throw new PSNotSupportedException(
                StringUtil.Format(DebuggerStrings.CannotSetDebuggerAction));
        }

        /// <summary>
        /// GetDebuggerStopped.
        /// </summary>
        /// <returns>DebuggerStopEventArgs.</returns>
        public override DebuggerStopEventArgs GetDebuggerStopArgs()
        {
            DebuggerStopEventArgs rtnArgs;
            if (_debuggerStopEventArgs.TryPeek(out rtnArgs))
            {
                return rtnArgs;
            }

            return null;
        }

        /// <summary>
        /// ProcessCommand.
        /// </summary>
        /// <param name="command">PowerShell command.</param>
        /// <param name="output">Output.</param>
        /// <returns>DebuggerCommandResults.</returns>
        public override DebuggerCommandResults ProcessCommand(PSCommand command, PSDataCollection<PSObject> output)
        {
            if (command == null)
            {
                throw new PSArgumentNullException("command");
            }

            if (output == null)
            {
                throw new PSArgumentNullException("output");
            }

            if (!DebuggerStopped)
            {
                throw new PSInvalidOperationException(
                    DebuggerStrings.CannotProcessDebuggerCommandNotStopped,
                    null,
                    Debugger.CannotProcessCommandNotStopped,
                    ErrorCategory.InvalidOperation,
                    null);
            }

            //
            // Allow an active pushed debugger to process commands
            //
            DebuggerCommandResults results = ProcessCommandForActiveDebugger(command, output);
            if (results != null)
            {
                return results;
            }

            //
            // Otherwise let root script debugger handle it.
            //
            LocalRunspace localRunspace = _context.CurrentRunspace as LocalRunspace;
            if (localRunspace == null)
            {
                throw new PSInvalidOperationException(
                    DebuggerStrings.CannotProcessDebuggerCommandNotStopped,
                    null,
                    Debugger.CannotProcessCommandNotStopped,
                    ErrorCategory.InvalidOperation,
                    null);
            }

            try
            {
                using (_psDebuggerCommand = PowerShell.Create())
                {
                    if (localRunspace.GetCurrentlyRunningPipeline() != null)
                    {
                        _psDebuggerCommand.SetIsNested(true);
                    }

                    _psDebuggerCommand.Runspace = localRunspace;
                    _psDebuggerCommand.Commands = command;
                    foreach (var cmd in _psDebuggerCommand.Commands.Commands)
                    {
                        cmd.MergeMyResults(PipelineResultTypes.All, PipelineResultTypes.Output);
                    }

                    PSDataCollection<PSObject> internalOutput = new PSDataCollection<PSObject>();
                    internalOutput.DataAdded += (sender, args) =>
                        {
                            foreach (var item in internalOutput.ReadAll())
                            {
                                if (item == null) { continue; }

                                DebuggerCommand dbgCmd = item.BaseObject as DebuggerCommand;
                                if (dbgCmd != null)
                                {
                                    bool executedByDebugger = (dbgCmd.ResumeAction != null || dbgCmd.ExecutedByDebugger);
                                    results = new DebuggerCommandResults(dbgCmd.ResumeAction, executedByDebugger);
                                }
                                else
                                {
                                    output.Add(item);
                                }
                            }
                        };

                    // Allow any exceptions to propagate.
                    _psDebuggerCommand.InvokeWithDebugger(null, internalOutput, null, false);
                }
            }
            finally
            {
                _psDebuggerCommand = null;
            }

            return results ?? new DebuggerCommandResults(null, false);
        }

        /// <summary>
        /// StopProcessCommand.
        /// </summary>
        public override void StopProcessCommand()
        {
            //
            // If we have a pushed debugger then stop that command.
            //
            if (StopCommandForActiveDebugger())
            {
                return;
            }

            PowerShell ps = _psDebuggerCommand;
            if (ps != null)
            {
                ps.BeginStop(null, null);
            }
        }

        /// <summary>
        /// Set debug mode.
        /// </summary>
        /// <param name="mode"></param>
        public override void SetDebugMode(DebugModes mode)
        {
            lock (_syncObject)
            {
                // Restrict local script debugger mode when in system lock down.
                // DebugModes enum flags provide a combination of values.  To disable local script debugging
                // we have to disallow 'LocalScript' and 'Default' flags and only allow 'None' or 'RemoteScript'
                // flags exclusively.  This allows only no debugging 'None' or remote debugging 'RemoteScript'.
                if (IsSystemLockedDown && (mode != DebugModes.None) && (mode != DebugModes.RemoteScript))
                {
                    mode = DebugModes.RemoteScript;
                }

                base.SetDebugMode(mode);

                if (!CanEnableDebugger)
                {
                    SetInternalDebugMode(InternalDebugMode.Disabled);
                }
                else if ((_idToBreakpoint.Count > 0) && (_context._debuggingMode == 0))
                {
                    // Set internal debugger to active.
                    SetInternalDebugMode(InternalDebugMode.Enabled);
                }
            }
        }

        /// <summary>
        /// Returns current call stack.
        /// </summary>
        /// <returns>IEnumerable of CallStackFrame objects.</returns>
        public override IEnumerable<CallStackFrame> GetCallStack()
        {
            CallStackInfo[] callStack = _callStack.ToArray();

            if (callStack.Length > 0)
            {
                int startingIndex = callStack.Length - 1;
                for (int i = startingIndex; i >= 0; i--)
                {
                    if (callStack[i].TopFrameAtBreakpoint)
                    {
                        startingIndex = i;
                        break;
                    }
                }

                for (int i = startingIndex; i >= 0; i--)
                {
                    var funcContext = callStack[i].FunctionContext;

                    yield return new CallStackFrame(funcContext, callStack[i].InvocationInfo);
                }
            }
        }

        /// <summary>
        /// True when debugger is active with breakpoints.
        /// </summary>
        public override bool IsActive
        {
            get
            {
                int debuggerState = _context._debuggingMode;
                return (debuggerState != 0);
            }
        }

        /// <summary>
        /// Resets the command processor source information so that it is
        /// updated with latest information on the next debug stop.
        /// </summary>
        public override void ResetCommandProcessorSource()
        {
            _commandProcessor.Reset();
        }

        /// <summary>
        /// Sets debugger stepping mode.
        /// </summary>
        /// <param name="enabled">True if stepping is to be enabled.</param>
        public override void SetDebuggerStepMode(bool enabled)
        {
            if (enabled)
            {
                EnableDebuggerStepping(EnableNestedType.NestedJob | EnableNestedType.NestedRunspace);
            }
            else
            {
                DisableDebuggerStepping();
            }
        }

        /// <summary>
        /// Passes the debugger command to the internal script debugger command processor.  This
        /// is used internally to handle debugger commands such as list, help, etc.
        /// </summary>
        /// <param name="command">Command string.</param>
        /// <param name="output">Output.</param>
        /// <returns>DebuggerCommand containing information on whether and how the command was processed.</returns>
        internal override DebuggerCommand InternalProcessCommand(string command, IList<PSObject> output)
        {
            if (!DebuggerStopped)
            {
                return new DebuggerCommand(command, null, false, false);
            }

            // "Exit" command should always result with "Continue" behavior for legacy compatibility.
            if (command.Equals("exit", StringComparison.OrdinalIgnoreCase))
            {
                return new DebuggerCommand(command, DebuggerResumeAction.Continue, false, true);
            }

            return _commandProcessor.ProcessCommand(null, command, _currentInvocationInfo, output);
        }

        /// <summary>
        /// Creates a source list based on root script debugger source information if available, with
        /// the current source line highlighted.  This is used internally for nested runspace debugging
        /// where the runspace command is run in context of a parent script.
        /// </summary>
        /// <param name="lineNum">Current source line.</param>
        /// <param name="output">Output collection.</param>
        /// <returns>True if source listed successfully.</returns>
        internal override bool InternalProcessListCommand(int lineNum, IList<PSObject> output)
        {
            if (!DebuggerStopped || (_currentInvocationInfo == null)) { return false; }

            // Create an Invocation object that has full source script from script debugger plus
            // line information provided from caller.
            string fullScript = _currentInvocationInfo.GetFullScript();
            ScriptPosition startScriptPosition = new ScriptPosition(
                _currentInvocationInfo.ScriptName,
                lineNum,
                _currentInvocationInfo.ScriptPosition.StartScriptPosition.Offset,
                _currentInvocationInfo.Line,
                fullScript);
            ScriptPosition endScriptPosition = new ScriptPosition(
                _currentInvocationInfo.ScriptName,
                lineNum,
                _currentInvocationInfo.ScriptPosition.StartScriptPosition.Offset,
                _currentInvocationInfo.Line,
                fullScript);
            InvocationInfo tempInvocationInfo = InvocationInfo.Create(
                _currentInvocationInfo.MyCommand,
                new ScriptExtent(
                    startScriptPosition,
                    endScriptPosition)
                );

            _commandProcessor.ProcessListCommand(tempInvocationInfo, output);

            return true;
        }

        /// <summary>
        /// IsRemote.
        /// </summary>
        internal override bool IsRemote
        {
            get
            {
                Debugger activeDebugger;
                if (_activeDebuggers.TryPeek(out activeDebugger))
                {
                    return (activeDebugger is RemotingJobDebugger);
                }

                return false;
            }
        }

        /// <summary>
        /// Array of stack frame objects of active debugger if any,
        /// otherwise null.
        /// </summary>
        /// <returns>CallStackFrame[].</returns>
        internal override CallStackFrame[] GetActiveDebuggerCallStack()
        {
            Debugger activeDebugger;
            if (_activeDebuggers.TryPeek(out activeDebugger))
            {
                return activeDebugger.GetCallStack().ToArray();
            }

            return null;
        }

        /// <summary>
        /// Sets how the debugger deals with breakpoint events that are not handled.
        ///  Ignore - This is the default behavior and ignores any breakpoint event
        ///           if there is no handler.  Releases any preserved event.
        ///  Wait   - This mode preserves a breakpoint event until a handler is
        ///           subscribed.
        /// </summary>
        internal override UnhandledBreakpointProcessingMode UnhandledBreakpointMode
        {
            get
            {
                return (_preserveUnhandledDebugStopEvent) ? UnhandledBreakpointProcessingMode.Wait : UnhandledBreakpointProcessingMode.Ignore;
            }

            set
            {
                switch (value)
                {
                    case UnhandledBreakpointProcessingMode.Wait:
                        _preserveUnhandledDebugStopEvent = true;
                        break;

                    case UnhandledBreakpointProcessingMode.Ignore:
                        _preserveUnhandledDebugStopEvent = false;
                        ReleaseSavedDebugStop();
                        break;
                }
            }
        }

        #region Breakpoints

        /// <summary>
        /// Get a breakpoint by id, primarily for Enable/Disable/Remove-PSBreakpoint cmdlets.
        /// </summary>
        /// <param name="id">Id of the breakpoint you want.</param>
        public override Breakpoint GetBreakpoint(int id)
        {
            _idToBreakpoint.TryGetValue(id, out Breakpoint breakpoint);
            return breakpoint;
        }

        /// <summary>
        /// Returns breakpoints primarily for the Get-PSBreakpoint cmdlet.
        /// </summary>
        public override List<Breakpoint> GetBreakpoints()
        {
            return (from bp in _idToBreakpoint.Values orderby bp.Id select bp).ToList();
        }

        /// <summary>
        /// Sets a command breakpoint in the debugger.
        /// </summary>
        /// <param name="command">The name of the command that will trigger the breakpoint. This value is required and may not be null.</param>
        /// <param name="action">The action to take when the breakpoint is hit. If null, PowerShell will break into the debugger when the breakpoint is hit.</param>
        /// <param name="path">The path to the script file where the breakpoint may be hit. If null, the breakpoint may be hit anywhere the command is invoked.</param>
        /// <returns></returns>
        public override CommandBreakpoint SetCommandBreakpoint(string command, ScriptBlock action = null, string path = null)
        {
            Diagnostics.Assert(!string.IsNullOrEmpty(command), "Caller to verify command is not null or empty.");

            WildcardPattern pattern = WildcardPattern.Get(command, WildcardOptions.Compiled | WildcardOptions.IgnoreCase);

            CheckForBreakpointSupport();
            return AddCommandBreakpoint(new CommandBreakpoint(path, pattern, command, action));
        }

        /// <summary>
        /// Sets a line breakpoint in the debugger.
        /// </summary>
        /// <param name="path">The path to the script file where the breakpoint may be hit. This value is required and may not be null.</param>
        /// <param name="line">The line in the script file where the breakpoint may be hit. This value is required and must be greater than or equal to 1.</param>
        /// <param name="column">The column in the script file where the breakpoint may be hit. If 0, the breakpoint will trigger on any statement on the line.</param>
        /// <param name="action">The action to take when the breakpoint is hit. If null, PowerShell will break into the debugger when the breakpoint is hit.</param>
        /// <returns></returns>
        public override LineBreakpoint SetLineBreakpoint(string path, int line, int column = 0, ScriptBlock action = null)
        {
            Diagnostics.Assert(path != null, "Caller to verify path is not null.");
            Diagnostics.Assert(line > 0, "Caller to verify line is greater than 0.");

            CheckForBreakpointSupport();
            return AddLineBreakpoint(new LineBreakpoint(path, line, column, action));
        }

        /// <summary>
        /// Sets a variable breakpoint in the debugger.
        /// </summary>
        /// <param name="variableName">The name of the variable that will trigger the breakpoint. This value is required and may not be null.</param>
        /// <param name="accessMode">The variable access mode that will trigger the breakpoint. By default variable breakpoints will trigger only when the variable is updated.</param>
        /// <param name="action">The action to take when the breakpoint is hit. If null, PowerShell will break into the debugger when the breakpoint is hit.</param>
        /// <param name="path">The path to the script file where the breakpoint may be hit. If null, the breakpoint may be hit anywhere the variable is accessed using the specified access mode.</param>
        /// <returns></returns>
        public override VariableBreakpoint SetVariableBreakpoint(string variableName, VariableAccessMode accessMode = VariableAccessMode.Write, ScriptBlock action = null, string path = null)
        {
            Diagnostics.Assert(!string.IsNullOrEmpty(variableName), "Caller to verify variableName is not null or empty.");

            CheckForBreakpointSupport();
            return AddVariableBreakpoint(new VariableBreakpoint(path, variableName, accessMode, action));
        }

        // This is the implementation of the Remove-PSBreakpoint cmdlet.
        public override bool RemoveBreakpoint(Breakpoint breakpoint)
        {
            Diagnostics.Assert(breakpoint != null, "Caller to verify the breakpoint is not null.");

            if (_idToBreakpoint.Remove(breakpoint.Id, out _))
            {
                breakpoint.RemoveSelf(this);

                if (CanDisableDebugger)
                {
                    SetInternalDebugMode(InternalDebugMode.Disabled);
                }

                OnBreakpointUpdated(new BreakpointUpdatedEventArgs(breakpoint, BreakpointUpdateType.Removed, _idToBreakpoint.Count));

                return true;
            }

            return false;
        }


        // This is the implementation of the Enable-PSBreakpoint cmdlet.
        public override Breakpoint EnableBreakpoint(Breakpoint breakpoint)
        {
            Diagnostics.Assert(breakpoint != null, "Caller to verify the breakpoint is not null.");

            if (_idToBreakpoint.TryGetValue(breakpoint.Id, out _))
            {
                breakpoint.SetEnabled(true);
                OnBreakpointUpdated(new BreakpointUpdatedEventArgs(breakpoint, BreakpointUpdateType.Enabled, _idToBreakpoint.Count));

                return breakpoint;
            }

            return null;
        }

        // This is the implementation of the Disable-PSBreakpoint cmdlet.
        public override Breakpoint DisableBreakpoint(Breakpoint breakpoint)
        {
            Diagnostics.Assert(breakpoint != null, "Caller to verify the breakpoint is not null.");

            if (_idToBreakpoint.TryGetValue(breakpoint.Id, out _))
            {
                breakpoint.SetEnabled(false);
                OnBreakpointUpdated(new BreakpointUpdatedEventArgs(breakpoint, BreakpointUpdateType.Disabled, _idToBreakpoint.Count));

                return breakpoint;
            }

            return null;
        }

        #endregion Breakpoints

        #region Job Debugging

        /// <summary>
        /// Sets up debugger to debug provided job or its child jobs.
        /// </summary>
        /// <param name="job">
        /// Job object that is either a debuggable job or a container of
        /// debuggable child jobs.
        /// </param>
        /// <param name="breakAll">
        /// If true, the debugger automatically invokes a break all when it
        /// attaches to the job.
        /// </param>
        internal override void DebugJob(Job job, bool breakAll)
        {
            if (job == null) { throw new PSArgumentNullException("job"); }

            lock (_syncObject)
            {
                if (_context._debuggingMode < 0)
                {
                    throw new RuntimeException(DebuggerStrings.CannotStartJobDebuggingDebuggerBusy);
                }
            }

            // If a debuggable job was passed in then add it to the
            // job running list.
            bool jobsAdded = TryAddDebugJob(job, breakAll);
            if (!jobsAdded)
            {
                // Otherwise treat as parent Job and iterate over child jobs.
                foreach (Job childJob in job.ChildJobs)
                {
                    if (TryAddDebugJob(childJob, breakAll) && !jobsAdded)
                    {
                        jobsAdded = true;
                    }
                }
            }

            if (!jobsAdded)
            {
                throw new PSInvalidOperationException(DebuggerStrings.NoDebuggableJobsFound);
            }
        }

        private bool TryAddDebugJob(Job job, bool breakAll)
        {
            IJobDebugger debuggableJob = job as IJobDebugger;
            if ((debuggableJob != null) && (debuggableJob.Debugger != null) &&
                ((job.JobStateInfo.State == JobState.Running) || (job.JobStateInfo.State == JobState.AtBreakpoint)))
            {
                // Check to see if job is already stopped in debugger.
                bool jobDebugAlreadyStopped = debuggableJob.Debugger.InBreakpoint;

                // Add to running job list with debugger set to step into.
                SetDebugJobAsync(debuggableJob, false);
                AddToJobRunningList(
                    new PSJobStartEventArgs(job, debuggableJob.Debugger, false),
                    breakAll ? DebuggerResumeAction.StepInto : DebuggerResumeAction.Continue);

                // Raise debug stop event if job is already in stopped state.
                if (jobDebugAlreadyStopped)
                {
                    RemotingJobDebugger remoteJobDebugger = debuggableJob.Debugger as RemotingJobDebugger;
                    if (remoteJobDebugger != null)
                    {
                        remoteJobDebugger.CheckStateAndRaiseStopEvent();
                    }
                    else
                    {
                        Diagnostics.Assert(false, "Should never get debugger stopped job that is not of RemotingJobDebugger type.");
                    }
                }

                return true;
            }

            return false;
        }

        /// <summary>
        /// Removes job from debugger job list and pops its
        /// debugger from the active debugger stack.
        /// </summary>
        /// <param name="job">Job.</param>
        internal override void StopDebugJob(Job job)
        {
            // Parameter validation.
            if (job == null) { throw new PSArgumentNullException("job"); }

            SetInternalDebugMode(InternalDebugMode.Disabled);

            RemoveFromRunningJobList(job);
            SetDebugJobAsync(job as IJobDebugger, true);

            foreach (var cJob in job.ChildJobs)
            {
                RemoveFromRunningJobList(cJob);
                SetDebugJobAsync(cJob as IJobDebugger, true);
            }

            RestoreInternalDebugMode();
        }

        /// <summary>
        /// Helper method to set a IJobDebugger job CanDebug property.
        /// </summary>
        /// <param name="debuggableJob">IJobDebugger.</param>
        /// <param name="isAsync">Boolean.</param>
        internal static void SetDebugJobAsync(IJobDebugger debuggableJob, bool isAsync)
        {
            if (debuggableJob != null)
            {
                debuggableJob.IsAsync = isAsync;
            }
        }

        #endregion

        #region Runspace Debugging

        /// <summary>
        /// Sets up debugger to debug provided Runspace in a nested debug session.
        /// </summary>
        /// <param name="runspace">
        /// Runspace to debug.
        /// </param>
        /// <param name="breakAll">
        /// When true, this command will invoke a BreakAll when the debugger is
        /// first attached.
        /// </param>
        internal override void DebugRunspace(Runspace runspace, bool breakAll)
        {
            if (runspace == null)
            {
                throw new PSArgumentNullException("runspace");
            }

            if (runspace.RunspaceStateInfo.State != RunspaceState.Opened)
            {
                throw new PSInvalidOperationException(
                    string.Format(CultureInfo.InvariantCulture, DebuggerStrings.RunspaceDebuggingInvalidRunspaceState, runspace.RunspaceStateInfo.State)
                    );
            }

            lock (_syncObject)
            {
                if (_context._debuggingMode < 0)
                {
                    throw new PSInvalidOperationException(DebuggerStrings.RunspaceDebuggingDebuggerBusy);
                }
            }

            if (runspace.Debugger == null)
            {
                throw new PSInvalidOperationException(
                    string.Format(CultureInfo.InvariantCulture, DebuggerStrings.RunspaceDebuggingNoRunspaceDebugger, runspace.Name));
            }

            if (runspace.Debugger.DebugMode == DebugModes.None)
            {
                throw new PSInvalidOperationException(DebuggerStrings.RunspaceDebuggingDebuggerIsOff);
            }

            AddToRunningRunspaceList(new PSStandaloneMonitorRunspaceInfo(runspace));

            if (!runspace.Debugger.InBreakpoint && breakAll)
            {
                EnableDebuggerStepping(EnableNestedType.NestedRunspace);
            }
        }

        /// <summary>
        /// Removes the provided Runspace from the nested "active" debugger state.
        /// </summary>
        /// <param name="runspace">Runspace.</param>
        internal override void StopDebugRunspace(Runspace runspace)
        {
            if (runspace == null) { throw new PSArgumentNullException("runspace"); }

            SetInternalDebugMode(InternalDebugMode.Disabled);

            RemoveFromRunningRunspaceList(runspace);

            RestoreInternalDebugMode();
        }

        #endregion

        #region Runspace Debug Processing

        /// <summary>
        /// Adds the provided Runspace object to the runspace debugger processing queue.
        /// The queue will then raise the StartRunspaceDebugProcessing events for each runspace to allow
        /// a host script debugger implementation to provide an active debugging session.
        /// </summary>
        /// <param name="runspace">Runspace to debug.</param>
        internal override void QueueRunspaceForDebug(Runspace runspace)
        {
            runspace.StateChanged += RunspaceStateChangedHandler;
            runspace.AvailabilityChanged += RunspaceAvailabilityChangedHandler;
            _runspaceDebugQueue.Value.Enqueue(new StartRunspaceDebugProcessingEventArgs(runspace));
            StartRunspaceForDebugQueueProcessing();
        }

        /// <summary>
        /// Causes the CancelRunspaceDebugProcessing event to be raised which notifies subscribers that these debugging
        /// sessions should be cancelled.
        /// </summary>
        public override void CancelDebuggerProcessing()
        {
            // Empty runspace debugger processing queue and then notify any subscribers.
            ReleaseInternalRunspaceDebugProcessing(null, true);

            try
            {
                RaiseCancelRunspaceDebugProcessingEvent();
            }
            catch (Exception)
            { }
        }

        private void ReleaseInternalRunspaceDebugProcessing(object sender, bool emptyQueue = false)
        {
            Runspace runspace = sender as Runspace;
            if (runspace != null)
            {
                runspace.StateChanged -= RunspaceStateChangedHandler;
                runspace.AvailabilityChanged -= RunspaceAvailabilityChangedHandler;
            }

            if (emptyQueue && _runspaceDebugQueue.IsValueCreated)
            {
                StartRunspaceDebugProcessingEventArgs args;
                while (_runspaceDebugQueue.Value.TryDequeue(out args))
                {
                    args.Runspace.StateChanged -= RunspaceStateChangedHandler;
                    args.Runspace.AvailabilityChanged -= RunspaceAvailabilityChangedHandler;
                    try
                    {
                        args.Runspace.Debugger.UnhandledBreakpointMode = UnhandledBreakpointProcessingMode.Ignore;
                    }
                    catch (Exception) { }
                }
            }

            if (_runspaceDebugCompleteEvent != null)
            {
                try
                {
                    _runspaceDebugCompleteEvent.Set();
                }
                catch (ObjectDisposedException) { }
            }
        }

        private void RunspaceStateChangedHandler(object sender, RunspaceStateEventArgs args)
        {
            switch (args.RunspaceStateInfo.State)
            {
                case RunspaceState.Closed:
                case RunspaceState.Broken:
                case RunspaceState.Disconnected:
                    ReleaseInternalRunspaceDebugProcessing(sender);
                    break;
            }
        }

        private void RunspaceAvailabilityChangedHandler(object sender, RunspaceAvailabilityEventArgs args)
        {
            if (args.RunspaceAvailability == RunspaceAvailability.Available)
            {
                ReleaseInternalRunspaceDebugProcessing(sender);
            }
        }

        #endregion

        #endregion

        #region Job debugger integration

        private void AddToJobRunningList(PSJobStartEventArgs jobArgs, DebuggerResumeAction startAction)
        {
            bool newJob = false;

            lock (_syncObject)
            {
                jobArgs.Job.StateChanged += HandleJobStateChanged;
                if (jobArgs.Job.IsPersistentState(jobArgs.Job.JobStateInfo.State))
                {
                    jobArgs.Job.StateChanged -= HandleJobStateChanged;
                    return;
                }

                if (!_runningJobs.ContainsKey(jobArgs.Job.InstanceId))
                {
                    // For now ignore WF jobs started asynchronously from script.
                    if (jobArgs.IsAsync) { return; }

                    // Turn on output processing monitoring on workflow job so that
                    // the debug stop events can coordinate with end of output processing.
                    jobArgs.Job.OutputProcessingStateChanged += HandleOutputProcessingStateChanged;
                    jobArgs.Job.MonitorOutputProcessing = true;

                    _runningJobs.Add(jobArgs.Job.InstanceId, jobArgs);
                    jobArgs.Debugger.DebuggerStop += HandleMonitorRunningJobsDebuggerStop;
                    jobArgs.Debugger.BreakpointUpdated += HandleBreakpointUpdated;

                    newJob = true;
                }
            }

            if (newJob)
            {
                jobArgs.Debugger.SetParent(
                    this,
                    _idToBreakpoint.Values.ToArray<Breakpoint>(),
                    startAction,
                    _context.EngineHostInterface.ExternalHost,
                    _context.SessionState.Path.CurrentLocation);
            }
            else
            {
                // If job already in collection then make sure start action is set.
                // Note that this covers the case where Debug-Job was performed on
                // an async job, which then becomes sync, the user continues execution
                // and then wants to break (step mode) into the debugger *again*.
                jobArgs.Debugger.SetDebuggerStepMode(true);
            }
        }

        private void SetRunningJobListToStep(bool enableStepping)
        {
            PSJobStartEventArgs[] runningJobs;
            lock (_syncObject)
            {
                runningJobs = _runningJobs.Values.ToArray();
            }

            foreach (var item in runningJobs)
            {
                try
                {
                    item.Debugger.SetDebuggerStepMode(enableStepping);
                }
                catch (PSNotImplementedException) { }
            }
        }

        private void SetRunspaceListToStep(bool enableStepping)
        {
            PSMonitorRunspaceInfo[] runspaceList;
            lock (_syncObject)
            {
                runspaceList = _runningRunspaces.Values.ToArray();
            }

            foreach (var item in runspaceList)
            {
                try
                {
                    Debugger nestedDebugger = item.NestedDebugger;

                    if (nestedDebugger != null)
                    {
                        nestedDebugger.SetDebuggerStepMode(enableStepping);
                    }
                }
                catch (PSNotImplementedException) { }
            }
        }

        private void RemoveFromRunningJobList(Job job)
        {
            job.StateChanged -= HandleJobStateChanged;
            job.OutputProcessingStateChanged -= HandleOutputProcessingStateChanged;

            PSJobStartEventArgs jobArgs = null;
            lock (_syncObject)
            {
                if (_runningJobs.TryGetValue(job.InstanceId, out jobArgs))
                {
                    jobArgs.Debugger.DebuggerStop -= HandleMonitorRunningJobsDebuggerStop;
                    jobArgs.Debugger.BreakpointUpdated -= HandleBreakpointUpdated;
                    _runningJobs.Remove(job.InstanceId);
                }
            }

            if (jobArgs != null)
            {
                // Pop from active debugger stack.
                lock (_syncActiveDebuggerStopObject)
                {
                    Debugger activeDebugger;
                    if (_activeDebuggers.TryPeek(out activeDebugger))
                    {
                        if (activeDebugger.Equals(jobArgs.Debugger))
                        {
                            PopActiveDebugger();
                        }
                    }
                }
            }
        }

        private void ClearRunningJobList()
        {
            PSJobStartEventArgs[] runningJobs = null;
            lock (_syncObject)
            {
                if (_runningJobs.Count > 0)
                {
                    runningJobs = new PSJobStartEventArgs[_runningJobs.Values.Count];
                    _runningJobs.Values.CopyTo(runningJobs, 0);
                }
            }

            if (runningJobs != null)
            {
                foreach (var item in runningJobs)
                {
                    RemoveFromRunningJobList(item.Job);
                }
            }
        }

        private bool PushActiveDebugger(Debugger debugger, int callstackOffset)
        {
            // Don't push active debugger if script debugger disabled debugging.
            if (_context._debuggingMode == -1) { return false; }

            // Disable script debugging while another debugger is running.
            // -1 - Indicates script debugging is disabled from script debugger.
            // -2 - Indicates script debugging is disabled from pushed active debugger.
            SetInternalDebugMode(InternalDebugMode.InPushedStop);

            // Save running calling frame.
            _nestedRunningFrame = _callStack[_callStack.Count - callstackOffset];

            _commandProcessor.Reset();

            // Make active debugger.
            _activeDebuggers.Push(debugger);

            return true;
        }

        private Debugger PopActiveDebugger()
        {
            Debugger poppedDebugger = null;
            if (_activeDebuggers.TryPop(out poppedDebugger))
            {
                int runningJobCount;
                lock (_syncObject)
                {
                    runningJobCount = _runningJobs.Count;
                }

                if (runningJobCount == 0)
                {
                    // If we are back to the root debugger and are in step mode, ensure
                    // that the root debugger is in step mode to continue stepping.
                    switch (_lastActiveDebuggerAction)
                    {
                        case DebuggerResumeAction.StepInto:
                        case DebuggerResumeAction.StepOver:
                        case DebuggerResumeAction.StepOut:
                            // Set script debugger to step mode after the WF running
                            // script completes.
                            _steppingMode = SteppingMode.StepIn;
                            _overOrOutFrame = _nestedRunningFrame;
                            _nestedRunningFrame = null;
                            break;

                        case DebuggerResumeAction.Stop:
                            _nestedDebuggerStop = true;
                            break;

                        default:
                            ResumeExecution(DebuggerResumeAction.Continue);
                            break;
                    }

                    // Allow script debugger to continue in debugging mode.
                    _processingOutputCount = 0;
                    SetInternalDebugMode(InternalDebugMode.Enabled);
                    _currentDebuggerAction = _lastActiveDebuggerAction;
                    _lastActiveDebuggerAction = DebuggerResumeAction.Continue;
                }
            }

            return poppedDebugger;
        }

        private void HandleActiveJobDebuggerStop(object sender, DebuggerStopEventArgs args)
        {
            // If we are debugging nested runspaces then ignore job debugger stops
            if (_runningRunspaces.Count > 0) { return; }

            // Forward active debugger event.
            if (args != null)
            {
                // Save copy of arguments.
                DebuggerStopEventArgs copyArgs = new DebuggerStopEventArgs(
                    args.InvocationInfo,
                    new Collection<Breakpoint>(args.Breakpoints),
                    args.ResumeAction);
                _debuggerStopEventArgs.Push(copyArgs);

                CallStackInfo savedCallStackItem = null;
                try
                {
                    // Wait for up to 5 seconds for output processing to complete.
                    _processingOutputCompleteEvent.Wait(5000);

                    // Fix up call stack representing this WF call.
                    savedCallStackItem = FixUpCallStack();

                    // Blocking call that raises stop event.
                    RaiseDebuggerStopEvent(args);
                    _lastActiveDebuggerAction = args.ResumeAction;
                }
                finally
                {
                    RestoreCallStack(savedCallStackItem);
                    _debuggerStopEventArgs.TryPop(out copyArgs);
                }
            }
        }

        private CallStackInfo FixUpCallStack()
        {
            // Remove the top level call stack item, which is
            // the PS script that starts the workflow.  The workflow
            // debugger will add its call stack in its GetCallStack()
            // override.
            int count = _callStack.Count;
            CallStackInfo item = null;
            if (count > 1)
            {
                item = _callStack.Last();
                _callStack.RemoveAt(count - 1);
            }

            return item;
        }

        private void RestoreCallStack(CallStackInfo item)
        {
            if (item != null)
            {
                _callStack.Add(item);
            }
        }

        private void HandleMonitorRunningJobsDebuggerStop(object sender, DebuggerStopEventArgs args)
        {
            if (!IsJobDebuggingMode())
            {
                // Ignore job debugger stop.
                args.ResumeAction = DebuggerResumeAction.Continue;
                return;
            }

            Debugger senderDebugger = sender as Debugger;
            bool pushSucceeded = false;
            lock (_syncActiveDebuggerStopObject)
            {
                Debugger activeDebugger = null;
                if (_activeDebuggers.TryPeek(out activeDebugger))
                {
                    if (activeDebugger.Equals(senderDebugger))
                    {
                        HandleActiveJobDebuggerStop(sender, args);
                        return;
                    }

                    if (IsRunningWFJobsDebugger(activeDebugger))
                    {
                        // Replace current job active debugger by first popping.
                        PopActiveDebugger();
                    }
                }

                pushSucceeded = PushActiveDebugger(senderDebugger, _jobCallStackOffset);
            }

            // Handle debugger stop outside lock.
            if (pushSucceeded)
            {
                // Forward the debug stop event.
                HandleActiveJobDebuggerStop(sender, args);
            }
        }

        private bool IsJobDebuggingMode()
        {
            return ((((DebugMode & DebugModes.LocalScript) == DebugModes.LocalScript) && IsLocalSession) ||
                    (((DebugMode & DebugModes.RemoteScript) == DebugModes.RemoteScript) && !IsLocalSession));
        }

        private void HandleBreakpointUpdated(object sender, BreakpointUpdatedEventArgs e)
        {
            switch (e.UpdateType)
            {
                case BreakpointUpdateType.Set:
                    AddNewBreakpoint(e.Breakpoint);
                    break;

                case BreakpointUpdateType.Removed:
                    RemoveBreakpoint(e.Breakpoint);
                    break;

                case BreakpointUpdateType.Enabled:
                    EnableBreakpoint(e.Breakpoint);
                    break;

                case BreakpointUpdateType.Disabled:
                    DisableBreakpoint(e.Breakpoint);
                    break;
            }
        }

        private bool IsRunningWFJobsDebugger(Debugger debugger)
        {
            lock (_syncObject)
            {
                foreach (var item in _runningJobs.Values)
                {
                    if (item.Debugger.Equals(debugger))
                    {
                        return true;
                    }
                }
            }

            return false;
        }

        private void HandleJobStateChanged(object sender, JobStateEventArgs args)
        {
            Job job = sender as Job;

            if (job.IsPersistentState(args.JobStateInfo.State))
            {
                RemoveFromRunningJobList(job);
            }
        }

        private void HandleOutputProcessingStateChanged(object sender, OutputProcessingStateEventArgs e)
        {
            lock (_syncObject)
            {
                if (e.ProcessingOutput)
                {
                    if (++_processingOutputCount == 1)
                    {
                        _processingOutputCompleteEvent.Reset();
                    }
                }
                else if (_processingOutputCount > 0)
                {
                    if (--_processingOutputCount == 0)
                    {
                        _processingOutputCompleteEvent.Set();
                    }
                }
            }
        }

        private DebuggerCommandResults ProcessCommandForActiveDebugger(PSCommand command, PSDataCollection<PSObject> output)
        {
            // Check for debugger "detach" command which is only applicable to nested debugging.
            bool detachCommand = ((command.Commands.Count > 0) &&
                                  ((command.Commands[0].CommandText.Equals("Detach", StringComparison.OrdinalIgnoreCase)) ||
                                   (command.Commands[0].CommandText.Equals("d", StringComparison.OrdinalIgnoreCase))));

            Debugger activeDebugger;
            if (_activeDebuggers.TryPeek(out activeDebugger))
            {
                if (detachCommand)
                {
                    // Exit command means to cancel the nested debugger session.  This needs to be done by the
                    // owner of the session so we raise an event and release the debugger stop.
                    UnhandledBreakpointMode = UnhandledBreakpointProcessingMode.Ignore;
                    RaiseNestedDebuggingCancelEvent();
                    return new DebuggerCommandResults(DebuggerResumeAction.Continue, true);
                }
                else if ((command.Commands.Count > 0) &&
                         (command.Commands[0].CommandText.IndexOf(".EnterNestedPrompt()", StringComparison.OrdinalIgnoreCase) > 0))
                {
                    // Prevent a host EnterNestedPrompt() call from occuring in an active debugger.
                    // Host nested prompt makes no sense in this case and can cause host to stop responding depending on host implementation.
                    throw new PSNotSupportedException();
                }

                // Get current debugger stop breakpoint info.
                DebuggerStopEventArgs stopArgs;
                if (_debuggerStopEventArgs.TryPeek(out stopArgs))
                {
                    string commandText = command.Commands[0].CommandText;

                    // Check to see if this is a resume command that we handle here.
                    DebuggerCommand dbgCommand = _commandProcessor.ProcessBasicCommand(commandText);
                    if (dbgCommand != null &&
                        dbgCommand.ResumeAction != null)
                    {
                        _lastActiveDebuggerAction = dbgCommand.ResumeAction.Value;
                        return new DebuggerCommandResults(dbgCommand.ResumeAction, true);
                    }
                }

                return activeDebugger.ProcessCommand(command, output);
            }

            if (detachCommand)
            {
                // Detach command only applies to nested debugging.  So if there isn't any active debugger then emit error.
                throw new PSInvalidOperationException(DebuggerStrings.InvalidDetachCommand);
            }

            return null;
        }

        private bool StopCommandForActiveDebugger()
        {
            Debugger activeDebugger;
            if (_activeDebuggers.TryPeek(out activeDebugger))
            {
                activeDebugger.StopProcessCommand();
                return true;
            }

            return false;
        }

        #endregion

        #region Runspace debugger integration

        internal override void StartMonitoringRunspace(PSMonitorRunspaceInfo runspaceInfo)
        {
            if (runspaceInfo == null || runspaceInfo.Runspace == null) { return; }

            if ((runspaceInfo.Runspace.Debugger != null) &&
                runspaceInfo.Runspace.Debugger.Equals(this))
            {
                Debug.Assert(false, "Nested debugger cannot be the root debugger.");
                return;
            }

            DebuggerResumeAction startAction = (_currentDebuggerAction == DebuggerResumeAction.StepInto) ?
                DebuggerResumeAction.StepInto : DebuggerResumeAction.Continue;

            AddToRunningRunspaceList(runspaceInfo.Copy());
        }

        internal override void EndMonitoringRunspace(PSMonitorRunspaceInfo runspaceInfo)
        {
            if (runspaceInfo == null || runspaceInfo.Runspace == null) { return; }

            RemoveFromRunningRunspaceList(runspaceInfo.Runspace);
        }

        /// <summary>
        /// If a debug stop event is currently pending then this method will release
        /// the event to continue processing.
        /// </summary>
        internal override void ReleaseSavedDebugStop()
        {
            if (IsPendingDebugStopEvent)
            {
                _preserveDebugStopEvent.Set();
            }
        }

        private void AddToRunningRunspaceList(PSMonitorRunspaceInfo args)
        {
            Runspace runspace = args.Runspace;
            runspace.StateChanged += HandleRunspaceStateChanged;
            RunspaceState rsState = runspace.RunspaceStateInfo.State;
            if (rsState == RunspaceState.Broken ||
                rsState == RunspaceState.Closed ||
                rsState == RunspaceState.Disconnected)
            {
                runspace.StateChanged -= HandleRunspaceStateChanged;
                return;
            }

            lock (_syncObject)
            {
                if (!_runningRunspaces.ContainsKey(runspace.InstanceId))
                {
                    _runningRunspaces.Add(runspace.InstanceId, args);
                }
            }

            // It is possible for the debugger to be non-null at this point if a runspace
            // is being reused.
            SetUpDebuggerOnRunspace(runspace);
        }

        private void RemoveFromRunningRunspaceList(Runspace runspace)
        {
            runspace.StateChanged -= HandleRunspaceStateChanged;

            // Remove from running list.
            PSMonitorRunspaceInfo runspaceInfo = null;
            lock (_syncObject)
            {
                if (_runningRunspaces.TryGetValue(runspace.InstanceId, out runspaceInfo))
                {
                    _runningRunspaces.Remove(runspace.InstanceId);
                }
            }

            // Clean up nested debugger.
            NestedRunspaceDebugger nestedDebugger = (runspaceInfo != null) ? runspaceInfo.NestedDebugger : null;
            if (nestedDebugger != null)
            {
                nestedDebugger.DebuggerStop -= HandleMonitorRunningRSDebuggerStop;
                nestedDebugger.BreakpointUpdated -= HandleBreakpointUpdated;
                nestedDebugger.Dispose();

                // If current active debugger, then pop.
                lock (_syncActiveDebuggerStopObject)
                {
                    Debugger activeDebugger;
                    if (_activeDebuggers.TryPeek(out activeDebugger))
                    {
                        if (activeDebugger.Equals(nestedDebugger))
                        {
                            PopActiveDebugger();
                        }
                    }
                }
            }
        }

        private void ClearRunningRunspaceList()
        {
            PSMonitorRunspaceInfo[] runningRunspaces = null;
            lock (_syncObject)
            {
                if (_runningRunspaces.Count > 0)
                {
                    runningRunspaces = new PSMonitorRunspaceInfo[_runningRunspaces.Count];
                    _runningRunspaces.Values.CopyTo(runningRunspaces, 0);
                }
            }

            if (runningRunspaces != null)
            {
                foreach (var item in runningRunspaces)
                {
                    RemoveFromRunningRunspaceList(item.Runspace);
                }
            }
        }

        private void HandleRunspaceStateChanged(object sender, RunspaceStateEventArgs e)
        {
            Runspace runspace = sender as Runspace;
            bool remove = false;

            switch (e.RunspaceStateInfo.State)
            {
                // Detect transition to Opened state.
                case RunspaceState.Opened:
                    remove = !SetUpDebuggerOnRunspace(runspace);
                    break;

                // Detect any transition to a finished runspace.
                case RunspaceState.Broken:
                case RunspaceState.Closed:
                case RunspaceState.Disconnected:
                    remove = true;
                    break;
            }

            if (remove)
            {
                RemoveFromRunningRunspaceList(runspace);
            }
        }

        private void HandleMonitorRunningRSDebuggerStop(object sender, DebuggerStopEventArgs args)
        {
            if (sender == null || args == null) { return; }

            Debugger senderDebugger = sender as Debugger;
            bool pushSucceeded = false;
            lock (_syncActiveDebuggerStopObject)
            {
                Debugger activeDebugger;
                if (_activeDebuggers.TryPeek(out activeDebugger))
                {
                    // Replace current runspace debugger by first popping the old debugger.
                    if (IsRunningRSDebugger(activeDebugger))
                    {
                        PopActiveDebugger();
                    }
                }

                // Get nested debugger runspace info.
                NestedRunspaceDebugger nestedDebugger = senderDebugger as NestedRunspaceDebugger;
                if (nestedDebugger == null) { return; }

                PSMonitorRunspaceType runspaceType = nestedDebugger.RunspaceType;

                // Fix up invocation info script extents for embedded nested debuggers where the script source is
                // from the parent.
                args.InvocationInfo = nestedDebugger.FixupInvocationInfo(args.InvocationInfo);

                // Finally push the runspace debugger.
                pushSucceeded = PushActiveDebugger(senderDebugger, _runspaceCallStackOffset);
            }

            // Handle debugger stop outside lock.
            if (pushSucceeded)
            {
                // Forward the debug stop event.
                // This method will always pop the debugger after debugger stop completes.
                HandleActiveRunspaceDebuggerStop(sender, args);
            }
        }

        private void HandleActiveRunspaceDebuggerStop(object sender, DebuggerStopEventArgs args)
        {
            // Save copy of arguments.
            DebuggerStopEventArgs copyArgs = new DebuggerStopEventArgs(
                args.InvocationInfo,
                new Collection<Breakpoint>(args.Breakpoints),
                args.ResumeAction);
            _debuggerStopEventArgs.Push(copyArgs);

            // Forward active debugger event.
            try
            {
                // Blocking call that raises the stop event.
                RaiseDebuggerStopEvent(args);
                _lastActiveDebuggerAction = args.ResumeAction;
            }
            catch (Exception)
            {
                // Catch all external user generated exceptions thrown on event thread.
            }
            finally
            {
                _debuggerStopEventArgs.TryPop(out copyArgs);
                PopActiveDebugger();
            }
        }

        private bool IsRunningRSDebugger(Debugger debugger)
        {
            lock (_syncObject)
            {
                foreach (var item in _runningRunspaces.Values)
                {
                    if (item.Runspace.Debugger.Equals(debugger))
                    {
                        return true;
                    }
                }
            }

            return false;
        }

        private bool SetUpDebuggerOnRunspace(Runspace runspace)
        {
            PSMonitorRunspaceInfo runspaceInfo = null;
            lock (_syncObject)
            {
                _runningRunspaces.TryGetValue(runspace.InstanceId, out runspaceInfo);
            }

            // Create nested debugger wrapper if it is not already created and if
            // the runspace debugger is available.
            if ((runspace.Debugger != null) &&
                (runspaceInfo != null) &&
                (runspaceInfo.NestedDebugger == null))
            {
                try
                {
                    NestedRunspaceDebugger nestedDebugger = runspaceInfo.CreateDebugger(this);

                    runspaceInfo.NestedDebugger = nestedDebugger;

                    nestedDebugger.DebuggerStop += HandleMonitorRunningRSDebuggerStop;
                    nestedDebugger.BreakpointUpdated += HandleBreakpointUpdated;

                    if (((_lastActiveDebuggerAction == DebuggerResumeAction.StepInto) || (_currentDebuggerAction == DebuggerResumeAction.StepInto)) &&
                        !nestedDebugger.IsActive)
                    {
                        nestedDebugger.SetDebuggerStepMode(true);
                    }

                    // If the nested debugger has a pending (saved) debug stop then
                    // release it here now that we have the debug stop handler added.
                    // Note that the DebuggerStop event is raised on the original execution
                    // thread in the debugger (not this thread).
                    nestedDebugger.CheckStateAndRaiseStopEvent();

                    return true;
                }
                catch (InvalidRunspaceStateException) { }
            }

            return false;
        }

        #endregion

        #region Runspace Debug Processing

        private void StartRunspaceForDebugQueueProcessing()
        {
            int startThread = Interlocked.CompareExchange(ref _processingRunspaceDebugQueue, 1, 0);

            if (startThread == 0)
            {
                var thread = new System.Threading.Thread(
                    new ThreadStart(DebuggerQueueThreadProc));
                thread.Start();
            }
        }

        private void DebuggerQueueThreadProc()
        {
            StartRunspaceDebugProcessingEventArgs runspaceDebugProcessArgs;
            while (_runspaceDebugQueue.Value.TryDequeue(out runspaceDebugProcessArgs))
            {
                if (IsStartRunspaceDebugProcessingEventSubscribed())
                {
                    try
                    {
                        RaiseStartRunspaceDebugProcessingEvent(runspaceDebugProcessArgs);
                    }
                    catch (Exception) { }
                }
                else
                {
                    // If there are no ProcessDebugger event subscribers then default to handling internally.
                    runspaceDebugProcessArgs.UseDefaultProcessing = true;
                }

                // Check for internal handling request.
                if (runspaceDebugProcessArgs.UseDefaultProcessing)
                {
                    try
                    {
                        ProcessRunspaceDebugInternally(runspaceDebugProcessArgs.Runspace);
                    }
                    catch (Exception) { }
                }
            }

            Interlocked.CompareExchange(ref _processingRunspaceDebugQueue, 0, 1);

            if (_runspaceDebugQueue.Value.Count > 0)
            {
                StartRunspaceForDebugQueueProcessing();
            }
        }

        private void ProcessRunspaceDebugInternally(Runspace runspace)
        {
            WaitForReadyDebug();

            DebugRunspace(runspace, breakAll:true);

            // Block this event thread until debugging has ended.
            WaitForDebugComplete();

            // Ensure runspace debugger is not stopped in break mode.
            if (runspace.Debugger.InBreakpoint)
            {
                try
                {
                    runspace.Debugger.UnhandledBreakpointMode = UnhandledBreakpointProcessingMode.Ignore;
                }
                catch (Exception) { }
            }

            StopDebugRunspace(runspace);

            // If we return to local script execution in step mode then ensure the debugger is enabled.
            _nestedDebuggerStop = false;
            if ((_steppingMode == SteppingMode.StepIn) && (_currentDebuggerAction != DebuggerResumeAction.Stop) && (_context._debuggingMode == 0))
            {
                SetInternalDebugMode(InternalDebugMode.Enabled);
            }

            RaiseRunspaceProcessingCompletedEvent(
                new ProcessRunspaceDebugEndEventArgs(runspace));
        }

        private void WaitForReadyDebug()
        {
            // Wait up to ten seconds
            System.Threading.Thread.Sleep(500);
            int count = 0;
            bool debugReady = false;
            do
            {
                System.Threading.Thread.Sleep(250);
                debugReady = IsDebuggerReady();
            } while (!debugReady && (count++ < 40));

            if (!debugReady) { throw new PSInvalidOperationException(); }
        }

        private bool IsDebuggerReady()
        {
            return (!this.IsPushed && !this.InBreakpoint && (this._context._debuggingMode > -1) && (this._context.InternalHost.NestedPromptCount == 0));
        }

        private void WaitForDebugComplete()
        {
            if (_runspaceDebugCompleteEvent == null)
            {
                _runspaceDebugCompleteEvent = new ManualResetEventSlim(false);
            }
            else
            {
                _runspaceDebugCompleteEvent.Reset();
            }

            _runspaceDebugCompleteEvent.Wait();
        }

        #endregion

        #region IDisposable

        /// <summary>
        /// Dispose.
        /// </summary>
        public void Dispose()
        {
            // Ensure all job event handlers are removed.
            PSJobStartEventArgs[] runningJobs;
            lock (_syncObject)
            {
                runningJobs = _runningJobs.Values.ToArray();
            }

            foreach (var item in runningJobs)
            {
                Job job = item.Job;
                if (job != null)
                {
                    job.StateChanged -= HandleJobStateChanged;
                    job.OutputProcessingStateChanged -= HandleOutputProcessingStateChanged;
                }
            }

            _processingOutputCompleteEvent.Dispose();
            _processingOutputCompleteEvent = null;

            if (_preserveDebugStopEvent != null)
            {
                _preserveDebugStopEvent.Dispose();
                _preserveDebugStopEvent = null;
            }

            if (_runspaceDebugCompleteEvent != null)
            {
                _runspaceDebugCompleteEvent.Dispose();
                _runspaceDebugCompleteEvent = null;
            }
        }

        #endregion

        #region Tracing

        internal void EnableTracing(int traceLevel, bool? step)
        {
            // Enable might actually be disabling depending on the arguments.
            if (traceLevel < 1 && (step == null || !(bool)step))
            {
                DisableTracing();
                return;
            }

            _savedIgnoreScriptDebug = _context.IgnoreScriptDebug;
            _context.IgnoreScriptDebug = false;

            _context.PSDebugTraceLevel = traceLevel;
            if (step != null)
            {
                _context.PSDebugTraceStep = (bool)step;
            }

            SetInternalDebugMode(InternalDebugMode.Enabled);
        }

        internal void DisableTracing()
        {
            _context.IgnoreScriptDebug = _savedIgnoreScriptDebug;
            _context.PSDebugTraceLevel = 0;
            _context.PSDebugTraceStep = false;
            if (CanDisableDebugger)
            {
                SetInternalDebugMode(InternalDebugMode.Disabled);
            }
        }

        private bool _savedIgnoreScriptDebug = false;

        internal void Trace(string messageId, string resourceString, params object[] args)
        {
            ActionPreference pref = ActionPreference.Continue;

            string message;
            if (args == null || args.Length == 0)
            {
                // Don't format in case the string contains literal curly braces
                message = resourceString;
            }
            else
            {
                message = StringUtil.Format(resourceString, args);
            }

            if (string.IsNullOrEmpty(message))
            {
                message = "Could not load text for msh script tracing message id '" + messageId + "'";
                Diagnostics.Assert(false, message);
            }

            ((InternalHostUserInterface)_context.EngineHostInterface.UI).WriteDebugLine(message, ref pref);
        }

        internal void TraceLine(IScriptExtent extent)
        {
            string msg = PositionUtilities.BriefMessage(extent.StartScriptPosition);
            InternalHostUserInterface ui = (InternalHostUserInterface)_context.EngineHostInterface.UI;

            ActionPreference pref = _context.PSDebugTraceStep ?
                ActionPreference.Inquire : ActionPreference.Continue;

            ui.WriteDebugLine(msg, ref pref);

            if (pref == ActionPreference.Continue)
                _context.PSDebugTraceStep = false;
        }

        internal void TraceScriptFunctionEntry(FunctionContext functionContext)
        {
            var methodName = functionContext._functionName;
            if (string.IsNullOrEmpty(functionContext._file))
            {
                Trace("TraceEnteringFunction", ParserStrings.TraceEnteringFunction, methodName);
            }
            else
            {
                Trace("TraceEnteringFunctionDefinedInFile", ParserStrings.TraceEnteringFunctionDefinedInFile, methodName, functionContext._file);
            }
        }

        internal void TraceVariableSet(string varName, object value)
        {
            // Don't trace into debugger hidden or debugger step through unless the trace level > 2.
            if (_callStack.Any() && _context.PSDebugTraceLevel <= 2)
            {
                // Skip trace messages in hidden/step through frames.
                var frame = _callStack.Last();
                if (frame.IsFrameHidden || frame.DebuggerStepThrough)
                {
                    return;
                }
            }

            // If the value is an IEnumerator, we don't attempt to get its string format via 'ToStringParser' method,
            // because 'ToStringParser' would iterate through the enumerator to get the individual elements, which will
            // make irreversible changes to the enumerator.
            bool isValueAnIEnumerator = PSObject.Base(value) is IEnumerator;
            string valAsString = isValueAnIEnumerator ? typeof(IEnumerator).Name : PSObject.ToStringParser(_context, value);
            int msgLength = 60 - varName.Length;

            if (valAsString.Length > msgLength)
            {
                valAsString = valAsString.Substring(0, msgLength) + PSObjectHelper.Ellipsis;
            }

            Trace("TraceVariableAssignment", ParserStrings.TraceVariableAssignment, varName, valAsString);
        }

        #endregion Tracing
    }

    #endregion

    #region NestedRunspaceDebugger

    /// <summary>
    /// Base class for nested runspace debugger wrapper.
    /// </summary>
    internal abstract class NestedRunspaceDebugger : Debugger, IDisposable
    {
        #region Members

        private bool _isDisposed;
        protected Runspace _runspace;
        protected Debugger _wrappedDebugger;

        #endregion

        #region Properties

        /// <summary>
        /// Type of runspace being monitored for debugging.
        /// </summary>
        public PSMonitorRunspaceType RunspaceType
        {
            get;
            private set;
        }

        /// <summary>
        /// Unique parent debugger identifier for monitored runspace.
        /// </summary>
        public Guid ParentDebuggerId
        {
            get;
            private set;
        }

        #endregion

        #region Constructors

        /// <summary>
        /// Creates an instance of NestedRunspaceDebugger.
        /// </summary>
        /// <param name="runspace">Runspace.</param>
        /// <param name="runspaceType">Runspace type.</param>
        /// <param name="parentDebuggerId">Debugger Id of parent.</param>
        public NestedRunspaceDebugger(
            Runspace runspace,
            PSMonitorRunspaceType runspaceType,
            Guid parentDebuggerId)
        {
            if (runspace == null || runspace.Debugger == null)
            {
                throw new PSArgumentNullException("runspace");
            }

            _runspace = runspace;
            _wrappedDebugger = runspace.Debugger;
            base.SetDebugMode(_wrappedDebugger.DebugMode);
            RunspaceType = runspaceType;
            ParentDebuggerId = parentDebuggerId;

            // Handlers for wrapped debugger events.
            _wrappedDebugger.BreakpointUpdated += HandleBreakpointUpdated;
            _wrappedDebugger.DebuggerStop += HandleDebuggerStop;
        }

        #endregion

        #region Overrides

        /// <summary>
        /// Process debugger or PowerShell command/script.
        /// </summary>
        /// <param name="command">PowerShell command.</param>
        /// <param name="output">Output collection.</param>
        /// <returns>DebuggerCommandResults.</returns>
        public override DebuggerCommandResults ProcessCommand(PSCommand command, PSDataCollection<PSObject> output)
        {
            if (_isDisposed) { return new DebuggerCommandResults(null, false); }

            // Preprocess debugger commands.
            string cmd = command.Commands[0].CommandText.Trim();

            if (cmd.Equals("prompt", StringComparison.OrdinalIgnoreCase))
            {
                return HandlePromptCommand(output);
            }

            if (cmd.Equals("k", StringComparison.OrdinalIgnoreCase) ||
                cmd.StartsWith("Get-PSCallStack", StringComparison.OrdinalIgnoreCase))
            {
                return HandleCallStack(output);
            }

            if (cmd.Equals("l", StringComparison.OrdinalIgnoreCase) ||
                cmd.Equals("list", StringComparison.OrdinalIgnoreCase))
            {
                if (HandleListCommand(output))
                {
                    return new DebuggerCommandResults(null, true);
                }
            }

            return _wrappedDebugger.ProcessCommand(command, output);
        }

        public override Breakpoint GetBreakpoint(int id) =>
            _wrappedDebugger.GetBreakpoint(id);

        public override List<Breakpoint> GetBreakpoints() =>
            _wrappedDebugger.GetBreakpoints();

        public override CommandBreakpoint SetCommandBreakpoint(string command, ScriptBlock action = null, string path = null) =>
            _wrappedDebugger.SetCommandBreakpoint(command, action, path);

        public override LineBreakpoint SetLineBreakpoint(string path, int line, int column = 0, ScriptBlock action = null) =>
            _wrappedDebugger.SetLineBreakpoint(path, line, column, action);

        public override VariableBreakpoint SetVariableBreakpoint(string variableName, VariableAccessMode accessMode = VariableAccessMode.Write, ScriptBlock action = null, string path = null) =>
            _wrappedDebugger.SetVariableBreakpoint(variableName, accessMode, action, path);

        public override bool RemoveBreakpoint(Breakpoint breakpoint) =>
            _wrappedDebugger.RemoveBreakpoint(breakpoint);

        public override Breakpoint EnableBreakpoint(Breakpoint breakpoint) =>
            _wrappedDebugger.EnableBreakpoint(breakpoint);

        public override Breakpoint DisableBreakpoint(Breakpoint breakpoint) =>
            _wrappedDebugger.DisableBreakpoint(breakpoint);

        /// <summary>
        /// SetDebuggerAction.
        /// </summary>
        /// <param name="resumeAction">Debugger resume action.</param>
        public override void SetDebuggerAction(DebuggerResumeAction resumeAction)
        {
            _wrappedDebugger.SetDebuggerAction(resumeAction);
        }

        /// <summary>
        /// Stops running command.
        /// </summary>
        public override void StopProcessCommand()
        {
            _wrappedDebugger.StopProcessCommand();
        }

        /// <summary>
        /// Returns current debugger stop event arguments if debugger is in
        /// debug stop state.  Otherwise returns null.
        /// </summary>
        /// <returns>DebuggerStopEventArgs.</returns>
        public override DebuggerStopEventArgs GetDebuggerStopArgs()
        {
            return _wrappedDebugger.GetDebuggerStopArgs();
        }

        /// <summary>
        /// Sets the debugger mode.
        /// </summary>
        /// <param name="mode">Debug mode.</param>
        public override void SetDebugMode(DebugModes mode)
        {
            _wrappedDebugger.SetDebugMode(mode);
        }

        /// <summary>
        /// Sets debugger stepping mode.
        /// </summary>
        /// <param name="enabled">True if stepping is to be enabled.</param>
        public override void SetDebuggerStepMode(bool enabled)
        {
            _wrappedDebugger.SetDebuggerStepMode(enabled);
        }

        /// <summary>
        /// Returns true if debugger is active.
        /// </summary>
        public override bool IsActive
        {
            get { return _wrappedDebugger.IsActive; }
        }

        #endregion

        #region IDisposable

        /// <summary>
        /// Dispose.
        /// </summary>
        public virtual void Dispose()
        {
            _isDisposed = true;

            if (_wrappedDebugger != null)
            {
                _wrappedDebugger.BreakpointUpdated -= HandleBreakpointUpdated;
                _wrappedDebugger.DebuggerStop -= HandleDebuggerStop;
            }

            _wrappedDebugger = null;
            _runspace = null;

            // Call GC.SuppressFinalize since this is an unsealed type, in case derived types
            // have finalizers.
            GC.SuppressFinalize(this);
        }

        #endregion

        #region Protected Methods

        protected virtual void HandleDebuggerStop(object sender, DebuggerStopEventArgs e)
        {
            this.RaiseDebuggerStopEvent(e);
        }

        protected virtual void HandleBreakpointUpdated(object sender, BreakpointUpdatedEventArgs e)
        {
            this.RaiseBreakpointUpdatedEvent(e);
        }

        protected virtual DebuggerCommandResults HandlePromptCommand(PSDataCollection<PSObject> output)
        {
            // Nested debugged runspace prompt should look like:
            // [ComputerName]: [DBG]: [Process:<id>]: [RunspaceName]: PS C:\>
            string computerName = (_runspace.ConnectionInfo != null) ? _runspace.ConnectionInfo.ComputerName : null;
            string processPartPattern = "{0}[{1}:{2}]:{3}";
            string processPart = StringUtil.Format(processPartPattern,
                @"""",
                DebuggerStrings.NestedRunspaceDebuggerPromptProcessName,
                @"$($PID)",
                @"""");
            string locationPart = @"""PS $($executionContext.SessionState.Path.CurrentLocation)> """;
            string promptScript = "'[DBG]: '" + " + " + processPart + " + " + "' [" + CodeGeneration.EscapeSingleQuotedStringContent(_runspace.Name) + "]: '" + " + " + locationPart;

            // Get the command prompt from the wrapped debugger.
            PSCommand promptCommand = new PSCommand();
            promptCommand.AddScript(promptScript);
            PSDataCollection<PSObject> promptOutput = new PSDataCollection<PSObject>();
            _wrappedDebugger.ProcessCommand(promptCommand, promptOutput);
            string promptString = (promptOutput.Count == 1) ? promptOutput[0].BaseObject as string : string.Empty;
            var nestedPromptString = new System.Text.StringBuilder();

            // For remote runspaces display computer name in prompt.
            if (!string.IsNullOrEmpty(computerName))
            {
                nestedPromptString.Append("[" + computerName + "]:");
            }

            nestedPromptString.Append(promptString);

            // Fix up for non-remote runspaces since the runspace is not in a nested prompt
            // but the root runspace is.
            if (string.IsNullOrEmpty(computerName))
            {
                nestedPromptString.Insert(nestedPromptString.Length - 1, ">");
            }

            output.Add(nestedPromptString.ToString());

            return new DebuggerCommandResults(null, true);
        }

        protected virtual DebuggerCommandResults HandleCallStack(PSDataCollection<PSObject> output)
        {
            throw new PSNotImplementedException();
        }

        protected virtual bool HandleListCommand(PSDataCollection<PSObject> output)
        {
            return false;
        }

        #endregion

        #region Internal Methods

        /// <summary>
        /// Attempts to fix up the debugger stop invocation information so that
        /// the correct stack and source can be displayed in the debugger, for
        /// cases where the debugged runspace is called inside a parent sccript,
        /// such as with script Invoke-Command cases.
        /// </summary>
        /// <param name="debugStopInvocationInfo"></param>
        /// <returns>InvocationInfo.</returns>
        internal virtual InvocationInfo FixupInvocationInfo(InvocationInfo debugStopInvocationInfo)
        {
            // Default is no fix up.
            return debugStopInvocationInfo;
        }

        internal bool IsSameDebugger(Debugger testDebugger)
        {
            return _wrappedDebugger.Equals(testDebugger);
        }

        /// <summary>
        /// Checks to see if the runspace debugger is in a preserved debug
        /// stop state, and if so then allows the debugger stop event to
        /// continue processing and raise the event.
        /// </summary>
        internal void CheckStateAndRaiseStopEvent()
        {
            RemoteDebugger remoteDebugger = _wrappedDebugger as RemoteDebugger;
            if (remoteDebugger != null)
            {
                // Have remote debugger raise existing debugger stop event.
                remoteDebugger.CheckStateAndRaiseStopEvent();
            }
            else if (this._wrappedDebugger.IsPendingDebugStopEvent)
            {
                // Release local debugger preserved debugger stop event.
                this._wrappedDebugger.ReleaseSavedDebugStop();
            }
            else
            {
                // If this is a remote server debugger then we want to convert the pending remote
                // debugger stop to a local debugger stop event for this Debug-Runspace to handle.
                ServerRemoteDebugger serverRemoteDebugger = this._wrappedDebugger as ServerRemoteDebugger;
                if (serverRemoteDebugger != null)
                {
                    serverRemoteDebugger.ReleaseAndRaiseDebugStopLocal();
                }
            }
        }

        /// <summary>
        /// Gets the callstack of the nested runspace.
        /// </summary>
        /// <returns></returns>
        internal PSDataCollection<PSObject> GetRSCallStack()
        {
            // Get call stack from wrapped debugger
            PSCommand cmd = new PSCommand();
            cmd.AddCommand("Get-PSCallStack");
            PSDataCollection<PSObject> callStackOutput = new PSDataCollection<PSObject>();
            _wrappedDebugger.ProcessCommand(cmd, callStackOutput);

            return callStackOutput;
        }

        #endregion
    }

    /// <summary>
    /// Wrapper class for runspace debugger where it is running in no known
    /// embedding scenario and is assumed to be running independently of
    /// any other running script.
    /// </summary>
    internal sealed class StandaloneRunspaceDebugger : NestedRunspaceDebugger
    {
        #region Constructor

        /// <summary>
        /// Constructor.
        /// </summary>
        /// <param name="runspace">Runspace.</param>
        public StandaloneRunspaceDebugger(
            Runspace runspace)
            : base(runspace, PSMonitorRunspaceType.Standalone, Guid.Empty)
        { }

        #endregion

        #region Overrides

        protected override DebuggerCommandResults HandleCallStack(PSDataCollection<PSObject> output)
        {
            PSDataCollection<PSObject> callStackOutput = GetRSCallStack();

            // Display call stack info as formatted.
            using (PowerShell ps = PowerShell.Create())
            {
                ps.AddCommand("Out-String").AddParameter("Stream", true);
                ps.Invoke(callStackOutput, output);
            }

            return new DebuggerCommandResults(null, true);
        }

        protected override void HandleDebuggerStop(object sender, DebuggerStopEventArgs e)
        {
            object runningCmd = null;

            try
            {
                runningCmd = DrainAndBlockRemoteOutput();
                this.RaiseDebuggerStopEvent(e);
            }
            finally
            {
                RestoreRemoteOutput(runningCmd);
            }
        }

        #endregion

        #region Private Methods

        private object DrainAndBlockRemoteOutput()
        {
            // We do this only for remote runspaces.
            RemoteRunspace remoteRunspace = _runspace as RemoteRunspace;
            if (remoteRunspace == null) { return null; }

            var runningPowerShell = remoteRunspace.GetCurrentBasePowerShell();
            if (runningPowerShell != null)
            {
                runningPowerShell.WaitForServicingComplete();
                runningPowerShell.SuspendIncomingData();
                return runningPowerShell;
            }
            else
            {
                var runningPipe = remoteRunspace.GetCurrentlyRunningPipeline();
                if (runningPipe != null)
                {
                    runningPipe.DrainIncomingData();
                    runningPipe.SuspendIncomingData();
                    return runningPipe;
                }
            }

            return null;
        }

        private void RestoreRemoteOutput(object runningCmd)
        {
            if (runningCmd == null) { return; }

            var runningPowerShell = runningCmd as PowerShell;
            if (runningPowerShell != null)
            {
                runningPowerShell.ResumeIncomingData();
            }
            else
            {
                var runningPipe = runningCmd as Pipeline;
                runningPipe?.ResumeIncomingData();
            }
        }

        #endregion
    }

    /// <summary>
    /// Wrapper class for runspace debugger where the runspace is being used in an
    /// embedded scenario such as Invoke-Command command inside script.
    /// </summary>
    internal sealed class EmbeddedRunspaceDebugger : NestedRunspaceDebugger
    {
        #region Members

        private PowerShell _command;
        private Debugger _rootDebugger;
        private ScriptBlockAst _parentScriptBlockAst;
        private DebuggerStopEventArgs _sendDebuggerArgs;

        #endregion

        #region Constructors

        /// <summary>
        /// Constructor for runspaces executing from script.
        /// </summary>
        /// <param name="runspace">Runspace to debug.</param>
        /// <param name="command">PowerShell command.</param>
        /// <param name="rootDebugger">Root debugger.</param>
        /// <param name="runspaceType">Runspace to monitor type.</param>
        /// <param name="parentDebuggerId">Parent debugger Id.</param>
        public EmbeddedRunspaceDebugger(
            Runspace runspace,
            PowerShell command,
            Debugger rootDebugger,
            PSMonitorRunspaceType runspaceType,
            Guid parentDebuggerId)
            : base(runspace, runspaceType, parentDebuggerId)
        {
            if (rootDebugger == null)
            {
                throw new PSArgumentNullException("rootDebugger");
            }

            _command = command;
            _rootDebugger = rootDebugger;
        }

        #endregion

        #region Overrides

        protected override void HandleDebuggerStop(object sender, DebuggerStopEventArgs e)
        {
            _sendDebuggerArgs = new DebuggerStopEventArgs(
                e.InvocationInfo,
                new Collection<Breakpoint>(e.Breakpoints),
                e.ResumeAction);

            object remoteRunningCmd = null;
            try
            {
                // For remote debugging drain/block output channel.
                remoteRunningCmd = DrainAndBlockRemoteOutput();

                this.RaiseDebuggerStopEvent(_sendDebuggerArgs);
            }
            finally
            {
                RestoreRemoteOutput(remoteRunningCmd);

                // Return user determined resume action.
                e.ResumeAction = _sendDebuggerArgs.ResumeAction;
            }
        }

        protected override DebuggerCommandResults HandleCallStack(PSDataCollection<PSObject> output)
        {
            // First get call stack from wrapped debugger
            PSCommand cmd = new PSCommand();
            cmd.AddCommand("Get-PSCallStack");
            PSDataCollection<PSObject> callStackOutput = new PSDataCollection<PSObject>();
            _wrappedDebugger.ProcessCommand(cmd, callStackOutput);

            // Next get call stack from parent debugger.
            PSDataCollection<CallStackFrame> callStack = _rootDebugger.GetCallStack().ToArray();

            // Combine call stack info.
            foreach (var item in callStack)
            {
                callStackOutput.Add(new PSObject(item));
            }

            // Display call stack info as formatted.
            using (PowerShell ps = PowerShell.Create())
            {
                ps.AddCommand("Out-String").AddParameter("Stream", true);
                ps.Invoke(callStackOutput, output);
            }

            return new DebuggerCommandResults(null, true);
        }

        protected override bool HandleListCommand(PSDataCollection<PSObject> output)
        {
            if ((_sendDebuggerArgs != null) && (_sendDebuggerArgs.InvocationInfo != null))
            {
                return _rootDebugger.InternalProcessListCommand(_sendDebuggerArgs.InvocationInfo.ScriptLineNumber, output);
            }

            return false;
        }

        /// <summary>
        /// Attempts to fix up the debugger stop invocation information so that
        /// the correct stack and source can be displayed in the debugger, for
        /// cases where the debugged runspace is called inside a parent sccript,
        /// such as with script Invoke-Command cases.
        /// </summary>
        /// <param name="debugStopInvocationInfo">Invocation information from debugger stop.</param>
        /// <returns>InvocationInfo.</returns>
        internal override InvocationInfo FixupInvocationInfo(InvocationInfo debugStopInvocationInfo)
        {
            if (debugStopInvocationInfo == null) { return null; }

            // Check to see if this nested debug stop is called from within
            // a known parent source.
            int dbStopLineNumber = debugStopInvocationInfo.ScriptLineNumber;
            CallStackFrame topItem = null;
            var parentActiveStack = _rootDebugger.GetActiveDebuggerCallStack();
            if ((parentActiveStack != null) && (parentActiveStack.Length > 0))
            {
                topItem = parentActiveStack[0];
            }
            else
            {
                var parentStack = _rootDebugger.GetCallStack().ToArray();
                if ((parentStack != null) && (parentStack.Length > 0))
                {
                    topItem = parentStack[0];
                    dbStopLineNumber--;
                }
            }

            InvocationInfo debugInvocationInfo = CreateInvocationInfoFromParent(
                topItem,
                dbStopLineNumber,
                debugStopInvocationInfo.ScriptPosition.StartColumnNumber,
                debugStopInvocationInfo.ScriptPosition.EndColumnNumber);

            return debugInvocationInfo ?? debugStopInvocationInfo;
        }

        #endregion

        #region IDisposable

        /// <summary>
        /// Dispose.
        /// </summary>
        public override void Dispose()
        {
            base.Dispose();

            _rootDebugger = null;
            _parentScriptBlockAst = null;
            _command = null;
            _sendDebuggerArgs = null;
        }

        #endregion

        #region Private Methods

        private InvocationInfo CreateInvocationInfoFromParent(
            CallStackFrame parentStackFrame,
            int debugLineNumber,
            int debugStartColNumber,
            int debugEndColNumber)
        {
            if (parentStackFrame == null) { return null; }

            // Attempt to find parent script file create script block with Ast to
            // find correct line and offset adjustments.
            if ((_parentScriptBlockAst == null) &&
                !string.IsNullOrEmpty(parentStackFrame.ScriptName) &&
                System.IO.File.Exists(parentStackFrame.ScriptName))
            {
                ParseError[] errors;
                Token[] tokens;
                _parentScriptBlockAst = Parser.ParseInput(
                    System.IO.File.ReadAllText(parentStackFrame.ScriptName),
                    out tokens, out errors);
            }

            if (_parentScriptBlockAst != null)
            {
                int callingLineNumber = parentStackFrame.ScriptLineNumber;

                StatementAst debugStatement = null;
                StatementAst callingStatement = _parentScriptBlockAst.Find(
                    ast =>
                    { return ((ast is StatementAst) && (ast.Extent.StartLineNumber == callingLineNumber)); }

                    , true) as StatementAst;

                if (callingStatement != null)
                {
                    // Find first statement in calling statement.
                    StatementAst firstStatement = callingStatement.Find(ast => { return ((ast is StatementAst) && ast.Extent.StartLineNumber > callingLineNumber); }, true) as StatementAst;
                    if (firstStatement != null)
                    {
                        int adjustedLineNumber = firstStatement.Extent.StartLineNumber + debugLineNumber - 1;
                        debugStatement = callingStatement.Find(ast => { return ((ast is StatementAst) && ast.Extent.StartLineNumber == adjustedLineNumber); }, true) as StatementAst;
                    }
                }

                if (debugStatement != null)
                {
                    int endColNum = debugStartColNumber + (debugEndColNumber - debugStartColNumber) - 2;
                    string statementExtentText = FixUpStatementExtent(debugStatement.Extent.StartColumnNumber - 1, debugStatement.Extent.Text);

                    ScriptPosition scriptStartPosition = new ScriptPosition(
                        parentStackFrame.ScriptName,
                        debugStatement.Extent.StartLineNumber,
                        debugStartColNumber,
                        statementExtentText);

                    ScriptPosition scriptEndPosition = new ScriptPosition(
                        parentStackFrame.ScriptName,
                        debugStatement.Extent.EndLineNumber,
                        endColNum,
                        statementExtentText);

                    return InvocationInfo.Create(
                        parentStackFrame.InvocationInfo.MyCommand,
                        new ScriptExtent(
                            scriptStartPosition,
                            scriptEndPosition)
                        );
                }
            }

            return null;
        }

        private string FixUpStatementExtent(int startColNum, string stateExtentText)
        {
            Text.StringBuilder sb = new Text.StringBuilder();
            sb.Append(' ', startColNum);
            sb.Append(stateExtentText);

            return sb.ToString();
        }

        private object DrainAndBlockRemoteOutput()
        {
            // We only do this for remote runspaces.
            if (!(_runspace is RemoteRunspace)) { return null; }

            try
            {
                if (_command != null)
                {
                    _command.WaitForServicingComplete();
                    _command.SuspendIncomingData();

                    return _command;
                }

                Pipeline runningCmd = _runspace.GetCurrentlyRunningPipeline();
                if (runningCmd != null)
                {
                    runningCmd.DrainIncomingData();
                    runningCmd.SuspendIncomingData();

                    return runningCmd;
                }
            }
            catch (PSNotSupportedException)
            { }

            return null;
        }

        private void RestoreRemoteOutput(Object runningCmd)
        {
            if (runningCmd == null) { return; }

            PowerShell command = runningCmd as PowerShell;
            if (command != null)
            {
                command.ResumeIncomingData();
            }
            else
            {
                Pipeline pipelineCommand = runningCmd as Pipeline;
                if (pipelineCommand != null)
                {
                    pipelineCommand.ResumeIncomingData();
                }
            }
        }

        #endregion
    }

    #endregion

    #region DebuggerCommandResults

    /// <summary>
    /// Command results returned from Debugger.ProcessCommand.
    /// </summary>
    public sealed class DebuggerCommandResults
    {
        #region Properties

        /// <summary>
        /// Resume action.
        /// </summary>
        public DebuggerResumeAction? ResumeAction
        {
            get;
            private set;
        }

        /// <summary>
        /// True if debugger evaluated command.  Otherwise evaluation was
        /// performed by PowerShell.
        /// </summary>
        public bool EvaluatedByDebugger
        {
            get;
            private set;
        }

        #endregion

        #region Constructors

        private DebuggerCommandResults()
        { }

        /// <summary>
        /// Constructor.
        /// </summary>
        /// <param name="resumeAction">Resume action.</param>
        /// <param name="evaluatedByDebugger">True if evaluated by debugger.</param>
        public DebuggerCommandResults(
            DebuggerResumeAction? resumeAction,
            bool evaluatedByDebugger)
        {
            ResumeAction = resumeAction;
            EvaluatedByDebugger = evaluatedByDebugger;
        }

        #endregion
    }

    #endregion

    #region DebuggerCommandProcessor

    /// <summary>
    /// This class is used to pre-process the command read by the host when it is in debug mode; its
    /// main intention is to implement the debugger commands ("s", "c", "o", etc)
    /// </summary>
    internal class DebuggerCommandProcessor
    {
        // debugger commands
        private const string ContinueCommand = "continue";
        private const string ContinueShortcut = "c";
        private const string GetStackTraceShortcut = "k";
        private const string HelpCommand = "h";
        private const string HelpShortcut = "?";
        private const string ListCommand = "list";
        private const string ListShortcut = "l";
        private const string StepCommand = "stepInto";
        private const string StepShortcut = "s";
        private const string StepOutCommand = "stepOut";
        private const string StepOutShortcut = "o";
        private const string StepOverCommand = "stepOver";
        private const string StepOverShortcut = "v";
        private const string StopCommand = "quit";
        private const string StopShortcut = "q";
        private const string DetachCommand = "detach";
        private const string DetachShortcut = "d";

        // default line count for the list command
        private const int DefaultListLineCount = 16;

        // table of debugger commands
        private Dictionary<string, DebuggerCommand> _commandTable;

        // the Help command
        private DebuggerCommand _helpCommand;

        // the List command
        private DebuggerCommand _listCommand;

        // last command processed
        private DebuggerCommand _lastCommand;

        // the source script split into lines
        private string[] _lines;

        // last line displayed by the list command
        private int _lastLineDisplayed;

        private const string Crlf = "\x000D\x000A";

        /// <summary>
        /// Creates the table of debugger commands.
        /// </summary>
        public DebuggerCommandProcessor()
        {
            _commandTable = new Dictionary<string, DebuggerCommand>(StringComparer.OrdinalIgnoreCase);
            _commandTable[StepCommand] = _commandTable[StepShortcut] = new DebuggerCommand(StepCommand, DebuggerResumeAction.StepInto, true, false);
            _commandTable[StepOutCommand] = _commandTable[StepOutShortcut] = new DebuggerCommand(StepOutCommand, DebuggerResumeAction.StepOut, false, false);
            _commandTable[StepOverCommand] = _commandTable[StepOverShortcut] = new DebuggerCommand(StepOverCommand, DebuggerResumeAction.StepOver, true, false);
            _commandTable[ContinueCommand] = _commandTable[ContinueShortcut] = new DebuggerCommand(ContinueCommand, DebuggerResumeAction.Continue, false, false);
            _commandTable[StopCommand] = _commandTable[StopShortcut] = new DebuggerCommand(StopCommand, DebuggerResumeAction.Stop, false, false);
            _commandTable[GetStackTraceShortcut] = new DebuggerCommand("get-pscallstack", null, false, false);
            _commandTable[HelpCommand] = _commandTable[HelpShortcut] = _helpCommand = new DebuggerCommand(HelpCommand, null, false, true);
            _commandTable[ListCommand] = _commandTable[ListShortcut] = _listCommand = new DebuggerCommand(ListCommand, null, true, true);
            _commandTable[string.Empty] = new DebuggerCommand(string.Empty, null, false, true);
        }

        /// <summary>
        /// Resets any state in the command processor.
        /// </summary>
        public void Reset()
        {
            _lines = null;
        }

        /// <summary>
        /// Process the command read by the host and returns the DebuggerResumeAction or the command
        /// that the host should execute (see comments in the DebuggerCommand class above).
        /// </summary>
        public DebuggerCommand ProcessCommand(PSHost host, string command, InvocationInfo invocationInfo)
        {
            return _lastCommand = DoProcessCommand(host, command, invocationInfo, null);
        }

        /// <summary>
        /// ProcessCommand.
        /// </summary>
        /// <param name="host"></param>
        /// <param name="command"></param>
        /// <param name="invocationInfo"></param>
        /// <param name="output"></param>
        /// <returns></returns>
        public DebuggerCommand ProcessCommand(PSHost host, string command, InvocationInfo invocationInfo, IList<PSObject> output)
        {
            DebuggerCommand dbgCommand = DoProcessCommand(host, command, invocationInfo, output);
            if (dbgCommand.ExecutedByDebugger || (dbgCommand.ResumeAction != null)) { _lastCommand = dbgCommand; }

            return dbgCommand;
        }

        /// <summary>
        /// Process list command with provided line number.
        /// </summary>
        /// <param name="invocationInfo">Current InvocationInfo.</param>
        /// <param name="output">Output.</param>
        public void ProcessListCommand(InvocationInfo invocationInfo, IList<PSObject> output)
        {
            DoProcessCommand(null, "list", invocationInfo, output);
        }

        /// <summary>
        /// Looks up string command and if it is a debugger command returns the
        /// corresponding DebuggerCommand object.
        /// </summary>
        /// <param name="command">String command.</param>
        /// <returns>DebuggerCommand or null.</returns>
        public DebuggerCommand ProcessBasicCommand(string command)
        {
            if (command.Length == 0 && _lastCommand != null && _lastCommand.RepeatOnEnter)
            {
                return _lastCommand;
            }

            DebuggerCommand debuggerCommand;
            if (_commandTable.TryGetValue(command, out debuggerCommand))
            {
                if (debuggerCommand.ExecutedByDebugger || (debuggerCommand.ResumeAction != null)) { _lastCommand = debuggerCommand; }

                return debuggerCommand;
            }

            return null;
        }

        /// <summary>
        /// Helper for ProcessCommand.
        /// </summary>
        private DebuggerCommand DoProcessCommand(PSHost host, string command, InvocationInfo invocationInfo, IList<PSObject> output)
        {
            // check for <enter>
            if (command.Length == 0 && _lastCommand != null && _lastCommand.RepeatOnEnter)
            {
                if (_lastCommand == _listCommand)
                {
                    if (_lines != null && _lastLineDisplayed < _lines.Length)
                    {
                        DisplayScript(host, output, invocationInfo, _lastLineDisplayed + 1, DefaultListLineCount);
                    }

                    return _listCommand;
                }

                command = _lastCommand.Command;
            }

            // Check for the list command using a regular expression
            Regex listCommandRegex = new Regex(@"^l(ist)?(\s+(?<start>\S+))?(\s+(?<count>\S+))?$", RegexOptions.IgnoreCase);

            Match match = listCommandRegex.Match(command);

            if (match.Success)
            {
                DisplayScript(host, output, invocationInfo, match);
                return _listCommand;
            }

            // Check for the rest of the debugger commands
            DebuggerCommand debuggerCommand = null;

            if (_commandTable.TryGetValue(command, out debuggerCommand))
            {
                // Check for the help command
                if (debuggerCommand == _helpCommand)
                {
                    DisplayHelp(host, output);
                }

                return debuggerCommand;
            }

            // Else return the same command
            return new DebuggerCommand(command, null, false, false);
        }

        /// <summary>
        /// Displays the help text for the debugger commands.
        /// </summary>
        private void DisplayHelp(PSHost host, IList<PSObject> output)
        {
            WriteLine(string.Empty, host, output);
            WriteLine(StringUtil.Format(DebuggerStrings.StepHelp, StepShortcut, StepCommand), host, output);
            WriteLine(StringUtil.Format(DebuggerStrings.StepOverHelp, StepOverShortcut, StepOverCommand), host, output);
            WriteLine(StringUtil.Format(DebuggerStrings.StepOutHelp, StepOutShortcut, StepOutCommand), host, output);
            WriteLine(string.Empty, host, output);
            WriteLine(StringUtil.Format(DebuggerStrings.ContinueHelp, ContinueShortcut, ContinueCommand), host, output);
            WriteLine(StringUtil.Format(DebuggerStrings.StopHelp, StopShortcut, StopCommand), host, output);
            WriteLine(StringUtil.Format(DebuggerStrings.DetachHelp, DetachShortcut, DetachCommand), host, output);
            WriteLine(string.Empty, host, output);
            WriteLine(StringUtil.Format(DebuggerStrings.GetStackTraceHelp, GetStackTraceShortcut), host, output);
            WriteLine(string.Empty, host, output);
            WriteLine(StringUtil.Format(DebuggerStrings.ListHelp, ListShortcut, ListCommand), host, output);
            WriteLine(StringUtil.Format(DebuggerStrings.AdditionalListHelp1), host, output);
            WriteLine(StringUtil.Format(DebuggerStrings.AdditionalListHelp2), host, output);
            WriteLine(StringUtil.Format(DebuggerStrings.AdditionalListHelp3), host, output);
            WriteLine(string.Empty, host, output);
            WriteLine(StringUtil.Format(DebuggerStrings.EnterHelp, StepCommand, StepOverCommand, ListCommand), host, output);
            WriteLine(string.Empty, host, output);
            WriteLine(StringUtil.Format(DebuggerStrings.HelpCommandHelp, HelpShortcut, HelpCommand), host, output);
            WriteLine("\n", host, output);
            WriteLine(StringUtil.Format(DebuggerStrings.PromptHelp), host, output);
            WriteLine(string.Empty, host, output);
        }

        /// <summary>
        /// Executes the list command.
        /// </summary>
        private void DisplayScript(PSHost host, IList<PSObject> output, InvocationInfo invocationInfo, Match match)
        {
            if (invocationInfo == null) { return; }

            //
            // Get the source code for the script
            //
            if (_lines == null)
            {
                string scriptText = invocationInfo.GetFullScript();
                if (string.IsNullOrEmpty(scriptText))
                {
                    WriteErrorLine(StringUtil.Format(DebuggerStrings.NoSourceCode), host, output);
                    return;
                }

                _lines = scriptText.Split(new string[] { "\r\n", "\r", "\n" }, StringSplitOptions.None);
            }

            //
            // Get the starting line
            //
            int start = Math.Max(invocationInfo.ScriptLineNumber - 5, 1);

            if (match.Groups["start"].Value.Length > 0)
            {
                try
                {
                    start = int.Parse(match.Groups["start"].Value, CultureInfo.CurrentCulture.NumberFormat);
                }
                catch
                {
                    WriteErrorLine(StringUtil.Format(DebuggerStrings.BadStartFormat, _lines.Length), host, output);
                    return;
                }

                if (start <= 0 || start > _lines.Length)
                {
                    WriteErrorLine(StringUtil.Format(DebuggerStrings.BadStartFormat, _lines.Length), host, output);
                    return;
                }
            }

            //
            // Get the line count
            //
            int count = DefaultListLineCount;

            if (match.Groups["count"].Value.Length > 0)
            {
                try
                {
                    count = int.Parse(match.Groups["count"].Value, CultureInfo.CurrentCulture.NumberFormat);
                }
                catch
                {
                    WriteErrorLine(StringUtil.Format(DebuggerStrings.BadCountFormat, _lines.Length), host, output);
                    return;
                }

                // Limit requested line count to maximum number of existing lines
                count = (count > _lines.Length) ? _lines.Length : count;

                if (count <= 0)
                {
                    WriteErrorLine(DebuggerStrings.BadCountFormat, host, output);
                    return;
                }
            }

            //
            // Execute the command
            //
            DisplayScript(host, output, invocationInfo, start, count);
        }

        /// <summary>
        /// Executes the list command.
        /// </summary>
        private void DisplayScript(PSHost host, IList<PSObject> output, InvocationInfo invocationInfo, int start, int count)
        {
            WriteCR(host, output);

            for (int lineNumber = start; lineNumber <= _lines.Length && lineNumber < start + count; lineNumber++)
            {
                WriteLine(
                    lineNumber == invocationInfo.ScriptLineNumber ?
                    string.Format(CultureInfo.CurrentCulture, "{0,5}:* {1}", lineNumber, _lines[lineNumber - 1])
                    :
                    string.Format(CultureInfo.CurrentCulture, "{0,5}:  {1}", lineNumber, _lines[lineNumber - 1]),
                    host,
                    output);

                _lastLineDisplayed = lineNumber;
            }

            WriteCR(host, output);
        }

        private void WriteLine(string line, PSHost host, IList<PSObject> output)
        {
            if (host != null)
            {
                host.UI.WriteLine(line);
            }

            if (output != null)
            {
                output.Add(new PSObject(line));
            }
        }

        private void WriteCR(PSHost host, IList<PSObject> output)
        {
            if (host != null)
            {
                host.UI.WriteLine();
            }

            if (output != null)
            {
                output.Add(new PSObject(Crlf));
            }
        }

        private void WriteErrorLine(string error, PSHost host, IList<PSObject> output)
        {
            if (host != null)
            {
                host.UI.WriteErrorLine(error);
            }

            if (output != null)
            {
                output.Add(
                    new PSObject(
                        new ErrorRecord(
                            new RuntimeException(error),
                            "DebuggerError",
                            ErrorCategory.InvalidOperation,
                            null)));
            }
        }
    }

    /// <summary>
    /// Class used to hold the output of the DebuggerCommandProcessor.
    /// </summary>
    internal class DebuggerCommand
    {
        public DebuggerCommand(string command, DebuggerResumeAction? action, bool repeatOnEnter, bool executedByDebugger)
        {
            ResumeAction = action;
            Command = command;
            RepeatOnEnter = repeatOnEnter;
            ExecutedByDebugger = executedByDebugger;
        }

        /// <summary>
        /// If ResumeAction is not null it indicates that the host must exit the debugger
        /// and resume execution of the suspended pipeline; the debugger will use the
        /// value of this property to decide how to resume the pipeline (i.e. step into,
        /// step-over, continue, etc)
        /// </summary>
        public DebuggerResumeAction? ResumeAction { get; }

        /// <summary>
        /// When ResumeAction is null, this property indicates the command that the
        /// host should pass to the PowerShell engine.
        /// </summary>
        public string Command { get; }

        /// <summary>
        /// If true, the host should repeat this command if the next command in an empty line (enter)
        /// </summary>
        public bool RepeatOnEnter { get; }

        /// <summary>
        /// If true, the command was executed by the debugger and the host should ignore the command.
        /// </summary>
        public bool ExecutedByDebugger { get; }
    }

    #endregion

    #region PSDebugContext class

    /// <summary>
    /// This class exposes the information about the debugger that is available via $PSDebugContext.
    /// </summary>
    public class PSDebugContext
    {
        /// <summary>
        /// Constructor.
        /// </summary>
        /// <param name="invocationInfo">InvocationInfo.</param>
        /// <param name="breakpoints">Breakpoints.</param>
        public PSDebugContext(InvocationInfo invocationInfo, List<Breakpoint> breakpoints)
        {
            if (breakpoints == null)
            {
                throw new PSArgumentNullException("breakpoints");
            }

            this.InvocationInfo = invocationInfo;
            this.Breakpoints = breakpoints.ToArray();
        }

        /// <summary>
        /// InvocationInfo of the command currently being executed.
        /// </summary>
        public InvocationInfo InvocationInfo { get; private set; }

        /// <summary>
        /// If not empty, indicates that the execution was suspended because one or more breakpoints
        /// were hit. Otherwise, the execution was suspended as part of a step operation.
        /// </summary>
        public Breakpoint[] Breakpoints { get; private set; }
    }

    #endregion

    #region CallStackFrame class

    /// <summary>
    /// A call stack item returned by the Get-PSCallStack cmdlet.
    /// </summary>
    public sealed class CallStackFrame
    {
        /// <summary>
        /// Constructor.
        /// </summary>
        /// <param name="invocationInfo">Invocation Info.</param>
        public CallStackFrame(InvocationInfo invocationInfo)
            : this(null, invocationInfo)
        {
        }

        /// <summary>
        /// Constructor.
        /// </summary>
        /// <param name="functionContext">Function context.</param>
        /// <param name="invocationInfo">Invocation Info.</param>
        internal CallStackFrame(FunctionContext functionContext, InvocationInfo invocationInfo)
        {
            if (invocationInfo == null)
            {
                throw new PSArgumentNullException("invocationInfo");
            }

            if (functionContext != null)
            {
                this.InvocationInfo = invocationInfo;
                FunctionContext = functionContext;
                this.Position = functionContext.CurrentPosition;
            }
            else
            {
                // WF functions do not have functionContext.  Use InvocationInfo.
                this.InvocationInfo = invocationInfo;
                this.Position = invocationInfo.ScriptPosition;
                FunctionContext = new FunctionContext();
                FunctionContext._functionName = invocationInfo.ScriptName;
            }
        }

        /// <summary>
        /// File name of the current location, or null if the frame is not associated to a script.
        /// </summary>
        public string ScriptName
        {
            get { return Position.File; }
        }

        /// <summary>
        /// Line number of the current location, or 0 if the frame is not associated to a script.
        /// </summary>
        public int ScriptLineNumber
        {
            get { return Position.StartLineNumber; }
        }

        /// <summary>
        /// The InvocationInfo of the command.
        /// </summary>
        public InvocationInfo InvocationInfo { get; private set; }

        /// <summary>
        /// The position information for the current position in the frame.  Null if the frame is not
        /// associated with a script.
        /// </summary>
        public IScriptExtent Position { get; private set; }

        /// <summary>
        /// The name of the function associated with this frame.
        /// </summary>
        public string FunctionName { get { return FunctionContext._functionName; } }

        internal FunctionContext FunctionContext { get; }

        /// <summary>
        /// Returns a formatted string containing the ScriptName and ScriptLineNumber.
        /// </summary>
        public string GetScriptLocation()
        {
            if (string.IsNullOrEmpty(this.ScriptName))
            {
                return DebuggerStrings.NoFile;
            }

            return StringUtil.Format(DebuggerStrings.LocationFormat, Path.GetFileName(this.ScriptName), this.ScriptLineNumber);
        }

        /// <summary>
        /// Return a dictionary with the names and values of variables that are "local"
        /// to the frame.
        /// </summary>
        /// <returns></returns>
        public Dictionary<string, PSVariable> GetFrameVariables()
        {
            var result = new Dictionary<string, PSVariable>(StringComparer.OrdinalIgnoreCase);

            if (FunctionContext._executionContext == null) { return result; }

            var scope = FunctionContext._executionContext.EngineSessionState.CurrentScope;
            while (scope != null)
            {
                if (scope.LocalsTuple == FunctionContext._localsTuple)
                {
                    // We can ignore any dotted scopes.
                    break;
                }

                if (scope.DottedScopes != null && scope.DottedScopes.Where(s => s == FunctionContext._localsTuple).Any())
                {
                    var dottedScopes = scope.DottedScopes.ToArray();

                    int i;
                    // Skip dotted scopes above the current scope
                    for (i = 0; i < dottedScopes.Length; ++i)
                    {
                        if (dottedScopes[i] == FunctionContext._localsTuple)
                            break;
                    }

                    for (; i < dottedScopes.Length; ++i)
                    {
                        dottedScopes[i].GetVariableTable(result, true);
                    }

                    break;
                }

                scope = scope.Parent;
            }

            FunctionContext._localsTuple.GetVariableTable(result, true);

            return result;
        }

        /// <summary>
        /// ToString override.
        /// </summary>
        public override string ToString()
        {
            return StringUtil.Format(DebuggerStrings.StackTraceFormat, FunctionName,
                                     ScriptName ?? DebuggerStrings.NoFile, ScriptLineNumber);
        }
    }

    #endregion
}

namespace System.Management.Automation.Internal
{
    #region DebuggerUtils

    /// <summary>
    /// Debugger Utilities class.
    /// </summary>
    [SuppressMessage("Microsoft.MSInternal", "CA903:InternalNamespaceShouldNotContainPublicTypes", Justification = "Needed Internal use only")]
    public static class DebuggerUtils
    {
<<<<<<< HEAD
        /// <summary>
        /// Set-DebuggerVariable function.
        /// </summary>
        public const string SetVariableFunction = @"function Set-DebuggerVariable
        {
            [CmdletBinding()]
            param(
                [Parameter(Position=0)]
                [HashTable]
                $Variables
            )

            foreach($key in $Variables.Keys)
            {
                microsoft.powershell.utility\set-variable -Name $key -Value $Variables[$key] -Scope global
            }

            Set-StrictMode -Off
        }";

        /// <summary>
        /// Remove-DebuggerVariable function.
        /// </summary>
        public const string RemoveVariableFunction = @"function Remove-DebuggerVariable
        {
            [CmdletBinding()]
            param(
                [Parameter(Position=0)]
                [string[]]
                $Name
            )

            foreach ($item in $Name)
            {
                microsoft.powershell.utility\remove-variable -name $item -scope global
            }

            Set-StrictMode -Off
        }";

        /// <summary>
        /// Get-PSCallStack override function.
        /// </summary>
        public const string GetPSCallStackOverrideFunction = @"function Get-PSCallStack
        {
            [CmdletBinding()]
            param()

            if ($null -ne $PSWorkflowDebugger)
            {
                foreach ($frame in $PSWorkflowDebugger.GetCallStack())
                {
                    Write-Output $frame
                }
            }

            Set-StrictMode -Off
        }";
=======
        internal const string SetDebugModeFunctionName = "__Set-PSDebugMode";
        internal const string SetDebuggerActionFunctionName = "__Set-PSDebuggerAction";
        internal const string GetDebuggerStopArgsFunctionName = "__Get-PSDebuggerStopArgs";
        internal const string SetDebuggerStepMode = "__Set-PSDebuggerStepMode";
        internal const string SetPSUnhandledBreakpointMode = "__Set-PSUnhandledBreakpointMode";
>>>>>>> fb333fac

        private static SortedSet<string> s_noHistoryCommandNames = new SortedSet<string>(StringComparer.OrdinalIgnoreCase)
        {
            "prompt",
            "Set-PSDebuggerAction",
            "Get-PSDebuggerStopArgs",
            "Set-PSDebugMode",
            "TabExpansion2"
        };

        /// <summary>
        /// Helper method to determine if command should be added to debugger
        /// history.
        /// </summary>
        /// <param name="command">Command string.</param>
        /// <returns>True if command can be added to history.</returns>
        public static bool ShouldAddCommandToHistory(string command)
        {
            if (command == null)
            {
                throw new PSArgumentNullException("command");
            }

            lock (s_noHistoryCommandNames)
            {
                return !(s_noHistoryCommandNames.Contains(command, StringComparer.OrdinalIgnoreCase));
            }
        }

        /// <summary>
        /// Start monitoring a runspace on the target debugger.
        /// </summary>
        /// <param name="debugger">Target debugger.</param>
        /// <param name="runspaceInfo">PSMonitorRunspaceInfo.</param>
        public static void StartMonitoringRunspace(Debugger debugger, PSMonitorRunspaceInfo runspaceInfo)
        {
            if (debugger == null)
            {
                throw new PSArgumentNullException("debugger");
            }

            if (runspaceInfo == null)
            {
                throw new PSArgumentNullException("runspaceInfo");
            }

            debugger.StartMonitoringRunspace(runspaceInfo);
        }

        /// <summary>
        /// End monitoring a runspace on the target degbugger.
        /// </summary>
        /// <param name="debugger">Target debugger.</param>
        /// <param name="runspaceInfo">PSMonitorRunspaceInfo.</param>
        public static void EndMonitoringRunspace(Debugger debugger, PSMonitorRunspaceInfo runspaceInfo)
        {
            if (debugger == null)
            {
                throw new PSArgumentNullException("debugger");
            }

            if (runspaceInfo == null)
            {
                throw new PSArgumentNullException("runspaceInfo");
            }

            debugger.EndMonitoringRunspace(runspaceInfo);
        }
    }

    #region PSMonitorRunspaceEvent

    /// <summary>
    /// PSMonitorRunspaceEvent.
    /// </summary>
    [SuppressMessage("Microsoft.MSInternal", "CA903:InternalNamespaceShouldNotContainPublicTypes", Justification = "Needed Internal use only")]
    public enum PSMonitorRunspaceType
    {
        /// <summary>
        /// Standalone runspace.
        /// </summary>
        Standalone = 0,

        /// <summary>
        /// Runspace from remote Invoke-Command script.
        /// </summary>
        InvokeCommand,
    }

    /// <summary>
    /// Runspace information for monitoring runspaces for debugging.
    /// </summary>
    [SuppressMessage("Microsoft.MSInternal", "CA903:InternalNamespaceShouldNotContainPublicTypes", Justification = "Needed Internal use only")]
    public abstract class PSMonitorRunspaceInfo
    {
        #region Properties

        /// <summary>
        /// Created Runspace.
        /// </summary>
        public Runspace Runspace { get; private set; }

        /// <summary>
        /// Type of runspace for monitoring.
        /// </summary>
        public PSMonitorRunspaceType RunspaceType { get; private set; }

        /// <summary>
        /// Nested debugger wrapper for runspace debugger.
        /// </summary>
        internal NestedRunspaceDebugger NestedDebugger { get; set; }

        #endregion

        #region Constructors

        private PSMonitorRunspaceInfo() { }

        /// <summary>
        /// Constructor.
        /// </summary>
        /// <param name="runspace">Runspace.</param>
        /// <param name="runspaceType">Runspace type.</param>
        protected PSMonitorRunspaceInfo(
            Runspace runspace,
            PSMonitorRunspaceType runspaceType)
        {
            if (runspace == null)
            {
                throw new PSArgumentNullException("runspace");
            }

            Runspace = runspace;
            RunspaceType = runspaceType;
        }

        #endregion

        #region Methods

        /// <summary>
        /// Returns a copy of this object.
        /// </summary>
        /// <returns></returns>
        internal abstract PSMonitorRunspaceInfo Copy();

        /// <summary>
        /// Creates an instance of a NestedRunspaceDebugger.
        /// </summary>
        /// <param name="rootDebugger">Root debugger or null.</param>
        /// <returns>NestedRunspaceDebugger.</returns>
        internal abstract NestedRunspaceDebugger CreateDebugger(Debugger rootDebugger);

        #endregion
    }

    /// <summary>
    /// Standalone runspace information for monitoring runspaces for debugging.
    /// </summary>
    [SuppressMessage("Microsoft.MSInternal", "CA903:InternalNamespaceShouldNotContainPublicTypes", Justification = "Needed Internal use only")]
    public sealed class PSStandaloneMonitorRunspaceInfo : PSMonitorRunspaceInfo
    {
        #region Constructor

        /// <summary>
        /// Creates instance of PSStandaloneMonitorRunspaceInfo.
        /// </summary>
        /// <param name="runspace">Runspace to monitor.</param>
        public PSStandaloneMonitorRunspaceInfo(
            Runspace runspace)
            : base(runspace, PSMonitorRunspaceType.Standalone)
        { }

        #endregion

        #region Overrides

        /// <summary>
        /// Returns a copy of this object.
        /// </summary>
        /// <returns></returns>
        internal override PSMonitorRunspaceInfo Copy()
        {
            return new PSStandaloneMonitorRunspaceInfo(Runspace);
        }

        /// <summary>
        /// Creates an instance of a NestedRunspaceDebugger.
        /// </summary>
        /// <param name="rootDebugger">Root debugger or null.</param>
        /// <returns>NestedRunspaceDebugger wrapper.</returns>
        internal override NestedRunspaceDebugger CreateDebugger(Debugger rootDebugger)
        {
            return new StandaloneRunspaceDebugger(Runspace);
        }

        #endregion
    }

    /// <summary>
    /// Embedded runspaces running in context of a parent script, used for monitoring
    /// runspace debugging.
    /// </summary>
    [SuppressMessage("Microsoft.MSInternal", "CA903:InternalNamespaceShouldNotContainPublicTypes", Justification = "Needed Internal use only")]
    public sealed class PSEmbeddedMonitorRunspaceInfo : PSMonitorRunspaceInfo
    {
        #region Properties

        /// <summary>
        /// PowerShell command to run.  Can be null.
        /// </summary>
        public PowerShell Command { get; private set; }

        /// <summary>
        /// Unique parent debugger identifier.
        /// </summary>
        public Guid ParentDebuggerId { get; private set; }

        #endregion

        #region Constructor

        /// <summary>
        /// Creates instance of PSEmbeddedMonitorRunspaceInfo.
        /// </summary>
        /// <param name="runspace">Runspace to monitor.</param>
        /// <param name="runspaceType">Type of runspace.</param>
        /// <param name="command">Running command.</param>
        /// <param name="parentDebuggerId">Unique parent debugger id or null.</param>
        public PSEmbeddedMonitorRunspaceInfo(
            Runspace runspace,
            PSMonitorRunspaceType runspaceType,
            PowerShell command,
            Guid parentDebuggerId)
            : base(runspace, runspaceType)
        {
            Command = command;
            ParentDebuggerId = parentDebuggerId;
        }

        #endregion

        #region Overrides

        /// <summary>
        /// Returns a copy of this object.
        /// </summary>
        /// <returns></returns>
        internal override PSMonitorRunspaceInfo Copy()
        {
            return new PSEmbeddedMonitorRunspaceInfo(
                Runspace,
                RunspaceType,
                Command,
                ParentDebuggerId);
        }

        /// <summary>
        /// Creates an instance of a NestedRunspaceDebugger.
        /// </summary>
        /// <param name="rootDebugger">Root debugger or null.</param>
        /// <returns>NestedRunspaceDebugger wrapper.</returns>
        internal override NestedRunspaceDebugger CreateDebugger(Debugger rootDebugger)
        {
            return new EmbeddedRunspaceDebugger(
                Runspace,
                Command,
                rootDebugger,
                RunspaceType,
                ParentDebuggerId);
        }

        #endregion
    }

    #endregion

    #endregion
}<|MERGE_RESOLUTION|>--- conflicted
+++ resolved
@@ -5361,73 +5361,6 @@
     [SuppressMessage("Microsoft.MSInternal", "CA903:InternalNamespaceShouldNotContainPublicTypes", Justification = "Needed Internal use only")]
     public static class DebuggerUtils
     {
-<<<<<<< HEAD
-        /// <summary>
-        /// Set-DebuggerVariable function.
-        /// </summary>
-        public const string SetVariableFunction = @"function Set-DebuggerVariable
-        {
-            [CmdletBinding()]
-            param(
-                [Parameter(Position=0)]
-                [HashTable]
-                $Variables
-            )
-
-            foreach($key in $Variables.Keys)
-            {
-                microsoft.powershell.utility\set-variable -Name $key -Value $Variables[$key] -Scope global
-            }
-
-            Set-StrictMode -Off
-        }";
-
-        /// <summary>
-        /// Remove-DebuggerVariable function.
-        /// </summary>
-        public const string RemoveVariableFunction = @"function Remove-DebuggerVariable
-        {
-            [CmdletBinding()]
-            param(
-                [Parameter(Position=0)]
-                [string[]]
-                $Name
-            )
-
-            foreach ($item in $Name)
-            {
-                microsoft.powershell.utility\remove-variable -name $item -scope global
-            }
-
-            Set-StrictMode -Off
-        }";
-
-        /// <summary>
-        /// Get-PSCallStack override function.
-        /// </summary>
-        public const string GetPSCallStackOverrideFunction = @"function Get-PSCallStack
-        {
-            [CmdletBinding()]
-            param()
-
-            if ($null -ne $PSWorkflowDebugger)
-            {
-                foreach ($frame in $PSWorkflowDebugger.GetCallStack())
-                {
-                    Write-Output $frame
-                }
-            }
-
-            Set-StrictMode -Off
-        }";
-=======
-        internal const string SetDebugModeFunctionName = "__Set-PSDebugMode";
-        internal const string SetDebuggerActionFunctionName = "__Set-PSDebuggerAction";
-        internal const string GetDebuggerStopArgsFunctionName = "__Get-PSDebuggerStopArgs";
-        internal const string SetDebuggerStepMode = "__Set-PSDebuggerStepMode";
-        internal const string SetPSUnhandledBreakpointMode = "__Set-PSUnhandledBreakpointMode";
->>>>>>> fb333fac
-
         private static SortedSet<string> s_noHistoryCommandNames = new SortedSet<string>(StringComparer.OrdinalIgnoreCase)
         {
             "prompt",
