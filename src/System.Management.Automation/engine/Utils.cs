// Copyright (c) Microsoft Corporation.
// Licensed under the MIT License.

using System.Collections;
using System.Collections.Concurrent;
using System.Collections.Generic;
using System.Collections.ObjectModel;
using System.Diagnostics.CodeAnalysis;
using System.Globalization;
using System.IO;
using System.Linq;
using System.Management.Automation.Configuration;
using System.Management.Automation.Internal;
using System.Management.Automation.Remoting;
using System.Management.Automation.Security;
using System.Numerics;
using System.Reflection;
using System.Runtime.InteropServices;
using System.Security;
#if !UNIX
using System.Security.Principal;
#endif
using System.Text;
using System.Threading;
using Microsoft.PowerShell.Commands;
using Microsoft.Win32;
using Microsoft.Win32.SafeHandles;

using TypeTable = System.Management.Automation.Runspaces.TypeTable;

namespace System.Management.Automation
{
    /// <summary>
    /// Helper fns.
    /// </summary>
    internal static class Utils
    {
        /// <summary>
        /// Converts a given double value to BigInteger via Math.Round().
        /// </summary>
        /// <param name="d">The value to convert.</param>
        /// <returns>Returns a BigInteger value equivalent to the input value rounded to nearest integer.</returns>
        internal static BigInteger AsBigInt(this double d) => new BigInteger(Math.Round(d));

        internal static bool TryCast(BigInteger value, out byte b)
        {
            if (value < byte.MinValue || value > byte.MaxValue)
            {
                b = 0;
                return false;
            }

            b = (byte)value;
            return true;
        }

        internal static bool TryCast(BigInteger value, out sbyte sb)
        {
            if (value < sbyte.MinValue || value > sbyte.MaxValue)
            {
                sb = 0;
                return false;
            }

            sb = (sbyte)value;
            return true;
        }

        internal static bool TryCast(BigInteger value, out short s)
        {
            if (value < short.MinValue || value > short.MaxValue)
            {
                s = 0;
                return false;
            }

            s = (short)value;
            return true;
        }

        internal static bool TryCast(BigInteger value, out ushort us)
        {
            if (value < ushort.MinValue || value > ushort.MaxValue)
            {
                us = 0;
                return false;
            }

            us = (ushort)value;
            return true;
        }

        internal static bool TryCast(BigInteger value, out int i)
        {
            if (value < int.MinValue || value > int.MaxValue)
            {
                i = 0;
                return false;
            }

            i = (int)value;
            return true;
        }

        internal static bool TryCast(BigInteger value, out uint u)
        {
            if (value < uint.MinValue || value > uint.MaxValue)
            {
                u = 0;
                return false;
            }

            u = (uint)value;
            return true;
        }

        internal static bool TryCast(BigInteger value, out long l)
        {
            if (value < long.MinValue || value > long.MaxValue)
            {
                l = 0;
                return false;
            }

            l = (long)value;
            return true;
        }

        internal static bool TryCast(BigInteger value, out ulong ul)
        {
            if (value < ulong.MinValue || value > ulong.MaxValue)
            {
                ul = 0;
                return false;
            }

            ul = (ulong)value;
            return true;
        }

        internal static bool TryCast(BigInteger value, out decimal dm)
        {
            if (value < (BigInteger)decimal.MinValue || (BigInteger)decimal.MaxValue < value)
            {
                dm = 0;
                return false;
            }

            dm = (decimal)value;
            return true;
        }

        internal static bool TryCast(BigInteger value, out double db)
        {
            if (value < (BigInteger)double.MinValue || (BigInteger)double.MaxValue < value)
            {
                db = 0;
                return false;
            }

            db = (double)value;
            return true;
        }

        /// <summary>
        /// Parses a given string or ReadOnlySpan&lt;char&gt; to calculate its value as a binary number.
        /// Assumes input has already been sanitized and only contains zeroes (0) or ones (1).
        /// </summary>
        /// <param name="digits">Span or string of binary digits. Assumes all digits are either 1 or 0.</param>
        /// <param name="unsigned">
        /// Whether to treat the number as unsigned. When false, respects established conventions
        /// with sign bits for certain input string lengths.
        /// </param>
        /// <returns>Returns the value of the binary string as a BigInteger.</returns>
        internal static BigInteger ParseBinary(ReadOnlySpan<char> digits, bool unsigned)
        {
            if (!unsigned)
            {
                if (digits[0] == '0')
                {
                    unsigned = true;
                }
                else
                {
                    switch (digits.Length)
                    {
                        // Only accept sign bits at these lengths:
                        case 8: // byte
                        case 16: // short
                        case 32: // int
                        case 64: // long
                        case 96: // decimal
                        case int n when n >= 128: // BigInteger
                            break;
                        default:
                            // If we do not flag these as unsigned, bigint assumes a sign bit for any (8 * n) string length
                            unsigned = true;
                            break;
                    }
                }
            }

            // Only use heap allocation for very large numbers
            const int MaxStackAllocation = 512;

            // Calculate number of 8-bit bytes needed to hold the input,  rounded up to next whole number.
            int outputByteCount = (digits.Length + 7) / 8;
            Span<byte> outputBytes = outputByteCount <= MaxStackAllocation ? stackalloc byte[outputByteCount] : new byte[outputByteCount];
            int outputByteIndex = outputBytes.Length - 1;

            // We need to be prepared for any partial leading bytes, (e.g., 010|00000011|00101100), or cases
            // where we only have less than 8 bits to work with from the beginning.
            //
            // Walk bytes right to left, stepping one whole byte at a time (if there are any whole bytes).
            int byteWalker;
            for (byteWalker = digits.Length - 1; byteWalker >= 7; byteWalker -= 8)
            {
                // Use bit shifts and binary-or to sum the values in each byte.  These calculations will
                // create values higher than a single byte, but the higher bits will be stripped out when cast
                // to byte.
                //
                // The low bits are added in separately to allow us to strip the higher 'noise' bits before we
                // sum the values using binary-or.
                //
                // Simplified representation of logic:     (byte)( (7)|(6)|(5)|(4) ) | ( ( (3)|(2)|(1)|(0) ) & 0b1111 )
                //
                // N.B.: This code has been tested against a straight for loop iterating through the byte, and in no
                // circumstance was it faster or more effective than this unrolled version.
                outputBytes[outputByteIndex--] =
                    (byte)(
                        ((digits[byteWalker - 7] << 7)
                        | (digits[byteWalker - 6] << 6)
                        | (digits[byteWalker - 5] << 5)
                        | (digits[byteWalker - 4] << 4)
                        )
                    | (
                        ((digits[byteWalker - 3] << 3)
                        | (digits[byteWalker - 2] << 2)
                        | (digits[byteWalker - 1] << 1)
                        | (digits[byteWalker])
                        ) & 0b1111
                      )
                    );
            }

            // With complete bytes parsed, byteWalker is either at the partial byte start index, or at -1
            if (byteWalker >= 0)
            {
                int currentByteValue = 0;
                for (int i = 0; i <= byteWalker; i++)
                {
                    currentByteValue = (currentByteValue << 1) | (digits[i] - '0');
                }

                outputBytes[outputByteIndex] = (byte)currentByteValue;
            }

            return new BigInteger(outputBytes, isUnsigned: unsigned, isBigEndian: true);
        }

        // From System.Web.Util.HashCodeCombiner
        internal static int CombineHashCodes(int h1, int h2)
        {
            return unchecked(((h1 << 5) + h1) ^ h2);
        }

        internal static int CombineHashCodes(int h1, int h2, int h3)
        {
            return CombineHashCodes(CombineHashCodes(h1, h2), h3);
        }

        internal static int CombineHashCodes(int h1, int h2, int h3, int h4)
        {
            return CombineHashCodes(CombineHashCodes(h1, h2), CombineHashCodes(h3, h4));
        }

        internal static int CombineHashCodes(int h1, int h2, int h3, int h4, int h5)
        {
            return CombineHashCodes(CombineHashCodes(h1, h2, h3, h4), h5);
        }

        internal static int CombineHashCodes(int h1, int h2, int h3, int h4, int h5, int h6)
        {
            return CombineHashCodes(CombineHashCodes(h1, h2, h3, h4), CombineHashCodes(h5, h6));
        }

        internal static int CombineHashCodes(int h1, int h2, int h3, int h4, int h5, int h6, int h7)
        {
            return CombineHashCodes(CombineHashCodes(h1, h2, h3, h4), CombineHashCodes(h5, h6, h7));
        }

        internal static int CombineHashCodes(int h1, int h2, int h3, int h4, int h5, int h6, int h7, int h8)
        {
            return CombineHashCodes(CombineHashCodes(h1, h2, h3, h4), CombineHashCodes(h5, h6, h7, h8));
        }

        /// <summary>
        /// Allowed PowerShell Editions.
        /// </summary>
        internal static readonly string[] AllowedEditionValues = { "Desktop", "Core" };

        /// <summary>
        /// Helper fn to check byte[] arg for null.
        /// </summary>
        ///<param name="arg"> arg to check </param>
        ///<param name="argName"> name of the arg </param>
        ///<returns> Does not return a value.</returns>
        internal static void CheckKeyArg(byte[] arg, string argName)
        {
            if (arg == null)
            {
                throw PSTraceSource.NewArgumentNullException(argName);
            }
            //
            // we use AES algorithm which supports key
            // lengths of 128, 192 and 256 bits.
            // We throw ArgumentException if the key is
            // of any other length
            //
            else if (!((arg.Length == 16) ||
                       (arg.Length == 24) ||
                       (arg.Length == 32)))
            {
                throw PSTraceSource.NewArgumentException(argName, Serialization.InvalidKeyLength, argName);
            }
        }

        /// <summary>
        /// Helper fn to check arg for empty or null.
        /// Throws ArgumentNullException on either condition.
        /// </summary>
        ///<param name="arg"> arg to check </param>
        ///<param name="argName"> name of the arg </param>
        ///<returns> Does not return a value.</returns>
        internal static void CheckArgForNullOrEmpty(string arg, string argName)
        {
            if (arg == null)
            {
                throw PSTraceSource.NewArgumentNullException(argName);
            }
            else if (arg.Length == 0)
            {
                throw PSTraceSource.NewArgumentException(argName);
            }
        }

        /// <summary>
        /// Helper fn to check arg for null.
        /// Throws ArgumentNullException on either condition.
        /// </summary>
        ///<param name="arg"> arg to check </param>
        ///<param name="argName"> name of the arg </param>
        ///<returns> Does not return a value.</returns>
        internal static void CheckArgForNull(object arg, string argName)
        {
            if (arg == null)
            {
                throw PSTraceSource.NewArgumentNullException(argName);
            }
        }

        /// <summary>
        /// Helper fn to check arg for null.
        /// </summary>
        ///<param name="arg"> arg to check </param>
        ///<param name="argName"> name of the arg </param>
        ///<returns> Does not return a value.</returns>
        internal static void CheckSecureStringArg(SecureString arg, string argName)
        {
            if (arg == null)
            {
                throw PSTraceSource.NewArgumentNullException(argName);
            }
        }

        [ArchitectureSensitive]
        internal static string GetStringFromSecureString(SecureString ss)
        {
            IntPtr p = IntPtr.Zero;
            string s = null;

            try
            {
                p = Marshal.SecureStringToCoTaskMemUnicode(ss);
                s = Marshal.PtrToStringUni(p);
            }
            finally
            {
                if (p != IntPtr.Zero)
                {
                    Marshal.ZeroFreeCoTaskMemUnicode(p);
                }
            }

            return s;
        }

        /// <summary>
        /// Gets TypeTable by querying the ExecutionContext stored in
        /// Thread-Local-Storage. This will return null if ExecutionContext
        /// is not available.
        /// </summary>
        /// <returns></returns>
        internal static TypeTable GetTypeTableFromExecutionContextTLS()
        {
            ExecutionContext ecFromTLS = Runspaces.LocalPipeline.GetExecutionContextFromTLS();
            if (ecFromTLS == null)
            {
                return null;
            }

            return ecFromTLS.TypeTable;
        }

#if !UNIX
        private static string s_pshome = null;

        /// <summary>
        /// Get the application base path of the shell from registry.
        /// </summary>
        internal static string GetApplicationBaseFromRegistry(string shellId)
        {
            bool wantPsHome = (object)shellId == (object)DefaultPowerShellShellID;
            if (wantPsHome && s_pshome != null)
                return s_pshome;

            string engineKeyPath = RegistryStrings.MonadRootKeyPath + "\\" +
                PSVersionInfo.RegistryVersionKey + "\\" + RegistryStrings.MonadEngineKey;

            using (RegistryKey engineKey = Registry.LocalMachine.OpenSubKey(engineKeyPath))
            {
                if (engineKey != null)
                {
                    var result = engineKey.GetValue(RegistryStrings.MonadEngine_ApplicationBase) as string;
                    result = Environment.ExpandEnvironmentVariables(result);
                    if (wantPsHome)
                        Interlocked.CompareExchange(ref s_pshome, null, result);

                    return result;
                }
            }

            return null;
        }

        private static string s_windowsPowerShellVersion = null;

        /// <summary>
        /// Get the Windows PowerShell version from registry.
        /// </summary>
        /// <returns>
        /// String of Windows PowerShell version from registry.
        /// </returns>
        internal static string GetWindowsPowerShellVersionFromRegistry()
        {
            if (!string.IsNullOrEmpty(InternalTestHooks.TestWindowsPowerShellVersionString))
            {
                return InternalTestHooks.TestWindowsPowerShellVersionString;
            }

            if (s_windowsPowerShellVersion != null)
            {
                return s_windowsPowerShellVersion;
            }

            string engineKeyPath = RegistryStrings.MonadRootKeyPath + "\\" +
                PSVersionInfo.RegistryVersionKey + "\\" + RegistryStrings.MonadEngineKey;

            using (RegistryKey engineKey = Registry.LocalMachine.OpenSubKey(engineKeyPath))
            {
                if (engineKey != null)
                {
                    s_windowsPowerShellVersion = engineKey.GetValue(RegistryStrings.MonadEngine_MonadVersion) as string;
                    return s_windowsPowerShellVersion;
                }
            }

            return string.Empty;
        }
#endif

        internal static string DefaultPowerShellAppBase => GetApplicationBase(DefaultPowerShellShellID);

        internal static string GetApplicationBase(string shellId)
        {
            // Use the location of SMA.dll as the application base.
            Assembly assembly = typeof(PSObject).Assembly;
            return Path.GetDirectoryName(assembly.Location);
        }

        private static string[] s_productFolderDirectories;

        private static string[] GetProductFolderDirectories()
        {
            if (s_productFolderDirectories == null)
            {
                List<string> baseDirectories = new List<string>();

                // Retrieve the application base from the registry
                string appBase = Utils.DefaultPowerShellAppBase;
                if (!string.IsNullOrEmpty(appBase))
                {
                    baseDirectories.Add(appBase);
                }
#if !UNIX
                // Now add the two variations of System32
                baseDirectories.Add(Environment.GetFolderPath(Environment.SpecialFolder.System));
                string systemX86 = Environment.GetFolderPath(Environment.SpecialFolder.SystemX86);
                if (!string.IsNullOrEmpty(systemX86))
                {
                    baseDirectories.Add(systemX86);
                }
#endif
                Interlocked.CompareExchange(ref s_productFolderDirectories, baseDirectories.ToArray(), null);
            }

            return s_productFolderDirectories;
        }

        /// <summary>
        /// Checks if the filePath represents a file under product folder
        /// ie., PowerShell ApplicationBase or $env:windir\system32 or
        /// $env:windir\syswow64.
        /// </summary>
        /// <returns>
        /// true: if the filePath is under product folder
        /// false: otherwise
        /// </returns>
        internal static bool IsUnderProductFolder(string filePath)
        {
            FileInfo fileInfo = new FileInfo(filePath);
            string filename = fileInfo.FullName;

            var productFolderDirectories = GetProductFolderDirectories();
            for (int i = 0; i < productFolderDirectories.Length; i++)
            {
                string applicationBase = productFolderDirectories[i];
                if (filename.StartsWith(applicationBase, StringComparison.OrdinalIgnoreCase))
                    return true;
            }

            return false;
        }

        /// <summary>
        /// Checks if the current process is using WOW.
        /// </summary>
        internal static bool IsRunningFromSysWOW64()
        {
            return DefaultPowerShellAppBase.Contains("SysWOW64");
        }

        /// <summary>
        /// Checks if host machine is WinPE.
        /// </summary>
        internal static bool IsWinPEHost()
        {
#if !UNIX
            RegistryKey winPEKey = null;

            try
            {
                // The existence of the following registry confirms that the host machine is a WinPE
                // HKLM\System\CurrentControlSet\Control\MiniNT
                winPEKey = Registry.LocalMachine.OpenSubKey(@"System\CurrentControlSet\Control\MiniNT");

                return winPEKey != null;
            }
            catch (ArgumentException) { }
            catch (SecurityException) { }
            catch (ObjectDisposedException) { }
            finally
            {
                if (winPEKey != null)
                {
                    winPEKey.Dispose();
                }
            }
#endif
            return false;
        }

        #region Versioning related methods

        /// <summary>
        /// Returns current major version of monad ( that is running ) in a string
        /// format.
        /// </summary>
        /// <returns>String.</returns>
        /// <remarks>
        /// Cannot return a Version object as minor number is a requirement for
        /// version object.
        /// </remarks>
        internal static string GetCurrentMajorVersion()
        {
            return PSVersionInfo.PSVersion.Major.ToString(CultureInfo.InvariantCulture);
        }

        /// <summary>
        /// Coverts a string to version format.
        /// If the string is of the format x (ie., no dots), then ".0" is appended
        /// to the string.
        /// Version.TryParse will be used to convert the string to a Version
        /// object.
        /// </summary>
        /// <param name="versionString">String representing version.</param>
        /// <returns>A Version Object.</returns>
        internal static Version StringToVersion(string versionString)
        {
            // max of 1 dot is allowed in version
            if (string.IsNullOrEmpty(versionString))
            {
                return null;
            }

            int dotCount = 0;
            foreach (char c in versionString)
            {
                if (c == '.')
                {
                    dotCount++;
                    if (dotCount > 1)
                    {
                        break;
                    }
                }
            }
            // Version.TryParse expects the string to be in format: major.minor[.build[.revision]]
            if (dotCount == 0)
            {
                versionString += ".0";
            }

            Version result = null;
            if (Version.TryParse(versionString, out result))
            {
                return result;
            }

            return null;
        }

        /// <summary>
        /// Checks whether current monad session supports version specified
        /// by ver.
        /// </summary>
        /// <param name="ver">Version to check.</param>
        /// <returns>True if supported, false otherwise.</returns>
        internal static bool IsPSVersionSupported(string ver)
        {
            // Convert version to supported format ie., x.x
            Version inputVersion = StringToVersion(ver);
            return IsPSVersionSupported(inputVersion);
        }

        /// <summary>
        /// Checks whether current monad session supports version specified
        /// by checkVersion.
        /// </summary>
        /// <param name="checkVersion">Version to check.</param>
        /// <returns>True if supported, false otherwise.</returns>
        internal static bool IsPSVersionSupported(Version checkVersion)
        {
            if (checkVersion == null)
            {
                return false;
            }

            foreach (Version compatibleVersion in PSVersionInfo.PSCompatibleVersions)
            {
                if (checkVersion.Major == compatibleVersion.Major && checkVersion.Minor <= compatibleVersion.Minor)
                    return true;
            }

            return false;
        }

        /// <summary>
        /// Checks whether current PowerShell session supports edition specified
        /// by checkEdition.
        /// </summary>
        /// <param name="checkEdition">Edition to check.</param>
        /// <returns>True if supported, false otherwise.</returns>
        internal static bool IsPSEditionSupported(string checkEdition)
        {
            return PSVersionInfo.PSEdition.Equals(checkEdition, StringComparison.OrdinalIgnoreCase);
        }

        /// <summary>
        /// Check whether the current PowerShell session supports any of the specified editions.
        /// </summary>
        /// <param name="editions">The PowerShell editions to check compatibility with.</param>
        /// <returns>True if the edition is supported by this runtime, false otherwise.</returns>
        internal static bool IsPSEditionSupported(IEnumerable<string> editions)
        {
            string currentPSEdition = PSVersionInfo.PSEdition;
            foreach (string edition in editions)
            {
                if (currentPSEdition.Equals(edition, StringComparison.OrdinalIgnoreCase))
                {
                    return true;
                }
            }

            return false;
        }

        /// <summary>
        /// Checks whether the specified edition value is allowed.
        /// </summary>
        /// <param name="editionValue">Edition value to check.</param>
        /// <returns>True if allowed, false otherwise.</returns>
        internal static bool IsValidPSEditionValue(string editionValue)
        {
            return AllowedEditionValues.Contains(editionValue, StringComparer.OrdinalIgnoreCase);
        }

        #endregion

        /// <summary>
        /// String representing the Default shellID.
        /// </summary>
        internal const string DefaultPowerShellShellID = "Microsoft.PowerShell";

        /// <summary>
        /// This is used to construct the profile path.
        /// </summary>
        internal const string ProductNameForDirectory = "PowerShell";

        /// <summary>
        /// WSL introduces a new filesystem path to access the Linux filesystem from Windows, like '\\wsl$\ubuntu'.
        /// </summary>
        internal const string WslRootPath = @"\\wsl$";

        /// <summary>
        /// The subdirectory of module paths
        /// e.g. ~\Documents\WindowsPowerShell\Modules and %ProgramFiles%\WindowsPowerShell\Modules.
        /// </summary>
        internal static readonly string ModuleDirectory = Path.Combine(ProductNameForDirectory, "Modules");

        internal static readonly ConfigScope[] SystemWideOnlyConfig = new[] { ConfigScope.AllUsers };
        internal static readonly ConfigScope[] CurrentUserOnlyConfig = new[] { ConfigScope.CurrentUser };
        internal static readonly ConfigScope[] SystemWideThenCurrentUserConfig = new[] { ConfigScope.AllUsers, ConfigScope.CurrentUser };
        internal static readonly ConfigScope[] CurrentUserThenSystemWideConfig = new[] { ConfigScope.CurrentUser, ConfigScope.AllUsers };

        internal static T GetPolicySetting<T>(ConfigScope[] preferenceOrder) where T : PolicyBase, new()
        {
            T policy = null;
#if !UNIX
            // On Windows, group policy settings from registry take precedence.
            // If the requested policy is not defined in registry, we query the configuration file.
            policy = GetPolicySettingFromGPO<T>(preferenceOrder);
            if (policy != null) { return policy; }
#endif
            policy = GetPolicySettingFromConfigFile<T>(preferenceOrder);
            return policy;
        }

        private static readonly ConcurrentDictionary<ConfigScope, PowerShellPolicies> s_cachedPoliciesFromConfigFile =
            new ConcurrentDictionary<ConfigScope, PowerShellPolicies>();

        /// <summary>
        /// Get a specific kind of policy setting from the configuration file.
        /// </summary>
        private static T GetPolicySettingFromConfigFile<T>(ConfigScope[] preferenceOrder) where T : PolicyBase, new()
        {
            foreach (ConfigScope scope in preferenceOrder)
            {
                PowerShellPolicies policies;
                if (InternalTestHooks.BypassGroupPolicyCaching)
                {
                    policies = PowerShellConfig.Instance.GetPowerShellPolicies(scope);
                }
                else if (!s_cachedPoliciesFromConfigFile.TryGetValue(scope, out policies))
                {
                    // Use lock here to reduce the contention on accessing the configuration file
                    lock (s_cachedPoliciesFromConfigFile)
                    {
                        policies = s_cachedPoliciesFromConfigFile.GetOrAdd(scope, PowerShellConfig.Instance.GetPowerShellPolicies);
                    }
                }

                if (policies != null)
                {
                    PolicyBase result = null;
                    switch (typeof(T).Name)
                    {
                        case nameof(ScriptExecution):
                            result = policies.ScriptExecution;
                            break;
                        case nameof(ScriptBlockLogging):
                            result = policies.ScriptBlockLogging;
                            break;
                        case nameof(ModuleLogging):
                            result = policies.ModuleLogging;
                            break;
                        case nameof(ProtectedEventLogging):
                            result = policies.ProtectedEventLogging;
                            break;
                        case nameof(Transcription):
                            result = policies.Transcription;
                            break;
                        case nameof(UpdatableHelp):
                            result = policies.UpdatableHelp;
                            break;
                        case nameof(ConsoleSessionConfiguration):
                            result = policies.ConsoleSessionConfiguration;
                            break;
                        default:
                            Diagnostics.Assert(false, "Should be unreachable code. Update this switch block when new PowerShell policy types are added.");
                            break;
                    }

                    if (result != null) { return (T)result; }
                }
            }

            return null;
        }

#if !UNIX
        private static readonly Dictionary<string, string> GroupPolicyKeys = new Dictionary<string, string>
        {
            {nameof(ScriptExecution), @"Software\Policies\Microsoft\PowerShellCore"},
            {nameof(ScriptBlockLogging), @"Software\Policies\Microsoft\PowerShellCore\ScriptBlockLogging"},
            {nameof(ModuleLogging), @"Software\Policies\Microsoft\PowerShellCore\ModuleLogging"},
            {nameof(ProtectedEventLogging), @"Software\Policies\Microsoft\Windows\EventLog\ProtectedEventLogging"},
            {nameof(Transcription), @"Software\Policies\Microsoft\PowerShellCore\Transcription"},
            {nameof(UpdatableHelp), @"Software\Policies\Microsoft\PowerShellCore\UpdatableHelp"},
            {nameof(ConsoleSessionConfiguration), @"Software\Policies\Microsoft\PowerShellCore\ConsoleSessionConfiguration"}
        };

        private static readonly Dictionary<string, string> WindowsPowershellGroupPolicyKeys = new Dictionary<string, string>
        {
            { nameof(ScriptExecution), @"Software\Policies\Microsoft\Windows\PowerShell" },
            { nameof(ScriptBlockLogging), @"Software\Policies\Microsoft\Windows\PowerShell\ScriptBlockLogging" },
            { nameof(ModuleLogging), @"Software\Policies\Microsoft\Windows\PowerShell\ModuleLogging" },
            { nameof(Transcription), @"Software\Policies\Microsoft\Windows\PowerShell\Transcription" },
            { nameof(UpdatableHelp), @"Software\Policies\Microsoft\Windows\PowerShell\UpdatableHelp" },
        };

        private const string PolicySettingFallbackKey = "UseWindowsPowerShellPolicySetting";

        private static readonly ConcurrentDictionary<ConfigScope, ConcurrentDictionary<string, PolicyBase>> s_cachedPoliciesFromRegistry =
            new ConcurrentDictionary<ConfigScope, ConcurrentDictionary<string, PolicyBase>>();

        private static readonly Func<ConfigScope, ConcurrentDictionary<string, PolicyBase>> s_subCacheCreationDelegate =
            key => new ConcurrentDictionary<string, PolicyBase>(StringComparer.Ordinal);

        /// <summary>
        /// Read policy settings from a registry key into a policy object.
        /// </summary>
        /// <param name="instance">Policy object that will be filled with values from registry.</param>
        /// <param name="instanceType">Type of policy object used.</param>
        /// <param name="gpoKey">Registry key that has policy settings.</param>
        /// <returns>True if any property was successfully set on the policy object.</returns>
        private static bool TrySetPolicySettingsFromRegistryKey(object instance, Type instanceType, RegistryKey gpoKey)
        {
            var properties = instanceType.GetProperties(BindingFlags.Instance | BindingFlags.Public);
            bool isAnyPropertySet = false;

            string[] valueNames = gpoKey.GetValueNames();
            string[] subKeyNames = gpoKey.GetSubKeyNames();
            var valueNameSet = valueNames.Length > 0 ? new HashSet<string>(valueNames, StringComparer.OrdinalIgnoreCase) : null;
            var subKeyNameSet = subKeyNames.Length > 0 ? new HashSet<string>(subKeyNames, StringComparer.OrdinalIgnoreCase) : null;

            // If there are any values or subkeys in the registry key - read them into the policy instance object
            if ((valueNameSet != null) || (subKeyNameSet != null))
            {
                foreach (var property in properties)
                {
                    string settingName = property.Name;
                    object rawRegistryValue = null;

                    // Get the raw value from registry.
                    if (valueNameSet != null && valueNameSet.Contains(settingName))
                    {
                        rawRegistryValue = gpoKey.GetValue(settingName);
                    }
                    else if (subKeyNameSet != null && subKeyNameSet.Contains(settingName))
                    {
                        using (RegistryKey subKey = gpoKey.OpenSubKey(settingName))
                        {
                            if (subKey != null)
                            {
                                rawRegistryValue = subKey.GetValueNames();
                            }
                        }
                    }

                    // Get the actual property value based on the property type.
                    // If the final property value is not null, then set the property.
                    if (rawRegistryValue != null)
                    {
                        Type propertyType = property.PropertyType;
                        object propertyValue = null;

                        switch (propertyType)
                        {
                            case var _ when propertyType == typeof(bool?):
                                if (rawRegistryValue is int rawIntValue)
                                {
                                    if (rawIntValue == 1)
                                    {
                                        propertyValue = true;
                                    }
                                    else if (rawIntValue == 0)
                                    {
                                        propertyValue = false;
                                    }
                                }

                                break;
                            case var _ when propertyType == typeof(string):
                                if (rawRegistryValue is string rawStringValue)
                                {
                                    propertyValue = rawStringValue;
                                }

                                break;
                            case var _ when propertyType == typeof(string[]):
                                if (rawRegistryValue is string[] rawStringArrayValue)
                                {
                                    propertyValue = rawStringArrayValue;
                                }
                                else if (rawRegistryValue is string stringValue)
                                {
                                    propertyValue = new string[] { stringValue };
                                }

                                break;
                            default:
                                throw System.Management.Automation.Interpreter.Assert.Unreachable;
                        }

                        // Set the property if the value is not null
                        if (propertyValue != null)
                        {
                            property.SetValue(instance, propertyValue);
                            isAnyPropertySet = true;
                        }
                    }
                }
            }

            return isAnyPropertySet;
        }

        /// <summary>
        /// The implementation of fetching a specific kind of policy setting from the given configuration scope.
        /// </summary>
        private static T GetPolicySettingFromGPOImpl<T>(ConfigScope scope) where T : PolicyBase, new()
        {
            Type tType = typeof(T);
            // SystemWide scope means 'LocalMachine' root key when query from registry
            RegistryKey rootKey = (scope == ConfigScope.AllUsers) ? Registry.LocalMachine : Registry.CurrentUser;

            GroupPolicyKeys.TryGetValue(tType.Name, out string gpoKeyPath);
            Diagnostics.Assert(gpoKeyPath != null, StringUtil.Format("The GPO registry key path should be pre-defined for {0}", tType.Name));

            using (RegistryKey gpoKey = rootKey.OpenSubKey(gpoKeyPath))
            {
                // If the corresponding GPO key doesn't exist, return null
                if (gpoKey == null) { return null; }

                // The corresponding GPO key exists, then create an instance of T
                // and populate its properties with the settings
                object tInstance = Activator.CreateInstance(tType, nonPublic: true);
                bool isAnyPropertySet = false;

                // if PolicySettingFallbackKey is Not set - use PowerShell Core policy reg key
                if ((int)gpoKey.GetValue(PolicySettingFallbackKey, 0) == 0)
                {
                    isAnyPropertySet = TrySetPolicySettingsFromRegistryKey(tInstance, tType, gpoKey);
                }
                else
                {
                    // when PolicySettingFallbackKey flag is set (REG_DWORD "1") use Windows PS policy reg key
                    WindowsPowershellGroupPolicyKeys.TryGetValue(tType.Name, out string winPowershellGpoKeyPath);
                    Diagnostics.Assert(winPowershellGpoKeyPath != null, StringUtil.Format("The Windows PS GPO registry key path should be pre-defined for {0}", tType.Name));
                    using (RegistryKey winPowershellGpoKey = rootKey.OpenSubKey(winPowershellGpoKeyPath))
                    {
                        // If the corresponding Windows PS GPO key doesn't exist, return null
                        if (winPowershellGpoKey == null) { return null; }
                        isAnyPropertySet = TrySetPolicySettingsFromRegistryKey(tInstance, tType, winPowershellGpoKey);
                    }
                }

                // If no property is set, then we consider this policy as undefined
                return isAnyPropertySet ? (T)tInstance : null;
            }
        }

        /// <summary>
        /// Get a specific kind of policy setting from the group policy registry key.
        /// </summary>
        private static T GetPolicySettingFromGPO<T>(ConfigScope[] preferenceOrder) where T : PolicyBase, new()
        {
            PolicyBase policy = null;
            string policyName = typeof(T).Name;

            foreach (ConfigScope scope in preferenceOrder)
            {
                if (InternalTestHooks.BypassGroupPolicyCaching)
                {
                    policy = GetPolicySettingFromGPOImpl<T>(scope);
                }
                else
                {
                    var subordinateCache = s_cachedPoliciesFromRegistry.GetOrAdd(scope, s_subCacheCreationDelegate);
                    if (!subordinateCache.TryGetValue(policyName, out policy))
                    {
                        policy = subordinateCache.GetOrAdd(policyName, key => GetPolicySettingFromGPOImpl<T>(scope));
                    }
                }

                if (policy != null) { return (T)policy; }
            }

            return null;
        }
#endif

        /// <summary>
        /// Scheduled job module name.
        /// </summary>
        internal const string ScheduledJobModuleName = "PSScheduledJob";

        internal static void EnsureModuleLoaded(string module, ExecutionContext context)
        {
            if (context != null && !context.AutoLoadingModuleInProgress.Contains(module))
            {
                List<PSModuleInfo> loadedModules = context.Modules.GetModules(new string[] { module }, false);

                if ((loadedModules == null) || (loadedModules.Count == 0))
                {
                    CommandInfo commandInfo = new CmdletInfo("Import-Module", typeof(Microsoft.PowerShell.Commands.ImportModuleCommand),
                                                             null, null, context);
                    var importModuleCommand = new System.Management.Automation.Runspaces.Command(commandInfo);

                    context.AutoLoadingModuleInProgress.Add(module);

                    PowerShell ps = null;

                    try
                    {
                        ps = PowerShell.Create(RunspaceMode.CurrentRunspace)
                            .AddCommand(importModuleCommand)
                            .AddParameter("Name", module)
                            .AddParameter("Scope", StringLiterals.Global)
                            .AddParameter("ErrorAction", ActionPreference.Ignore)
                            .AddParameter("WarningAction", ActionPreference.Ignore)
                            .AddParameter("InformationAction", ActionPreference.Ignore)
                            .AddParameter("Verbose", false)
                            .AddParameter("Debug", false)
                            .AddParameter("PassThru");

                        ps.Invoke<PSModuleInfo>();
                    }
                    catch (Exception)
                    {
                        // Call-out to user code, catch-all OK
                    }
                    finally
                    {
                        context.AutoLoadingModuleInProgress.Remove(module);
                        if (ps != null)
                        {
                            ps.Dispose();
                        }
                    }
                }
            }
        }

        /// <summary>
        /// Returns modules (either loaded or in available) that match pattern <paramref name="module"/>.
        /// Uses Get-Module -ListAvailable cmdlet.
        /// </summary>
        /// <param name="module"></param>
        /// <param name="context"></param>
        /// <returns>
        /// List of PSModuleInfo's or Null.
        /// </returns>
        internal static List<PSModuleInfo> GetModules(string module, ExecutionContext context)
        {
            // first look in the loaded modules and then append the modules from gmo -Listavailable
            // Reason: gmo -li looks only the PSModulepath. There may be cases where a module
            // is imported directly from a path (that is not in PSModulePath).
            List<PSModuleInfo> result = context.Modules.GetModules(new string[] { module }, false);

            CommandInfo commandInfo = new CmdletInfo("Get-Module", typeof(Microsoft.PowerShell.Commands.GetModuleCommand),
                                                     null, null, context);
            var getModuleCommand = new System.Management.Automation.Runspaces.Command(commandInfo);

            PowerShell ps = null;
            try
            {
                ps = PowerShell.Create(RunspaceMode.CurrentRunspace)
                        .AddCommand(getModuleCommand)
                        .AddParameter("Name", module)
                        .AddParameter("ErrorAction", ActionPreference.Ignore)
                        .AddParameter("WarningAction", ActionPreference.Ignore)
                        .AddParameter("Verbose", false)
                        .AddParameter("Debug", false)
                        .AddParameter("ListAvailable");

                Collection<PSModuleInfo> gmoOutPut = ps.Invoke<PSModuleInfo>();
                if (gmoOutPut != null)
                {
                    if (result == null)
                    {
                        result = gmoOutPut.ToList<PSModuleInfo>();
                    }
                    else
                    {
                        result.AddRange(gmoOutPut);
                    }
                }
            }
            catch (Exception)
            {
                // Call-out to user code, catch-all OK
            }
            finally
            {
                if (ps != null)
                {
                    ps.Dispose();
                }
            }

            return result;
        }

        /// <summary>
        /// Returns modules (either loaded or in available) that match FullyQualifiedName <paramref name="fullyQualifiedName"/>.
        /// Uses Get-Module -ListAvailable cmdlet.
        /// </summary>
        /// <param name="fullyQualifiedName"></param>
        /// <param name="context"></param>
        /// <returns>
        /// List of PSModuleInfo's or Null.
        /// </returns>
        internal static List<PSModuleInfo> GetModules(ModuleSpecification fullyQualifiedName, ExecutionContext context)
        {
            // first look in the loaded modules and then append the modules from gmo -Listavailable
            // Reason: gmo -li looks only the PSModulepath. There may be cases where a module
            // is imported directly from a path (that is not in PSModulePath).
            List<PSModuleInfo> result = context.Modules.GetModules(new[] { fullyQualifiedName }, false);
            CommandInfo commandInfo = new CmdletInfo("Get-Module", typeof(GetModuleCommand),
                                                     null, null, context);
            var getModuleCommand = new Runspaces.Command(commandInfo);

            PowerShell ps = null;
            try
            {
                ps = PowerShell.Create(RunspaceMode.CurrentRunspace)
                        .AddCommand(getModuleCommand)
                        .AddParameter("FullyQualifiedName", fullyQualifiedName)
                        .AddParameter("ErrorAction", ActionPreference.Ignore)
                        .AddParameter("WarningAction", ActionPreference.Ignore)
                        .AddParameter("InformationAction", ActionPreference.Ignore)
                        .AddParameter("Verbose", false)
                        .AddParameter("Debug", false)
                        .AddParameter("ListAvailable");

                Collection<PSModuleInfo> gmoOutput = ps.Invoke<PSModuleInfo>();
                if (gmoOutput != null)
                {
                    if (result == null)
                    {
                        result = gmoOutput.ToList();
                    }
                    else
                    {
                        // append to result
                        result.AddRange(gmoOutput);
                    }
                }
            }
            catch (Exception)
            {
                // Call-out to user code, catch-all OK
            }
            finally
            {
                if (ps != null)
                {
                    ps.Dispose();
                }
            }

            return result;
        }

#if !UNIX
        private static bool TryGetWindowsCurrentIdentity(out WindowsIdentity currentIdentity)
        {
            try
            {
                currentIdentity = WindowsIdentity.GetCurrent();
            }
            catch (SecurityException)
            {
                currentIdentity = null;
            }

            return (currentIdentity != null);
        }

        /// <summary>
        /// Gets the current impersonating Windows identity, if any.
        /// </summary>
        /// <param name="impersonatedIdentity">Current impersonated Windows identity or null.</param>
        /// <returns>True if current identity is impersonated.</returns>
        internal static bool TryGetWindowsImpersonatedIdentity(out WindowsIdentity impersonatedIdentity)
        {
            WindowsIdentity currentIdentity;
            if (TryGetWindowsCurrentIdentity(out currentIdentity) && (currentIdentity.ImpersonationLevel == TokenImpersonationLevel.Impersonation))
            {
                impersonatedIdentity = currentIdentity;
                return true;
            }

            impersonatedIdentity = null;
            return false;
        }
#endif

        internal static bool IsAdministrator()
        {
            // Porting note: only Windows supports the SecurityPrincipal API of .NET. Due to
            // advanced privilege models, the correct approach on Unix is to assume the user has
            // permissions, attempt the task, and error gracefully if the task fails due to
            // permissions. To fit into PowerShell's existing model of preemptively checking
            // permissions (which cannot be assumed on Unix), we "assume" the user is an
            // administrator by returning true, thus nullifying this check on Unix.
#if UNIX
            return true;
#else
            WindowsIdentity currentIdentity;
            if (TryGetWindowsCurrentIdentity(out currentIdentity))
            {
                var principal = new WindowsPrincipal(currentIdentity);
                return principal.IsInRole(WindowsBuiltInRole.Administrator);
            }

            return false;
#endif
        }

        internal static bool IsReservedDeviceName(string destinationPath)
        {
#if !UNIX
            string[] reservedDeviceNames = { "CON", "PRN", "AUX", "CLOCK$", "NUL", "CONIN$", "CONOUT$",
                                             "COM0", "COM1", "COM2", "COM3", "COM4", "COM5", "COM6", "COM7", "COM8", "COM9",
                                             "LPT0", "LPT1", "LPT2", "LPT3", "LPT4", "LPT5", "LPT6", "LPT7", "LPT8", "LPT9" };
            string compareName = Path.GetFileName(destinationPath);
            string noExtensionCompareName = Path.GetFileNameWithoutExtension(destinationPath);

            if (((compareName.Length < 3) || (compareName.Length > 7)) &&
                ((noExtensionCompareName.Length < 3) || (noExtensionCompareName.Length > 7)))
            {
                return false;
            }

            foreach (string deviceName in reservedDeviceNames)
            {
                if (
                    string.Equals(deviceName, compareName, StringComparison.OrdinalIgnoreCase) ||
                    string.Equals(deviceName, noExtensionCompareName, StringComparison.OrdinalIgnoreCase))
                {
                    return true;
                }
            }
#endif
            return false;
        }

        internal static bool PathIsUnc(string path)
        {
#if UNIX
            return false;
#else
            if (string.IsNullOrEmpty(path) || !path.StartsWith('\\'))
            {
                return false;
            }

            // handle special cases like \\wsl$\ubuntu which isn't a UNC path, but we can say it is so the filesystemprovider can use it
            if (path.StartsWith(WslRootPath, StringComparison.OrdinalIgnoreCase))
            {
                return true;
            }

            Uri uri;
            return Uri.TryCreate(path, UriKind.Absolute, out uri) && uri.IsUnc;
#endif
        }

        internal static readonly string PowerShellAssemblyStrongNameFormat =
            "{0}, Version=3.0.0.0, Culture=neutral, PublicKeyToken=31bf3856ad364e35";

        internal static readonly HashSet<string> PowerShellAssemblies =
            new HashSet<string>(StringComparer.OrdinalIgnoreCase)
                {
                    "microsoft.powershell.commands.diagnostics",
                    "microsoft.powershell.commands.management",
                    "microsoft.powershell.commands.utility",
                    "microsoft.powershell.consolehost",
                    "microsoft.powershell.scheduledjob",
                    "microsoft.powershell.security",
                    "microsoft.wsman.management",
                    "microsoft.wsman.runtime",
                    "system.management.automation"
                };

        internal static bool IsPowerShellAssembly(string assemblyName)
        {
            if (!string.IsNullOrWhiteSpace(assemblyName))
            {
                // Remove the '.dll' if it's there...
                var fixedName = assemblyName.EndsWith(StringLiterals.PowerShellILAssemblyExtension, StringComparison.OrdinalIgnoreCase)
                                ? Path.GetFileNameWithoutExtension(assemblyName)
                                : assemblyName;

                if ((fixedName != null) && PowerShellAssemblies.Contains(fixedName))
                {
                    return true;
                }
            }

            return false;
        }

        internal static string GetPowerShellAssemblyStrongName(string assemblyName)
        {
            if (!string.IsNullOrWhiteSpace(assemblyName))
            {
                // Remove the '.dll' if it's there...
                string fixedName = assemblyName.EndsWith(".dll", StringComparison.OrdinalIgnoreCase)
                                ? Path.GetFileNameWithoutExtension(assemblyName)
                                : assemblyName;

                if ((fixedName != null) && PowerShellAssemblies.Contains(fixedName))
                {
                    return string.Format(CultureInfo.InvariantCulture, PowerShellAssemblyStrongNameFormat, fixedName);
                }
            }

            return assemblyName;
        }

        /// <summary>
        /// If a mutex is abandoned, in our case, it is ok to proceed.
        /// </summary>
        /// <param name="mutex">The mutex to wait on. If it is null, a new one will be created.</param>
        /// <param name="initializer">The initializer to use to recreate the mutex.</param>
        /// <returns>A working mutex. If the mutex was abandoned, a new one is created to replace it.</returns>
        internal static Mutex SafeWaitMutex(Mutex mutex, MutexInitializer initializer)
        {
            try
            {
                mutex.WaitOne();
            }
            catch (AbandonedMutexException)
            {
                // If the Mutex has been abandoned, then the process protecting the critical section
                // is no longer valid. We need to release to continue normal operations.
                mutex.ReleaseMutex();
                ((IDisposable)mutex).Dispose();

                // Try again, throw if it still fails
                mutex = initializer();
                mutex.WaitOne();
            }

            return mutex;
        }

        internal delegate Mutex MutexInitializer();

        internal static bool Succeeded(int hresult)
        {
            return hresult >= 0;
        }

        // BigEndianUTF32 encoding is possible, but requires creation
        internal static readonly Encoding BigEndianUTF32Encoding = new UTF32Encoding(bigEndian: true, byteOrderMark: true);
        // [System.Text.Encoding]::GetEncodings() | Where-Object { $_.GetEncoding().GetPreamble() } |
        //     Add-Member ScriptProperty Preamble { $this.GetEncoding().GetPreamble() -join "-" } -PassThru |
        //     Format-Table -Auto

        internal static readonly UTF8Encoding utf8NoBom =
            new UTF8Encoding(encoderShouldEmitUTF8Identifier: false);

#if !UNIX
        /// <summary>
        /// Queues a CLR worker thread with impersonation of provided Windows identity.
        /// </summary>
        /// <param name="identityToImpersonate">Windows identity to impersonate or null.</param>
        /// <param name="threadProc">Thread procedure for thread.</param>
        /// <param name="state">Optional state for thread procedure.</param>
        internal static void QueueWorkItemWithImpersonation(
            WindowsIdentity identityToImpersonate,
            WaitCallback threadProc,
            object state)
        {
            object[] args = new object[3];
            args[0] = identityToImpersonate;
            args[1] = threadProc;
            args[2] = state;
            Threading.ThreadPool.QueueUserWorkItem(WorkItemCallback, args);
        }

        private static void WorkItemCallback(object callBackArgs)
        {
            object[] args = callBackArgs as object[];
            WindowsIdentity identityToImpersonate = args[0] as WindowsIdentity;
            WaitCallback callback = args[1] as WaitCallback;
            object state = args[2];

            if (identityToImpersonate != null)
            {
                WindowsIdentity.RunImpersonated(
                    identityToImpersonate.AccessToken,
                    () => callback(state));
                return;
            }

            callback(state);
        }
#endif

        /// <summary>
        /// If the command name is fully qualified then it is split into its component parts
        /// E.g., moduleName\commandName.
        /// </summary>
        /// <param name="commandName"></param>
        /// <param name="moduleName"></param>
        /// <returns>Command name and as appropriate Module name in out parameter.</returns>
        internal static string ParseCommandName(string commandName, out string moduleName)
        {
            var names = commandName.Split(Separators.Backslash, 2);
            if (names.Length == 2)
            {
                moduleName = names[0];
                return names[1];
            }

            moduleName = null;
            return commandName;
        }

        internal static ReadOnlyCollection<T> EmptyReadOnlyCollection<T>()
        {
            return EmptyReadOnlyCollectionHolder<T>._instance;
        }

        private static class EmptyReadOnlyCollectionHolder<T>
        {
            internal static readonly ReadOnlyCollection<T> _instance =
                new ReadOnlyCollection<T>(Array.Empty<T>());
        }

        internal static class Separators
        {
            internal static readonly char[] Backslash = new char[] { '\\' };
            internal static readonly char[] Directory = new char[] { '\\', '/' };
            internal static readonly char[] DirectoryOrDrive = new char[] { '\\', '/', ':' };

            internal static readonly char[] Colon = new char[] { ':' };
            internal static readonly char[] Dot = new char[] { '.' };
            internal static readonly char[] Pipe = new char[] { '|' };
            internal static readonly char[] Comma = new char[] { ',' };
            internal static readonly char[] Semicolon = new char[] { ';' };
            internal static readonly char[] StarOrQuestion = new char[] { '*', '?' };
            internal static readonly char[] ColonOrBackslash = new char[] { '\\', ':' };
            internal static readonly char[] PathSeparator = new char[] { Path.PathSeparator };

            internal static readonly char[] QuoteChars = new char[] { '\'', '"' };
            internal static readonly char[] Space = new char[] { ' ' };
            internal static readonly char[] QuotesSpaceOrTab = new char[] { ' ', '\t', '\'', '"' };
            internal static readonly char[] SpaceOrTab = new char[] { ' ', '\t' };
            internal static readonly char[] Newline = new char[] { '\n' };
            internal static readonly char[] CrLf = new char[] { '\r', '\n' };

            // (Copied from System.IO.Path so we can call TrimEnd in the same way that Directory.EnumerateFiles would on the search patterns).
            // Trim trailing white spaces, tabs etc but don't be aggressive in removing everything that has UnicodeCategory of trailing space.
            // String.WhitespaceChars will trim aggressively than what the underlying FS does (for ex, NTFS, FAT).
            internal static readonly char[] PathSearchTrimEnd = { (char)0x9, (char)0xA, (char)0xB, (char)0xC, (char)0xD, (char)0x20, (char)0x85, (char)0xA0 };
        }

        /// <summary>
        /// A COM object could be directly of the type 'System.__ComObject', or it could be a strongly typed RWC,
        /// whose specific type derives from 'System.__ComObject'.
        /// A strongly typed RWC can be created via the 'new' operation with a Primary Interop Assembly (PIA).
        /// For example, with the PIA 'Microsoft.Office.Interop.Excel', you can write the following code:
        ///    var excelApp = new Microsoft.Office.Interop.Excel.Application();
        ///    Type type = excelApp.GetType();
        ///    Type comObjectType = typeof(object).Assembly.GetType("System.__ComObject");
        ///    Console.WriteLine("excelApp type: {0}", type.FullName);
        ///    Console.WriteLine("Is __ComObject assignable from? {0}", comObjectType.IsAssignableFrom(type));
        /// and the results are:
        ///    excelApp type: Microsoft.Office.Interop.Excel.ApplicationClass
        ///    Is __ComObject assignable from? True.
        /// </summary>
        internal static bool IsComObject(object obj)
        {
#if UNIX
            return false;
#else
            return obj != null && Marshal.IsComObject(obj);
#endif
        }

        /// <summary>
        /// EnforceSystemLockDownLanguageMode
        ///     FullLangauge        ->  ConstrainedLanguage
        ///     RestrictedLanguage  ->  NoLanguage
        ///     ConstrainedLanguage ->  ConstrainedLanguage
        ///     NoLanguage          ->  NoLanguage.
        /// </summary>
        /// <param name="context">ExecutionContext.</param>
        /// <returns>Previous language mode or null for no language mode change.</returns>
        internal static PSLanguageMode? EnforceSystemLockDownLanguageMode(ExecutionContext context)
        {
            PSLanguageMode? oldMode = null;

            if (SystemPolicy.GetSystemLockdownPolicy() == SystemEnforcementMode.Enforce)
            {
                switch (context.LanguageMode)
                {
                    case PSLanguageMode.FullLanguage:
                        oldMode = context.LanguageMode;
                        context.LanguageMode = PSLanguageMode.ConstrainedLanguage;
                        break;

                    case PSLanguageMode.RestrictedLanguage:
                        oldMode = context.LanguageMode;
                        context.LanguageMode = PSLanguageMode.NoLanguage;
                        break;

                    case PSLanguageMode.ConstrainedLanguage:
                    case PSLanguageMode.NoLanguage:
                        break;

                    default:
                        Diagnostics.Assert(false, "Unexpected PSLanguageMode");
                        oldMode = context.LanguageMode;
                        context.LanguageMode = PSLanguageMode.NoLanguage;
                        break;
                }
            }

            return oldMode;
        }
<<<<<<< HEAD

        #region Implicit Remoting Batching

        // Commands allowed to run on target remote session along with implicit remote commands
        private static readonly HashSet<string> AllowedCommands = new HashSet<string>(StringComparer.OrdinalIgnoreCase)
        {
            "ForEach-Object",
            "Measure-Command",
            "Measure-Object",
            "Sort-Object",
            "Where-Object"
        };

        // Determines if the typed command invokes implicit remoting module proxy functions in such
        // a way as to allow simple batching, to reduce round trips between client and server sessions.
        // Requirements:
        //  a. All commands must be implicit remoting module proxy commands targeted to the same remote session
        //  b. Except for *allowed* commands that can be safely run on remote session rather than client session
        //  c. Commands must be in a simple pipeline
        internal static bool TryRunAsImplicitBatch(string command, Runspace runspace)
        {
            using (var ps = System.Management.Automation.PowerShell.Create())
            {
                ps.Runspace = runspace;

                try
                {
                    var scriptBlock = ScriptBlock.Create(command);
                    if (!(scriptBlock.Ast is ScriptBlockAst scriptBlockAst))
                    {
                        return false;
                    }

                    // Make sure that this is a simple pipeline
                    string errorId;
                    string errorMsg;
                    scriptBlockAst.GetSimplePipeline(true, out errorId, out errorMsg);
                    if (errorId != null)
                    {
                        WriteVerbose(ps, ParserStrings.ImplicitRemotingPipelineBatchingNotASimplePipeline);
                        return false;
                    }

                    // Run checker
                    var checker = new PipelineForBatchingChecker { ScriptBeingConverted = scriptBlockAst };
                    scriptBlockAst.InternalVisit(checker);

                    // If this is just a single command, there is no point in batching it
                    if (checker.Commands.Count < 2)
                    {
                        return false;
                    }

                    // We have a valid batching candidate

                    // Check commands
                    if (!TryGetCommandInfoList(ps, checker.Commands, out Collection<CommandInfo> cmdInfoList))
                    {
                        return false;
                    }

                    // All command modules must be implicit remoting modules from the same PSSession
                    var success = true;
                    var psSessionId = Guid.Empty;
                    foreach (var cmdInfo in cmdInfoList)
                    {
                        // Check for allowed command
                        string cmdName = (cmdInfo is AliasInfo aliasInfo) ? aliasInfo.ReferencedCommand.Name : cmdInfo.Name;
                        if (AllowedCommands.Contains(cmdName))
                        {
                            continue;
                        }

                        // Commands must be from implicit remoting module
                        if (cmdInfo.Module == null || string.IsNullOrEmpty(cmdInfo.ModuleName))
                        {
                            WriteVerbose(ps, string.Format(CultureInfo.CurrentCulture, ParserStrings.ImplicitRemotingPipelineBatchingNotImplicitCommand, cmdInfo.Name));
                            success = false;
                            break;
                        }

                        // Commands must be from modules imported into the same remote session
                        if (cmdInfo.Module.PrivateData is System.Collections.Hashtable privateData)
                        {
                            var sessionIdString = privateData["ImplicitSessionId"] as string;
                            if (string.IsNullOrEmpty(sessionIdString))
                            {
                                WriteVerbose(ps, string.Format(CultureInfo.CurrentCulture, ParserStrings.ImplicitRemotingPipelineBatchingNotImplicitCommand, cmdInfo.Name));
                                success = false;
                                break;
                            }

                            var sessionId = new Guid(sessionIdString);
                            if (psSessionId == Guid.Empty)
                            {
                                psSessionId = sessionId;
                            }
                            else if (psSessionId != sessionId)
                            {
                                WriteVerbose(ps, string.Format(CultureInfo.CurrentCulture, ParserStrings.ImplicitRemotingPipelineBatchingWrongSession, cmdInfo.Name));
                                success = false;
                                break;
                            }
                        }
                        else
                        {
                            WriteVerbose(ps, string.Format(CultureInfo.CurrentCulture, ParserStrings.ImplicitRemotingPipelineBatchingNotImplicitCommand, cmdInfo.Name));
                            success = false;
                            break;
                        }
                    }

                    if (success)
                    {
                        //
                        // Invoke command pipeline as entire pipeline on remote session
                        //

                        // Update script to declare variables via Using keyword
                        if (checker.ValidVariables.Count > 0)
                        {
                            foreach (var variableName in checker.ValidVariables)
                            {
                                command = command.Replace(variableName, ("Using:" + variableName), StringComparison.OrdinalIgnoreCase);
                            }

                            scriptBlock = ScriptBlock.Create(command);
                        }

                        // Retrieve the PSSession runspace in which to run the batch script on
                        ps.Commands.Clear();
                        ps.Commands.AddCommand("Get-PSSession").AddParameter("InstanceId", psSessionId);
                        var psSession = ps.Invoke<System.Management.Automation.Runspaces.PSSession>().FirstOrDefault();
                        if (psSession == null || (ps.Streams.Error.Count > 0) || (psSession.Availability != RunspaceAvailability.Available))
                        {
                            WriteVerbose(ps, ParserStrings.ImplicitRemotingPipelineBatchingNoPSSession);
                            return false;
                        }

                        WriteVerbose(ps, ParserStrings.ImplicitRemotingPipelineBatchingSuccess);

                        // Create and invoke implicit remoting command pipeline
                        ps.Commands.Clear();
                        ps.AddCommand("Invoke-Command").AddParameter("Session", psSession).AddParameter("ScriptBlock", scriptBlock).AddParameter("HideComputerName", true)
                            .AddCommand("Out-Default");
                        foreach (var cmd in ps.Commands.Commands)
                        {
                            cmd.MergeMyResults(PipelineResultTypes.Error, PipelineResultTypes.Output);
                        }

                        try
                        {
                            ps.Invoke();
                        }
                        catch (Exception ex)
                        {
                            var errorRecord = new ErrorRecord(ex, "ImplicitRemotingBatchExecutionTerminatingError", ErrorCategory.InvalidOperation, null);

                            ps.Commands.Clear();
                            ps.AddCommand("Write-Error").AddParameter("InputObject", errorRecord).Invoke();
                        }

                        return true;
                    }
                }
                catch (ImplicitRemotingBatchingNotSupportedException ex)
                {
                    WriteVerbose(ps, string.Format(CultureInfo.CurrentCulture, "{0} : {1}", ex.Message, ex.ErrorId));
                }
                catch (Exception ex)
                {
                    WriteVerbose(ps, string.Format(CultureInfo.CurrentCulture, ParserStrings.ImplicitRemotingPipelineBatchingException, ex.Message));
                }
            }

            return false;
        }

        private static void WriteVerbose(PowerShell ps, string msg)
        {
            ps.Commands.Clear();
            ps.AddCommand("Write-Verbose").AddParameter("Message", msg).Invoke();
        }

        private const string WhereObjectCommandAlias = "?";

        private static bool TryGetCommandInfoList(PowerShell ps, HashSet<string> commandNames, out Collection<CommandInfo> cmdInfoList)
        {
            if (commandNames.Count == 0)
            {
                cmdInfoList = null;
                return false;
            }

            bool specialCaseWhereCommandAlias = commandNames.Contains(WhereObjectCommandAlias);
            if (specialCaseWhereCommandAlias)
            {
                commandNames.Remove(WhereObjectCommandAlias);
            }

            // Use Get-Command to collect CommandInfo from candidate commands, with correct precedence so
            // that implicit remoting proxy commands will appear when available.
            ps.Commands.Clear();
            ps.Commands.AddCommand("Get-Command").AddParameter("Name", commandNames.ToArray());
            cmdInfoList = ps.Invoke<CommandInfo>();
            if (ps.Streams.Error.Count > 0)
            {
                return false;
            }

            // For special case '?' alias don't use Get-Command to retrieve command info, and instead
            // use the GetCommand API.
            if (specialCaseWhereCommandAlias)
            {
                var cmdInfo = ps.Runspace.ExecutionContext.SessionState.InvokeCommand.GetCommand(WhereObjectCommandAlias, CommandTypes.Alias);
                if (cmdInfo == null)
                {
                    return false;
                }

                cmdInfoList.Add(cmdInfo);
            }

            return true;
        }

        internal static bool ShouldOutputPlainText(bool isHost, bool? supportsVirtualTerminal)
        {
            var outputRendering = OutputRendering.Ansi;

            if (ExperimentalFeature.IsEnabled("PSAnsiRendering"))
            {
                if (supportsVirtualTerminal != false)
                {
                    switch (PSStyle.Instance.OutputRendering)
                    {
                        case OutputRendering.Automatic:
                            outputRendering = OutputRendering.Ansi;
                            break;
                        case OutputRendering.Host:
                            outputRendering = isHost ? OutputRendering.Ansi : OutputRendering.PlainText;
                            break;
                        default:
                            outputRendering = PSStyle.Instance.OutputRendering;
                            break;
                    }
                }
            }

            return outputRendering == OutputRendering.PlainText;
        }

        internal static string GetOutputString(string s, bool isHost, bool? supportsVirtualTerminal = null, bool isOutputRedirected = false)
        {
            if (ExperimentalFeature.IsEnabled("PSAnsiRendering"))
            {
                var sd = new ValueStringDecorated(s);

                if (sd.IsDecorated)
                {
                    var outputRendering = OutputRendering.Ansi;
                    if (InternalTestHooks.BypassOutputRedirectionCheck)
                    {
                        isOutputRedirected = false;
                    }

                    if (isOutputRedirected || ShouldOutputPlainText(isHost, supportsVirtualTerminal))
                    {
                        outputRendering = OutputRendering.PlainText;
                    }

                    s = sd.ToString(outputRendering);
                }
            }

            return s;
        }

        internal enum FormatStyle
        {
            Reset,
            FormatAccent,
            ErrorAccent,
            Error,
            Warning,
            Verbose,
            Debug,
        }

        internal static string GetFormatStyleString(FormatStyle formatStyle)
        {
            // redirected console gets plaintext output to preserve existing behavior
            if (!InternalTestHooks.BypassOutputRedirectionCheck &&
                ((PSStyle.Instance.OutputRendering == OutputRendering.PlainText) ||
                (formatStyle == FormatStyle.Error && Console.IsErrorRedirected) ||
                (formatStyle != FormatStyle.Error && Console.IsOutputRedirected)))
            {
                return string.Empty;
            }

            if (ExperimentalFeature.IsEnabled("PSAnsiRendering"))
            {
                PSStyle psstyle = PSStyle.Instance;                
                switch (formatStyle)
                {
                    case FormatStyle.Reset:
                        return psstyle.Reset;
                    case FormatStyle.FormatAccent:
                        return psstyle.Formatting.FormatAccent;
                    case FormatStyle.ErrorAccent:
                        return psstyle.Formatting.ErrorAccent;
                    case FormatStyle.Error:
                        return psstyle.Formatting.Error;
                    case FormatStyle.Warning:
                        return psstyle.Formatting.Warning;
                    case FormatStyle.Verbose:
                        return psstyle.Formatting.Verbose;
                    case FormatStyle.Debug:
                        return psstyle.Formatting.Debug;
                    default:
                        return string.Empty;
                }
            }

            return string.Empty;
        }

        #endregion
                
        internal static string DisplayHumanReadableFileSize(long bytes)
        {
            return bytes switch
            {
                >= 1152921504606847000 => $"{(bytes / 1152921504606847000.0).ToString("0.000000000")} EB",
                < 1152921504606847000 and >= 1125899906842624 => $"{(bytes / 1125899906842624.0).ToString("0.0000000")} PB",
                < 1125899906842624 and >= 1099511627776 => $"{(bytes / 1099511627776.0).ToString("0.00000")} TB",
                < 1099511627776 and >= 1073741824 => $"{(bytes / 1073741824.0).ToString("0.000")} GB",
                < 1073741824 and >= 1048576 => $"{(bytes / 1048576.0).ToString("0.0")} MB",
                < 1048576 and >= 1024 => $"{(bytes / 1024.0).ToString("0.0")} KB",
                < 1024 and >= 0 => $"{bytes} Bytes",
                _ => $"0 Bytes"
            };
        }
    }

    #region ImplicitRemotingBatching

    // A visitor to walk an AST and validate that it is a candidate for implicit remoting batching.
    // Based on ScriptBlockToPowerShellChecker.
    internal class PipelineForBatchingChecker : AstVisitor
    {
        internal readonly HashSet<string> ValidVariables = new HashSet<string>(StringComparer.OrdinalIgnoreCase);
        internal readonly HashSet<string> Commands = new HashSet<string>(StringComparer.OrdinalIgnoreCase);

        internal ScriptBlockAst ScriptBeingConverted { get; set; }

        public override AstVisitAction VisitVariableExpression(VariableExpressionAst variableExpressionAst)
        {
            if (!variableExpressionAst.VariablePath.IsAnyLocal())
            {
                ThrowError(
                        new ImplicitRemotingBatchingNotSupportedException(
                            "VariableTypeNotSupported"),
                        variableExpressionAst);
            }

            if (variableExpressionAst.VariablePath.UnqualifiedPath != "_")
            {
                ValidVariables.Add(variableExpressionAst.VariablePath.UnqualifiedPath);
            }

            return AstVisitAction.Continue;
        }

        public override AstVisitAction VisitPipeline(PipelineAst pipelineAst)
        {
            if (pipelineAst.PipelineElements[0] is CommandExpressionAst)
            {
                // If the first element is a CommandExpression, this pipeline should be the value
                // of a parameter. We want to avoid a scriptblock that contains only a pure expression.
                // The check "pipelineAst.Parent.Parent == ScriptBeingConverted" guarantees we throw
                // error on that kind of scriptblock.

                // Disallow pure expressions at the "top" level, but allow them otherwise.
                // We want to catch:
                //     1 | echo
                // But we don't want to error out on:
                //     echo $(1)
                // See the comment in VisitCommand on why it's safe to check Parent.Parent, we
                // know that we have at least:
                //     * a NamedBlockAst (the end block)
                //     * a ScriptBlockAst (the ast we're comparing to)
                if (pipelineAst.GetPureExpression() == null || pipelineAst.Parent.Parent == ScriptBeingConverted)
                {
                    ThrowError(
                        new ImplicitRemotingBatchingNotSupportedException(
                            "PipelineStartingWithExpressionNotSupported"),
                        pipelineAst);
                }
            }

            return AstVisitAction.Continue;
        }

        public override AstVisitAction VisitCommand(CommandAst commandAst)
        {
            if (commandAst.InvocationOperator == TokenKind.Dot)
            {
                ThrowError(
                    new ImplicitRemotingBatchingNotSupportedException(
                        "DotSourcingNotSupported"),
                    commandAst);
            }

            /*
            // Up front checking ensures that we have a simple script block,
            // so we can safely assume that the parents are:
            //     * a PipelineAst
            //     * a NamedBlockAst (the end block)
            //     * a ScriptBlockAst (the ast we're comparing to)
            // If that isn't the case, the conversion isn't allowed.  It
            // is also safe to assume that we have at least 3 parents, a script block can't be simpler.
            if (commandAst.Parent.Parent.Parent != ScriptBeingConverted)
            {
                ThrowError(
                    new ImplicitRemotingBatchingNotSupportedException(
                        "CantConvertWithCommandInvocations not supported"),
                    commandAst);
            }
            */

            if (commandAst.CommandElements[0] is ScriptBlockExpressionAst)
            {
                ThrowError(
                    new ImplicitRemotingBatchingNotSupportedException(
                        "ScriptBlockInvocationNotSupported"),
                    commandAst);
            }

            var commandName = commandAst.GetCommandName();
            if (commandName != null)
            {
                Commands.Add(commandName);
            }

            return AstVisitAction.Continue;
        }

        public override AstVisitAction VisitMergingRedirection(MergingRedirectionAst redirectionAst)
        {
            if (redirectionAst.ToStream != RedirectionStream.Output)
            {
                ThrowError(
                    new ImplicitRemotingBatchingNotSupportedException(
                        "MergeRedirectionNotSupported"),
                    redirectionAst);
            }

            return AstVisitAction.Continue;
        }

        public override AstVisitAction VisitFileRedirection(FileRedirectionAst redirectionAst)
        {
            ThrowError(
                new ImplicitRemotingBatchingNotSupportedException(
                    "FileRedirectionNotSupported"),
                redirectionAst);

            return AstVisitAction.Continue;
        }

        /*
        public override AstVisitAction VisitScriptBlockExpression(ScriptBlockExpressionAst scriptBlockExpressionAst)
        {
            ThrowError(new ImplicitRemotingBatchingNotSupportedException(
                           "ScriptBlocks not supported"),
                       scriptBlockExpressionAst);

            return AstVisitAction.SkipChildren;
        }
        */

        public override AstVisitAction VisitUsingExpression(UsingExpressionAst usingExpressionAst)
        {
            // Using expressions are not expected in Implicit remoting commands.
            ThrowError(new ImplicitRemotingBatchingNotSupportedException(
                "UsingExpressionNotSupported"),
                usingExpressionAst);

            return AstVisitAction.SkipChildren;
        }

        internal static void ThrowError(ImplicitRemotingBatchingNotSupportedException ex, Ast ast)
        {
            InterpreterError.UpdateExceptionErrorRecordPosition(ex, ast.Extent);
            throw ex;
        }
    }

    internal class ImplicitRemotingBatchingNotSupportedException : Exception
    {
        internal string ErrorId { get; }

        internal ImplicitRemotingBatchingNotSupportedException(string errorId) : base(
            ParserStrings.ImplicitRemotingPipelineBatchingNotSupported)
        {
            ErrorId = errorId;
        }
=======
>>>>>>> e81048b6
    }
}

namespace System.Management.Automation.Internal
{
    /// <summary>This class is used for internal test purposes.</summary>
    [SuppressMessage("Microsoft.MSInternal", "CA903:InternalNamespaceShouldNotContainPublicTypes", Justification = "Needed Internal use only")]
    public static class InternalTestHooks
    {
        internal static bool BypassGroupPolicyCaching;
        internal static bool ForceScriptBlockLogging;
        internal static bool UseDebugAmsiImplementation;
        internal static bool BypassAppLockerPolicyCaching;
        internal static bool BypassOnlineHelpRetrieval;
        internal static bool ForcePromptForChoiceDefaultOption;
        internal static bool BypassOutputRedirectionCheck;
        internal static bool NoPromptForPassword;
        internal static bool ForceFormatListFixedLabelWidth;

        // Stop/Restart/Rename Computer tests
        internal static bool TestStopComputer;
        internal static bool TestWaitStopComputer;
        internal static bool TestRenameComputer;
        internal static int TestStopComputerResults;
        internal static int TestRenameComputerResults;

        // It's useful to test that we don't depend on the ScriptBlock and AST objects and can use a re-parsed version.
        internal static bool IgnoreScriptBlockCache;
        // Simulate 'System.Diagnostics.Stopwatch.IsHighResolution is false' to test Get-Uptime throw
        internal static bool StopwatchIsNotHighResolution;
        internal static bool DisableGACLoading;
        internal static bool SetConsoleWidthToZero;
        internal static bool SetConsoleHeightToZero;

        // A location to test PSEdition compatibility functionality for Windows PowerShell modules with
        // since we can't manipulate the System32 directory in a test
        internal static string TestWindowsPowerShellPSHomeLocation;

        // A version of Windows PS that is installed on the system; normally this is retrieved from a reg key that is write-protected.
        internal static string TestWindowsPowerShellVersionString;

        internal static bool ShowMarkdownOutputBypass;

        internal static bool ThrowExdevErrorOnMoveDirectory;

        // To emulate OneDrive behavior we use the hard-coded symlink.
        // If OneDriveTestRecurseOn is false then the symlink works as regular symlink.
        // If OneDriveTestRecurseOn is true then we recurse into the symlink as OneDrive should work.
        // OneDriveTestSymlinkName defines the symlink name used in tests.
        internal static bool OneDriveTestOn;
        internal static bool OneDriveTestRecurseOn;
        internal static string OneDriveTestSymlinkName = "link-Beta";

        /// <summary>This member is used for internal test purposes.</summary>
        public static void SetTestHook(string property, object value)
        {
            var fieldInfo = typeof(InternalTestHooks).GetField(property, BindingFlags.Static | BindingFlags.NonPublic);
            if (fieldInfo != null)
            {
                fieldInfo.SetValue(null, value);
            }
        }

        /// <summary>
        /// Constructs a custom PSSenderInfo instance that can be assigned to $PSSenderInfo
        /// in order to simulate a remoting session with respect to the $PSSenderInfo.ConnectionString (connection URL)
        /// and $PSSenderInfo.ApplicationArguments.PSVersionTable.PSVersion (the remoting client's PowerShell version).
        /// See Get-FormatDataTest.ps1.
        /// </summary>
        /// <param name="url">The connection URL to reflect in the returned instance's ConnectionString property.</param>
        /// <param name="clientVersion">The version number to report as the remoting client's PowerShell version.</param>
        /// <returns>The newly constructed custom PSSenderInfo instance.</returns>
        public static PSSenderInfo GetCustomPSSenderInfo(string url, Version clientVersion)
        {
            var dummyPrincipal = new PSPrincipal(new PSIdentity("none", true, "someuser", null), null);
            var pssi = new PSSenderInfo(dummyPrincipal, url);
            pssi.ApplicationArguments = new PSPrimitiveDictionary();
            pssi.ApplicationArguments.Add("PSVersionTable", new PSObject(new PSPrimitiveDictionary()));
            ((PSPrimitiveDictionary)PSObject.Base(pssi.ApplicationArguments["PSVersionTable"])).Add("PSVersion", new PSObject(clientVersion));
            return pssi;
        }
    }

    /// <summary>
    /// Provides undo/redo functionality by using 2 instances of <seealso cref="BoundedStack{T}"/>.
    /// </summary>
    internal class HistoryStack<T>
    {
        private readonly BoundedStack<T> _boundedUndoStack;
        private readonly BoundedStack<T> _boundedRedoStack;

        internal HistoryStack(int capacity)
        {
            _boundedUndoStack = new BoundedStack<T>(capacity);
            _boundedRedoStack = new BoundedStack<T>(capacity);
        }

        internal void Push(T item)
        {
            _boundedUndoStack.Push(item);
            if (RedoCount >= 0)
            {
                _boundedRedoStack.Clear();
            }
        }

        /// <summary>
        /// Handles bounded history stacks by pushing the current item to the redoStack and returning the item from the popped undoStack.
        /// </summary>
        internal T Undo(T currentItem)
        {
            T previousItem = _boundedUndoStack.Pop();
            _boundedRedoStack.Push(currentItem);
            return previousItem;
        }

        /// <summary>
        /// Handles bounded history stacks by pushing the current item to the undoStack and returning the item from the popped redoStack.
        /// </summary>
        internal T Redo(T currentItem)
        {
            var nextItem = _boundedRedoStack.Pop();
            _boundedUndoStack.Push(currentItem);
            return nextItem;
        }

        internal int UndoCount => _boundedUndoStack.Count;

        internal int RedoCount => _boundedRedoStack.Count;
    }

    /// <summary>
    /// A bounded stack based on a linked list.
    /// </summary>
    internal class BoundedStack<T> : LinkedList<T>
    {
        private readonly int _capacity;

        /// <summary>
        /// Lazy initialisation, i.e. it sets only its limit but does not allocate the memory for the given capacity.
        /// </summary>
        /// <param name="capacity"></param>
        internal BoundedStack(int capacity)
        {
            _capacity = capacity;
        }

        /// <summary>
        /// Push item.
        /// </summary>
        /// <param name="item"></param>
        internal void Push(T item)
        {
            this.AddFirst(item);

            if (this.Count > _capacity)
            {
                this.RemoveLast();
            }
        }

        /// <summary>
        /// Pop item.
        /// </summary>
        /// <returns></returns>
        internal T Pop()
        {
            if (this.First == null)
            {
                throw new InvalidOperationException(SessionStateStrings.BoundedStackIsEmpty);
            }

            var item = this.First.Value;
            try
            {
                this.RemoveFirst();
            }
            catch (InvalidOperationException)
            {
                throw new InvalidOperationException(SessionStateStrings.BoundedStackIsEmpty);
            }

            return item;
        }
    }

    /// <summary>
    /// A readonly Hashset.
    /// </summary>
    internal sealed class ReadOnlyBag<T> : IEnumerable
    {
        private readonly HashSet<T> _hashset;

        /// <summary>
        /// Constructor for the readonly Hashset.
        /// </summary>
        internal ReadOnlyBag(HashSet<T> hashset)
        {
            if (hashset == null)
            {
                throw new ArgumentNullException(nameof(hashset));
            }

            _hashset = hashset;
        }

        /// <summary>
        /// Get the count of the Hashset.
        /// </summary>
        public int Count => _hashset.Count;

        /// <summary>
        /// Indicate if it's a readonly Hashset.
        /// </summary>
        public bool IsReadOnly => true;

        /// <summary>
        /// Check if the set contains an item.
        /// </summary>
        public bool Contains(T item) => _hashset.Contains(item);

        /// <summary>
        /// GetEnumerator method.
        /// </summary>
        public IEnumerator GetEnumerator() => _hashset.GetEnumerator();

        /// <summary>
        /// Get an empty singleton.
        /// </summary>
        internal static readonly ReadOnlyBag<T> Empty = new ReadOnlyBag<T>(new HashSet<T>(capacity: 0));
    }

    /// <summary>
    /// Helper class for simple argument validations.
    /// </summary>
    internal static class Requires
    {
        internal static void NotNull(object value, string paramName)
        {
            if (value == null)
            {
                throw new ArgumentNullException(paramName);
            }
        }

        internal static void NotNullOrEmpty(string value, string paramName)
        {
            if (string.IsNullOrEmpty(value))
            {
                throw new ArgumentNullException(paramName);
            }
        }

        internal static void NotNullOrEmpty(ICollection value, string paramName)
        {
            if (value == null || value.Count == 0)
            {
                throw new ArgumentNullException(paramName);
            }
        }

        internal static void Condition([DoesNotReturnIf(false)] bool precondition, string paramName)
        {
            if (!precondition)
            {
                throw new ArgumentException(paramName);
            }
        }
    }
}<|MERGE_RESOLUTION|>--- conflicted
+++ resolved
@@ -1556,335 +1556,6 @@
 
             return oldMode;
         }
-<<<<<<< HEAD
-
-        #region Implicit Remoting Batching
-
-        // Commands allowed to run on target remote session along with implicit remote commands
-        private static readonly HashSet<string> AllowedCommands = new HashSet<string>(StringComparer.OrdinalIgnoreCase)
-        {
-            "ForEach-Object",
-            "Measure-Command",
-            "Measure-Object",
-            "Sort-Object",
-            "Where-Object"
-        };
-
-        // Determines if the typed command invokes implicit remoting module proxy functions in such
-        // a way as to allow simple batching, to reduce round trips between client and server sessions.
-        // Requirements:
-        //  a. All commands must be implicit remoting module proxy commands targeted to the same remote session
-        //  b. Except for *allowed* commands that can be safely run on remote session rather than client session
-        //  c. Commands must be in a simple pipeline
-        internal static bool TryRunAsImplicitBatch(string command, Runspace runspace)
-        {
-            using (var ps = System.Management.Automation.PowerShell.Create())
-            {
-                ps.Runspace = runspace;
-
-                try
-                {
-                    var scriptBlock = ScriptBlock.Create(command);
-                    if (!(scriptBlock.Ast is ScriptBlockAst scriptBlockAst))
-                    {
-                        return false;
-                    }
-
-                    // Make sure that this is a simple pipeline
-                    string errorId;
-                    string errorMsg;
-                    scriptBlockAst.GetSimplePipeline(true, out errorId, out errorMsg);
-                    if (errorId != null)
-                    {
-                        WriteVerbose(ps, ParserStrings.ImplicitRemotingPipelineBatchingNotASimplePipeline);
-                        return false;
-                    }
-
-                    // Run checker
-                    var checker = new PipelineForBatchingChecker { ScriptBeingConverted = scriptBlockAst };
-                    scriptBlockAst.InternalVisit(checker);
-
-                    // If this is just a single command, there is no point in batching it
-                    if (checker.Commands.Count < 2)
-                    {
-                        return false;
-                    }
-
-                    // We have a valid batching candidate
-
-                    // Check commands
-                    if (!TryGetCommandInfoList(ps, checker.Commands, out Collection<CommandInfo> cmdInfoList))
-                    {
-                        return false;
-                    }
-
-                    // All command modules must be implicit remoting modules from the same PSSession
-                    var success = true;
-                    var psSessionId = Guid.Empty;
-                    foreach (var cmdInfo in cmdInfoList)
-                    {
-                        // Check for allowed command
-                        string cmdName = (cmdInfo is AliasInfo aliasInfo) ? aliasInfo.ReferencedCommand.Name : cmdInfo.Name;
-                        if (AllowedCommands.Contains(cmdName))
-                        {
-                            continue;
-                        }
-
-                        // Commands must be from implicit remoting module
-                        if (cmdInfo.Module == null || string.IsNullOrEmpty(cmdInfo.ModuleName))
-                        {
-                            WriteVerbose(ps, string.Format(CultureInfo.CurrentCulture, ParserStrings.ImplicitRemotingPipelineBatchingNotImplicitCommand, cmdInfo.Name));
-                            success = false;
-                            break;
-                        }
-
-                        // Commands must be from modules imported into the same remote session
-                        if (cmdInfo.Module.PrivateData is System.Collections.Hashtable privateData)
-                        {
-                            var sessionIdString = privateData["ImplicitSessionId"] as string;
-                            if (string.IsNullOrEmpty(sessionIdString))
-                            {
-                                WriteVerbose(ps, string.Format(CultureInfo.CurrentCulture, ParserStrings.ImplicitRemotingPipelineBatchingNotImplicitCommand, cmdInfo.Name));
-                                success = false;
-                                break;
-                            }
-
-                            var sessionId = new Guid(sessionIdString);
-                            if (psSessionId == Guid.Empty)
-                            {
-                                psSessionId = sessionId;
-                            }
-                            else if (psSessionId != sessionId)
-                            {
-                                WriteVerbose(ps, string.Format(CultureInfo.CurrentCulture, ParserStrings.ImplicitRemotingPipelineBatchingWrongSession, cmdInfo.Name));
-                                success = false;
-                                break;
-                            }
-                        }
-                        else
-                        {
-                            WriteVerbose(ps, string.Format(CultureInfo.CurrentCulture, ParserStrings.ImplicitRemotingPipelineBatchingNotImplicitCommand, cmdInfo.Name));
-                            success = false;
-                            break;
-                        }
-                    }
-
-                    if (success)
-                    {
-                        //
-                        // Invoke command pipeline as entire pipeline on remote session
-                        //
-
-                        // Update script to declare variables via Using keyword
-                        if (checker.ValidVariables.Count > 0)
-                        {
-                            foreach (var variableName in checker.ValidVariables)
-                            {
-                                command = command.Replace(variableName, ("Using:" + variableName), StringComparison.OrdinalIgnoreCase);
-                            }
-
-                            scriptBlock = ScriptBlock.Create(command);
-                        }
-
-                        // Retrieve the PSSession runspace in which to run the batch script on
-                        ps.Commands.Clear();
-                        ps.Commands.AddCommand("Get-PSSession").AddParameter("InstanceId", psSessionId);
-                        var psSession = ps.Invoke<System.Management.Automation.Runspaces.PSSession>().FirstOrDefault();
-                        if (psSession == null || (ps.Streams.Error.Count > 0) || (psSession.Availability != RunspaceAvailability.Available))
-                        {
-                            WriteVerbose(ps, ParserStrings.ImplicitRemotingPipelineBatchingNoPSSession);
-                            return false;
-                        }
-
-                        WriteVerbose(ps, ParserStrings.ImplicitRemotingPipelineBatchingSuccess);
-
-                        // Create and invoke implicit remoting command pipeline
-                        ps.Commands.Clear();
-                        ps.AddCommand("Invoke-Command").AddParameter("Session", psSession).AddParameter("ScriptBlock", scriptBlock).AddParameter("HideComputerName", true)
-                            .AddCommand("Out-Default");
-                        foreach (var cmd in ps.Commands.Commands)
-                        {
-                            cmd.MergeMyResults(PipelineResultTypes.Error, PipelineResultTypes.Output);
-                        }
-
-                        try
-                        {
-                            ps.Invoke();
-                        }
-                        catch (Exception ex)
-                        {
-                            var errorRecord = new ErrorRecord(ex, "ImplicitRemotingBatchExecutionTerminatingError", ErrorCategory.InvalidOperation, null);
-
-                            ps.Commands.Clear();
-                            ps.AddCommand("Write-Error").AddParameter("InputObject", errorRecord).Invoke();
-                        }
-
-                        return true;
-                    }
-                }
-                catch (ImplicitRemotingBatchingNotSupportedException ex)
-                {
-                    WriteVerbose(ps, string.Format(CultureInfo.CurrentCulture, "{0} : {1}", ex.Message, ex.ErrorId));
-                }
-                catch (Exception ex)
-                {
-                    WriteVerbose(ps, string.Format(CultureInfo.CurrentCulture, ParserStrings.ImplicitRemotingPipelineBatchingException, ex.Message));
-                }
-            }
-
-            return false;
-        }
-
-        private static void WriteVerbose(PowerShell ps, string msg)
-        {
-            ps.Commands.Clear();
-            ps.AddCommand("Write-Verbose").AddParameter("Message", msg).Invoke();
-        }
-
-        private const string WhereObjectCommandAlias = "?";
-
-        private static bool TryGetCommandInfoList(PowerShell ps, HashSet<string> commandNames, out Collection<CommandInfo> cmdInfoList)
-        {
-            if (commandNames.Count == 0)
-            {
-                cmdInfoList = null;
-                return false;
-            }
-
-            bool specialCaseWhereCommandAlias = commandNames.Contains(WhereObjectCommandAlias);
-            if (specialCaseWhereCommandAlias)
-            {
-                commandNames.Remove(WhereObjectCommandAlias);
-            }
-
-            // Use Get-Command to collect CommandInfo from candidate commands, with correct precedence so
-            // that implicit remoting proxy commands will appear when available.
-            ps.Commands.Clear();
-            ps.Commands.AddCommand("Get-Command").AddParameter("Name", commandNames.ToArray());
-            cmdInfoList = ps.Invoke<CommandInfo>();
-            if (ps.Streams.Error.Count > 0)
-            {
-                return false;
-            }
-
-            // For special case '?' alias don't use Get-Command to retrieve command info, and instead
-            // use the GetCommand API.
-            if (specialCaseWhereCommandAlias)
-            {
-                var cmdInfo = ps.Runspace.ExecutionContext.SessionState.InvokeCommand.GetCommand(WhereObjectCommandAlias, CommandTypes.Alias);
-                if (cmdInfo == null)
-                {
-                    return false;
-                }
-
-                cmdInfoList.Add(cmdInfo);
-            }
-
-            return true;
-        }
-
-        internal static bool ShouldOutputPlainText(bool isHost, bool? supportsVirtualTerminal)
-        {
-            var outputRendering = OutputRendering.Ansi;
-
-            if (ExperimentalFeature.IsEnabled("PSAnsiRendering"))
-            {
-                if (supportsVirtualTerminal != false)
-                {
-                    switch (PSStyle.Instance.OutputRendering)
-                    {
-                        case OutputRendering.Automatic:
-                            outputRendering = OutputRendering.Ansi;
-                            break;
-                        case OutputRendering.Host:
-                            outputRendering = isHost ? OutputRendering.Ansi : OutputRendering.PlainText;
-                            break;
-                        default:
-                            outputRendering = PSStyle.Instance.OutputRendering;
-                            break;
-                    }
-                }
-            }
-
-            return outputRendering == OutputRendering.PlainText;
-        }
-
-        internal static string GetOutputString(string s, bool isHost, bool? supportsVirtualTerminal = null, bool isOutputRedirected = false)
-        {
-            if (ExperimentalFeature.IsEnabled("PSAnsiRendering"))
-            {
-                var sd = new ValueStringDecorated(s);
-
-                if (sd.IsDecorated)
-                {
-                    var outputRendering = OutputRendering.Ansi;
-                    if (InternalTestHooks.BypassOutputRedirectionCheck)
-                    {
-                        isOutputRedirected = false;
-                    }
-
-                    if (isOutputRedirected || ShouldOutputPlainText(isHost, supportsVirtualTerminal))
-                    {
-                        outputRendering = OutputRendering.PlainText;
-                    }
-
-                    s = sd.ToString(outputRendering);
-                }
-            }
-
-            return s;
-        }
-
-        internal enum FormatStyle
-        {
-            Reset,
-            FormatAccent,
-            ErrorAccent,
-            Error,
-            Warning,
-            Verbose,
-            Debug,
-        }
-
-        internal static string GetFormatStyleString(FormatStyle formatStyle)
-        {
-            // redirected console gets plaintext output to preserve existing behavior
-            if (!InternalTestHooks.BypassOutputRedirectionCheck &&
-                ((PSStyle.Instance.OutputRendering == OutputRendering.PlainText) ||
-                (formatStyle == FormatStyle.Error && Console.IsErrorRedirected) ||
-                (formatStyle != FormatStyle.Error && Console.IsOutputRedirected)))
-            {
-                return string.Empty;
-            }
-
-            if (ExperimentalFeature.IsEnabled("PSAnsiRendering"))
-            {
-                PSStyle psstyle = PSStyle.Instance;                
-                switch (formatStyle)
-                {
-                    case FormatStyle.Reset:
-                        return psstyle.Reset;
-                    case FormatStyle.FormatAccent:
-                        return psstyle.Formatting.FormatAccent;
-                    case FormatStyle.ErrorAccent:
-                        return psstyle.Formatting.ErrorAccent;
-                    case FormatStyle.Error:
-                        return psstyle.Formatting.Error;
-                    case FormatStyle.Warning:
-                        return psstyle.Formatting.Warning;
-                    case FormatStyle.Verbose:
-                        return psstyle.Formatting.Verbose;
-                    case FormatStyle.Debug:
-                        return psstyle.Formatting.Debug;
-                    default:
-                        return string.Empty;
-                }
-            }
-
-            return string.Empty;
-        }
-
-        #endregion
                 
         internal static string DisplayHumanReadableFileSize(long bytes)
         {
@@ -1900,173 +1571,6 @@
                 _ => $"0 Bytes"
             };
         }
-    }
-
-    #region ImplicitRemotingBatching
-
-    // A visitor to walk an AST and validate that it is a candidate for implicit remoting batching.
-    // Based on ScriptBlockToPowerShellChecker.
-    internal class PipelineForBatchingChecker : AstVisitor
-    {
-        internal readonly HashSet<string> ValidVariables = new HashSet<string>(StringComparer.OrdinalIgnoreCase);
-        internal readonly HashSet<string> Commands = new HashSet<string>(StringComparer.OrdinalIgnoreCase);
-
-        internal ScriptBlockAst ScriptBeingConverted { get; set; }
-
-        public override AstVisitAction VisitVariableExpression(VariableExpressionAst variableExpressionAst)
-        {
-            if (!variableExpressionAst.VariablePath.IsAnyLocal())
-            {
-                ThrowError(
-                        new ImplicitRemotingBatchingNotSupportedException(
-                            "VariableTypeNotSupported"),
-                        variableExpressionAst);
-            }
-
-            if (variableExpressionAst.VariablePath.UnqualifiedPath != "_")
-            {
-                ValidVariables.Add(variableExpressionAst.VariablePath.UnqualifiedPath);
-            }
-
-            return AstVisitAction.Continue;
-        }
-
-        public override AstVisitAction VisitPipeline(PipelineAst pipelineAst)
-        {
-            if (pipelineAst.PipelineElements[0] is CommandExpressionAst)
-            {
-                // If the first element is a CommandExpression, this pipeline should be the value
-                // of a parameter. We want to avoid a scriptblock that contains only a pure expression.
-                // The check "pipelineAst.Parent.Parent == ScriptBeingConverted" guarantees we throw
-                // error on that kind of scriptblock.
-
-                // Disallow pure expressions at the "top" level, but allow them otherwise.
-                // We want to catch:
-                //     1 | echo
-                // But we don't want to error out on:
-                //     echo $(1)
-                // See the comment in VisitCommand on why it's safe to check Parent.Parent, we
-                // know that we have at least:
-                //     * a NamedBlockAst (the end block)
-                //     * a ScriptBlockAst (the ast we're comparing to)
-                if (pipelineAst.GetPureExpression() == null || pipelineAst.Parent.Parent == ScriptBeingConverted)
-                {
-                    ThrowError(
-                        new ImplicitRemotingBatchingNotSupportedException(
-                            "PipelineStartingWithExpressionNotSupported"),
-                        pipelineAst);
-                }
-            }
-
-            return AstVisitAction.Continue;
-        }
-
-        public override AstVisitAction VisitCommand(CommandAst commandAst)
-        {
-            if (commandAst.InvocationOperator == TokenKind.Dot)
-            {
-                ThrowError(
-                    new ImplicitRemotingBatchingNotSupportedException(
-                        "DotSourcingNotSupported"),
-                    commandAst);
-            }
-
-            /*
-            // Up front checking ensures that we have a simple script block,
-            // so we can safely assume that the parents are:
-            //     * a PipelineAst
-            //     * a NamedBlockAst (the end block)
-            //     * a ScriptBlockAst (the ast we're comparing to)
-            // If that isn't the case, the conversion isn't allowed.  It
-            // is also safe to assume that we have at least 3 parents, a script block can't be simpler.
-            if (commandAst.Parent.Parent.Parent != ScriptBeingConverted)
-            {
-                ThrowError(
-                    new ImplicitRemotingBatchingNotSupportedException(
-                        "CantConvertWithCommandInvocations not supported"),
-                    commandAst);
-            }
-            */
-
-            if (commandAst.CommandElements[0] is ScriptBlockExpressionAst)
-            {
-                ThrowError(
-                    new ImplicitRemotingBatchingNotSupportedException(
-                        "ScriptBlockInvocationNotSupported"),
-                    commandAst);
-            }
-
-            var commandName = commandAst.GetCommandName();
-            if (commandName != null)
-            {
-                Commands.Add(commandName);
-            }
-
-            return AstVisitAction.Continue;
-        }
-
-        public override AstVisitAction VisitMergingRedirection(MergingRedirectionAst redirectionAst)
-        {
-            if (redirectionAst.ToStream != RedirectionStream.Output)
-            {
-                ThrowError(
-                    new ImplicitRemotingBatchingNotSupportedException(
-                        "MergeRedirectionNotSupported"),
-                    redirectionAst);
-            }
-
-            return AstVisitAction.Continue;
-        }
-
-        public override AstVisitAction VisitFileRedirection(FileRedirectionAst redirectionAst)
-        {
-            ThrowError(
-                new ImplicitRemotingBatchingNotSupportedException(
-                    "FileRedirectionNotSupported"),
-                redirectionAst);
-
-            return AstVisitAction.Continue;
-        }
-
-        /*
-        public override AstVisitAction VisitScriptBlockExpression(ScriptBlockExpressionAst scriptBlockExpressionAst)
-        {
-            ThrowError(new ImplicitRemotingBatchingNotSupportedException(
-                           "ScriptBlocks not supported"),
-                       scriptBlockExpressionAst);
-
-            return AstVisitAction.SkipChildren;
-        }
-        */
-
-        public override AstVisitAction VisitUsingExpression(UsingExpressionAst usingExpressionAst)
-        {
-            // Using expressions are not expected in Implicit remoting commands.
-            ThrowError(new ImplicitRemotingBatchingNotSupportedException(
-                "UsingExpressionNotSupported"),
-                usingExpressionAst);
-
-            return AstVisitAction.SkipChildren;
-        }
-
-        internal static void ThrowError(ImplicitRemotingBatchingNotSupportedException ex, Ast ast)
-        {
-            InterpreterError.UpdateExceptionErrorRecordPosition(ex, ast.Extent);
-            throw ex;
-        }
-    }
-
-    internal class ImplicitRemotingBatchingNotSupportedException : Exception
-    {
-        internal string ErrorId { get; }
-
-        internal ImplicitRemotingBatchingNotSupportedException(string errorId) : base(
-            ParserStrings.ImplicitRemotingPipelineBatchingNotSupported)
-        {
-            ErrorId = errorId;
-        }
-=======
->>>>>>> e81048b6
     }
 }
 
