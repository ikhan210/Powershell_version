/********************************************************************++
Copyright (c) Microsoft Corporation.  All rights reserved.
--********************************************************************/

using System.Security;
using System.Runtime.InteropServices;
using System.Diagnostics.CodeAnalysis;
using System.Management.Automation.Internal;
using System.Management.Automation.Security;
using System.Reflection;
using Microsoft.PowerShell.Commands;
using Microsoft.Win32;
using System.Globalization;
using System.IO;
using System.Linq;
using System.Collections.ObjectModel;
using System.Collections.Generic;
using System.Collections.Concurrent;
using System.ComponentModel;
using System.Runtime.CompilerServices;
using System.Threading;
using System.Text;

using TypeTable = System.Management.Automation.Runspaces.TypeTable;

using System.Diagnostics;
using Microsoft.Win32.SafeHandles;
<<<<<<< HEAD
#else
using System.Security.Principal;
#endif
=======
>>>>>>> 1a835f33

namespace System.Management.Automation
{
    /// <summary>
    /// helper fns
    /// </summary>
    internal static class Utils
    {
        // From System.Web.Util.HashCodeCombiner
        internal static int CombineHashCodes(int h1, int h2)
        {
            return unchecked(((h1 << 5) + h1) ^ h2);
        }

        internal static int CombineHashCodes(int h1, int h2, int h3)
        {
            return CombineHashCodes(CombineHashCodes(h1, h2), h3);
        }

        internal static int CombineHashCodes(int h1, int h2, int h3, int h4)
        {
            return CombineHashCodes(CombineHashCodes(h1, h2), CombineHashCodes(h3, h4));
        }

        internal static int CombineHashCodes(int h1, int h2, int h3, int h4, int h5)
        {
            return CombineHashCodes(CombineHashCodes(h1, h2, h3, h4), h5);
        }

        internal static int CombineHashCodes(int h1, int h2, int h3, int h4, int h5, int h6)
        {
            return CombineHashCodes(CombineHashCodes(h1, h2, h3, h4), CombineHashCodes(h5, h6));
        }

        internal static int CombineHashCodes(int h1, int h2, int h3, int h4, int h5, int h6, int h7)
        {
            return CombineHashCodes(CombineHashCodes(h1, h2, h3, h4), CombineHashCodes(h5, h6, h7));
        }

        internal static int CombineHashCodes(int h1, int h2, int h3, int h4, int h5, int h6, int h7, int h8)
        {
            return CombineHashCodes(CombineHashCodes(h1, h2, h3, h4), CombineHashCodes(h5, h6, h7, h8));
        }

        /// <summary>
        /// The existence of the following registry confirms that the host machine is a WinPE
        /// HKLM\System\CurrentControlSet\Control\MiniNT
        /// </summary>
        internal static string WinPEIdentificationRegKey = @"System\CurrentControlSet\Control\MiniNT";

        /// <summary>
        /// Allowed PowerShell Editions
        /// </summary>
        internal static string[] AllowedEditionValues = { "Desktop", "Core" };

        /// <summary>
        /// helper fn to check byte[] arg for null.
        /// </summary>
        ///
        ///<param name="arg"> arg to check </param>
        ///<param name="argName"> name of the arg </param>
        ///
        ///<returns> Does not return a value </returns>
        internal static void CheckKeyArg(byte[] arg, string argName)
        {
            if (arg == null)
            {
                throw PSTraceSource.NewArgumentNullException(argName);
            }
            //
            // we use AES algorithm which supports key
            // lengths of 128, 192 and 256 bits.
            // We throw ArgumentException if the key is
            // of any other length
            //
            else if (!((arg.Length == 16) ||
                       (arg.Length == 24) ||
                       (arg.Length == 32)))
            {
                throw PSTraceSource.NewArgumentException(argName, Serialization.InvalidKeyLength, argName);
            }
        }

        /// <summary>
        /// helper fn to check arg for empty or null.
        /// Throws ArgumentNullException on either condition.
        /// </summary>
        ///
        ///<param name="arg"> arg to check </param>
        ///<param name="argName"> name of the arg </param>
        ///
        ///<returns> Does not return a value </returns>
        internal static void CheckArgForNullOrEmpty(string arg, string argName)
        {
            if (arg == null)
            {
                throw PSTraceSource.NewArgumentNullException(argName);
            }
            else if (arg.Length == 0)
            {
                throw PSTraceSource.NewArgumentException(argName);
            }
        }

        /// <summary>
        /// helper fn to check arg for null.
        /// Throws ArgumentNullException on either condition.
        /// </summary>
        ///
        ///<param name="arg"> arg to check </param>
        ///<param name="argName"> name of the arg </param>
        ///
        ///<returns> Does not return a value </returns>
        internal static void CheckArgForNull(object arg, string argName)
        {
            if (arg == null)
            {
                throw PSTraceSource.NewArgumentNullException(argName);
            }
        }

        /// <summary>
        /// helper fn to check arg for null.
        /// </summary>
        ///
        ///<param name="arg"> arg to check </param>
        ///<param name="argName"> name of the arg </param>
        ///
        ///<returns> Does not return a value </returns>
        internal static void CheckSecureStringArg(SecureString arg, string argName)
        {
            if (arg == null)
            {
                throw PSTraceSource.NewArgumentNullException(argName);
            }
        }

        [ArchitectureSensitive]
        internal static string GetStringFromSecureString(SecureString ss)
        {
            IntPtr p = IntPtr.Zero;
            string s = null;

            try
            {
                p = Marshal.SecureStringToCoTaskMemUnicode(ss);
                s = Marshal.PtrToStringUni(p);
            }
            finally
            {
                if (p != IntPtr.Zero)
                {
                    Marshal.ZeroFreeCoTaskMemUnicode(p);
                }
            }

            return s;
        }

        /// <summary>
        /// Gets TypeTable by querying the ExecutionContext stored in
        /// Thread-Local-Storage. This will return null if ExecutionContext
        /// is not available.
        /// </summary>
        /// <returns></returns>
        internal static TypeTable GetTypeTableFromExecutionContextTLS()
        {
            ExecutionContext ecFromTLS = Runspaces.LocalPipeline.GetExecutionContextFromTLS();
            if (ecFromTLS == null)
            {
                return null;
            }

            return ecFromTLS.TypeTable;
        }

#if !UNIX
        private static string s_pshome = null;

        /// <summary>
        /// Get the application base path of the shell from registry
        /// </summary>
        internal static string GetApplicationBaseFromRegistry(string shellId)
        {
            bool wantPsHome = (object)shellId == (object)DefaultPowerShellShellID;
            if (wantPsHome && s_pshome != null)
                return s_pshome;

            string engineKeyPath = RegistryStrings.MonadRootKeyPath + "\\" +
                PSVersionInfo.RegistryVersionKey + "\\" + RegistryStrings.MonadEngineKey;

            using (RegistryKey engineKey = Registry.LocalMachine.OpenSubKey(engineKeyPath))
            {
                if (engineKey != null)
                {
                    var result = engineKey.GetValue(RegistryStrings.MonadEngine_ApplicationBase) as string;
                    result = Environment.ExpandEnvironmentVariables(result);
                    if (wantPsHome)
                        Interlocked.CompareExchange(ref s_pshome, null, result);

                    return result;
                }
            }

            return null;
        }
#endif

        internal static string DefaultPowerShellAppBase { get; } = GetApplicationBase(DefaultPowerShellShellID);

        internal static string GetApplicationBase(string shellId)
        {
            // Use the location of SMA.dll as the application base.
            Assembly assembly = typeof(PSObject).GetTypeInfo().Assembly;
            return Path.GetDirectoryName(assembly.Location);
        }

        private static string[] s_productFolderDirectories;

        /// <summary>
        /// Specifies the per-user configuration settings directory in a platform agnostic manner.
        /// </summary>
        /// <returns>The current user's configuration settings directory</returns>
        internal static string GetUserConfigurationDirectory()
        {
#if UNIX
            return Platform.SelectProductNameForDirectory(Platform.XDG_Type.CONFIG);
#else
            string basePath = Environment.GetFolderPath(Environment.SpecialFolder.Personal);
            return IO.Path.Combine(basePath, Utils.ProductNameForDirectory);
#endif
        }

        private static string[] GetProductFolderDirectories()
        {
            if (s_productFolderDirectories == null)
            {
                List<string> baseDirectories = new List<string>();

                // Retrieve the application base from the registry
                string appBase = Utils.DefaultPowerShellAppBase;
                if (!string.IsNullOrEmpty(appBase))
                {
                    baseDirectories.Add(appBase);
                }
#if !UNIX
                // Win8: 454976
                // Now add the two variations of System32
                baseDirectories.Add(Environment.GetFolderPath(Environment.SpecialFolder.System));
                string systemX86 = Environment.GetFolderPath(Environment.SpecialFolder.SystemX86);
                if (!string.IsNullOrEmpty(systemX86))
                {
                    baseDirectories.Add(systemX86);
                }
#endif
                // And built-in modules
                string progFileDir;
                // TODO: #1184 will resolve this work-around
                // Side-by-side versions of PowerShell use modules from their application base, not
                // the system installation path.
                progFileDir = Path.Combine(appBase, "Modules");

                if (!string.IsNullOrEmpty(progFileDir))
                {
                    baseDirectories.Add(Path.Combine(progFileDir, "PackageManagement"));
                    baseDirectories.Add(Path.Combine(progFileDir, "PowerShellGet"));
                    baseDirectories.Add(Path.Combine(progFileDir, "Pester"));
                    baseDirectories.Add(Path.Combine(progFileDir, "PSReadLine"));
                }
                Interlocked.CompareExchange(ref s_productFolderDirectories, baseDirectories.ToArray(), null);
            }

            return s_productFolderDirectories;
        }

        /// <summary>
        /// Checks if the filePath represents a file under product folder
        /// ie., PowerShell ApplicationBase or $env:windir\system32 or
        /// $env:windir\syswow64.
        /// </summary>
        /// <returns>
        /// true: if the filePath is under product folder
        /// false: otherwise
        /// </returns>
        internal static bool IsUnderProductFolder(string filePath)
        {
            FileInfo fileInfo = new FileInfo(filePath);
            string filename = fileInfo.FullName;

            var productFolderDirectories = GetProductFolderDirectories();
            for (int i = 0; i < productFolderDirectories.Length; i++)
            {
                string applicationBase = productFolderDirectories[i];
                if (filename.StartsWith(applicationBase, StringComparison.OrdinalIgnoreCase))
                    return true;
            }

            return false;
        }

        /// <summary>
        /// Checks if the current process is using WOW
        /// </summary>
        internal static bool IsRunningFromSysWOW64()
        {
            return DefaultPowerShellAppBase.Contains("SysWOW64");
        }

        /// <summary>
        /// Checks if host machine is WinPE
        /// </summary>
        internal static bool IsWinPEHost()
        {
#if !UNIX
            RegistryKey winPEKey = null;

            try
            {
                // The existence of the following registry confirms that the host machine is a WinPE
                // HKLM\System\CurrentControlSet\Control\MiniNT
                winPEKey = Registry.LocalMachine.OpenSubKey(WinPEIdentificationRegKey);

                return winPEKey != null;
            }
            catch (ArgumentException) { }
            catch (SecurityException) { }
            catch (ObjectDisposedException) { }
            finally
            {
                if (winPEKey != null)
                {
                    winPEKey.Dispose();
                }
            }
#endif
            return false;
        }


        #region Versioning related methods

        /// <summary>
        /// returns current major version of monad ( that is running ) in a string
        /// format.
        /// </summary>
        /// <returns>string</returns>
        /// <remarks>
        /// Cannot return a Version object as minor number is a requirement for
        /// version object.
        /// </remarks>
        internal static string GetCurrentMajorVersion()
        {
            return PSVersionInfo.PSVersion.Major.ToString(CultureInfo.InvariantCulture);
        }

        /// <summary>
        /// Coverts a string to version format.
        /// If the string is of the format x (ie., no dots), then ".0" is appended
        /// to the string.
        /// Version.TryParse will be used to convert the string to a Version
        /// object.
        /// </summary>
        /// <param name="versionString">string representing version</param>
        /// <returns>A Version Object.</returns>
        internal static Version StringToVersion(string versionString)
        {
            // max of 1 dot is allowed in version
            if (string.IsNullOrEmpty(versionString))
            {
                return null;
            }

            int dotCount = 0;
            foreach (char c in versionString)
            {
                if (c == '.')
                {
                    dotCount++;
                    if (dotCount > 1)
                    {
                        break;
                    }
                }
            }
            // Version.TryParse expects the string to be in format: major.minor[.build[.revision]]
            if (dotCount == 0)
            {
                versionString += ".0";
            }

            Version result = null;
            if (Version.TryParse(versionString, out result))
            {
                return result;
            }
            return null;
        }

        /// <summary>
        /// Checks whether current monad session supports version specified
        /// by ver.
        /// </summary>
        /// <param name="ver">Version to check</param>
        /// <returns>true if supported, false otherwise</returns>
        internal static bool IsPSVersionSupported(string ver)
        {
            // Convert version to supported format ie., x.x
            Version inputVersion = StringToVersion(ver);
            return IsPSVersionSupported(inputVersion);
        }

        /// <summary>
        /// Checks whether current monad session supports version specified
        /// by checkVersion.
        /// </summary>
        /// <param name="checkVersion">Version to check</param>
        /// <returns>true if supported, false otherwise</returns>
        internal static bool IsPSVersionSupported(Version checkVersion)
        {
            if (checkVersion == null)
            {
                return false;
            }

            foreach (Version compatibleVersion in PSVersionInfo.PSCompatibleVersions)
            {
                if (checkVersion.Major == compatibleVersion.Major && checkVersion.Minor <= compatibleVersion.Minor)
                    return true;
            }

            return false;
        }

        /// <summary>
        /// Checks whether current monad session supports edition specified
        /// by checkEdition.
        /// </summary>
        /// <param name="checkEdition">Edition to check</param>
        /// <returns>true if supported, false otherwise</returns>
        internal static bool IsPSEditionSupported(string checkEdition)
        {
            return PSVersionInfo.PSEdition.Equals(checkEdition, StringComparison.OrdinalIgnoreCase);
        }

        /// <summary>
        /// Checks whether the specified edition values is allowed.
        /// </summary>
        /// <param name="editionValue">Edition value to check</param>
        /// <returns>true if allowed, false otherwise</returns>
        internal static bool IsValidPSEditionValue(string editionValue)
        {
            return AllowedEditionValues.Contains(editionValue, StringComparer.OrdinalIgnoreCase);
        }

        #endregion

        /// <summary>
        /// String representing the Default shellID.
        /// </summary>
        internal const string DefaultPowerShellShellID = "Microsoft.PowerShell";

        /// <summary>
        /// This is used to construct the profile path.
        /// </summary>
        internal static string ProductNameForDirectory = Platform.IsInbox ? "WindowsPowerShell" : "PowerShell";

        /// <summary>
        /// The subdirectory of module paths
        /// e.g. ~\Documents\WindowsPowerShell\Modules and %ProgramFiles%\WindowsPowerShell\Modules
        /// </summary>
        internal static string ModuleDirectory = Path.Combine(ProductNameForDirectory, "Modules");

        internal static string GetRegistryConfigurationPrefix()
        {
            // For 3.0 PowerShell, we still use "1" as the registry version key for
            // Snapin and Custom shell lookup/discovery.
            // For 3.0 PowerShell, we use "3" as the registry version key only for Engine
            // related data like ApplicationBase etc.
            return "SOFTWARE\\Microsoft\\PowerShell\\" + PSVersionInfo.RegistryVersion1Key + "\\ShellIds";
        }

        internal static string GetRegistryConfigurationPath(string shellID)
        {
            return GetRegistryConfigurationPrefix() + "\\" + shellID;
        }

        // Calling static members of 'Registry' on UNIX will raise 'PlatformNotSupportedException'
#if UNIX
        internal static RegistryKey[] RegLocalMachine = null;
        internal static RegistryKey[] RegCurrentUser = null;
        internal static RegistryKey[] RegLocalMachineThenCurrentUser = null;
        internal static RegistryKey[] RegCurrentUserThenLocalMachine = null;
#else
        internal static RegistryKey[] RegLocalMachine = new[] { Registry.LocalMachine };
        internal static RegistryKey[] RegCurrentUser = new[] { Registry.CurrentUser };
        internal static RegistryKey[] RegLocalMachineThenCurrentUser = new[] { Registry.LocalMachine, Registry.CurrentUser };
        internal static RegistryKey[] RegCurrentUserThenLocalMachine = new[] { Registry.CurrentUser, Registry.LocalMachine };
#endif

        internal static Dictionary<string, object> GetGroupPolicySetting(string settingName, RegistryKey[] preferenceOrder)
        {
            string groupPolicyBase = "Software\\Policies\\Microsoft\\Windows\\PowerShell";
            return GetGroupPolicySetting(groupPolicyBase, settingName, preferenceOrder);
        }

        // We use a static to avoid creating "extra garbage."
        private static Dictionary<string, object> s_emptyDictionary = new Dictionary<string, object>(StringComparer.OrdinalIgnoreCase);

        internal static Dictionary<string, object> GetGroupPolicySetting(string groupPolicyBase, string settingName, RegistryKey[] preferenceOrder)
        {
#if UNIX
            return s_emptyDictionary;
#else
            lock (s_cachedGroupPolicySettings)
            {
                // Return cached information, if we have it
                Dictionary<string, object> settings;
                if ((s_cachedGroupPolicySettings.TryGetValue(settingName, out settings)) &&
                    !InternalTestHooks.BypassGroupPolicyCaching)
                {
                    return settings;
                }

                if (!String.Equals(".", settingName, StringComparison.OrdinalIgnoreCase))
                {
                    groupPolicyBase += "\\" + settingName;
                }

                settings = new Dictionary<string, object>(StringComparer.OrdinalIgnoreCase);

                foreach (RegistryKey searchKey in preferenceOrder)
                {
                    try
                    {
                        // Look up the machine-wide group policy
                        using (RegistryKey key = searchKey.OpenSubKey(groupPolicyBase))
                        {
                            if (key != null)
                            {
                                foreach (string subkeyName in key.GetValueNames())
                                {
                                    // A null or empty subkey name string corresponds to a (Default) key.
                                    // If it is null, make it an empty string which the Dictionary can handle.
                                    string keyName = subkeyName ?? string.Empty;

                                    settings[keyName] = key.GetValue(keyName);
                                }

                                foreach (string subkeyName in key.GetSubKeyNames())
                                {
                                    // A null or empty subkey name string corresponds to a (Default) key.
                                    // If it is null, make it an empty string which the Dictionary can handle.
                                    string keyName = subkeyName ?? string.Empty;

                                    using (RegistryKey subkey = key.OpenSubKey(keyName))
                                    {
                                        if (subkey != null)
                                        {
                                            settings[keyName] = subkey.GetValueNames();
                                        }
                                    }
                                }

                                break;
                            }
                        }
                    }
                    catch (System.Security.SecurityException)
                    {
                        // User doesn't have access to open group policy key
                    }
                }

                // No group policy settings, then return null
                if (settings.Count == 0)
                {
                    settings = null;
                }

                // Cache the data
                if (!InternalTestHooks.BypassGroupPolicyCaching)
                {
                    s_cachedGroupPolicySettings[settingName] = settings;
                }

                return settings;
            }
#endif
        }
        private static ConcurrentDictionary<string, Dictionary<string, object>> s_cachedGroupPolicySettings =
            new ConcurrentDictionary<string, Dictionary<string, object>>();

        /// <summary>
        /// Scheduled job module name.
        /// </summary>
        internal const string ScheduledJobModuleName = "PSScheduledJob";

        internal const string WorkflowType = "Microsoft.PowerShell.Workflow.AstToWorkflowConverter, Microsoft.PowerShell.Activities, Version=3.0.0.0, Culture=neutral, PublicKeyToken=31bf3856ad364e35";
        internal const string WorkflowModule = "PSWorkflow";

        internal static IAstToWorkflowConverter GetAstToWorkflowConverterAndEnsureWorkflowModuleLoaded(ExecutionContext context)
        {
            IAstToWorkflowConverter converterInstance = null;
            Type converterType = null;

            if (Utils.IsRunningFromSysWOW64())
            {
                throw new NotSupportedException(AutomationExceptions.WorkflowDoesNotSupportWOW64);
            }

            // If the current language mode is ConstrainedLanguage but the system lockdown mode is not,
            // then also block the conversion - since we can't validate the InlineScript, PowerShellValue,
            // etc.
            if ((context != null) &&
                (context.LanguageMode == PSLanguageMode.ConstrainedLanguage) &&
                (SystemPolicy.GetSystemLockdownPolicy() != SystemEnforcementMode.Enforce))
            {
                throw new NotSupportedException(Modules.CannotDefineWorkflowInconsistentLanguageMode);
            }

            EnsureModuleLoaded(WorkflowModule, context);

            converterType = Type.GetType(WorkflowType);

            if (converterType != null)
            {
                converterInstance = (IAstToWorkflowConverter)converterType.GetConstructor(PSTypeExtensions.EmptyTypes).Invoke(EmptyArray<object>());
            }

            if (converterInstance == null)
            {
                string error = StringUtil.Format(AutomationExceptions.CantLoadWorkflowType, Utils.WorkflowType, Utils.WorkflowModule);
                throw new NotSupportedException(error);
            }

            return converterInstance;
        }

        internal static void EnsureModuleLoaded(string module, ExecutionContext context)
        {
            if (context != null && !context.AutoLoadingModuleInProgress.Contains(module))
            {
                List<PSModuleInfo> loadedModules = context.Modules.GetModules(new string[] { module }, false);

                if ((loadedModules == null) || (loadedModules.Count == 0))
                {
                    CommandInfo commandInfo = new CmdletInfo("Import-Module", typeof(Microsoft.PowerShell.Commands.ImportModuleCommand),
                                                             null, null, context);
                    var importModuleCommand = new System.Management.Automation.Runspaces.Command(commandInfo);

                    context.AutoLoadingModuleInProgress.Add(module);

                    PowerShell ps = null;

                    try
                    {
                        ps = PowerShell.Create(RunspaceMode.CurrentRunspace)
                            .AddCommand(importModuleCommand)
                            .AddParameter("Name", module)
                            .AddParameter("Scope", StringLiterals.Global)
                            .AddParameter("ErrorAction", ActionPreference.Ignore)
                            .AddParameter("WarningAction", ActionPreference.Ignore)
                            .AddParameter("InformationAction", ActionPreference.Ignore)
                            .AddParameter("Verbose", false)
                            .AddParameter("Debug", false)
                            .AddParameter("PassThru");

                        ps.Invoke<PSModuleInfo>();
                    }
                    catch (Exception)
                    {
                        // Call-out to user code, catch-all OK
                    }
                    finally
                    {
                        context.AutoLoadingModuleInProgress.Remove(module);
                        if (null != ps)
                        {
                            ps.Dispose();
                        }
                    }
                }
            }
        }

        /// <summary>
        /// Returns modules (either loaded or in available) that match pattern <paramref name="module"/>.
        /// Uses Get-Module -ListAvailable cmdlet.
        /// </summary>
        /// <param name="module"></param>
        /// <param name="context"></param>
        /// <returns>
        /// List of PSModuleInfo's or Null.
        /// </returns>
        internal static List<PSModuleInfo> GetModules(string module, ExecutionContext context)
        {
            // first look in the loaded modules and then append the modules from gmo -Listavailable
            // Reason: gmo -li looks only the PSModulepath. There may be cases where a module
            // is imported directly from a path (that is not in PSModulePath).
            List<PSModuleInfo> result = context.Modules.GetModules(new string[] { module }, false);

            CommandInfo commandInfo = new CmdletInfo("Get-Module", typeof(Microsoft.PowerShell.Commands.GetModuleCommand),
                                                     null, null, context);
            var getModuleCommand = new System.Management.Automation.Runspaces.Command(commandInfo);

            PowerShell ps = null;
            try
            {
                ps = PowerShell.Create(RunspaceMode.CurrentRunspace)
                        .AddCommand(getModuleCommand)
                        .AddParameter("Name", module)
                        .AddParameter("ErrorAction", ActionPreference.Ignore)
                        .AddParameter("WarningAction", ActionPreference.Ignore)
                        .AddParameter("Verbose", false)
                        .AddParameter("Debug", false)
                        .AddParameter("ListAvailable");

                Collection<PSModuleInfo> gmoOutPut = ps.Invoke<PSModuleInfo>();
                if (gmoOutPut != null)
                {
                    if (result == null)
                    {
                        result = gmoOutPut.ToList<PSModuleInfo>();
                    }
                    else
                    {
                        // append to result
                        foreach (PSModuleInfo temp in gmoOutPut)
                        {
                            result.Add(temp);
                        }
                    }
                }
            }
            catch (Exception)
            {
                // Call-out to user code, catch-all OK
            }
            finally
            {
                if (null != ps)
                {
                    ps.Dispose();
                }
            }

            return result;
        }

        /// <summary>
        /// Returns modules (either loaded or in available) that match FullyQualifiedName <paramref name="fullyQualifiedName"/>.
        /// Uses Get-Module -ListAvailable cmdlet.
        /// </summary>
        /// <param name="fullyQualifiedName"></param>
        /// <param name="context"></param>
        /// <returns>
        /// List of PSModuleInfo's or Null.
        /// </returns>
        internal static List<PSModuleInfo> GetModules(ModuleSpecification fullyQualifiedName, ExecutionContext context)
        {
            // first look in the loaded modules and then append the modules from gmo -Listavailable
            // Reason: gmo -li looks only the PSModulepath. There may be cases where a module
            // is imported directly from a path (that is not in PSModulePath).
            List<PSModuleInfo> result = context.Modules.GetModules(new[] { fullyQualifiedName }, false);
            CommandInfo commandInfo = new CmdletInfo("Get-Module", typeof(GetModuleCommand),
                                                     null, null, context);
            var getModuleCommand = new Runspaces.Command(commandInfo);

            PowerShell ps = null;
            try
            {
                ps = PowerShell.Create(RunspaceMode.CurrentRunspace)
                        .AddCommand(getModuleCommand)
                        .AddParameter("FullyQualifiedName", fullyQualifiedName)
                        .AddParameter("ErrorAction", ActionPreference.Ignore)
                        .AddParameter("WarningAction", ActionPreference.Ignore)
                        .AddParameter("InformationAction", ActionPreference.Ignore)
                        .AddParameter("Verbose", false)
                        .AddParameter("Debug", false)
                        .AddParameter("ListAvailable");

                Collection<PSModuleInfo> gmoOutput = ps.Invoke<PSModuleInfo>();
                if (gmoOutput != null)
                {
                    if (result == null)
                    {
                        result = gmoOutput.ToList();
                    }
                    else
                    {
                        // append to result
                        result.AddRange(gmoOutput);
                    }
                }
            }
            catch (Exception)
            {
                // Call-out to user code, catch-all OK
            }
            finally
            {
                if (null != ps)
                {
                    ps.Dispose();
                }
            }

            return result;
        }

        internal static bool IsAdministrator()
        {
            // Porting note: only Windows supports the SecurityPrincipal API of .NET. Due to
            // advanced privilege models, the correct approach on Unix is to assume the user has
            // permissions, attempt the task, and error gracefully if the task fails due to
            // permissions. To fit into PowerShell's existing model of preemptively checking
            // permissions (which cannot be assumed on Unix), we "assume" the user is an
            // administrator by returning true, thus nullifying this check on Unix.
#if UNIX
            return true;
#else
            System.Security.Principal.WindowsIdentity currentIdentity = System.Security.Principal.WindowsIdentity.GetCurrent();
            System.Security.Principal.WindowsPrincipal principal = new System.Security.Principal.WindowsPrincipal(currentIdentity);

            return principal.IsInRole(System.Security.Principal.WindowsBuiltInRole.Administrator);
#endif
        }

        internal static bool NativeItemExists(string path)
        {
            bool unusedIsDirectory;
            Exception unusedException;

            return NativeItemExists(path, out unusedIsDirectory, out unusedException);
        }

        // This is done through P/Invoke since File.Exists and Directory.Exists pay 13% performance degradation
        // through the CAS checks, and are terribly slow for network paths.
        internal static bool NativeItemExists(string path, out bool isDirectory, out Exception exception)
        {
            exception = null;

            if (String.IsNullOrEmpty(path))
            {
                isDirectory = false;
                return false;
            }
#if UNIX
            isDirectory = Platform.NonWindowsIsDirectory(path);
            return Platform.NonWindowsIsFile(path);
#else

            if (IsReservedDeviceName(path))
            {
                isDirectory = false;
                return false;
            }

            int result = NativeMethods.GetFileAttributes(path);
            if (result == -1)
            {
                int errorCode = Marshal.GetLastWin32Error();
                if (errorCode == 5)
                {
                    // Handle "Access denied" specifically.
                    Win32Exception win32Exception = new Win32Exception(errorCode);
                    exception = new UnauthorizedAccessException(win32Exception.Message, win32Exception);
                }
                else if (errorCode == 32)
                {
                    // Errorcode 32 is 'ERROR_SHARING_VIOLATION' i.e.
                    // The process cannot access the file because it is being used by another process.
                    // GetFileAttributes may return INVALID_FILE_ATTRIBUTES for a system file or directory because of this error.
                    // GetFileAttributes function tries to open the file with FILE_READ_ATTRIBUTES access right but it fails if the
                    // sharing flag for the file is set to 0x00000000.This flag prevents it from opening a file for delete, read, or
                    // write access. For example: C:\pagefile.sys is always opened by OS with sharing flag 0x00000000.
                    // But FindFirstFile is still able to get attributes as this api retrieves the required information using a find
                    // handle generated with FILE_LIST_DIRECTORY access.
                    // Fall back to FindFirstFile to check if the file actually exists.
                    IntPtr INVALID_HANDLE_VALUE = new IntPtr(-1);
                    NativeMethods.WIN32_FIND_DATA findData;
                    IntPtr findHandle = NativeMethods.FindFirstFile(path, out findData);
                    if (findHandle != INVALID_HANDLE_VALUE)
                    {
                        isDirectory = (findData.dwFileAttributes & NativeMethods.FileAttributes.Directory) != 0;
                        NativeMethods.FindClose(findHandle);
                        return true;
                    }
                }
                else if (errorCode == 53)
                {
                    // ERROR_BAD_NETPATH - The network path was not found.
                    Win32Exception win32Exception = new Win32Exception(errorCode);
                    exception = new IOException(win32Exception.Message, win32Exception);
                }

                isDirectory = false;
                return false;
            }

            isDirectory = (result & ((int)NativeMethods.FileAttributes.Directory)) ==
                ((int)NativeMethods.FileAttributes.Directory);

            return true;
#endif
        }

        // This is done through P/Invoke since we pay 13% performance degradation
        // through the CAS checks required by File.Exists and Directory.Exists
        internal static bool NativeFileExists(string path)
        {
            bool isDirectory;
            Exception ioException;

            bool itemExists = NativeItemExists(path, out isDirectory, out ioException);
            if (ioException != null)
            {
                throw ioException;
            }

            return (itemExists && (!isDirectory));
        }

        // This is done through P/Invoke since we pay 13% performance degradation
        // through the CAS checks required by File.Exists and Directory.Exists
        internal static bool NativeDirectoryExists(string path)
        {
            bool isDirectory;
            Exception ioException;

            bool itemExists = NativeItemExists(path, out isDirectory, out ioException);
            if (ioException != null)
            {
                throw ioException;
            }

            return (itemExists && isDirectory);
        }

        internal static void NativeEnumerateDirectory(string directory, out List<string> directories, out List<string> files)
        {
            IntPtr INVALID_HANDLE_VALUE = new IntPtr(-1);
            NativeMethods.WIN32_FIND_DATA findData;

            files = new List<string>();
            directories = new List<string>();

            IntPtr findHandle;

            findHandle = NativeMethods.FindFirstFile(directory + "\\*", out findData);
            if (findHandle != INVALID_HANDLE_VALUE)
            {
                do
                {
                    if ((findData.dwFileAttributes & NativeMethods.FileAttributes.Directory) != 0)
                    {
                        if ((!String.Equals(".", findData.cFileName, StringComparison.OrdinalIgnoreCase)) &&
                            (!String.Equals("..", findData.cFileName, StringComparison.OrdinalIgnoreCase)))
                        {
                            directories.Add(directory + "\\" + findData.cFileName);
                        }
                    }
                    else
                    {
                        files.Add(directory + "\\" + findData.cFileName);
                    }
                }
                while (NativeMethods.FindNextFile(findHandle, out findData));
                NativeMethods.FindClose(findHandle);
            }
        }


        internal static bool IsReservedDeviceName(string destinationPath)
        {
#if !UNIX
            string[] reservedDeviceNames = { "CON", "PRN", "AUX", "CLOCK$", "NUL",
                                             "COM0", "COM1", "COM2", "COM3", "COM4", "COM5", "COM6", "COM7", "COM8", "COM9",
                                             "LPT0", "LPT1", "LPT2", "LPT3", "LPT4", "LPT5", "LPT6", "LPT7", "LPT8", "LPT9" };
            string compareName = Path.GetFileName(destinationPath);
            string noExtensionCompareName = Path.GetFileNameWithoutExtension(destinationPath);

            // See if it's the correct length. If it's shorter than CON, AUX, etc, it can't be a device name.
            // Likewise, if it's longer than 'CLOCK$', it can't be a device name.
            if (((compareName.Length < 3) || (compareName.Length > 6)) &&
                ((noExtensionCompareName.Length < 3) || (noExtensionCompareName.Length > 6)))
            {
                return false;
            }

            foreach (string deviceName in reservedDeviceNames)
            {
                if (
                    String.Equals(deviceName, compareName, StringComparison.OrdinalIgnoreCase) ||
                    String.Equals(deviceName, noExtensionCompareName, StringComparison.OrdinalIgnoreCase))
                {
                    return true;
                }
            }
#endif
            return false;
        }

        internal static bool PathIsUnc(string path)
        {
#if UNIX
            return false;
#else
            Uri uri;
            return !string.IsNullOrEmpty(path) && Uri.TryCreate(path, UriKind.Absolute, out uri) && uri.IsUnc;
#endif
        }

        internal class NativeMethods
        {
            private static string EnsureLongPathPrefixIfNeeded(string path)
            {
                if (path.Length >= MAX_PATH && !path.StartsWith(@"\\?\", StringComparison.Ordinal))
                    return @"\\?\" + path;

                return path;
            }

            [DllImport(PinvokeDllNames.GetFileAttributesDllName, EntryPoint = "GetFileAttributesW", CharSet = CharSet.Unicode, SetLastError = true)]
            private static extern int GetFileAttributesPrivate(string lpFileName);

            internal static int GetFileAttributes(string fileName)
            {
                fileName = EnsureLongPathPrefixIfNeeded(fileName);
                return GetFileAttributesPrivate(fileName);
            }

            [Flags]
            internal enum FileAttributes
            {
                Hidden = 0x0002,
                Directory = 0x0010
            }

            public const int MAX_PATH = 260;
            public const int MAX_ALTERNATE = 14;

            [StructLayout(LayoutKind.Sequential)]
            public struct FILETIME
            {
                public uint dwLowDateTime;
                public uint dwHighDateTime;
            };

            [StructLayout(LayoutKind.Sequential, CharSet = CharSet.Unicode)]
            public struct WIN32_FIND_DATA
            {
                public FileAttributes dwFileAttributes;
                public FILETIME ftCreationTime;
                public FILETIME ftLastAccessTime;
                public FILETIME ftLastWriteTime;
                public uint nFileSizeHigh; //changed all to uint, otherwise you run into unexpected overflow
                public uint nFileSizeLow;  //|
                public uint dwReserved0;   //|
                public uint dwReserved1;   //v
                [MarshalAs(UnmanagedType.ByValTStr, SizeConst = MAX_PATH)]
                public string cFileName;
                [MarshalAs(UnmanagedType.ByValTStr, SizeConst = MAX_ALTERNATE)]
                public string cAlternate;
            }

            [DllImport(PinvokeDllNames.FindFirstFileDllName, CharSet = CharSet.Unicode)]
            public static extern IntPtr FindFirstFile(string lpFileName, out WIN32_FIND_DATA lpFindFileData);

            [DllImport(PinvokeDllNames.FindNextFileDllName, CharSet = CharSet.Unicode)]
            public static extern bool FindNextFile(IntPtr hFindFile, out WIN32_FIND_DATA lpFindFileData);

            [DllImport(PinvokeDllNames.FindCloseDllName, CharSet = CharSet.Unicode)]
            public static extern bool FindClose(IntPtr hFindFile);
        }

        internal static readonly string PowerShellAssemblyStrongNameFormat =
            "{0}, Version=3.0.0.0, Culture=neutral, PublicKeyToken=31bf3856ad364e35";

        internal static readonly HashSet<string> PowerShellAssemblies =
            new HashSet<string>(StringComparer.OrdinalIgnoreCase)
                {
                    "microsoft.powershell.activities",
                    "microsoft.powershell.commands.diagnostics",
                    "microsoft.powershell.commands.management",
                    "microsoft.powershell.commands.utility",
                    "microsoft.powershell.consolehost",
                    "microsoft.powershell.core.activities",
                    "microsoft.powershell.diagnostics.activities",
                    "microsoft.powershell.editor",
                    "microsoft.powershell.gpowershell",
                    "microsoft.powershell.graphicalhost",
                    "microsoft.powershell.isecommon",
                    "microsoft.powershell.management.activities",
                    "microsoft.powershell.scheduledjob",
                    "microsoft.powershell.security.activities",
                    "microsoft.powershell.security",
                    "microsoft.powershell.utility.activities",
                    "microsoft.powershell.workflow.servicecore",
                    "microsoft.wsman.management.activities",
                    "microsoft.wsman.management",
                    "microsoft.wsman.runtime",
                    "system.management.automation"
                };

        internal static bool IsPowerShellAssembly(string assemblyName)
        {
            if (!String.IsNullOrWhiteSpace(assemblyName))
            {
                // Remove the '.dll' if it's there...
                var fixedName = assemblyName.EndsWith(".dll", StringComparison.OrdinalIgnoreCase)
                                ? Path.GetFileNameWithoutExtension(assemblyName)
                                : assemblyName;

                if ((fixedName != null) && PowerShellAssemblies.Contains(fixedName))
                {
                    return true;
                }
            }

            return false;
        }

        internal static string GetPowerShellAssemblyStrongName(string assemblyName)
        {
            if (!String.IsNullOrWhiteSpace(assemblyName))
            {
                // Remove the '.dll' if it's there...
                string fixedName = assemblyName.EndsWith(".dll", StringComparison.OrdinalIgnoreCase)
                                ? Path.GetFileNameWithoutExtension(assemblyName)
                                : assemblyName;

                if ((fixedName != null) && PowerShellAssemblies.Contains(fixedName))
                {
                    return string.Format(CultureInfo.InvariantCulture, PowerShellAssemblyStrongNameFormat, fixedName);
                }
            }

            return assemblyName;
        }


        /// <summary>
        /// If a mutex is abandoned, in our case, it is ok to proceed
        /// </summary>
        /// <param name="mutex">The mutex to wait on. If it is null, a new one will be created</param>
        /// <param name="initializer">The initializer to use to recreate the mutex.</param>
        /// <returns>A working mutex. If the mutex was abandoned, a new one is created to replace it</returns>
        internal static Mutex SafeWaitMutex(Mutex mutex, MutexInitializer initializer)
        {
            try
            {
                mutex.WaitOne();
            }
            catch (AbandonedMutexException)
            {
                // If the Mutex has been abandoned, then the process protecting the critical section
                // is no longer valid. We need to release to continue normal operations.
                mutex.ReleaseMutex();
                ((IDisposable)mutex).Dispose();

                // Try again, throw if it still fails
                mutex = initializer();
                mutex.WaitOne();
            }

            return mutex;
        }
        internal delegate Mutex MutexInitializer();

        internal static bool Succeeded(int hresult)
        {
            return hresult >= 0;
        }

        internal static FileSystemCmdletProviderEncoding GetEncoding(string path)
        {
            if (!File.Exists(path))
            {
                return FileSystemCmdletProviderEncoding.Default;
            }

            byte[] initialBytes = new byte[100];
            int bytesRead = 0;

            try
            {
                using (FileStream stream = System.IO.File.OpenRead(path))
                {
                    using (BinaryReader reader = new BinaryReader(stream))
                    {
                        bytesRead = reader.Read(initialBytes, 0, 100);
                    }
                }
            }
            catch (IOException)
            {
                return FileSystemCmdletProviderEncoding.Default;
            }

            // Test for four-byte preambles
            string preamble = null;
            FileSystemCmdletProviderEncoding foundEncoding = FileSystemCmdletProviderEncoding.Default;

            if (bytesRead > 3)
            {
                preamble = String.Join("-", initialBytes[0], initialBytes[1], initialBytes[2], initialBytes[3]);

                if (encodingMap.TryGetValue(preamble, out foundEncoding))
                {
                    return foundEncoding;
                }
            }

            // Test for three-byte preambles
            if (bytesRead > 2)
            {
                preamble = String.Join("-", initialBytes[0], initialBytes[1], initialBytes[2]);
                if (encodingMap.TryGetValue(preamble, out foundEncoding))
                {
                    return foundEncoding;
                }
            }

            // Test for two-byte preambles
            if (bytesRead > 1)
            {
                preamble = String.Join("-", initialBytes[0], initialBytes[1]);
                if (encodingMap.TryGetValue(preamble, out foundEncoding))
                {
                    return foundEncoding;
                }
            }

            // Check for binary
            string initialBytesAsAscii = System.Text.Encoding.ASCII.GetString(initialBytes, 0, bytesRead);
            if (initialBytesAsAscii.IndexOfAny(nonPrintableCharacters) >= 0)
            {
                return FileSystemCmdletProviderEncoding.Byte;
            }

            return FileSystemCmdletProviderEncoding.Ascii;
        }

        internal static Encoding GetEncodingFromEnum(FileSystemCmdletProviderEncoding encoding)
        {
            // Default to unicode encoding
            Encoding result = Encoding.Unicode;

            switch (encoding)
            {
                case FileSystemCmdletProviderEncoding.String:
                    result = Encoding.Unicode;
                    break;

                case FileSystemCmdletProviderEncoding.Unicode:
                    result = Encoding.Unicode;
                    break;

                case FileSystemCmdletProviderEncoding.BigEndianUnicode:
                    result = Encoding.BigEndianUnicode;
                    break;

                case FileSystemCmdletProviderEncoding.UTF8:
                    result = Encoding.UTF8;
                    break;

                case FileSystemCmdletProviderEncoding.UTF7:
                    result = Encoding.UTF7;
                    break;

                case FileSystemCmdletProviderEncoding.UTF32:
                    result = Encoding.UTF32;
                    break;

                case FileSystemCmdletProviderEncoding.BigEndianUTF32:
                    result = Encoding.BigEndianUnicode;
                    break;

                case FileSystemCmdletProviderEncoding.Ascii:
                    result = Encoding.ASCII;
                    break;

                case FileSystemCmdletProviderEncoding.Default:
                    result = ClrFacade.GetDefaultEncoding();
                    break;

                case FileSystemCmdletProviderEncoding.Oem:
                    result = ClrFacade.GetOEMEncoding();
                    break;

                default:
                    break;
            }

            return result;
        } // GetEncodingFromEnum

        // [System.Text.Encoding]::GetEncodings() | Where-Object { $_.GetEncoding().GetPreamble() } |
        //     Add-Member ScriptProperty Preamble { $this.GetEncoding().GetPreamble() -join "-" } -PassThru |
        //     Format-Table -Auto
        internal static Dictionary<String, FileSystemCmdletProviderEncoding> encodingMap =
            new Dictionary<string, FileSystemCmdletProviderEncoding>()
            {
                { "255-254", FileSystemCmdletProviderEncoding.Unicode },
                { "254-255", FileSystemCmdletProviderEncoding.BigEndianUnicode },
                { "255-254-0-0", FileSystemCmdletProviderEncoding.UTF32 },
                { "0-0-254-255", FileSystemCmdletProviderEncoding.BigEndianUTF32 },
                { "239-187-191", FileSystemCmdletProviderEncoding.UTF8 },
            };

        internal static char[] nonPrintableCharacters = {
            (char) 0, (char) 1, (char) 2, (char) 3, (char) 4, (char) 5, (char) 6, (char) 7, (char) 8,
            (char) 11, (char) 12, (char) 14, (char) 15, (char) 16, (char) 17, (char) 18, (char) 19, (char) 20,
            (char) 21, (char) 22, (char) 23, (char) 24, (char) 25, (char) 26, (char) 28, (char) 29, (char) 30,
            (char) 31, (char) 127, (char) 129, (char) 141, (char) 143, (char) 144, (char) 157 };

        internal static readonly UTF8Encoding utf8NoBom =
            new UTF8Encoding(encoderShouldEmitUTF8Identifier: false);

#if !CORECLR // TODO:CORECLR - WindowsIdentity.Impersonate() is not available. Use WindowsIdentity.RunImpersonated to replace it.
        /// <summary>
        /// Queues a CLR worker thread with impersonation of provided Windows identity.
        /// </summary>
        /// <param name="identityToImpersonate">Windows identity to impersonate or null.</param>
        /// <param name="threadProc">Thread procedure for thread.</param>
        /// <param name="state">Optional state for thread procedure.</param>
        internal static void QueueWorkItemWithImpersonation(
            WindowsIdentity identityToImpersonate,
            WaitCallback threadProc,
            object state)
        {
            object[] args = new object[3];
            args[0] = identityToImpersonate;
            args[1] = threadProc;
            args[2] = state;
            Threading.ThreadPool.QueueUserWorkItem(WorkItemCallback, args);
        }

        private static void WorkItemCallback(object callBackArgs)
        {
            object[] args = callBackArgs as object[];
            WindowsIdentity identityToImpersonate = args[0] as WindowsIdentity;
            WaitCallback callback = args[1] as WaitCallback;
            object state = args[2];

            WindowsImpersonationContext impersonationContext = null;
            if ((identityToImpersonate != null) &&
                (identityToImpersonate.ImpersonationLevel == TokenImpersonationLevel.Impersonation))
            {
                impersonationContext = identityToImpersonate.Impersonate();
            }
            try
            {
                callback(state);
            }
            finally
            {
                if (impersonationContext != null)
                {
                    try
                    {
                        impersonationContext.Undo();
                        impersonationContext.Dispose();
                    }
                    catch (System.Security.SecurityException) { }
                }
            }
        }
#endif

        /// <summary>
        /// If the command name is fully qualified then it is split into its component parts
        /// E.g., moduleName\commandName
        /// </summary>
        /// <param name="commandName"></param>
        /// <param name="moduleName"></param>
        /// <returns>Command name and as appropriate Module name in out parameter</returns>
        internal static string ParseCommandName(string commandName, out string moduleName)
        {
            var names = commandName.Split(Separators.Backslash, 2);
            if (names.Length == 2)
            {
                moduleName = names[0];
                return names[1];
            }

            moduleName = null;
            return commandName;
        }

        [MethodImpl(MethodImplOptions.AggressiveInlining)]
        internal static T[] EmptyArray<T>()
        {
            return EmptyArrayHolder<T>._instance;
        }

        internal static ReadOnlyCollection<T> EmptyReadOnlyCollection<T>()
        {
            return EmptyReadOnlyCollectionHolder<T>._instance;
        }

        private static class EmptyArrayHolder<T>
        {
            internal static readonly T[] _instance = new T[0];
        }

        private static class EmptyReadOnlyCollectionHolder<T>
        {
            internal static readonly ReadOnlyCollection<T> _instance =
                new ReadOnlyCollection<T>(EmptyArray<T>());
        }

        internal static class Separators
        {
            internal static readonly char[] Backslash = new char[] { '\\' };
            internal static readonly char[] Directory = new char[] { '\\', '/' };
            internal static readonly char[] DirectoryOrDrive = new char[] { '\\', '/', ':' };

            internal static readonly char[] Colon = new char[] { ':' };
            internal static readonly char[] Dot = new char[] { '.' };
            internal static readonly char[] Pipe = new char[] { '|' };
            internal static readonly char[] Comma = new char[] { ',' };
            internal static readonly char[] Semicolon = new char[] { ';' };
            internal static readonly char[] StarOrQuestion = new char[] { '*', '?' };
            internal static readonly char[] ColonOrBackslash = new char[] { '\\', ':' };
            internal static readonly char[] PathSeparator = new char[] { Path.PathSeparator };

            internal static readonly char[] QuoteChars = new char[] { '\'', '"' };
            internal static readonly char[] Space = new char[] { ' ' };
            internal static readonly char[] QuotesSpaceOrTab = new char[] { ' ', '\t', '\'', '"' };
            internal static readonly char[] SpaceOrTab = new char[] { ' ', '\t' };
            internal static readonly char[] Newline = new char[] { '\n' };
            internal static readonly char[] CrLf = new char[] { '\r', '\n' };

            // (Copied from System.IO.Path so we can call TrimEnd in the same way that Directory.EnumerateFiles would on the search patterns).
            // Trim trailing white spaces, tabs etc but don't be aggressive in removing everything that has UnicodeCategory of trailing space.
            // String.WhitespaceChars will trim aggressively than what the underlying FS does (for ex, NTFS, FAT).
            internal static readonly char[] PathSearchTrimEnd = { (char)0x9, (char)0xA, (char)0xB, (char)0xC, (char)0xD, (char)0x20, (char)0x85, (char)0xA0 };
        }
    }
}

namespace System.Management.Automation.Internal
{
    /// <summary>This class is used for internal test purposes.</summary>
    [SuppressMessage("Microsoft.MSInternal", "CA903:InternalNamespaceShouldNotContainPublicTypes", Justification = "Needed Internal use only")]
    public static class InternalTestHooks
    {
        internal static bool BypassGroupPolicyCaching;
        internal static bool ForceScriptBlockLogging;
        internal static bool UseDebugAmsiImplementation;
        internal static bool BypassAppLockerPolicyCaching;
        internal static bool BypassOnlineHelpRetrieval;
        // It's useful to test that we don't depend on the ScriptBlock and AST objects and can use a re-parsed version.
        internal static bool IgnoreScriptBlockCache;
        // Simulate 'System.Diagnostics.Stopwatch.IsHighResolution is false' to test Get-Uptime throw
        internal static bool StopwatchIsNotHighResolution;

        /// <summary>This member is used for internal test purposes.</summary>
        public static void SetTestHook(string property, bool value)
        {
            var fieldInfo = typeof(InternalTestHooks).GetField(property, BindingFlags.Static | BindingFlags.NonPublic);
            if (fieldInfo != null)
            {
                fieldInfo.SetValue(null, value);
            }
        }
    }

#if !UNIX
    /// <summary>
    /// Helper to start process using ShellExecuteEx. This is used only in PowerShell Core on Full Windows.
    /// </summary>
    internal class ShellExecuteHelper
    {
        private NativeMethods.ShellExecuteInfo _executeInfo;
        private int _errorCode;
        private bool _succeeded;

        /// <summary>
        /// Constructor for ShellExecuteHelper
        /// </summary>
        private ShellExecuteHelper(NativeMethods.ShellExecuteInfo executeInfo) { _executeInfo = executeInfo; }

        /// <summary>
        /// Start a process using ShellExecuteEx with default settings about WindowStyle and Verb.
        /// </summary>
        internal static Process Start(ProcessStartInfo startInfo)
        {
            return Start(startInfo, ProcessWindowStyle.Normal, string.Empty);
        }

        /// <summary>
        /// Start a process using ShellExecuteEx
        /// </summary>
<<<<<<< HEAD
        /// <remarks>
        /// Quoted from MSDN:
        /// "Because ShellExecuteEx can delegate execution to Shell extensions (data sources, context menu handlers, verb implementations)
        ///  that are activated using Component Object Model (COM), COM should be initialized before ShellExecuteEx is called. Some Shell
        ///  extensions require the COM single-threaded apartment (STA) type. In that case, COM should be initialized as shown here:
        ///     CoInitializeEx(NULL, COINIT_APARTMENTTHREADED | COINIT_DISABLE_OLE1DDE)
        ///  There are instances where ShellExecuteEx does not use one of these types of Shell extension and those instances would not require
        ///  COM to be initialized at all. Nonetheless, it is good practice to always initalize COM before using this function."
        ///
        /// TODO: In .NET Core, managed threads are all eagerly initialized with MTA mode, so to call 'ShellExecuteEx' from a STA thread, we
        /// need to create a native thread using 'CreateThread' function and initialize COM with STA on that thread. Currently we are calling
        /// ShellExecuteEx directly on MTA thread, and it works for things like openning a folder in File Explorer, openning a PDF/DOCX file,
        /// openning URL in web browser and etc, but it's not guaranteed to work in all ShellExecution scenarios. Github issue #2969 is used
        /// to track the "invoke-on-STA-thread" work.
        /// </remarks>
=======
>>>>>>> 1a835f33
        internal static Process Start(ProcessStartInfo startInfo, ProcessWindowStyle windowStyle, string verb)
        {
            var shellExecuteInfo = new NativeMethods.ShellExecuteInfo();
            shellExecuteInfo.fMask = NativeMethods.SEE_MASK_NOCLOSEPROCESS;
            shellExecuteInfo.fMask |= NativeMethods.SEE_MASK_FLAG_NO_UI;

            switch (windowStyle)
            {
                case ProcessWindowStyle.Hidden:
                    shellExecuteInfo.nShow = NativeMethods.SW_HIDE;
                    break;
                case ProcessWindowStyle.Minimized:
                    shellExecuteInfo.nShow = NativeMethods.SW_SHOWMINIMIZED;
                    break;
                case ProcessWindowStyle.Maximized:
                    shellExecuteInfo.nShow = NativeMethods.SW_SHOWMAXIMIZED;
                    break;
                default:
                    shellExecuteInfo.nShow = NativeMethods.SW_SHOWNORMAL;
                    break;
            }

            try
            {
                if (startInfo.FileName.Length != 0)
                    shellExecuteInfo.lpFile = Marshal.StringToHGlobalUni(startInfo.FileName);
                if (!string.IsNullOrEmpty(verb))
                    shellExecuteInfo.lpVerb = Marshal.StringToHGlobalUni(verb);
                if (startInfo.Arguments.Length != 0)
                    shellExecuteInfo.lpParameters = Marshal.StringToHGlobalUni(startInfo.Arguments);
                if (startInfo.WorkingDirectory.Length != 0)
                    shellExecuteInfo.lpDirectory = Marshal.StringToHGlobalUni(startInfo.WorkingDirectory);

                shellExecuteInfo.fMask |= NativeMethods.SEE_MASK_FLAG_DDEWAIT;
                ShellExecuteHelper helper = new ShellExecuteHelper(shellExecuteInfo);
                if (!helper.ExecuteOnSTAThread())
                {
<<<<<<< HEAD
                    int errorCode = Marshal.GetLastWin32Error();
                    if (errorCode == 0)
=======
                    if(helper.ErrorCode == NativeMethods.ERROR_BAD_EXE_FORMAT || helper.ErrorCode == NativeMethods.ERROR_EXE_MACHINE_TYPE_MISMATCH)
>>>>>>> 1a835f33
                    {
                        throw new Win32Exception(helper.ErrorCode, "InvalidApplication");
                    }
                    else
                    {
                        throw new Win32Exception(helper.ErrorCode);
                    }
<<<<<<< HEAD

                    throw new Win32Exception(errorCode);
=======
>>>>>>> 1a835f33
                }
            }
            finally
            {
                if (shellExecuteInfo.lpFile != (IntPtr)0) Marshal.FreeHGlobal(shellExecuteInfo.lpFile);
                if (shellExecuteInfo.lpVerb != (IntPtr)0) Marshal.FreeHGlobal(shellExecuteInfo.lpVerb);
                if (shellExecuteInfo.lpParameters != (IntPtr)0) Marshal.FreeHGlobal(shellExecuteInfo.lpParameters);
                if (shellExecuteInfo.lpDirectory != (IntPtr)0) Marshal.FreeHGlobal(shellExecuteInfo.lpDirectory);
            }

            Process processToReturn = null;
            if (shellExecuteInfo.hProcess != IntPtr.Zero)
            {
                var handle = new SafeProcessHandle(shellExecuteInfo.hProcess, true);
                try {
                    int processId = GetProcessIdFromHandle(handle);
                    processToReturn = Process.GetProcessById(processId);
                } finally {
                    handle.Dispose();
                }
            }

            return processToReturn;
        }

        private void ShellExecuteFunction()
        {
            if (!(_succeeded = NativeMethods.ShellExecuteEx(_executeInfo)))
            {
                _errorCode = Marshal.GetLastWin32Error();
                if (_errorCode == 0)
                {
                    switch ((long)_executeInfo.hInstApp)
                    {
                        case NativeMethods.SE_ERR_FNF: _errorCode = NativeMethods.ERROR_FILE_NOT_FOUND; break;
                        case NativeMethods.SE_ERR_PNF: _errorCode = NativeMethods.ERROR_PATH_NOT_FOUND; break;
                        case NativeMethods.SE_ERR_ACCESSDENIED: _errorCode = NativeMethods.ERROR_ACCESS_DENIED; break;
                        case NativeMethods.SE_ERR_OOM: _errorCode = NativeMethods.ERROR_NOT_ENOUGH_MEMORY; break;
                        case NativeMethods.SE_ERR_DDEFAIL:
                        case NativeMethods.SE_ERR_DDEBUSY:
                        case NativeMethods.SE_ERR_DDETIMEOUT: _errorCode = NativeMethods.ERROR_DDE_FAIL; break;
                        case NativeMethods.SE_ERR_SHARE: _errorCode = NativeMethods.ERROR_SHARING_VIOLATION; break;
                        case NativeMethods.SE_ERR_NOASSOC: _errorCode = NativeMethods.ERROR_NO_ASSOCIATION; break;
                        case NativeMethods.SE_ERR_DLLNOTFOUND: _errorCode = NativeMethods.ERROR_DLL_NOT_FOUND; break;
                        default: _errorCode = (int)_executeInfo.hInstApp; break;
                    }
                }
            }
        }

        private bool ExecuteOnSTAThread()
        {
            if (Thread.CurrentThread.GetApartmentState() != System.Threading.ApartmentState.STA)
            {
                ThreadStart threadStart = new ThreadStart(this.ShellExecuteFunction);
                Thread thread = new Thread(threadStart);
                thread.SetApartmentState(System.Threading.ApartmentState.STA);
                thread.Start();
                thread.Join();
            }
            else
            {
                ShellExecuteFunction();
            }
            return _succeeded;
        }

        private int ErrorCode 
        {
            get 
            {
                return _errorCode;
            }
        }

        private static int GetProcessIdFromHandle(SafeProcessHandle processHandle)
        {
            NativeMethods.NtProcessBasicInfo info = new NativeMethods.NtProcessBasicInfo();
            int status = NativeMethods.NtQueryInformationProcess(processHandle, NativeMethods.NtQueryProcessBasicInfo, info, (int)Marshal.SizeOf(info), null);
            if (status != 0) {
                throw new InvalidOperationException("CantGetProcessId", new Win32Exception(status));
            }
            // We should change the signature of this function and ID property in process class.
            return info.UniqueProcessId.ToInt32();
        }

        private static class NativeMethods
        {
            public const int SEE_MASK_NOCLOSEPROCESS = 0x00000040;
            public const int SEE_MASK_FLAG_NO_UI = 0x00000400;
            public const int SEE_MASK_FLAG_DDEWAIT = 0x00000100;

            public const int SW_HIDE = 0;
            public const int SW_SHOWMINIMIZED = 2;
            public const int SW_SHOWMAXIMIZED = 3;
            public const int SW_SHOWNORMAL = 1;

            public const int SE_ERR_FNF = 2;
            public const int SE_ERR_PNF = 3;
            public const int SE_ERR_ACCESSDENIED = 5;
            public const int SE_ERR_OOM = 8;
            public const int SE_ERR_DLLNOTFOUND = 32;
            public const int SE_ERR_SHARE = 26;
            public const int SE_ERR_DDETIMEOUT = 28;
            public const int SE_ERR_DDEFAIL = 29;
            public const int SE_ERR_DDEBUSY = 30;
            public const int SE_ERR_NOASSOC = 31;

            public const int ERROR_FILE_NOT_FOUND = 2;
            public const int ERROR_PATH_NOT_FOUND = 3;
            public const int ERROR_ACCESS_DENIED = 5;
            public const int ERROR_NOT_ENOUGH_MEMORY = 8;
            public const int ERROR_SHARING_VIOLATION = 32;
            public const int ERROR_OPERATION_ABORTED = 995;
            public const int ERROR_NO_ASSOCIATION = 1155;
            public const int ERROR_DLL_NOT_FOUND = 1157;
            public const int ERROR_DDE_FAIL = 1156;

            public const int ERROR_BAD_EXE_FORMAT = 193;
            public const int ERROR_EXE_MACHINE_TYPE_MISMATCH = 216;

            public const int NtQueryProcessBasicInfo = 0;

            [StructLayout(LayoutKind.Sequential)]
            internal class ShellExecuteInfo
            {
                public int cbSize = 0;
                public int fMask = 0;
                public IntPtr hwnd = (IntPtr)0;
                public IntPtr lpVerb = (IntPtr)0;
                public IntPtr lpFile = (IntPtr)0;
                public IntPtr lpParameters = (IntPtr)0;
                public IntPtr lpDirectory = (IntPtr)0;
                public int nShow = 0;
                public IntPtr hInstApp = (IntPtr)0;
                public IntPtr lpIDList = (IntPtr)0;
                public IntPtr lpClass = (IntPtr)0;
                public IntPtr hkeyClass = (IntPtr)0;
                public int dwHotKey = 0;
                public IntPtr hIcon = (IntPtr)0;
                public IntPtr hProcess = (IntPtr)0;

                public ShellExecuteInfo()
                {
                    cbSize = Marshal.SizeOf(this);
                }
            }

            [StructLayout(LayoutKind.Sequential)]
            internal class NtProcessBasicInfo {
                public int ExitStatus = 0;
                public IntPtr PebBaseAddress = (IntPtr)0;
                public IntPtr AffinityMask = (IntPtr)0;
                public int BasePriority = 0;
                public IntPtr UniqueProcessId = (IntPtr)0;
                public IntPtr InheritedFromUniqueProcessId = (IntPtr)0;
            }

            [DllImport("Shell32", CharSet=CharSet.Unicode, SetLastError=true)]
            public static extern bool ShellExecuteEx(ShellExecuteInfo info);

            [DllImport("Ntdll", CharSet=CharSet.Unicode)]
            public static extern int NtQueryInformationProcess(SafeProcessHandle processHandle, int query, NtProcessBasicInfo info, int size, int[] returnedSize);
        }
    }
#endif
}<|MERGE_RESOLUTION|>--- conflicted
+++ resolved
@@ -25,12 +25,6 @@
 
 using System.Diagnostics;
 using Microsoft.Win32.SafeHandles;
-<<<<<<< HEAD
-#else
-using System.Security.Principal;
-#endif
-=======
->>>>>>> 1a835f33
 
 namespace System.Management.Automation
 {
@@ -1527,24 +1521,6 @@
         /// <summary>
         /// Start a process using ShellExecuteEx
         /// </summary>
-<<<<<<< HEAD
-        /// <remarks>
-        /// Quoted from MSDN:
-        /// "Because ShellExecuteEx can delegate execution to Shell extensions (data sources, context menu handlers, verb implementations)
-        ///  that are activated using Component Object Model (COM), COM should be initialized before ShellExecuteEx is called. Some Shell
-        ///  extensions require the COM single-threaded apartment (STA) type. In that case, COM should be initialized as shown here:
-        ///     CoInitializeEx(NULL, COINIT_APARTMENTTHREADED | COINIT_DISABLE_OLE1DDE)
-        ///  There are instances where ShellExecuteEx does not use one of these types of Shell extension and those instances would not require
-        ///  COM to be initialized at all. Nonetheless, it is good practice to always initalize COM before using this function."
-        ///
-        /// TODO: In .NET Core, managed threads are all eagerly initialized with MTA mode, so to call 'ShellExecuteEx' from a STA thread, we
-        /// need to create a native thread using 'CreateThread' function and initialize COM with STA on that thread. Currently we are calling
-        /// ShellExecuteEx directly on MTA thread, and it works for things like openning a folder in File Explorer, openning a PDF/DOCX file,
-        /// openning URL in web browser and etc, but it's not guaranteed to work in all ShellExecution scenarios. Github issue #2969 is used
-        /// to track the "invoke-on-STA-thread" work.
-        /// </remarks>
-=======
->>>>>>> 1a835f33
         internal static Process Start(ProcessStartInfo startInfo, ProcessWindowStyle windowStyle, string verb)
         {
             var shellExecuteInfo = new NativeMethods.ShellExecuteInfo();
@@ -1582,12 +1558,7 @@
                 ShellExecuteHelper helper = new ShellExecuteHelper(shellExecuteInfo);
                 if (!helper.ExecuteOnSTAThread())
                 {
-<<<<<<< HEAD
-                    int errorCode = Marshal.GetLastWin32Error();
-                    if (errorCode == 0)
-=======
                     if(helper.ErrorCode == NativeMethods.ERROR_BAD_EXE_FORMAT || helper.ErrorCode == NativeMethods.ERROR_EXE_MACHINE_TYPE_MISMATCH)
->>>>>>> 1a835f33
                     {
                         throw new Win32Exception(helper.ErrorCode, "InvalidApplication");
                     }
@@ -1595,11 +1566,6 @@
                     {
                         throw new Win32Exception(helper.ErrorCode);
                     }
-<<<<<<< HEAD
-
-                    throw new Win32Exception(errorCode);
-=======
->>>>>>> 1a835f33
                 }
             }
             finally
