--- conflicted
+++ resolved
@@ -141,12 +141,7 @@
         /// <summary>
         /// Instantiate internal regex member if not already done.
         /// </summary>
-<<<<<<< HEAD
-        /// <returns> true on success, false otherwise </returns>
-=======
         /// <returns>True on success, false otherwise.</returns>
-        /// <remarks>  </remarks>
->>>>>>> 871ce569
         private void Init()
         {
             if (_isMatch == null)
