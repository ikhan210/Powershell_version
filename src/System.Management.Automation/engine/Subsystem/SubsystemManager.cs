--- conflicted
+++ resolved
@@ -192,12 +192,7 @@
         /// <param name="proxy">An instance of the implementation.</param>
         public static void RegisterSubsystem(SubsystemKind kind, ISubsystem proxy)
         {
-<<<<<<< HEAD
             ArgumentNullException.ThrowIfNull(proxy);
-            Requires.OneSpecificSubsystemKind(kind);
-=======
-            Requires.NotNull(proxy, nameof(proxy));
->>>>>>> 30bc32a0
 
             SubsystemInfo info = GetSubsystemInfo(kind);
             if (!info.SubsystemType.IsAssignableFrom(proxy.GetType()))
