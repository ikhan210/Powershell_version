// Copyright (c) Microsoft Corporation. All rights reserved.
// Licensed under the MIT License.

using System;
using System.Collections;
using System.Collections.ObjectModel;
using System.Collections.Generic;
using System.Diagnostics.CodeAnalysis;
using System.Globalization;
using System.Linq;
using System.Management.Automation;
using System.Management.Automation.Host;
using System.Management.Automation.Internal;
using System.Management.Automation.Language;
using System.Management.Automation.Runspaces;
using System.Management.Automation.Remoting;
using System.Management.Automation.Remoting.Client;
using Dbg = System.Management.Automation.Diagnostics;

namespace Microsoft.PowerShell.Commands
{
    /// <summary>
    /// This class defines most of the common functionality used
    /// across remoting cmdlets.
    ///
    /// It contains tons of utility functions which are used all
    /// across the remoting cmdlets
    /// </summary>
    public abstract partial class PSRemotingCmdlet : PSCmdlet
    {
        #region Overrides

        /// <summary>
        /// Verifies if remoting cmdlets can be used
        /// </summary>
        protected override void BeginProcessing()
        {
            if (!SkipWinRMCheck)
            {
                RemotingCommandUtil.CheckRemotingCmdletPrerequisites();
            }
        }

        #endregion Overrides

        #region Utility functions

        /// <summary>
        /// Handle the object obtained from an ObjectStream's reader
        /// based on its type
        /// </summary>
        internal void WriteStreamObject(Action<Cmdlet> action)
        {
            action(this);
        }

        /// <summary>
        /// Resolve all the machine names provided. Basically, if a machine
        /// name is '.' assume localhost
        /// </summary>
        /// <param name="computerNames">array of computer names to resolve</param>
        /// <param name="resolvedComputerNames">resolved array of machine names</param>
        protected void ResolveComputerNames(string[] computerNames, out string[] resolvedComputerNames)
        {
            if (computerNames == null)
            {
                resolvedComputerNames = new string[1];

                resolvedComputerNames[0] = ResolveComputerName(".");
            }
            else if (computerNames.Length == 0)
            {
                resolvedComputerNames = Utils.EmptyArray<string>();
            }
            else
            {
                resolvedComputerNames = new string[computerNames.Length];

                for (int i = 0; i < resolvedComputerNames.Length; i++)
                {
                    resolvedComputerNames[i] = ResolveComputerName(computerNames[i]);
                }
            }
        }

        /// <summary>
        /// Resolves a computer name. If its null or empty
        /// its assumed to be localhost
        /// </summary>
        /// <param name="computerName">computer name to resolve</param>
        /// <returns>resolved computer name</returns>
        protected string ResolveComputerName(string computerName)
        {
            Diagnostics.Assert(computerName != null, "Null ComputerName");

            if (String.Equals(computerName, ".", StringComparison.OrdinalIgnoreCase))
            {
                //tracer.WriteEvent(ref PSEventDescriptors.PS_EVENT_HOSTNAMERESOLVE);
                //tracer.Dispose();
                //tracer.OperationalChannel.WriteVerbose(PSEventId.HostNameResolve, PSOpcode.Method, PSTask.CreateRunspace);
                return s_LOCALHOST;
            }
            else
            {
                return computerName;
            }
        }

        /// <summary>
        /// Load the resource corresponding to the specified errorId and
        /// return the message as a string
        /// </summary>
        /// <param name="resourceString">resource String which holds the message
        /// </param>
        /// <returns>Error message loaded from appropriate resource cache</returns>
        internal string GetMessage(string resourceString)
        {
            string message = GetMessage(resourceString, null);

            return message;
        }

        /// <summary>
        /// </summary>
        /// <param name="resourceString"></param>
        /// <param name="args"></param>
        /// <returns></returns>
        internal string GetMessage(string resourceString, params object[] args)
        {
            string message;

            if (args != null)
            {
                message = StringUtil.Format(resourceString, args);
            }
            else
            {
                message = resourceString;
            }

            return message;
        }

        #endregion Utility functions

        #region Private Members

        private static string s_LOCALHOST = "localhost";

        //private PSETWTracer tracer = PSETWTracer.GetETWTracer(PSKeyword.Cmdlets);

        #endregion Private Members

        #region Protected Members

        /// <summary>
        /// Computername parameter set
        /// </summary>
        protected const string ComputerNameParameterSet = "ComputerName";

        /// <summary>
        /// Computername with session instance ID parameter set
        /// </summary>
        protected const string ComputerInstanceIdParameterSet = "ComputerInstanceId";

        /// <summary>
        /// Container ID parameter set
        /// </summary>
        protected const string ContainerIdParameterSet = "ContainerId";

        /// <summary>
        /// VM guid parameter set
        /// </summary>
        protected const string VMIdParameterSet = "VMId";

        /// <summary>
        /// VM name parameter set
        /// </summary>
        protected const string VMNameParameterSet = "VMName";

        /// <summary>
        /// SSH host parameter set
        /// </summary>
        protected const string SSHHostParameterSet = "SSHHost";

        /// <summary>
        /// SSH host parmeter set supporting hash connection parameters
        /// </summary>
        protected const string SSHHostHashParameterSet = "SSHHostHashParam";

        /// <summary>
        /// runspace parameter set
        /// </summary>
        protected const string SessionParameterSet = "Session";

        /// <summary>
        /// Default shellname
        /// </summary>
        protected const string DefaultPowerShellRemoteShellName = System.Management.Automation.Remoting.Client.WSManNativeApi.ResourceURIPrefix + "Microsoft.PowerShell";

        /// <summary>
        /// default application name for the connection uri
        /// </summary>
        protected const string DefaultPowerShellRemoteShellAppName = "WSMan";

        #endregion Protected Members

        #region Internal Members

        /// <summary>
        /// Skip checking for WinRM
        /// </summary>
        internal bool SkipWinRMCheck { get; set; } = false;

        #endregion Internal Members

        #region Protected Methods

        /// <summary>
        /// Determines the shellname to use based on the following order:
        ///     1. ShellName parameter specified
        ///     2. DEFAULTREMOTESHELLNAME variable set
        ///     3. PowerShell
        /// </summary>
        /// <returns>The shell to launch in the remote machine</returns>
        protected string ResolveShell(string shell)
        {
            string resolvedShell;

            if (!String.IsNullOrEmpty(shell))
            {
                resolvedShell = shell;
            }
            else
            {
                resolvedShell = (string)SessionState.Internal.ExecutionContext.GetVariableValue(
                    SpecialVariables.PSSessionConfigurationNameVarPath, DefaultPowerShellRemoteShellName);
            }

            return resolvedShell;
        }

        /// <summary>
        /// Determines the appname to be used based on the following order:
        ///     1. AppName parameter specified
        ///     2. DEFAULTREMOTEAPPNAME variable set
        ///     3. WSMan
        /// </summary>
        /// <param name="appName">application name to resolve</param>
        /// <returns>resolved appname</returns>
        protected string ResolveAppName(string appName)
        {
            string resolvedAppName;

            if (!String.IsNullOrEmpty(appName))
            {
                resolvedAppName = appName;
            }
            else
            {
                resolvedAppName = (string)SessionState.Internal.ExecutionContext.GetVariableValue(
                    SpecialVariables.PSSessionApplicationNameVarPath,
                    DefaultPowerShellRemoteShellAppName);
            }

            return resolvedAppName;
        }

        #endregion
    }

    /// <summary>
    /// Contains SSH connection information
    /// </summary>
    internal struct SSHConnection
    {
        public string ComputerName;
        public string UserName;
        public string KeyFilePath;
        public int Port;
        public string Subsystem;
    }

    /// <summary>
    /// Base class for any cmdlet which takes a -Session parameter
    /// or a -ComputerName parameter (along with its other associated
    /// parameters). The following cmdlets currently fall under this
    /// category:
    ///     1. New-PSSession
    ///     2. Invoke-Expression
    ///     3. Start-PSJob
    /// </summary>
    public abstract partial class PSRemotingBaseCmdlet : PSRemotingCmdlet
    {
        #region Enums

        /// <summary>
        /// State of virtual machine. This is the same as VMState in
        /// \vm\ux\powershell\objects\common\Types.cs
        /// </summary>
        internal enum VMState
        {
            /// <summary>
            /// Other. Corresponds to CIM_EnabledLogicalElement.EnabledState = Other.
            /// </summary>
            Other = 1,

            /// <summary>
            /// Running. Corresponds to CIM_EnabledLogicalElement.EnabledState = Enabled.
            /// </summary>
            Running = 2,

            /// <summary>
            /// Off. Corresponds to CIM_EnabledLogicalElement.EnabledState = Disabled.
            /// </summary>
            Off = 3,

            /// <summary>
            /// Stopping. Corresponds to CIM_EnabledLogicalElement.EnabledState = ShuttingDown.
            /// </summary>
            Stopping = 4,

            /// <summary>
            /// Saved. Corresponds to CIM_EnabledLogicalElement.EnabledState = Enabled but offline.
            /// </summary>
            Saved = 6,

            /// <summary>
            /// Paused. Corresponds to CIM_EnabledLogicalElement.EnabledState = Quiesce.
            /// </summary>
            Paused = 9,

            /// <summary>
            /// Starting. EnabledStateStarting. State transition from PowerOff or Saved to Running.
            /// </summary>
            Starting = 10,

            /// <summary>
            /// Reset. Corresponds to CIM_EnabledLogicalElement.EnabledState = Reset.
            /// </summary>
            Reset = 11,

            /// <summary>
            /// Saving. Corresponds to EnabledStateSaving.
            /// </summary>
            Saving = 32773,

            /// <summary>
            /// Pausing. Corresponds to EnabledStatePausing.
            /// </summary>
            Pausing = 32776,

            /// <summary>
            /// Resuming. Corresponds to EnabledStateResuming.
            /// </summary>
            Resuming = 32777,

            /// <summary>
            /// FastSaved. EnabledStateFastSuspend.
            /// </summary>
            FastSaved = 32779,

            /// <summary>
            /// FastSaving. EnabledStateFastSuspending.
            /// </summary>
            FastSaving = 32780,

            /// <summary>
            /// ForceShutdown. Used to force a graceful shutdown of the virtual machine.
            /// </summary>
            ForceShutdown = 32781,

            /// <summary>
            /// ForceReboot. Used to force a graceful reboot of the virtual machine.
            /// </summary>
            ForceReboot = 32782,

            /// <summary>
            /// RunningCritical. Critical states.
            /// </summary>
            RunningCritical,

            /// <summary>
            /// OffCritical. Critical states.
            /// </summary>
            OffCritical,

            /// <summary>
            /// StoppingCritical. Critical states.
            /// </summary>
            StoppingCritical,

            /// <summary>
            /// SavedCritical. Critical states.
            /// </summary>
            SavedCritical,

            /// <summary>
            /// PausedCritical. Critical states.
            /// </summary>
            PausedCritical,

            /// <summary>
            /// StartingCritical. Critical states.
            /// </summary>
            StartingCritical,

            /// <summary>
            /// ResetCritical. Critical states.
            /// </summary>
            ResetCritical,

            /// <summary>
            /// SavingCritical. Critical states.
            /// </summary>
            SavingCritical,

            /// <summary>
            /// PausingCritical. Critical states.
            /// </summary>
            PausingCritical,

            /// <summary>
            /// ResumingCritical. Critical states.
            /// </summary>
            ResumingCritical,

            /// <summary>
            /// FastSavedCritical. Critical states.
            /// </summary>
            FastSavedCritical,

            /// <summary>
            /// FastSavingCritical. Critical states.
            /// </summary>
            FastSavingCritical,
        }

        #endregion

        #region Tracer

        //PSETWTracer tracer = PSETWTracer.GetETWTracer(PSKeyword.Runspace);

        #endregion Tracer

        #region Properties

        /// <summary>
        /// The PSSession object describing the remote runspace
        /// using which the specified cmdlet operation will be performed
        /// </summary>
        [Parameter(Position = 0,
                   ValueFromPipelineByPropertyName = true,
                   ParameterSetName = PSRemotingBaseCmdlet.SessionParameterSet)]
        [ValidateNotNullOrEmpty]
        [SuppressMessage("Microsoft.Performance", "CA1819:PropertiesShouldNotReturnArrays")]
        public virtual PSSession[] Session { get; set; }

        /// <summary>
        /// This parameter represents the address(es) of the remote
        /// computer(s). The following formats are supported:
        ///      (a) Computer name
        ///      (b) IPv4 address : 132.3.4.5
        ///      (c) IPv6 address: 3ffe:8311:ffff:f70f:0:5efe:172.30.162.18
        /// </summary>
        [Parameter(Position = 0,
                   ValueFromPipelineByPropertyName = true,
                   ParameterSetName = PSRemotingBaseCmdlet.ComputerNameParameterSet)]
        [Alias("Cn")]
        public virtual string[] ComputerName { get; set; }

        /// <summary>
        /// Computer names after they have been resolved
        /// (null, empty string, "." resolves to localhost)
        /// </summary>
        /// <remarks>If Null or empty string is specified, then localhost is assumed.
        /// The ResolveComputerNames will include this.
        /// </remarks>
        protected string[] ResolvedComputerNames { get; set; }

        /// <summary>
        /// Guid of target virtual machine.
        /// </summary>
        [SuppressMessage("Microsoft.Performance", "CA1819:PropertiesShouldNotReturnArrays",
            Justification = "This is by spec.")]
        [Parameter(Position = 0,
                   Mandatory = true,
                   ValueFromPipelineByPropertyName = true,
                   ParameterSetName = PSRemotingBaseCmdlet.VMIdParameterSet)]
        [ValidateNotNullOrEmpty]
        [Alias("VMGuid")]
        public virtual Guid[] VMId { get; set; }

        /// <summary>
        /// Name of target virtual machine.
        /// </summary>
        [SuppressMessage("Microsoft.Performance", "CA1819:PropertiesShouldNotReturnArrays",
            Justification = "This is by spec.")]
        [Parameter(Mandatory = true,
                   ValueFromPipelineByPropertyName = true,
                   ParameterSetName = PSRemotingBaseCmdlet.VMNameParameterSet)]
        [ValidateNotNullOrEmpty]
        public virtual string[] VMName { get; set; }

        /// <summary>
        /// Specifies the credentials of the user to impersonate in the
        /// remote machine. If this parameter is not specified then the
        /// credentials of the current user process will be assumed.
        /// </summary>
        [Parameter(ValueFromPipelineByPropertyName = true,
                   ParameterSetName = PSRemotingBaseCmdlet.ComputerNameParameterSet)]
        [Parameter(ValueFromPipelineByPropertyName = true,
                   ParameterSetName = PSRemotingBaseCmdlet.UriParameterSet)]
        [Parameter(ValueFromPipelineByPropertyName = true,
                   ParameterSetName = PSRemotingBaseCmdlet.VMIdParameterSet)]
        [Parameter(ValueFromPipelineByPropertyName = true,
                   ParameterSetName = PSRemotingBaseCmdlet.VMNameParameterSet)]
        [Credential()]
        public virtual PSCredential Credential
        {
            get
            {
                return _pscredential;
            }

            set
            {
                _pscredential = value;
                ValidateSpecifiedAuthentication(Credential, CertificateThumbprint, Authentication);
            }
        }

        private PSCredential _pscredential;

        /// <summary>
        /// ID of target container.
        /// </summary>
        [SuppressMessage("Microsoft.Performance", "CA1819:PropertiesShouldNotReturnArrays",
            Justification = "This is by spec.")]
        [Parameter(Mandatory = true,
                   ValueFromPipelineByPropertyName = true,
                   ParameterSetName = PSRemotingBaseCmdlet.ContainerIdParameterSet)]
        [ValidateNotNullOrEmpty]
        public virtual string[] ContainerId { get; set; }

        /// <summary>
        /// When set, PowerShell process inside container will be launched with
        /// high privileged account.
        /// Otherwise (default case), PowerShell process inside container will be launched
        /// with low privileged account.
        /// </summary>
        [Parameter(ParameterSetName = PSRemotingBaseCmdlet.ContainerIdParameterSet)]
        public virtual SwitchParameter RunAsAdministrator { get; set; }

        /// <summary>
        /// Port specifies the alternate port to be used in case the
        /// default ports are not used for the transport mechanism
        /// (port 80 for http and port 443 for useSSL)
        /// </summary>
        /// <remarks>
        /// Currently this is being accepted as a parameter. But in future
        /// support will be added to make this a part of a policy setting.
        /// When a policy setting is in place this parameter can be used
        /// to override the policy setting
        /// </remarks>
        [Parameter(ParameterSetName = PSRemotingBaseCmdlet.ComputerNameParameterSet)]
        [Parameter(ParameterSetName = PSRemotingBaseCmdlet.SSHHostParameterSet)]
        [ValidateRange((int)1, (int)UInt16.MaxValue)]
        public virtual int Port { get; set; }

        /// <summary>
        /// This parameter suggests that the transport scheme to be used for
        /// remote connections is useSSL instead of the default http.Since
        /// there are only two possible transport schemes that are possible
        /// at this point, a SwitchParameter is being used to switch between
        /// the two.
        /// </summary>
        [Parameter(ParameterSetName = PSRemotingBaseCmdlet.ComputerNameParameterSet)]
        [SuppressMessage("Microsoft.Naming", "CA1709:IdentifiersShouldBeCasedCorrectly", MessageId = "SSL")]
        public virtual SwitchParameter UseSSL { get; set; }

        /// <summary>
        /// This parameters specifies the appname which identifies the connection
        /// end point on the remote machine. If this parameter is not specified
        /// then the value specified in DEFAULTREMOTEAPPNAME will be used. If thats
        /// not specified as well, then "WSMAN" will be used
        /// </summary>
        [Parameter(ValueFromPipelineByPropertyName = true,
                   ParameterSetName = PSRemotingBaseCmdlet.ComputerNameParameterSet)]
        public virtual string ApplicationName
        {
            get
            {
                return _appName;
            }

            set
            {
                _appName = ResolveAppName(value);
            }
        }

        private string _appName;

        /// <summary>
        /// Allows the user of the cmdlet to specify a throttling value
        /// for throttling the number of remote operations that can
        /// be executed simultaneously
        /// </summary>
        [Parameter(ParameterSetName = PSRemotingBaseCmdlet.ComputerNameParameterSet)]
        [Parameter(ParameterSetName = PSRemotingBaseCmdlet.SessionParameterSet)]
        [Parameter(ParameterSetName = PSRemotingBaseCmdlet.UriParameterSet)]
        [Parameter(ParameterSetName = PSRemotingBaseCmdlet.ContainerIdParameterSet)]
        [Parameter(ParameterSetName = PSRemotingBaseCmdlet.VMIdParameterSet)]
        [Parameter(ParameterSetName = PSRemotingBaseCmdlet.VMNameParameterSet)]
        public virtual int ThrottleLimit { set; get; } = 0;

        /// <summary>
        /// A complete URI(s) specified for the remote computer and shell to
        /// connect to and create runspace for
        /// </summary>
        [Parameter(Position = 0, Mandatory = true,
                   ValueFromPipelineByPropertyName = true,
                   ParameterSetName = PSRemotingBaseCmdlet.UriParameterSet)]
        [ValidateNotNullOrEmpty]
        [Alias("URI", "CU")]
        public virtual Uri[] ConnectionUri { get; set; }

        /// <summary>
        /// The AllowRedirection parameter enables the implicit redirection functionality
        /// </summary>
        [Parameter(ParameterSetName = PSRemotingBaseCmdlet.UriParameterSet)]
        public virtual SwitchParameter AllowRedirection
        {
            get { return _allowRedirection; }

            set { _allowRedirection = value; }
        }

        private bool _allowRedirection = false;

        /// <summary>
        /// Extended Session Options for controlling the session creation. Use
        /// "New-WSManSessionOption" cmdlet to supply value for this parameter.
        /// </summary>
        [Parameter(ParameterSetName = PSRemotingBaseCmdlet.ComputerNameParameterSet)]
        [Parameter(ParameterSetName = PSRemotingBaseCmdlet.UriParameterSet)]
        [ValidateNotNull]
        public virtual PSSessionOption SessionOption
        {
            get
            {
                if (_sessionOption == null)
                {
                    object tmp = this.SessionState.PSVariable.GetValue(DEFAULT_SESSION_OPTION);
                    if (tmp == null || !LanguagePrimitives.TryConvertTo<PSSessionOption>(tmp, out _sessionOption))
                    {
                        _sessionOption = new PSSessionOption();
                    }
                }

                return _sessionOption;
            }

            set { _sessionOption = value; }
        }

        private PSSessionOption _sessionOption;
        internal const string DEFAULT_SESSION_OPTION = "PSSessionOption";

        // Quota related variables.
        /// <summary>
        /// Use basic authentication to authenticate the user.
        /// </summary>
        [Parameter(ParameterSetName = PSRemotingBaseCmdlet.ComputerNameParameterSet)]
        [Parameter(ParameterSetName = PSRemotingBaseCmdlet.UriParameterSet)]
        public virtual AuthenticationMechanism Authentication
        {
            get
            {
                return _authMechanism;
            }

            set
            {
                _authMechanism = value;
                // Validate if a user can specify this authentication.
                ValidateSpecifiedAuthentication(Credential, CertificateThumbprint, Authentication);
            }
        }

        private AuthenticationMechanism _authMechanism = AuthenticationMechanism.Default;

        /// <summary>
        /// Specifies the certificate thumbprint to be used to impersonate the user on the
        /// remote machine.
        /// </summary>
        [Parameter(ParameterSetName = NewPSSessionCommand.ComputerNameParameterSet)]
        [Parameter(ParameterSetName = NewPSSessionCommand.UriParameterSet)]
        public virtual string CertificateThumbprint
        {
            get { return _thumbPrint; }

            set
            {
                _thumbPrint = value;
                ValidateSpecifiedAuthentication(Credential, CertificateThumbprint, Authentication);
            }
        }

        private string _thumbPrint = null;

        #region SSHHostParameters

        /// <summary>
        /// Host name for an SSH remote connection.
        /// </summary>
        [Parameter(Position = 0, Mandatory = true,
            ParameterSetName = PSRemotingBaseCmdlet.SSHHostParameterSet)]
        [ValidateNotNullOrEmpty()]
        public virtual string[] HostName
        {
            get;
            set;
        }

        /// <summary>
        /// SSH User Name
        /// </summary>
        [Parameter(ParameterSetName = PSRemotingBaseCmdlet.SSHHostParameterSet)]
        [ValidateNotNullOrEmpty()]
        public virtual string UserName
        {
            get;
            set;
        }

        /// <summary>
        /// SSH Key File Path
        /// </summary>
        [Parameter(ParameterSetName = PSRemotingBaseCmdlet.SSHHostParameterSet)]
        [ValidateNotNullOrEmpty()]
        [Alias("IdentityFilePath")]
        public virtual string KeyFilePath
        {
            get;
            set;
        }

        /// <summary>
        /// This parameter specifies that SSH is used to establish the remote
        /// connection and act as the remoting transport.  By default WinRM is used
        /// as the remoting transport.  Using the SSH transport requires that SSH is
        /// installed and PowerShell remoting is enabled on both client and remote machines.
        /// </summary>
        [Parameter(ParameterSetName = PSRemotingBaseCmdlet.SSHHostParameterSet)]
        [ValidateSet("true")]
        public virtual SwitchParameter SSHTransport
        {
            get;
            set;
        }

        /// <summary>
        /// Hashtable array containing SSH connection parameters for each remote target
        ///   ComputerName  (Alias: HostName)           (required)
        ///   UserName                                  (optional)
        ///   KeyFilePath   (Alias: IdentityFilePath)   (optional)
        /// </summary>
        [Parameter(ParameterSetName = PSRemotingBaseCmdlet.SSHHostHashParameterSet, Mandatory = true)]
        [ValidateNotNullOrEmpty()]
        public virtual Hashtable[] SSHConnection
        {
            get;
            set;
        }

        /// <summary>
        /// This parameter specifies the SSH subsystem to use for the remote connection.
        /// </summary>
        [Parameter(ValueFromPipelineByPropertyName = true,
                   ParameterSetName = InvokeCommandCommand.SSHHostParameterSet)]
        public string Subsystem { get; set; }

        #endregion

        #endregion Properties

        #region Internal Static Methods

        /// <summary>
        /// Used to resolve authentication from the parameters chosen by the user.
        /// User has the following options:
        /// 1. AuthMechanism + Credential
        /// 2. CertificateThumbPrint
        ///
        /// All the above are mutually exclusive.
        /// </summary>
        /// <exception cref="InvalidOperationException">
        /// If there is ambiguity as specified above.
        /// </exception>
        internal static void ValidateSpecifiedAuthentication(PSCredential credential, string thumbprint, AuthenticationMechanism authentication)
        {
            if ((credential != null) && (thumbprint != null))
            {
                string message = PSRemotingErrorInvariants.FormatResourceString(
                    RemotingErrorIdStrings.NewRunspaceAmbiguousAuthentication,
                        "CertificateThumbPrint", "Credential");

                throw new InvalidOperationException(message);
            }

            if ((authentication != AuthenticationMechanism.Default) && (thumbprint != null))
            {
                string message = PSRemotingErrorInvariants.FormatResourceString(
                    RemotingErrorIdStrings.NewRunspaceAmbiguousAuthentication,
                        "CertificateThumbPrint", authentication.ToString());

                throw new InvalidOperationException(message);
            }

            if ((authentication == AuthenticationMechanism.NegotiateWithImplicitCredential) &&
                (credential != null))
            {
                string message = PSRemotingErrorInvariants.FormatResourceString(
                    RemotingErrorIdStrings.NewRunspaceAmbiguousAuthentication,
                    "Credential", authentication.ToString());
                throw new InvalidOperationException(message);
            }
        }

        #endregion

        #region Internal Methods

        #region SSH Connection Strings

        private const string ComputerNameParameter = "ComputerName";
        private const string HostNameAlias = "HostName";
        private const string UserNameParameter = "UserName";
        private const string KeyFilePathParameter = "KeyFilePath";
        private const string IdentityFilePathAlias = "IdentityFilePath";
        private const string PortParameter = "Port";
        private const string SubsystemParameter = "Subsystem";

        #endregion

        /// <summary>
        /// Parse a hostname used with SSH Transport to get embedded
        /// username and/or port.
        /// </summary>
        /// <param name="hostname">host name to parse</param>
        /// <param name="host">resolved target host</param>
        /// <param name="userName">resolved target user name</param>
        /// <param name="port">resolved target port</param>
        protected void ParseSshHostName(string hostname, out string host, out string userName, out int port)
        {
            host = hostname;
            userName = this.UserName;
            port = this.Port;
            try
            {
                Uri uri = new System.Uri("ssh://" + hostname);
                host = ResolveComputerName(uri.Host);
                ValidateComputerName(new string[] { host });
                if (uri.UserInfo != String.Empty)
                {
                    userName = uri.UserInfo;
                }

                if (uri.Port != -1)
                {
                    port = uri.Port;
                }
            }
            catch (UriFormatException)
            {
                ThrowTerminatingError(new ErrorRecord(
                    new ArgumentException(PSRemotingErrorInvariants.FormatResourceString(
                        RemotingErrorIdStrings.InvalidComputerName)), "PSSessionInvalidComputerName",
                            ErrorCategory.InvalidArgument, hostname));
            }
        }

        /// <summary>
        /// Parse the Connection parameter HashTable array.
        /// </summary>
        /// <returns>Array of SSHConnection objects</returns>
        internal SSHConnection[] ParseSSHConnectionHashTable()
        {
            List<SSHConnection> connections = new List<SSHConnection>();
            foreach (var item in this.SSHConnection)
            {
                if (item.ContainsKey(ComputerNameParameter) && item.ContainsKey(HostNameAlias))
                {
                    throw new PSArgumentException(RemotingErrorIdStrings.SSHConnectionDuplicateHostName);
                }

                if (item.ContainsKey(KeyFilePathParameter) && item.ContainsKey(IdentityFilePathAlias))
                {
                    throw new PSArgumentException(RemotingErrorIdStrings.SSHConnectionDuplicateKeyPath);
                }

                SSHConnection connectionInfo = new SSHConnection();
                foreach (var key in item.Keys)
                {
                    string paramName = key as string;
                    if (string.IsNullOrEmpty(paramName))
                    {
                        throw new PSArgumentException(RemotingErrorIdStrings.InvalidSSHConnectionParameter);
                    }

                    if (paramName.Equals(ComputerNameParameter, StringComparison.OrdinalIgnoreCase) || paramName.Equals(HostNameAlias, StringComparison.OrdinalIgnoreCase))
                    {
                        var resolvedComputerName = ResolveComputerName(GetSSHConnectionStringParameter(item[paramName]));
                        ParseSshHostName(resolvedComputerName, out string host, out string userName, out int port);
                        connectionInfo.ComputerName = host;
                        if (userName != String.Empty)
                        {
                            connectionInfo.UserName = userName;
                        }

                        if (port != -1)
                        {
                            connectionInfo.Port = port;
                        }
                    }
                    else if (paramName.Equals(UserNameParameter, StringComparison.OrdinalIgnoreCase))
                    {
                        connectionInfo.UserName = GetSSHConnectionStringParameter(item[paramName]);
                    }
                    else if (paramName.Equals(KeyFilePathParameter, StringComparison.OrdinalIgnoreCase) || paramName.Equals(IdentityFilePathAlias, StringComparison.OrdinalIgnoreCase))
                    {
                        connectionInfo.KeyFilePath = GetSSHConnectionStringParameter(item[paramName]);
                    }
                    else if (paramName.Equals(PortParameter, StringComparison.OrdinalIgnoreCase))
                    {
                        connectionInfo.Port = GetSSHConnectionIntParameter(item[paramName]);
                    }
                    else if (paramName.Equals(SubsystemParameter, StringComparison.OrdinalIgnoreCase))
                    {
                        connectionInfo.Subsystem = GetSSHConnectionStringParameter(item[paramName]);
                    }
                    else
                    {
                        throw new PSArgumentException(
                            StringUtil.Format(RemotingErrorIdStrings.UnknownSSHConnectionParameter, paramName));
                    }
                }

                if (string.IsNullOrEmpty(connectionInfo.ComputerName))
                {
                    throw new PSArgumentException(RemotingErrorIdStrings.MissingRequiredSSHParameter);
                }

                connections.Add(connectionInfo);
            }

            return connections.ToArray();
        }

        #endregion

        #region Private Methods

        /// <summary>
        /// Validate the PSSession objects specified and write
        /// appropriate error records.
        /// </summary>
        /// <remarks>This function will lead in terminating errors when any of
        /// the validations fail</remarks>
        protected void ValidateRemoteRunspacesSpecified()
        {
            Dbg.Assert(Session != null && Session.Length != 0,
                    "Remote Runspaces specified must not be null or empty");

            // Check if there are duplicates in the specified PSSession objects
            if (RemotingCommandUtil.HasRepeatingRunspaces(Session))
            {
                ThrowTerminatingError(new ErrorRecord(new ArgumentException(
                    GetMessage(RemotingErrorIdStrings.RemoteRunspaceInfoHasDuplicates)),
                        PSRemotingErrorId.RemoteRunspaceInfoHasDuplicates.ToString(),
                            ErrorCategory.InvalidArgument, Session));
            }

            //BUGBUG: The following is a bogus check
            // Check if the number of PSSession objects specified is greater
            // than the maximum allowable range
            if (RemotingCommandUtil.ExceedMaximumAllowableRunspaces(Session))
            {
                ThrowTerminatingError(new ErrorRecord(new ArgumentException(
                    GetMessage(RemotingErrorIdStrings.RemoteRunspaceInfoLimitExceeded)),
                        PSRemotingErrorId.RemoteRunspaceInfoLimitExceeded.ToString(),
                            ErrorCategory.InvalidArgument, Session));
            }
        }

        /// <summary>
        /// Updates connection info with the data read from cmdlet's parameters and
        /// sessions variables.
        /// The following data is updated:
        /// 1. MaxURIRedirectionCount
        /// 2. MaxRecvdDataSizePerSession
        /// 3. MaxRecvdDataSizePerCommand
        /// 4. MaxRecvdObjectSize
        /// </summary>
        /// <param name="connectionInfo"></param>
        internal void UpdateConnectionInfo(WSManConnectionInfo connectionInfo)
        {
            Dbg.Assert(connectionInfo != null, "connectionInfo cannot be null.");

            connectionInfo.SetSessionOptions(this.SessionOption);

            if (!ParameterSetName.Equals(PSRemotingBaseCmdlet.UriParameterSet, StringComparison.OrdinalIgnoreCase))
            {
                // uri redirection is supported only with URI parameter set
                connectionInfo.MaximumConnectionRedirectionCount = 0;
            }

            if (!_allowRedirection)
            {
                // uri redirection required explicit user consent
                connectionInfo.MaximumConnectionRedirectionCount = 0;
            }
        }

        /// <summary>
        /// Uri parameter set
        /// </summary>
        protected const string UriParameterSet = "Uri";

        /// <summary>
        /// Validates computer names to check if none of them
        /// happen to be a Uri. If so this throws an error
        /// </summary>
        /// <param name="computerNames">collection of computer
        /// names to validate</param>
        protected void ValidateComputerName(string[] computerNames)
        {
            foreach (string computerName in computerNames)
            {
                UriHostNameType nametype = Uri.CheckHostName(computerName);
                if (!(nametype == UriHostNameType.Dns || nametype == UriHostNameType.IPv4 ||
                    nametype == UriHostNameType.IPv6))
                {
                    ThrowTerminatingError(new ErrorRecord(
                        new ArgumentException(PSRemotingErrorInvariants.FormatResourceString(
                            RemotingErrorIdStrings.InvalidComputerName)), "PSSessionInvalidComputerName",
                                ErrorCategory.InvalidArgument, computerNames));
                }
            }
        }

        /// <summary>
        /// Validates parameter value and returns as string
        /// </summary>
        /// <param name="param">Parameter value to be validated</param>
        /// <returns>Parameter value as string</returns>
        private static string GetSSHConnectionStringParameter(object param)
        {
            if (param is string paramValue && !string.IsNullOrEmpty(paramValue))
            {
                return paramValue;
            }

            throw new PSArgumentException(RemotingErrorIdStrings.InvalidSSHConnectionParameter);
        }

        /// <summary>
        /// Validates parameter value and returns as integer
        /// </summary>
        /// <param name="param">Parameter value to be validated</param>
        /// <returns>Parameter value as integer</returns>
        private static int GetSSHConnectionIntParameter(object param)
        {
            if (param is int paramValue)
            {
                return paramValue;
            }

            throw new PSArgumentException(RemotingErrorIdStrings.InvalidSSHConnectionParameter);
        }

        #endregion Private Methods

        #region Overrides

        /// <summary>
        /// Resolves shellname and appname
        /// </summary>
        protected override void BeginProcessing()
        {
            base.BeginProcessing();

            // Validate KeyFilePath parameter.
            if ((ParameterSetName == PSRemotingBaseCmdlet.SSHHostParameterSet) &&
                (this.KeyFilePath != null))
            {
                // Resolve the key file path when set.
                this.KeyFilePath = PathResolver.ResolveProviderAndPath(this.KeyFilePath, true, this, false, RemotingErrorIdStrings.FilePathNotFromFileSystemProvider);
            }

            // Validate IdleTimeout parameter.
            int idleTimeout = (int)SessionOption.IdleTimeout.TotalMilliseconds;
            if (idleTimeout != BaseTransportManager.UseServerDefaultIdleTimeout &&
                idleTimeout < BaseTransportManager.MinimumIdleTimeout)
            {
                throw new PSArgumentException(
                    StringUtil.Format(RemotingErrorIdStrings.InvalidIdleTimeoutOption,
                    idleTimeout / 1000, BaseTransportManager.MinimumIdleTimeout / 1000));
            }

            if (String.IsNullOrEmpty(_appName))
            {
                _appName = ResolveAppName(null);
            }
        }

        #endregion Overrides
    }

    /// <summary>
    /// Base class for any cmdlet which has to execute a pipeline. The
    /// following cmdlets currently fall under this category:
    ///     1. Invoke-Expression
    ///     2. Start-PSJob
    /// </summary>
    public abstract partial class PSExecutionCmdlet : PSRemotingBaseCmdlet
    {
        #region Strings

        /// <summary>
        /// VM guid file path parameter set.
        /// </summary>
        protected const string FilePathVMIdParameterSet = "FilePathVMId";

        /// <summary>
        /// VM name file path parameter set.
        /// </summary>
        protected const string FilePathVMNameParameterSet = "FilePathVMName";

        /// <summary>
        /// Container ID file path parameter set.
        /// </summary>
        protected const string FilePathContainerIdParameterSet = "FilePathContainerId";

        /// <summary>
        /// SSH Host file path parameter set.
        /// </summary>
        protected const string FilePathSSHHostParameterSet = "FilePathSSHHost";

        /// <summary>
        /// SSH Host file path parameter set with HashTable connection parameter
        /// </summary>
        protected const string FilePathSSHHostHashParameterSet = "FilePathSSHHostHash";

        #endregion

        #region Parameters

        /// <summary>
        /// Input object which gets assigned to $input when executed
        /// on the remote machine. This is the only parameter in
        /// this cmdlet which will bind with a ValueFromPipeline=true
        /// </summary>
        [Parameter(ValueFromPipeline = true)]
        public virtual PSObject InputObject { get; set; } = AutomationNull.Value;

        /// <summary>
        /// Command to execute specified as a string. This can be a single
        /// cmdlet, an expression or anything that can be internally
        /// converted into a ScriptBlock
        /// </summary>
        public virtual ScriptBlock ScriptBlock
        {
            get
            {
                return _scriptBlock;
            }

            set
            {
                _scriptBlock = value;
            }
        }

        private ScriptBlock _scriptBlock;

        /// <summary>
        /// The file containing the script that the user has specified in the
        /// cmdlet. This will be converted to a powershell before
        /// its actually sent to the remote end
        /// </summary>
        [Parameter(Position = 1,
                   Mandatory = true,
                   ParameterSetName = FilePathComputerNameParameterSet)]
        [Parameter(Position = 1,
                   Mandatory = true,
                   ParameterSetName = FilePathSessionParameterSet)]
        [Parameter(Position = 1,
                   Mandatory = true,
                   ParameterSetName = FilePathUriParameterSet)]
        [ValidateNotNull]
        public virtual string FilePath
        {
            get
            {
                return _filePath;
            }

            set
            {
                _filePath = value;
            }
        }

        private string _filePath;

        /// <summary>
        /// True if FilePath should be processed as a literal path
        /// </summary>
        protected bool IsLiteralPath { get; set; }

        /// <summary>
        /// Arguments that are passed to this scriptblock
        /// </summary>
        [Parameter()]
        [Alias("Args")]
        [SuppressMessage("Microsoft.Performance", "CA1819:PropertiesShouldNotReturnArrays")]
        public virtual object[] ArgumentList
        {
            get
            {
                return _args;
            }

            set
            {
                _args = value;
            }
        }
<<<<<<< HEAD
        private object[] _args;
=======

        private Object[] _args;
>>>>>>> d8af22c3

        /// <summary>
        /// Indicates that if a job/command is invoked remotely the connection should be severed
        /// right have invocation of job/command.
        /// </summary>
        protected bool InvokeAndDisconnect { get; set; } = false;

        /// <summary>
        /// Session names optionally provided for Disconnected parameter.
        /// </summary>
        [SuppressMessage("Microsoft.Performance", "CA1819:PropertiesShouldNotReturnArrays")]
        protected string[] DisconnectedSessionName { get; set; }

        /// <summary>
        /// When set and in loopback scenario (localhost) this enables creation of WSMan
        /// host process with the user interactive token, allowing PowerShell script network access,
        /// i.e., allows going off box.  When this property is true and a PSSession is disconnected,
        /// reconnection is allowed only if reconnecting from a PowerShell session on the same box.
        /// </summary>
        public virtual SwitchParameter EnableNetworkAccess { get; set; }

        /// <summary>
        /// Guid of target virtual machine.
        /// </summary>
        [SuppressMessage("Microsoft.Performance", "CA1819:PropertiesShouldNotReturnArrays",
            Justification = "This is by spec.")]
        [Parameter(Position = 0, Mandatory = true,
                   ValueFromPipelineByPropertyName = true,
                   ParameterSetName = InvokeCommandCommand.VMIdParameterSet)]
        [Parameter(Position = 0, Mandatory = true,
                   ValueFromPipelineByPropertyName = true,
                   ParameterSetName = InvokeCommandCommand.FilePathVMIdParameterSet)]
        [ValidateNotNullOrEmpty]
        [Alias("VMGuid")]
        public override Guid[] VMId { get; set; }

        /// <summary>
        /// Name of target virtual machine.
        /// </summary>
        [SuppressMessage("Microsoft.Performance", "CA1819:PropertiesShouldNotReturnArrays",
            Justification = "This is by spec.")]
        [Parameter(Mandatory = true,
                   ValueFromPipelineByPropertyName = true,
                   ParameterSetName = InvokeCommandCommand.VMNameParameterSet)]
        [Parameter(Mandatory = true,
                   ValueFromPipelineByPropertyName = true,
                   ParameterSetName = InvokeCommandCommand.FilePathVMNameParameterSet)]
        [ValidateNotNullOrEmpty]
        public override string[] VMName { get; set; }

        /// <summary>
        /// ID of target container.
        /// </summary>
        [SuppressMessage("Microsoft.Performance", "CA1819:PropertiesShouldNotReturnArrays",
            Justification = "This is by spec.")]
        [Parameter(Mandatory = true,
                   ValueFromPipelineByPropertyName = true,
                   ParameterSetName = InvokeCommandCommand.ContainerIdParameterSet)]
        [Parameter(Mandatory = true,
                   ValueFromPipelineByPropertyName = true,
                   ParameterSetName = InvokeCommandCommand.FilePathContainerIdParameterSet)]
        [ValidateNotNullOrEmpty]
        public override string[] ContainerId { get; set; }

        /// <summary>
        /// For WSMan session:
        /// If this parameter is not specified then the value specified in
        /// the environment variable DEFAULTREMOTESHELLNAME will be used. If
        /// this is not set as well, then Microsoft.PowerShell is used.
        ///
        /// For VM/Container sessions:
        /// If this parameter is not specified then no configuration is used.
        /// </summary>
        [Parameter(ValueFromPipelineByPropertyName = true,
                   ParameterSetName = InvokeCommandCommand.ComputerNameParameterSet)]
        [Parameter(ValueFromPipelineByPropertyName = true,
                   ParameterSetName = InvokeCommandCommand.UriParameterSet)]
        [Parameter(ValueFromPipelineByPropertyName = true,
                   ParameterSetName = InvokeCommandCommand.FilePathComputerNameParameterSet)]
        [Parameter(ValueFromPipelineByPropertyName = true,
                   ParameterSetName = InvokeCommandCommand.FilePathUriParameterSet)]
        [Parameter(ValueFromPipelineByPropertyName = true,
                   ParameterSetName = InvokeCommandCommand.ContainerIdParameterSet)]
        [Parameter(ValueFromPipelineByPropertyName = true,
                   ParameterSetName = InvokeCommandCommand.VMIdParameterSet)]
        [Parameter(ValueFromPipelineByPropertyName = true,
                   ParameterSetName = InvokeCommandCommand.VMNameParameterSet)]
        [Parameter(ValueFromPipelineByPropertyName = true,
                   ParameterSetName = InvokeCommandCommand.FilePathContainerIdParameterSet)]
        [Parameter(ValueFromPipelineByPropertyName = true,
                   ParameterSetName = InvokeCommandCommand.FilePathVMIdParameterSet)]
        [Parameter(ValueFromPipelineByPropertyName = true,
                   ParameterSetName = InvokeCommandCommand.FilePathVMNameParameterSet)]
        public virtual string ConfigurationName { get; set; }

        #endregion Parameters

        #region Private Methods

        /// <summary>
        /// Creates helper objects with the command for the specified
        /// remote computer names
        /// </summary>
        protected virtual void CreateHelpersForSpecifiedComputerNames()
        {
            ValidateComputerName(ResolvedComputerNames);

            // create helper objects for computer names
            RemoteRunspace remoteRunspace = null;
            string scheme = UseSSL.IsPresent ? WSManConnectionInfo.HttpsScheme : WSManConnectionInfo.HttpScheme;

            for (int i = 0; i < ResolvedComputerNames.Length; i++)
            {
                try
                {
                    WSManConnectionInfo connectionInfo = new WSManConnectionInfo();
                    connectionInfo.Scheme = scheme;
                    connectionInfo.ComputerName = ResolvedComputerNames[i];
                    connectionInfo.Port = Port;
                    connectionInfo.AppName = ApplicationName;
                    connectionInfo.ShellUri = ConfigurationName;
                    if (CertificateThumbprint != null)
                    {
                        connectionInfo.CertificateThumbprint = CertificateThumbprint;
                    }
                    else
                    {
                        connectionInfo.Credential = Credential;
                    }

                    connectionInfo.AuthenticationMechanism = Authentication;

                    UpdateConnectionInfo(connectionInfo);

                    connectionInfo.EnableNetworkAccess = EnableNetworkAccess;

                    // Use the provided session name or create one for this remote runspace so that
                    // it can be easily identified if it becomes disconnected and is queried on the server.
                    int rsId = PSSession.GenerateRunspaceId();
                    string rsName = (DisconnectedSessionName != null && DisconnectedSessionName.Length > i) ?
                        DisconnectedSessionName[i] : PSSession.GenerateRunspaceName(out rsId);

                    remoteRunspace = new RemoteRunspace(Utils.GetTypeTableFromExecutionContextTLS(), connectionInfo,
                        this.Host, this.SessionOption.ApplicationArguments, rsName, rsId);

                    remoteRunspace.Events.ReceivedEvents.PSEventReceived += OnRunspacePSEventReceived;
                }
                catch (UriFormatException uriException)
                {
                    ErrorRecord errorRecord = new ErrorRecord(uriException, "CreateRemoteRunspaceFailed",
                            ErrorCategory.InvalidArgument, ResolvedComputerNames[i]);

                    WriteError(errorRecord);

                    continue;
                }

                Pipeline pipeline = CreatePipeline(remoteRunspace);

                IThrottleOperation operation =
                    new ExecutionCmdletHelperComputerName(remoteRunspace, pipeline, InvokeAndDisconnect);

                Operations.Add(operation);
            }
        }

        /// <summary>
        /// Creates helper objects for SSH remoting computer names
        /// remoting.
        /// </summary>
        protected void CreateHelpersForSpecifiedSSHComputerNames()
        {
            foreach (string computerName in ResolvedComputerNames)
            {
                ParseSshHostName(computerName, out string host, out string userName, out int port);

                var sshConnectionInfo = new SSHConnectionInfo(userName, host, this.KeyFilePath, port, this.Subsystem);
                var typeTable = TypeTable.LoadDefaultTypeFiles();
                var remoteRunspace = RunspaceFactory.CreateRunspace(sshConnectionInfo, this.Host, typeTable) as RemoteRunspace;
                var pipeline = CreatePipeline(remoteRunspace);

                var operation = new ExecutionCmdletHelperComputerName(remoteRunspace, pipeline);
                Operations.Add(operation);
            }
        }

        /// <summary>
        /// Creates helper objects for SSH remoting from HashTable parameters.
        /// </summary>
        protected void CreateHelpersForSpecifiedSSHHashComputerNames()
        {
            var sshConnections = ParseSSHConnectionHashTable();
            foreach (var sshConnection in sshConnections)
            {
                var sshConnectionInfo = new SSHConnectionInfo(
                    sshConnection.UserName,
                    sshConnection.ComputerName,
                    sshConnection.KeyFilePath,
                    sshConnection.Port,
                    sshConnection.Subsystem);
                var typeTable = TypeTable.LoadDefaultTypeFiles();
                var remoteRunspace = RunspaceFactory.CreateRunspace(sshConnectionInfo, this.Host, typeTable) as RemoteRunspace;
                var pipeline = CreatePipeline(remoteRunspace);

                var operation = new ExecutionCmdletHelperComputerName(remoteRunspace, pipeline);
                Operations.Add(operation);
            }
        }

        /// <summary>
        /// Creates helper objects with the specified command for
        /// the specified remote runspaceinfo objects
        /// </summary>
        [SuppressMessage("Microsoft.Naming", "CA1704:IdentifiersShouldBeSpelledCorrectly", MessageId = "Runspaces")]
        protected void CreateHelpersForSpecifiedRunspaces()
        {
            RemoteRunspace[] remoteRunspaces;
            Pipeline[] pipelines;

            // extract RemoteRunspace out of the PSSession objects
            int length = Session.Length;
            remoteRunspaces = new RemoteRunspace[length];

            for (int i = 0; i < length; i++)
            {
                remoteRunspaces[i] = (RemoteRunspace)Session[i].Runspace;
            }

            // create the set of pipelines from the RemoteRunspace objects and
            // create IREHelperRunspace helper class to create operations
            pipelines = new Pipeline[length];

            for (int i = 0; i < length; i++)
            {
                pipelines[i] = CreatePipeline(remoteRunspaces[i]);

                // create the operation object
                IThrottleOperation operation = new ExecutionCmdletHelperRunspace(pipelines[i]);
                Operations.Add(operation);
            }
        }

        /// <summary>
        /// Creates helper objects with the command for the specified
        /// remote connection uris
        /// </summary>
        protected void CreateHelpersForSpecifiedUris()
        {
            // create helper objects for computer names
            RemoteRunspace remoteRunspace = null;
            for (int i = 0; i < ConnectionUri.Length; i++)
            {
                try
                {
                    WSManConnectionInfo connectionInfo = new WSManConnectionInfo();

                    connectionInfo.ConnectionUri = ConnectionUri[i];
                    connectionInfo.ShellUri = ConfigurationName;

                    if (CertificateThumbprint != null)
                    {
                        connectionInfo.CertificateThumbprint = CertificateThumbprint;
                    }
                    else
                    {
                        connectionInfo.Credential = Credential;
                    }

                    connectionInfo.AuthenticationMechanism = Authentication;

                    UpdateConnectionInfo(connectionInfo);

                    connectionInfo.EnableNetworkAccess = EnableNetworkAccess;

                    remoteRunspace = (RemoteRunspace)RunspaceFactory.CreateRunspace(connectionInfo, this.Host,
                        Utils.GetTypeTableFromExecutionContextTLS(),
                        this.SessionOption.ApplicationArguments);

                    Dbg.Assert(remoteRunspace != null,
                            "RemoteRunspace object created using URI is null");

                    remoteRunspace.Events.ReceivedEvents.PSEventReceived += OnRunspacePSEventReceived;
                }
                catch (UriFormatException e)
                {
                    WriteErrorCreateRemoteRunspaceFailed(e, ConnectionUri[i]);
                    continue;
                }
                catch (InvalidOperationException e)
                {
                    WriteErrorCreateRemoteRunspaceFailed(e, ConnectionUri[i]);
                    continue;
                }
                catch (ArgumentException e)
                {
                    WriteErrorCreateRemoteRunspaceFailed(e, ConnectionUri[i]);
                    continue;
                }

                Pipeline pipeline = CreatePipeline(remoteRunspace);

                IThrottleOperation operation =
                    new ExecutionCmdletHelperComputerName(remoteRunspace, pipeline, InvokeAndDisconnect);

                Operations.Add(operation);
            }
        }

        /// <summary>
        /// Creates helper objects with the command for the specified
        /// VM GUIDs or VM names.
        /// </summary>
        protected virtual void CreateHelpersForSpecifiedVMSession()
        {
            int inputArraySize;
            int index;
            string command;
            bool[] vmIsRunning;
            Collection<PSObject> results;

            if ((ParameterSetName == PSExecutionCmdlet.VMIdParameterSet) ||
                (ParameterSetName == PSExecutionCmdlet.FilePathVMIdParameterSet))
            {
                inputArraySize = this.VMId.Length;
                this.VMName = new string[inputArraySize];
                vmIsRunning = new bool[inputArraySize];

                for (index = 0; index < inputArraySize; index++)
                {
                    vmIsRunning[index] = false;

                    command = "Get-VM -Id $args[0]";

                    try
                    {
                        results = this.InvokeCommand.InvokeScript(
                            command, false, PipelineResultTypes.None, null, this.VMId[index]);
                    }
                    catch (CommandNotFoundException)
                    {
                        ThrowTerminatingError(
                            new ErrorRecord(
                                new ArgumentException(RemotingErrorIdStrings.HyperVModuleNotAvailable),
                                PSRemotingErrorId.HyperVModuleNotAvailable.ToString(),
                                ErrorCategory.NotInstalled,
                                null));

                        return;
                    }

                    if (results.Count != 1)
                    {
                        this.VMName[index] = string.Empty;
                    }
                    else
                    {
                        this.VMName[index] = (string)results[0].Properties["VMName"].Value;

                        if ((VMState)results[0].Properties["State"].Value == VMState.Running)
                        {
                            vmIsRunning[index] = true;
                        }
                    }
                }
            }
            else
            {
                Dbg.Assert((ParameterSetName == PSExecutionCmdlet.VMNameParameterSet) ||
                           (ParameterSetName == PSExecutionCmdlet.FilePathVMNameParameterSet),
                           "Expected ParameterSetName == VMName or FilePathVMName");

                inputArraySize = this.VMName.Length;
                this.VMId = new Guid[inputArraySize];
                vmIsRunning = new bool[inputArraySize];

                for (index = 0; index < inputArraySize; index++)
                {
                    vmIsRunning[index] = false;

                    command = "Get-VM -Name $args";

                    try
                    {
                        results = this.InvokeCommand.InvokeScript(
                            command, false, PipelineResultTypes.None, null, this.VMName[index]);
                    }
                    catch (CommandNotFoundException)
                    {
                        ThrowTerminatingError(
                            new ErrorRecord(
                                new ArgumentException(RemotingErrorIdStrings.HyperVModuleNotAvailable),
                                PSRemotingErrorId.HyperVModuleNotAvailable.ToString(),
                                ErrorCategory.NotInstalled,
                                null));

                        return;
                    }

                    if (results.Count != 1)
                    {
                        this.VMId[index] = Guid.Empty;
                    }
                    else
                    {
                        this.VMId[index] = (Guid)results[0].Properties["VMId"].Value;
                        this.VMName[index] = (string)results[0].Properties["VMName"].Value;

                        if ((VMState)results[0].Properties["State"].Value == VMState.Running)
                        {
                            vmIsRunning[index] = true;
                        }
                    }
                }
            }

            ResolvedComputerNames = this.VMName;

            for (index = 0; index < ResolvedComputerNames.Length; index++)
            {
                if ((this.VMId[index] == Guid.Empty) &&
                    ((ParameterSetName == PSExecutionCmdlet.VMNameParameterSet) ||
                     (ParameterSetName == PSExecutionCmdlet.FilePathVMNameParameterSet)))
                {
                    WriteError(
                        new ErrorRecord(
                            new ArgumentException(GetMessage(RemotingErrorIdStrings.InvalidVMNameNotSingle,
                                                             this.VMName[index])),
                            PSRemotingErrorId.InvalidVMNameNotSingle.ToString(),
                            ErrorCategory.InvalidArgument,
                            null));

                    continue;
                }
                else if ((this.VMName[index] == string.Empty) &&
                         ((ParameterSetName == PSExecutionCmdlet.VMIdParameterSet) ||
                          (ParameterSetName == PSExecutionCmdlet.FilePathVMIdParameterSet)))
                {
                    WriteError(
                        new ErrorRecord(
                            new ArgumentException(GetMessage(RemotingErrorIdStrings.InvalidVMIdNotSingle,
                                                             this.VMId[index].ToString(null))),
                            PSRemotingErrorId.InvalidVMIdNotSingle.ToString(),
                            ErrorCategory.InvalidArgument,
                            null));

                    continue;
                }
                else if (!vmIsRunning[index])
                {
                    WriteError(
                        new ErrorRecord(
                            new ArgumentException(GetMessage(RemotingErrorIdStrings.InvalidVMState,
                                                             this.VMName[index])),
                            PSRemotingErrorId.InvalidVMState.ToString(),
                            ErrorCategory.InvalidArgument,
                            null));

                    continue;
                }

                // create helper objects for VM GUIDs or names
                RemoteRunspace remoteRunspace = null;
                VMConnectionInfo connectionInfo;

                try
                {
                    connectionInfo = new VMConnectionInfo(this.Credential, this.VMId[index], this.VMName[index], this.ConfigurationName);

                    remoteRunspace = new RemoteRunspace(Utils.GetTypeTableFromExecutionContextTLS(),
                        connectionInfo, this.Host, null, null, -1);

                    remoteRunspace.Events.ReceivedEvents.PSEventReceived += OnRunspacePSEventReceived;
                }
                catch (InvalidOperationException e)
                {
                    ErrorRecord errorRecord = new ErrorRecord(e,
                        "CreateRemoteRunspaceForVMFailed",
                        ErrorCategory.InvalidOperation,
                        null);

                    WriteError(errorRecord);
                }
                catch (ArgumentException e)
                {
                    ErrorRecord errorRecord = new ErrorRecord(e,
                        "CreateRemoteRunspaceForVMFailed",
                        ErrorCategory.InvalidArgument,
                        null);

                    WriteError(errorRecord);
                }

                Pipeline pipeline = CreatePipeline(remoteRunspace);

                IThrottleOperation operation =
                    new ExecutionCmdletHelperComputerName(remoteRunspace, pipeline, false);

                Operations.Add(operation);
            }
        }

        /// <summary>
        /// Creates helper objects with the command for the specified
        /// container IDs or names.
        /// </summary>
        protected virtual void CreateHelpersForSpecifiedContainerSession()
        {
            List<string> resolvedNameList = new List<string>();

            Dbg.Assert((ParameterSetName == PSExecutionCmdlet.ContainerIdParameterSet) ||
                       (ParameterSetName == PSExecutionCmdlet.FilePathContainerIdParameterSet),
                       "Expected ParameterSetName == ContainerId or FilePathContainerId");

            foreach (var input in ContainerId)
            {
                //
                // Create helper objects for container ID or name.
                //
                RemoteRunspace remoteRunspace = null;
                ContainerConnectionInfo connectionInfo = null;

                try
                {
                    //
                    // Hyper-V container uses Hype-V socket as transport.
                    // Windows Server container uses named pipe as transport.
                    //
                    connectionInfo = ContainerConnectionInfo.CreateContainerConnectionInfo(input, RunAsAdministrator.IsPresent, this.ConfigurationName);

                    resolvedNameList.Add(connectionInfo.ComputerName);

                    connectionInfo.CreateContainerProcess();

                    remoteRunspace = new RemoteRunspace(Utils.GetTypeTableFromExecutionContextTLS(),
                        connectionInfo, this.Host, null, null, -1);

                    remoteRunspace.Events.ReceivedEvents.PSEventReceived += OnRunspacePSEventReceived;
                }
                catch (InvalidOperationException e)
                {
                    ErrorRecord errorRecord = new ErrorRecord(e,
                        "CreateRemoteRunspaceForContainerFailed",
                        ErrorCategory.InvalidOperation,
                        null);

                    WriteError(errorRecord);
                    continue;
                }
                catch (ArgumentException e)
                {
                    ErrorRecord errorRecord = new ErrorRecord(e,
                        "CreateRemoteRunspaceForContainerFailed",
                        ErrorCategory.InvalidArgument,
                        null);

                    WriteError(errorRecord);
                    continue;
                }
                catch (Exception e)
                {
                    ErrorRecord errorRecord = new ErrorRecord(e,
                        "CreateRemoteRunspaceForContainerFailed",
                        ErrorCategory.InvalidOperation,
                        null);

                    WriteError(errorRecord);
                    continue;
                }

                Pipeline pipeline = CreatePipeline(remoteRunspace);

                IThrottleOperation operation =
                    new ExecutionCmdletHelperComputerName(remoteRunspace, pipeline, false);

                Operations.Add(operation);
            }

            ResolvedComputerNames = resolvedNameList.ToArray();
        }

        /// <summary>
        /// Creates a pipeline from the powershell
        /// </summary>
        /// <param name="remoteRunspace">runspace on which to create the pipeline</param>
        /// <returns>a pipeline</returns>
        internal Pipeline CreatePipeline(RemoteRunspace remoteRunspace)
        {
            // The fix to WinBlue#475223 changed how UsingExpression is handled on the client/server sides, if the remote end is PSv5
            // or later, we send the dictionary-form using values to the remote end. If the remote end is PSv3 or PSv4, then we send
            // the array-form using values if all UsingExpressions are in the same scope, otherwise, we handle the UsingExpression as
            // if the remote end is PSv2.
            string serverPsVersion = GetRemoteServerPsVersion(remoteRunspace);
            System.Management.Automation.PowerShell powershellToUse = (serverPsVersion == PSv2)
                                                                          ? GetPowerShellForPSv2()
                                                                          : GetPowerShellForPSv3OrLater(serverPsVersion);
            Pipeline pipeline =
                remoteRunspace.CreatePipeline(powershellToUse.Commands.Commands[0].CommandText, true);

            pipeline.Commands.Clear();

            foreach (Command command in powershellToUse.Commands.Commands)
            {
                pipeline.Commands.Add(command);
            }

            pipeline.RedirectShellErrorOutputPipe = true;

            return pipeline;
        }

        /// <summary>
        /// Check the powershell version of the remote server
        /// </summary>
        private string GetRemoteServerPsVersion(RemoteRunspace remoteRunspace)
        {
            if (remoteRunspace.ConnectionInfo is NewProcessConnectionInfo)
            {
                // This is for Start-Job. The remote end is actually a child local powershell process, so it must be PSv5 or later
                return PSv5OrLater;
            }

            PSPrimitiveDictionary psApplicationPrivateData = remoteRunspace.GetApplicationPrivateData();
            if (psApplicationPrivateData == null)
            {
                // The remote runspace is not opened yet, or it's disconnected before the private data is retrieved.
                // In this case we cannot validate if the remote server is running PSv5 or later, so for safety purpose,
                // we will handle the $using expressions as if the remote server is PSv2.
                return PSv2;
            }

            // Unfortunately, the PSVersion value in the private data from PSv3 and PSv4 server is always 2.0.
            // This got fixed in PSv5, so a PSv5 server will return 5.0. That means we need other way to tell
            // if the remote server is PSv2 or PSv3+. After PSv3, remote runspace supports connect/disconnect,
            // so we can use it to differentiate PSv2 from PSv3+.
            if (remoteRunspace.CanDisconnect)
            {
                Version serverPsVersion = null;
                PSPrimitiveDictionary.TryPathGet(
                    psApplicationPrivateData,
                    out serverPsVersion,
                    PSVersionInfo.PSVersionTableName,
                    PSVersionInfo.PSVersionName);

                if (serverPsVersion != null)
                {
                    return serverPsVersion.Major >= 5 ? PSv5OrLater : PSv3Orv4;
                }

                // The private data is available but we failed to get the server powershell version.
                // This should never happen, but in case it happens, handle the $using expressions
                // as if the remote server is PSv2.
                Dbg.Assert(false, "Application private data is available but we failed to get the server powershell version. This should never happen.");
            }

            return PSv2;
        }

        /// <summary>
        /// Adds forwarded events to the local queue
        /// </summary>
        internal void OnRunspacePSEventReceived(object sender, PSEventArgs e)
        {
            if (this.Events != null)
                this.Events.AddForwardedEvent(e);
        }

        #endregion Private Methods

        #region Protected Members / Methods

        /// <summary>
        /// List of operations
        /// </summary>
        internal List<IThrottleOperation> Operations { get; } = new List<IThrottleOperation>();

        /// <summary>
        /// Closes the input streams on all the pipelines
        /// </summary>
        protected void CloseAllInputStreams()
        {
            foreach (IThrottleOperation operation in Operations)
            {
                ExecutionCmdletHelper helper = (ExecutionCmdletHelper)operation;
                helper.Pipeline.Input.Close();
            }
        }

        /// <summary>
        /// Writes an error record specifying that creation of remote runspace
        /// failed
        /// </summary>
        /// <param name="e">exception which is causing this error record
        /// to be written</param>
        /// <param name="uri">Uri which caused this exception</param>
        private void WriteErrorCreateRemoteRunspaceFailed(Exception e, Uri uri)
        {
            Dbg.Assert(e is UriFormatException || e is InvalidOperationException ||
                       e is ArgumentException,
                       "Exception has to be of type UriFormatException or InvalidOperationException or ArgumentException");

            ErrorRecord errorRecord = new ErrorRecord(e, "CreateRemoteRunspaceFailed",
                ErrorCategory.InvalidArgument, uri);

            WriteError(errorRecord);
        }

        /// <summary>
        /// FilePathComputername parameter set
        /// </summary>
        protected const string FilePathComputerNameParameterSet = "FilePathComputerName";

        /// <summary>
        /// LiteralFilePathComputername parameter set
        /// </summary>
        protected const string LiteralFilePathComputerNameParameterSet = "LiteralFilePathComputerName";

        /// <summary>
        /// FilePathRunspace parameter set
        /// </summary>
        [SuppressMessage("Microsoft.Naming", "CA1704:IdentifiersShouldBeSpelledCorrectly", MessageId = "Runspace")]
        protected const string FilePathSessionParameterSet = "FilePathRunspace";

        /// <summary>
        /// FilePathUri parameter set
        /// </summary>
        protected const string FilePathUriParameterSet = "FilePathUri";

        /// <summary>
        /// PS version of the remote server
        /// </summary>
        private const string PSv5OrLater = "PSv5OrLater";
        private const string PSv3Orv4 = "PSv3Orv4";
        private const string PSv2 = "PSv2";

        private System.Management.Automation.PowerShell _powershellV2;
        private System.Management.Automation.PowerShell _powershellV3;

        /// <summary>
        /// Reads content of file and converts it to a scriptblock
        /// </summary>
        /// <param name="filePath"></param>
        /// <param name="isLiteralPath"></param>
        /// <returns></returns>
        protected ScriptBlock GetScriptBlockFromFile(string filePath, bool isLiteralPath)
        {
            //Make sure filepath doesn't contain wildcards
            if ((!isLiteralPath) && WildcardPattern.ContainsWildcardCharacters(filePath))
            {
                throw new ArgumentException(PSRemotingErrorInvariants.FormatResourceString(RemotingErrorIdStrings.WildCardErrorFilePathParameter), "filePath");
            }

            if (!filePath.EndsWith(".ps1", StringComparison.OrdinalIgnoreCase))
            {
                throw new ArgumentException(PSRemotingErrorInvariants.FormatResourceString(RemotingErrorIdStrings.FilePathShouldPS1Extension), "filePath");
            }

            //Resolve file path
            string resolvedPath = PathResolver.ResolveProviderAndPath(filePath, isLiteralPath, this, false, RemotingErrorIdStrings.FilePathNotFromFileSystemProvider);

            //read content of file
            ExternalScriptInfo scriptInfo = new ExternalScriptInfo(filePath, resolvedPath, this.Context);

            // Skip ShouldRun check for .psd1 files.
            // Use ValidateScriptInfo() for explicitly validating the checkpolicy for psd1 file.
            //
            if (!filePath.EndsWith(".psd1", StringComparison.OrdinalIgnoreCase))
            {
                this.Context.AuthorizationManager.ShouldRunInternal(scriptInfo, CommandOrigin.Internal, this.Context.EngineHostInterface);
            }

            return scriptInfo.ScriptBlock;
        }

        #endregion Protected Members / Methods

        #region Overrides

        /// <summary>
        /// Creates the helper classes for the specified
        /// parameter set
        /// </summary>
        protected override void BeginProcessing()
        {
            if ((ParameterSetName == PSExecutionCmdlet.VMIdParameterSet) ||
                (ParameterSetName == PSExecutionCmdlet.VMNameParameterSet) ||
                (ParameterSetName == PSExecutionCmdlet.ContainerIdParameterSet) ||
                (ParameterSetName == PSExecutionCmdlet.FilePathVMIdParameterSet) ||
                (ParameterSetName == PSExecutionCmdlet.FilePathVMNameParameterSet) ||
                (ParameterSetName == PSExecutionCmdlet.FilePathContainerIdParameterSet))
            {
                SkipWinRMCheck = true;
            }

            base.BeginProcessing();

            if (_filePath != null)
            {
                _scriptBlock = GetScriptBlockFromFile(_filePath, IsLiteralPath);
            }

            switch (ParameterSetName)
            {
                case PSExecutionCmdlet.FilePathComputerNameParameterSet:
                case PSExecutionCmdlet.LiteralFilePathComputerNameParameterSet:
                case PSExecutionCmdlet.ComputerNameParameterSet:
                    {
                        string[] resolvedComputerNames = null;
                        ResolveComputerNames(ComputerName, out resolvedComputerNames);
                        ResolvedComputerNames = resolvedComputerNames;

                        CreateHelpersForSpecifiedComputerNames();
                    }

                    break;

                case PSExecutionCmdlet.SSHHostParameterSet:
                case PSExecutionCmdlet.FilePathSSHHostParameterSet:
                    {
                        string[] resolvedComputerNames = null;
                        ResolveComputerNames(HostName, out resolvedComputerNames);
                        ResolvedComputerNames = resolvedComputerNames;

                        CreateHelpersForSpecifiedSSHComputerNames();
                    }

                    break;

                case PSExecutionCmdlet.SSHHostHashParameterSet:
                case PSExecutionCmdlet.FilePathSSHHostHashParameterSet:
                    {
                        CreateHelpersForSpecifiedSSHHashComputerNames();
                    }

                    break;

                case PSExecutionCmdlet.FilePathSessionParameterSet:
                case PSExecutionCmdlet.SessionParameterSet:
                    {
                        ValidateRemoteRunspacesSpecified();

                        CreateHelpersForSpecifiedRunspaces();
                    }

                    break;

                case PSExecutionCmdlet.FilePathUriParameterSet:
                case PSExecutionCmdlet.UriParameterSet:
                    {
                        CreateHelpersForSpecifiedUris();
                    }

                    break;

                case PSExecutionCmdlet.VMIdParameterSet:
                case PSExecutionCmdlet.VMNameParameterSet:
                case PSExecutionCmdlet.FilePathVMIdParameterSet:
                case PSExecutionCmdlet.FilePathVMNameParameterSet:
                    {
                        CreateHelpersForSpecifiedVMSession();
                    }

                    break;

                case PSExecutionCmdlet.ContainerIdParameterSet:
                case PSExecutionCmdlet.FilePathContainerIdParameterSet:
                    {
                        CreateHelpersForSpecifiedContainerSession();
                    }

                    break;
            }
        }

        #endregion Overrides

        #region "Get PowerShell instance"

        /// <summary>
        /// Get the PowerShell instance for the PSv2 remote end
        /// Generate the PowerShell instance by using the text of the scriptblock
        /// </summary>
        /// <remarks>
        /// PSv2 doesn't understand the '$using' prefix. To make UsingExpression work on PSv2 remote end, we will have to
        /// alter the script, and send the altered script to the remote end. Since the script is altered, when there is an
        /// error, the error message will show the altered script, and that could be confusing to the user. So if the remote
        /// server is PSv3 or later version, we will use a different approach to handle UsingExpression so that we can keep
        /// the script unchanged.
        ///
        /// However, on PSv3 and PSv4 remote server, it's not well supported if UsingExpressions are used in different scopes (fixed in PSv5).
        /// If the remote end is PSv3 or PSv4, and there are UsingExpressions in different scopes, then we have to revert back to the approach
        /// used for PSv2 remote server.
        /// </remarks>
        /// <returns></returns>
        private System.Management.Automation.PowerShell GetPowerShellForPSv2()
        {
            if (_powershellV2 != null) { return _powershellV2; }

            // Try to convert the scriptblock to powershell commands.
            _powershellV2 = ConvertToPowerShell();
            if (_powershellV2 != null)
            {
                // Look for EndOfStatement tokens.
                foreach (var command in _powershellV2.Commands.Commands)
                {
                    if (command.IsEndOfStatement)
                    {
                        // PSv2 cannot process this.  Revert to sending script.
                        _powershellV2 = null;
                        break;
                    }
                }

                if (_powershellV2 != null) { return _powershellV2; }
            }

            List<string> newParameterNames;
            List<object> newParameterValues;

            string scriptTextAdaptedForPSv2 = GetConvertedScript(out newParameterNames, out newParameterValues);
            _powershellV2 = System.Management.Automation.PowerShell.Create().AddScript(scriptTextAdaptedForPSv2);

            if (_args != null)
            {
                foreach (object arg in _args)
                {
                    _powershellV2.AddArgument(arg);
                }
            }

            if (newParameterNames != null)
            {
                Dbg.Assert(newParameterValues != null && newParameterNames.Count == newParameterValues.Count, "We should get the value for each using variable");
                for (int i = 0; i < newParameterNames.Count; i++)
                {
                    _powershellV2.AddParameter(newParameterNames[i], newParameterValues[i]);
                }
            }

            return _powershellV2;
        }

        /// <summary>
        /// Get the PowerShell instance for the PSv3 (or later) remote end
        /// Generate the PowerShell instance by using the text of the scriptblock
        /// </summary>
        /// <remarks>
        /// In PSv3 and PSv4, if the remote server is PSv3 or later, we generate an object array that contains the value of each using expression in
        /// the parsing order, and then pass the array to the remote end as a special argument. On the remote end, the using expressions will be indexed
        /// in the same parsing order during the variable analysis process, and the index is used to get the value of the corresponding using expression
        /// from the special array. There is a limitation in that approach -- $using cannot be used in different scopes with Invoke-Command/Start-Job
        /// (see WinBlue#475223), because the variable analysis process can only index using expressions within the same scope (this is by design), and a
        /// using expression from a different scope may be assigned with an index that conflicts with other using expressions.
        ///
        /// To fix the limitation described above, we changed to pass a dictionary with key/value pairs for the using expressions on the client side. The key
        /// is an unique base64 encoded string generated based on the text of the using expression. On the remote end, it can always get the unique key of a
        /// using expression because the text passed to the server side is the same, and thus the value of the using expression can be retrieved from the special
        /// dictionary. With this approach, $using in different scopes can be supported for Invoke-Command/Start-Job.
        ///
        /// This fix involved changes on the server side, so the fix will work only if the remote end is PSv5 or later. In order to avoid possible breaking
        /// change in 'PSv5 client - PSv3 server' and 'PSv5 client - PSv4 server' scenarios, we should keep sending the array-form using values if the remote
        /// end is PSv3 or PSv4 as long as no UsingExpression is in a different scope. If the remote end is PSv3 or PSv4 and we do have UsingExpressions
        /// in different scopes, then we will revert back to the approach we use to handle UsingExpression for PSv2 remote server.
        /// </remarks>
        /// <returns></returns>
        private System.Management.Automation.PowerShell GetPowerShellForPSv3OrLater(string serverPsVersion)
        {
            if (_powershellV3 != null) { return _powershellV3; }

            // Try to convert the scriptblock to powershell commands.
            _powershellV3 = ConvertToPowerShell();

            if (_powershellV3 != null) { return _powershellV3; }

            // Using expressions can be a variable, as well as property and / or array references. E.g.
            //
            // icm { echo $using:a }
            // icm { echo $using:a[3] }
            // icm { echo $using:a.Length }
            //
            // Semantic checks on the using statement have already validated that there are no arbitrary expressions,
            // so we'll allow these expressions in everything but NoLanguage mode.

            bool allowUsingExpressions = (Context.SessionState.LanguageMode != PSLanguageMode.NoLanguage);
            object[] usingValuesInArray = null;
            IDictionary usingValuesInDict = null;

            // Value of 'serverPsVersion' should be either 'PSv3Orv4' or 'PSv5OrLater'
            if (serverPsVersion == PSv3Orv4)
            {
                usingValuesInArray = ScriptBlockToPowerShellConverter.GetUsingValuesAsArray(_scriptBlock, allowUsingExpressions, Context, null);
                if (usingValuesInArray == null)
                {
                    // 'usingValuesInArray' will be null only if there are UsingExpressions used in different scopes.
                    // PSv3 and PSv4 remote server cannot handle this, so we revert back to the approach we use for PSv2 remote end.
                    return GetPowerShellForPSv2();
                }
            }
            else
            {
                // Remote server is PSv5 or later version
                usingValuesInDict = ScriptBlockToPowerShellConverter.GetUsingValuesAsDictionary(_scriptBlock, allowUsingExpressions, Context, null);
            }

            string textOfScriptBlock = this.MyInvocation.ExpectingInput
                ? _scriptBlock.GetWithInputHandlingForInvokeCommand()
                : _scriptBlock.ToString();

            _powershellV3 = System.Management.Automation.PowerShell.Create().AddScript(textOfScriptBlock);

            if (_args != null)
            {
                foreach (object arg in _args)
                {
                    _powershellV3.AddArgument(arg);
                }
            }

            if (usingValuesInDict != null && usingValuesInDict.Count > 0)
            {
                _powershellV3.AddParameter(Parser.VERBATIM_ARGUMENT, usingValuesInDict);
            }
            else if (usingValuesInArray != null && usingValuesInArray.Length > 0)
            {
                _powershellV3.AddParameter(Parser.VERBATIM_ARGUMENT, usingValuesInArray);
            }

            return _powershellV3;
        }

        private System.Management.Automation.PowerShell ConvertToPowerShell()
        {
            System.Management.Automation.PowerShell powershell = null;

            try
            {
                // This is trusted input as long as we're in FullLanguage mode
                bool isTrustedInput = (Context.LanguageMode == PSLanguageMode.FullLanguage);
                powershell = _scriptBlock.GetPowerShell(isTrustedInput, _args);
            }
            catch (ScriptBlockToPowerShellNotSupportedException)
            {
                // conversion failed, we need to send the script to the remote end.
                // since the PowerShell instance would be different according to the PSVersion of the remote end,
                // we generate it when we know which version we are talking to.
            }

            return powershell;
        }

        #endregion "Get PowerShell instance"

        #region "UsingExpression Utilities"

        /// <summary>
        /// Get the converted script for a remote PSv2 end
        /// </summary>
        /// <param name="newParameterNames">
        /// The new parameter names that we added to the param block
        /// </param>
        /// <param name="newParameterValues">
        /// The new parameter values that need to be added to the powershell instance
        /// </param>
        /// <returns></returns>
        private string GetConvertedScript(out List<string> newParameterNames, out List<object> newParameterValues)
        {
            newParameterNames = null; newParameterValues = null;
            string textOfScriptBlock = null;

            // Scan for the using variables
            List<VariableExpressionAst> usingVariables = GetUsingVariables(_scriptBlock);

            if (usingVariables == null || usingVariables.Count == 0)
            {
                // No using variable is used, then we don't change the script
                textOfScriptBlock = this.MyInvocation.ExpectingInput
                    ? _scriptBlock.GetWithInputHandlingForInvokeCommand()
                    : _scriptBlock.ToString();
            }
            else
            {
                newParameterNames = new List<string>();
                var paramNamesWithDollarSign = new List<string>();
                var paramUsingVars = new List<VariableExpressionAst>();
                var nameHashSet = new HashSet<string>(StringComparer.OrdinalIgnoreCase);

                foreach (var varAst in usingVariables)
                {
                    string varName = varAst.VariablePath.UserPath;
                    string paramName = UsingExpressionAst.UsingPrefix + varName;
                    string paramNameWithDollar = "$" + paramName;

                    if (!nameHashSet.Contains(paramNameWithDollar))
                    {
                        newParameterNames.Add(paramName);
                        paramNamesWithDollarSign.Add(paramNameWithDollar);
                        paramUsingVars.Add(varAst);
                        nameHashSet.Add(paramNameWithDollar);
                    }
                }

                // Retrieve the value for each using variable
                newParameterValues = GetUsingVariableValues(paramUsingVars);

                // Generate the wrapped script
                string additionalNewParams = string.Join(", ", paramNamesWithDollarSign);
                textOfScriptBlock = this.MyInvocation.ExpectingInput
                    ? _scriptBlock.GetWithInputHandlingForInvokeCommandWithUsingExpression(Tuple.Create(usingVariables, additionalNewParams))
                    : _scriptBlock.ToStringWithDollarUsingHandling(Tuple.Create(usingVariables, additionalNewParams));
            }

            return textOfScriptBlock;
        }

        /// <summary>
        /// Get the values for the using variables that are passed in.
        /// </summary>
        /// <param name="paramUsingVars"></param>
        /// <returns></returns>
        private List<object> GetUsingVariableValues(List<VariableExpressionAst> paramUsingVars)
        {
            var values = new List<object>(paramUsingVars.Count);
            VariableExpressionAst currentVarAst = null;
            Version oldStrictVersion = Context.EngineSessionState.CurrentScope.StrictModeVersion;

            try
            {
                Context.EngineSessionState.CurrentScope.StrictModeVersion = PSVersionInfo.PSVersion;

                // GetExpressionValue ensures that it only does variable access when supplied a VariableExpressionAst.
                // So, this is still safe to use in ConstrainedLanguage and will not result in arbitrary code
                // execution.
                bool allowVariableAccess = (Context.SessionState.LanguageMode != PSLanguageMode.NoLanguage);

                foreach (var varAst in paramUsingVars)
                {
                    currentVarAst = varAst;
                    object value = Compiler.GetExpressionValue(varAst, allowVariableAccess, Context);
                    values.Add(value);
                }
            }
            catch (RuntimeException rte)
            {
                if (rte.ErrorRecord.FullyQualifiedErrorId.Equals("VariableIsUndefined", StringComparison.Ordinal))
                {
                    throw InterpreterError.NewInterpreterException(null, typeof(RuntimeException),
                        currentVarAst.Extent, "UsingVariableIsUndefined", AutomationExceptions.UsingVariableIsUndefined, rte.ErrorRecord.TargetObject);
                }
            }
            finally
            {
                Context.EngineSessionState.CurrentScope.StrictModeVersion = oldStrictVersion;
            }

            return values;
        }

        /// <summary>
        /// Get all Using expressions that we care about
        /// </summary>
        /// <param name="localScriptBlock"></param>
        /// <returns>a list of UsingExpressionAsts ordered by the StartOffset</returns>
        private List<VariableExpressionAst> GetUsingVariables(ScriptBlock localScriptBlock)
        {
            if (localScriptBlock == null)
            {
                throw new ArgumentNullException("localScriptBlock", "Caller needs to make sure the parameter value is not null");
            }

            var allUsingExprs = UsingExpressionAstSearcher.FindAllUsingExpressionExceptForWorkflow(localScriptBlock.Ast);
            return allUsingExprs.Select(usingExpr => UsingExpressionAst.ExtractUsingVariable((UsingExpressionAst)usingExpr)).ToList();
        }

        #endregion "UsingExpression Utilities"
    }

    /// <summary>
    /// Base class for any cmdlet which operates on a runspace. The
    /// following cmdlets currently fall under this category:
    ///     1. Get-PSSession
    ///     2. Remove-PSSession
    ///     3. Disconnect-PSSession
    ///     4. Connect-PSSession
    /// </summary>
    public abstract partial class PSRunspaceCmdlet : PSRemotingCmdlet
    {
        #region Parameters

        /// <summary>
        /// ContainerIdInstanceId parameter set: container id + session instance id
        /// </summary>
        protected const string ContainerIdInstanceIdParameterSet = "ContainerIdInstanceId";

        /// <summary>
        /// VMIdInstanceId parameter set: vm id + session instance id
        /// </summary>
        protected const string VMIdInstanceIdParameterSet = "VMIdInstanceId";

        /// <summary>
        /// VMNameInstanceId parameter set: vm name + session instance id
        /// </summary>
        protected const string VMNameInstanceIdParameterSet = "VMNameInstanceId";

        /// <summary>
        /// RemoteRunspaceId to retrieve corresponding PSSession
        /// object
        /// </summary>
        [Parameter(Mandatory = true, ValueFromPipelineByPropertyName = true,
                   ParameterSetName = PSRunspaceCmdlet.InstanceIdParameterSet)]
        [ValidateNotNull]
        [SuppressMessage("Microsoft.Performance", "CA1819:PropertiesShouldNotReturnArrays")]
        public virtual Guid[] InstanceId
        {
            get
            {
                return _remoteRunspaceIds;
            }

            set
            {
                _remoteRunspaceIds = value;
            }
        }

        private Guid[] _remoteRunspaceIds;

        /// <summary>
        /// Session Id of the remoterunspace info object
        /// </summary>
        [Parameter(Position = 0,
                   ValueFromPipelineByPropertyName = true,
                   Mandatory = true,
                   ParameterSetName = PSRunspaceCmdlet.IdParameterSet)]
        [ValidateNotNull]
        [SuppressMessage("Microsoft.Performance", "CA1819:PropertiesShouldNotReturnArrays")]
        public int[] Id { get; set; }

        /// <summary>
        /// Name of the remote runspaceinfo object
        /// </summary>
        [Parameter(Mandatory = true, ValueFromPipelineByPropertyName = true,
                   ParameterSetName = PSRunspaceCmdlet.NameParameterSet)]
        [ValidateNotNullOrEmpty()]
        public virtual string[] Name
        {
            get
            {
                return _names;
            }

            set
            {
                _names = value;
            }
        }

        private string[] _names;

        /// <summary>
        /// Name of the computer for which the runspace needs to be
        /// returned
        /// </summary>
        [Parameter(Position = 0,
                   Mandatory = true,
                   ValueFromPipelineByPropertyName = true,
                   ParameterSetName = PSRunspaceCmdlet.ComputerNameParameterSet)]
        [ValidateNotNullOrEmpty]
        [Alias("Cn")]
        public virtual string[] ComputerName
        {
            get
            {
                return _computerNames;
            }

            set
            {
                _computerNames = value;
            }
        }

        private string[] _computerNames;

        /// <summary>
        /// ID of target container.
        /// </summary>
        [SuppressMessage("Microsoft.Performance", "CA1819:PropertiesShouldNotReturnArrays",
            Justification = "This is by spec.")]
        [Parameter(Mandatory = true,
                   ValueFromPipelineByPropertyName = true,
                   ParameterSetName = PSRunspaceCmdlet.ContainerIdParameterSet)]
        [Parameter(Mandatory = true,
                   ValueFromPipelineByPropertyName = true,
                   ParameterSetName = PSRunspaceCmdlet.ContainerIdInstanceIdParameterSet)]
        [ValidateNotNullOrEmpty]
        public virtual string[] ContainerId { get; set; }

        /// <summary>
        /// Guid of target virtual machine.
        /// </summary>
        [SuppressMessage("Microsoft.Performance", "CA1819:PropertiesShouldNotReturnArrays",
            Justification = "This is by spec.")]
        [Parameter(Mandatory = true,
                   ValueFromPipelineByPropertyName = true,
                   ParameterSetName = PSRunspaceCmdlet.VMIdParameterSet)]
        [Parameter(Mandatory = true,
                   ValueFromPipelineByPropertyName = true,
                   ParameterSetName = PSRunspaceCmdlet.VMIdInstanceIdParameterSet)]
        [ValidateNotNullOrEmpty]
        [Alias("VMGuid")]
        public virtual Guid[] VMId { get; set; }

        /// <summary>
        /// Name of target virtual machine.
        /// </summary>
        [SuppressMessage("Microsoft.Performance", "CA1819:PropertiesShouldNotReturnArrays",
            Justification = "This is by spec.")]
        [Parameter(Mandatory = true,
                   ValueFromPipelineByPropertyName = true,
                   ParameterSetName = PSRunspaceCmdlet.VMNameParameterSet)]
        [Parameter(Mandatory = true,
                   ValueFromPipelineByPropertyName = true,
                   ParameterSetName = PSRunspaceCmdlet.VMNameInstanceIdParameterSet)]
        [ValidateNotNullOrEmpty]
        public virtual string[] VMName { get; set; }

        #endregion Parameters

        #region Private / Protected Methods

        /// <summary>
        /// Gets the matching runspaces based on the parameterset
        /// </summary>
        /// <param name="writeErrorOnNoMatch">write an error record when
        /// no matches are found</param>
        /// <param name="writeobject">if true write the object down
        /// the pipeline</param>
        /// <returns>list of matching runspaces</returns>
        [SuppressMessage("Microsoft.Naming", "CA1704:IdentifiersShouldBeSpelledCorrectly", MessageId = "Runspaces")]
        protected Dictionary<Guid, PSSession> GetMatchingRunspaces(bool writeobject,
            bool writeErrorOnNoMatch)
        {
            return GetMatchingRunspaces(writeobject, writeErrorOnNoMatch, SessionFilterState.All, null);
        }

        /// <summary>
        /// Gets the matching runspaces based on the parameterset
        /// </summary>
        /// <param name="writeErrorOnNoMatch">write an error record when
        /// no matches are found</param>
        /// <param name="writeobject">if true write the object down
        /// the pipeline</param>
        /// <param name="filterState">Runspace state filter value.</param>
        /// <param name="configurationName">Runspace configuration name filter value.</param>
        /// <returns>list of matching runspaces</returns>
        [SuppressMessage("Microsoft.Naming", "CA1704:IdentifiersShouldBeSpelledCorrectly", MessageId = "Runspaces")]
        protected Dictionary<Guid, PSSession> GetMatchingRunspaces(bool writeobject,
            bool writeErrorOnNoMatch,
            SessionFilterState filterState,
            string configurationName)
        {
            switch (ParameterSetName)
            {
                case PSRunspaceCmdlet.ComputerNameParameterSet:
                    {
                        return GetMatchingRunspacesByComputerName(writeobject, writeErrorOnNoMatch);
                    }

                case PSRunspaceCmdlet.InstanceIdParameterSet:
                    {
                        return GetMatchingRunspacesByRunspaceId(writeobject, writeErrorOnNoMatch);
                    }

                case PSRunspaceCmdlet.NameParameterSet:
                    {
                        return GetMatchingRunspacesByName(writeobject, writeErrorOnNoMatch);
                    }

                case PSRunspaceCmdlet.IdParameterSet:
                    {
                        return GetMatchingRunspacesBySessionId(writeobject, writeErrorOnNoMatch);
                    }

                //
                // writeErrorOnNoMatch should always be false for container/vm id/name inputs
                // in Get-PSSession/Remove-PSSession cmdlets
                //

                // container id + optional session name
                case PSRunspaceCmdlet.ContainerIdParameterSet:
                    {
                        return GetMatchingRunspacesByVMNameContainerId(writeobject, filterState, configurationName, true);
                    }

                // container id + session instanceid
                case PSRunspaceCmdlet.ContainerIdInstanceIdParameterSet:
                    {
                        return GetMatchingRunspacesByVMNameContainerIdSessionInstanceId(writeobject, filterState, configurationName, true);
                    }

                // vm Guid + optional session name
                case PSRunspaceCmdlet.VMIdParameterSet:
                    {
                        return GetMatchingRunspacesByVMId(writeobject, filterState, configurationName);
                    }

                // vm Guid + session instanceid
                case PSRunspaceCmdlet.VMIdInstanceIdParameterSet:
                    {
                        return GetMatchingRunspacesByVMIdSessionInstanceId(writeobject, filterState, configurationName);
                    }

                // vm name + optional session name
                case PSRunspaceCmdlet.VMNameParameterSet:
                    {
                        return GetMatchingRunspacesByVMNameContainerId(writeobject, filterState, configurationName, false);
                    }

                // vm name + session instanceid
                case PSRunspaceCmdlet.VMNameInstanceIdParameterSet:
                    {
                        return GetMatchingRunspacesByVMNameContainerIdSessionInstanceId(writeobject, filterState, configurationName, false);
                    }
            }

            return null;
        }

        internal Dictionary<Guid, PSSession> GetAllRunspaces(bool writeobject,
            bool writeErrorOnNoMatch)
        {
            Dictionary<Guid, PSSession> matches = new Dictionary<Guid, PSSession>();
            List<PSSession> remoteRunspaceInfos = this.RunspaceRepository.Runspaces;
            foreach (PSSession remoteRunspaceInfo in remoteRunspaceInfos)
            {
                // return all remote runspace info objects
                if (writeobject)
                {
                    WriteObject(remoteRunspaceInfo);
                }
                else
                {
                    matches.Add(remoteRunspaceInfo.InstanceId, remoteRunspaceInfo);
                }
            }

            return matches;
        }

        /// <summary>
        /// Gets the matching runspaces by computernames
        /// </summary>
        /// <param name="writeErrorOnNoMatch">write an error record when
        /// no matches are found</param>
        /// <param name="writeobject">if true write the object down
        /// the pipeline</param>
        /// <returns>list of matching runspaces</returns>
        private Dictionary<Guid, PSSession> GetMatchingRunspacesByComputerName(bool writeobject,
            bool writeErrorOnNoMatch)
        {
            if (_computerNames == null || _computerNames.Length == 0)
            {
                return GetAllRunspaces(writeobject, writeErrorOnNoMatch);
            }

            Dictionary<Guid, PSSession> matches = new Dictionary<Guid, PSSession>();

            List<PSSession> remoteRunspaceInfos = this.RunspaceRepository.Runspaces;

            // Loop through all computer-name patterns and runspaces to find matches.
            foreach (string computerName in _computerNames)
            {
                WildcardPattern computerNamePattern = WildcardPattern.Get(computerName, WildcardOptions.IgnoreCase);

                // Match the computer-name patterns against all the runspaces and remember the matches.
                bool found = false;
                foreach (PSSession remoteRunspaceInfo in remoteRunspaceInfos)
                {
                    if (computerNamePattern.IsMatch(remoteRunspaceInfo.ComputerName))
                    {
                        found = true;

                        if (writeobject)
                        {
                            WriteObject(remoteRunspaceInfo);
                        }
                        else
                        {
                            try
                            {
                                matches.Add(remoteRunspaceInfo.InstanceId, remoteRunspaceInfo);
                            }
                            catch (ArgumentException)
                            {
                                // if match already found ignore
                            }
                        }
                    }
                }

                // If no match found write an error record.
                if (!found && writeErrorOnNoMatch)
                {
                    WriteInvalidArgumentError(PSRemotingErrorId.RemoteRunspaceNotAvailableForSpecifiedComputer, RemotingErrorIdStrings.RemoteRunspaceNotAvailableForSpecifiedComputer,
                        computerName);
                }
            }

            return matches;
        }

        /// <summary>
        /// Gets the matching runspaces based on name
        /// </summary>
        /// <param name="writeErrorOnNoMatch">write an error record when
        /// no matches are found</param>
        /// <param name="writeobject">if true write the object down
        /// the pipeline</param>
        /// <returns>list of matching runspaces</returns>
        [SuppressMessage("Microsoft.Naming", "CA1704:IdentifiersShouldBeSpelledCorrectly", MessageId = "Runspaces")]
        [SuppressMessage("Microsoft.Naming", "CA1704:IdentifiersShouldBeSpelledCorrectly", MessageId = "writeobject")]
        protected Dictionary<Guid, PSSession> GetMatchingRunspacesByName(bool writeobject,
            bool writeErrorOnNoMatch)
        {
            Dictionary<Guid, PSSession> matches = new Dictionary<Guid, PSSession>();

            List<PSSession> remoteRunspaceInfos = this.RunspaceRepository.Runspaces;

            // Loop through all computer-name patterns and runspaces to find matches.
            foreach (string name in _names)
            {
                WildcardPattern namePattern = WildcardPattern.Get(name, WildcardOptions.IgnoreCase);

                // Match the computer-name patterns against all the runspaces and remember the matches.
                bool found = false;
                foreach (PSSession remoteRunspaceInfo in remoteRunspaceInfos)
                {
                    if (namePattern.IsMatch(remoteRunspaceInfo.Name))
                    {
                        found = true;

                        if (writeobject)
                        {
                            WriteObject(remoteRunspaceInfo);
                        }
                        else
                        {
                            try
                            {
                                matches.Add(remoteRunspaceInfo.InstanceId, remoteRunspaceInfo);
                            }
                            catch (ArgumentException)
                            {
                                // if match already found ignore
                            }
                        }
                    }
                }

                // If no match found write an error record.
                if (!found && writeErrorOnNoMatch && !WildcardPattern.ContainsWildcardCharacters(name))
                {
                    WriteInvalidArgumentError(PSRemotingErrorId.RemoteRunspaceNotAvailableForSpecifiedName, RemotingErrorIdStrings.RemoteRunspaceNotAvailableForSpecifiedName,
                        name);
                }
            }

            return matches;
        }

        /// <summary>
        /// Gets the matching runspaces based on the runspaces instance id
        /// </summary>
        /// <param name="writeErrorOnNoMatch">write an error record when
        /// no matches are found</param>
        /// <param name="writeobject">if true write the object down
        /// the pipeline</param>
        /// <returns>list of matching runspaces</returns>
        [SuppressMessage("Microsoft.Naming", "CA1704:IdentifiersShouldBeSpelledCorrectly", MessageId = "Runspaces")]
        [SuppressMessage("Microsoft.Naming", "CA1704:IdentifiersShouldBeSpelledCorrectly", MessageId = "writeobject")]
        protected Dictionary<Guid, PSSession> GetMatchingRunspacesByRunspaceId(bool writeobject,
            bool writeErrorOnNoMatch)
        {
            Dictionary<Guid, PSSession> matches = new Dictionary<Guid, PSSession>();

            List<PSSession> remoteRunspaceInfos = this.RunspaceRepository.Runspaces;

            // Loop through all computer-name patterns and runspaces to find matches.
            foreach (Guid remoteRunspaceId in _remoteRunspaceIds)
            {
                // Match the computer-name patterns against all the runspaces and remember the matches.
                bool found = false;
                foreach (PSSession remoteRunspaceInfo in remoteRunspaceInfos)
                {
                    if (remoteRunspaceId.Equals(remoteRunspaceInfo.InstanceId))
                    {
                        found = true;

                        if (writeobject)
                        {
                            WriteObject(remoteRunspaceInfo);
                        }
                        else
                        {
                            try
                            {
                                matches.Add(remoteRunspaceInfo.InstanceId, remoteRunspaceInfo);
                            }
                            catch (ArgumentException)
                            {
                                // if match already found ignore
                            }
                        }
                    }
                }

                // If no match found write an error record.
                if (!found && writeErrorOnNoMatch)
                {
                    WriteInvalidArgumentError(PSRemotingErrorId.RemoteRunspaceNotAvailableForSpecifiedRunspaceId, RemotingErrorIdStrings.RemoteRunspaceNotAvailableForSpecifiedRunspaceId,
                        remoteRunspaceId);
                }
            }

            return matches;
        }

        /// <summary>
        /// Gets the matching runspaces based on the session id (the
        /// short integer id which is unique for a runspace)
        /// </summary>
        /// <param name="writeErrorOnNoMatch">write an error record when
        /// no matches are found</param>
        /// <param name="writeobject">if true write the object down
        /// the pipeline</param>
        /// <returns>list of matching runspaces</returns>
        private Dictionary<Guid, PSSession> GetMatchingRunspacesBySessionId(bool writeobject,
            bool writeErrorOnNoMatch)
        {
            Dictionary<Guid, PSSession> matches = new Dictionary<Guid, PSSession>();

            List<PSSession> remoteRunspaceInfos = this.RunspaceRepository.Runspaces;

            // Loop through all computer-name patterns and runspaces to find matches.
            foreach (int sessionId in Id)
            {
                // Match the computer-name patterns against all the runspaces and remember the matches.
                bool found = false;
                foreach (PSSession remoteRunspaceInfo in remoteRunspaceInfos)
                {
                    if (sessionId == remoteRunspaceInfo.Id)
                    {
                        found = true;

                        if (writeobject)
                        {
                            WriteObject(remoteRunspaceInfo);
                        }
                        else
                        {
                            try
                            {
                                matches.Add(remoteRunspaceInfo.InstanceId, remoteRunspaceInfo);
                            }
                            catch (ArgumentException)
                            {
                                // if match already found ignore
                            }
                        }
                    }
                }

                // If no match found write an error record.
                if (!found && writeErrorOnNoMatch)
                {
                    WriteInvalidArgumentError(PSRemotingErrorId.RemoteRunspaceNotAvailableForSpecifiedSessionId, RemotingErrorIdStrings.RemoteRunspaceNotAvailableForSpecifiedSessionId,
                        sessionId);
                }
            }

            return matches;
        }

        /// <summary>
        /// Gets the matching runspaces by vm name or container id with optional session name
        /// </summary>
        /// <param name="writeobject">if true write the object down the pipeline</param>
        /// <param name="filterState">Runspace state filter value.</param>
        /// <param name="configurationName">Runspace configuration name filter value.</param>
        /// <param name="isContainer">if true the target is a container instead of virtual machine</param>
        /// <returns>list of matching runspaces</returns>
        private Dictionary<Guid, PSSession> GetMatchingRunspacesByVMNameContainerId(bool writeobject,
            SessionFilterState filterState,
            string configurationName,
            bool isContainer)
        {
            string[] inputNames;
            TargetMachineType computerType;
            bool supportWildChar;
            string[] sessionNames = { "*" };
            WildcardPattern configurationNamePattern =
                String.IsNullOrEmpty(configurationName) ? null : WildcardPattern.Get(configurationName, WildcardOptions.IgnoreCase);
            Dictionary<Guid, PSSession> matches = new Dictionary<Guid, PSSession>();
            List<PSSession> remoteRunspaceInfos = this.RunspaceRepository.Runspaces;

            // vm name support wild characters, while container id does not.
            // vm id does not apply in this method, which does not support wild characters either.
            if (isContainer)
            {
                inputNames = ContainerId;
                computerType = TargetMachineType.Container;
                supportWildChar = false;
            }
            else
            {
                inputNames = VMName;
                computerType = TargetMachineType.VirtualMachine;
                supportWildChar = true;
            }

            // When "-name" is not set, we use "*" that means matching all.
            if (Name != null)
            {
                sessionNames = Name;
            }

            foreach (string inputName in inputNames)
            {
                WildcardPattern inputNamePattern = WildcardPattern.Get(inputName, WildcardOptions.IgnoreCase);

                foreach (string sessionName in sessionNames)
                {
                    WildcardPattern sessionNamePattern =
                        String.IsNullOrEmpty(sessionName) ? null : WildcardPattern.Get(sessionName, WildcardOptions.IgnoreCase);

                    var matchingRunspaceInfos = remoteRunspaceInfos
                        .Where<PSSession>(session => (supportWildChar ? inputNamePattern.IsMatch(session.VMName)
                                                                      : inputName.Equals(session.ContainerId)) &&
                                                     ((sessionNamePattern == null) ? true : sessionNamePattern.IsMatch(session.Name)) &&
                                                     QueryRunspaces.TestRunspaceState(session.Runspace, filterState) &&
                                                     ((configurationNamePattern == null) ? true : configurationNamePattern.IsMatch(session.ConfigurationName)) &&
                                                     (session.ComputerType == computerType))
                        .ToList<PSSession>();

                    WriteOrAddMatches(matchingRunspaceInfos, writeobject, ref matches);
                }
            }

            return matches;
        }

        /// <summary>
        /// Gets the matching runspaces by vm name or container id with session instanceid
        /// </summary>
        /// <param name="writeobject">if true write the object down the pipeline</param>
        /// <param name="filterState">Runspace state filter value.</param>
        /// <param name="configurationName">Runspace configuration name filter value.</param>
        /// <param name="isContainer">if true the target is a container instead of virtual machine</param>
        /// <returns>list of matching runspaces</returns>
        private Dictionary<Guid, PSSession> GetMatchingRunspacesByVMNameContainerIdSessionInstanceId(bool writeobject,
            SessionFilterState filterState,
            string configurationName,
            bool isContainer)
        {
            string[] inputNames;
            TargetMachineType computerType;
            bool supportWildChar;
            WildcardPattern configurationNamePattern =
                String.IsNullOrEmpty(configurationName) ? null : WildcardPattern.Get(configurationName, WildcardOptions.IgnoreCase);
            Dictionary<Guid, PSSession> matches = new Dictionary<Guid, PSSession>();
            List<PSSession> remoteRunspaceInfos = this.RunspaceRepository.Runspaces;

            // vm name support wild characters, while container id does not.
            // vm id does not apply in this method, which does not support wild characters either.
            if (isContainer)
            {
                inputNames = ContainerId;
                computerType = TargetMachineType.Container;
                supportWildChar = false;
            }
            else
            {
                inputNames = VMName;
                computerType = TargetMachineType.VirtualMachine;
                supportWildChar = true;
            }

            foreach (string inputName in inputNames)
            {
                WildcardPattern inputNamePattern = WildcardPattern.Get(inputName, WildcardOptions.IgnoreCase);

                foreach (Guid sessionInstanceId in InstanceId)
                {
                    var matchingRunspaceInfos = remoteRunspaceInfos
                        .Where<PSSession>(session => (supportWildChar ? inputNamePattern.IsMatch(session.VMName)
                                                                      : inputName.Equals(session.ContainerId)) &&
                                                     sessionInstanceId.Equals(session.InstanceId) &&
                                                     QueryRunspaces.TestRunspaceState(session.Runspace, filterState) &&
                                                     ((configurationNamePattern == null) ? true : configurationNamePattern.IsMatch(session.ConfigurationName)) &&
                                                     (session.ComputerType == computerType))
                        .ToList<PSSession>();

                    WriteOrAddMatches(matchingRunspaceInfos, writeobject, ref matches);
                }
            }

            return matches;
        }

        /// <summary>
        /// Gets the matching runspaces by vm guid and optional session name
        /// </summary>
        /// <param name="writeobject">if true write the object down the pipeline</param>
        /// <param name="filterState">Runspace state filter value.</param>
        /// <param name="configurationName">Runspace configuration name filter value.</param>
        /// <returns>list of matching runspaces</returns>
        private Dictionary<Guid, PSSession> GetMatchingRunspacesByVMId(bool writeobject,
            SessionFilterState filterState,
            string configurationName)
        {
            string[] sessionNames = { "*" };
            WildcardPattern configurationNamePattern =
                String.IsNullOrEmpty(configurationName) ? null : WildcardPattern.Get(configurationName, WildcardOptions.IgnoreCase);
            Dictionary<Guid, PSSession> matches = new Dictionary<Guid, PSSession>();
            List<PSSession> remoteRunspaceInfos = this.RunspaceRepository.Runspaces;

            // When "-name" is not set, we use "*" that means matching all .
            if (Name != null)
            {
                sessionNames = Name;
            }

            foreach (Guid vmId in VMId)
            {
                foreach (string sessionName in sessionNames)
                {
                    WildcardPattern sessionNamePattern =
                        String.IsNullOrEmpty(sessionName) ? null : WildcardPattern.Get(sessionName, WildcardOptions.IgnoreCase);

                    var matchingRunspaceInfos = remoteRunspaceInfos
                        .Where<PSSession>(session => vmId.Equals(session.VMId) &&
                                                     ((sessionNamePattern == null) ? true : sessionNamePattern.IsMatch(session.Name)) &&
                                                     QueryRunspaces.TestRunspaceState(session.Runspace, filterState) &&
                                                     ((configurationNamePattern == null) ? true : configurationNamePattern.IsMatch(session.ConfigurationName)) &&
                                                     (session.ComputerType == TargetMachineType.VirtualMachine))
                        .ToList<PSSession>();

                    WriteOrAddMatches(matchingRunspaceInfos, writeobject, ref matches);
                }
            }

            return matches;
        }

        /// <summary>
        /// Gets the matching runspaces by vm guid and session instanceid
        /// </summary>
        /// <param name="writeobject">if true write the object down the pipeline</param>
        /// <param name="filterState">Runspace state filter value.</param>
        /// <param name="configurationName">Runspace configuration name filter value.</param>
        /// <returns>list of matching runspaces</returns>
        private Dictionary<Guid, PSSession> GetMatchingRunspacesByVMIdSessionInstanceId(bool writeobject,
            SessionFilterState filterState,
            string configurationName)
        {
            WildcardPattern configurationNamePattern =
                String.IsNullOrEmpty(configurationName) ? null : WildcardPattern.Get(configurationName, WildcardOptions.IgnoreCase);
            Dictionary<Guid, PSSession> matches = new Dictionary<Guid, PSSession>();
            List<PSSession> remoteRunspaceInfos = this.RunspaceRepository.Runspaces;

            foreach (Guid vmId in VMId)
            {
                foreach (Guid sessionInstanceId in InstanceId)
                {
                    var matchingRunspaceInfos = remoteRunspaceInfos
                        .Where<PSSession>(session => vmId.Equals(session.VMId) &&
                                                     sessionInstanceId.Equals(session.InstanceId) &&
                                                     QueryRunspaces.TestRunspaceState(session.Runspace, filterState) &&
                                                     ((configurationNamePattern == null) ? true : configurationNamePattern.IsMatch(session.ConfigurationName)) &&
                                                     (session.ComputerType == TargetMachineType.VirtualMachine))
                        .ToList<PSSession>();

                    WriteOrAddMatches(matchingRunspaceInfos, writeobject, ref matches);
                }
            }

            return matches;
        }

        /// <summary>
        /// Write the matching runspace objects down the pipeline, or add to the list.
        /// </summary>
        /// <param name="matchingRunspaceInfos">The matching runspaces</param>
        /// <param name="writeobject">if true write the object down the pipeline. Otherwise, add to the list</param>
        /// <param name="matches">The list we add the matching runspaces to</param>
        private void WriteOrAddMatches(List<PSSession> matchingRunspaceInfos,
            bool writeobject,
            ref Dictionary<Guid, PSSession> matches)
        {
            foreach (PSSession remoteRunspaceInfo in matchingRunspaceInfos)
            {
                if (writeobject)
                {
                    WriteObject(remoteRunspaceInfo);
                }
                else
                {
                    try
                    {
                        matches.Add(remoteRunspaceInfo.InstanceId, remoteRunspaceInfo);
                    }
                    catch (ArgumentException)
                    {
                        // if match already found ignore
                    }
                }
            }
        }

        /// <summary>
        /// Write invalid argument error.
        /// </summary>
        private void WriteInvalidArgumentError(PSRemotingErrorId errorId, string resourceString, object errorArgument)
        {
            string message = GetMessage(resourceString, errorArgument);

            WriteError(new ErrorRecord(new ArgumentException(message), errorId.ToString(),
                ErrorCategory.InvalidArgument, errorArgument));
        }

        #endregion Private / Protected Methods

        #region Protected Members

        /// <summary>
        /// Runspace Id parameter set
        /// </summary>
        protected const string InstanceIdParameterSet = "InstanceId";

        /// <summary>
        /// session id parameter set
        /// </summary>
        protected const string IdParameterSet = "Id";

        /// <summary>
        /// name parameter set
        /// </summary>
        protected const string NameParameterSet = "Name";

        #endregion Protected Members
    }

    #region Helper Classes

    /// <summary>
    /// Base class for both the helpers. This is an abstract class
    /// and the helpers need to derive from this
    /// </summary>
    internal abstract partial class ExecutionCmdletHelper : IThrottleOperation
    {
        /// <summary>
        /// Pipeline associated with this operation
        /// </summary>
        internal Pipeline Pipeline
        {
            get
            {
                return pipeline;
            }
        }

        protected Pipeline pipeline;

        /// <summary>
        /// Exception raised internally when any method of this class
        /// is executed
        /// </summary>
        internal Exception InternalException
        {
            get
            {
                return internalException;
            }
        }

        protected Exception internalException;

        /// <summary>
        /// Internal access to Runspace and Computer helper runspace.
        /// </summary>
        internal Runspace PipelineRunspace
        {
            set;
            get;
        }

        #region Runspace Debug

        internal void ConfigureRunspaceDebugging(Runspace runspace)
        {
            if (!RunspaceDebuggingEnabled || (runspace == null) || (runspace.Debugger == null)) { return; }

            runspace.Debugger.DebuggerStop += HandleDebuggerStop;

            // Configure runspace debugger to preserve unhandled stops (wait for debugger attach)
            runspace.Debugger.UnhandledBreakpointMode = UnhandledBreakpointProcessingMode.Wait;

            if (RunspaceDebugStepInEnabled)
            {
                // Configure runspace debugger to run script in step mode
                try
                {
                    runspace.Debugger.SetDebuggerStepMode(true);
                }
                catch (PSInvalidOperationException) { }
            }
        }

        internal void CleanupRunspaceDebugging(Runspace runspace)
        {
            if ((runspace == null) || (runspace.Debugger == null)) { return; }

            runspace.Debugger.DebuggerStop -= HandleDebuggerStop;
        }

        private void HandleDebuggerStop(object sender, DebuggerStopEventArgs args)
        {
            PipelineRunspace.Debugger.DebuggerStop -= HandleDebuggerStop;

            // Forward event
            RaiseRunspaceDebugStopEvent(PipelineRunspace);

            // Signal remote session to remain stopped in debuger
            args.SuspendRemote = true;
        }

        #endregion

    }

    /// <summary>
    /// Contains a pipeline and calls InvokeAsync on the pipeline
    /// on StartOperation. On StopOperation it calls StopAsync.
    /// The handler sends a StopComplete message in OperationComplete
    /// for both the functions. This is because, there is only a
    /// single state of the pipeline which raises an event on
    /// a method call. There are no separate events raised as
    /// part of method calls
    /// </summary>
    internal class ExecutionCmdletHelperRunspace : ExecutionCmdletHelper
    {
        /// <summary>
        /// Indicates whether or not the server should be using the steppable pipeline
        /// </summary>
        internal bool ShouldUseSteppablePipelineOnServer;

        /// <summary>
        /// Internal constructor
        /// </summary>
        /// <param name="pipeline">pipeline object associated with this operation</param>
        internal ExecutionCmdletHelperRunspace(Pipeline pipeline)
        {
            this.pipeline = pipeline;
            PipelineRunspace = pipeline.Runspace;
            this.pipeline.StateChanged += new EventHandler<PipelineStateEventArgs>(HandlePipelineStateChanged);
        }

        /// <summary>
        /// Invokes the pipeline asynchronously
        /// </summary>
        internal override void StartOperation()
        {
            ConfigureRunspaceDebugging(PipelineRunspace);

            try
            {
                if (ShouldUseSteppablePipelineOnServer)
                {
                    RemotePipeline rPipeline = pipeline as RemotePipeline;
                    rPipeline.SetIsNested(true);
                    rPipeline.SetIsSteppable(true);
                }

                pipeline.InvokeAsync();
            }
            catch (InvalidRunspaceStateException e)
            {
                internalException = e;
                RaiseOperationCompleteEvent();
            }
            catch (InvalidPipelineStateException e)
            {
                internalException = e;
                RaiseOperationCompleteEvent();
            }
            catch (InvalidOperationException e)
            {
                internalException = e;
                RaiseOperationCompleteEvent();
            }
        }

        /// <summary>
        /// Closes the pipeline asynchronously
        /// </summary>
        internal override void StopOperation()
        {
            if (pipeline.PipelineStateInfo.State == PipelineState.Running ||
                pipeline.PipelineStateInfo.State == PipelineState.Disconnected ||
                pipeline.PipelineStateInfo.State == PipelineState.NotStarted)
            {
                // If the pipeline state has reached Complete/Failed/Stopped
                // by the time control reaches here, then this operation
                // becomes a no-op. However, an OperationComplete would have
                // already been raised from the handler
                pipeline.StopAsync();
            }
            else
            {
                // will have to raise OperationComplete from here,
                // else ThrottleManager will have
                RaiseOperationCompleteEvent();
            }
        }

        internal override event EventHandler<OperationStateEventArgs> OperationComplete;

        /// <summary>
        /// Handles the state changed events for the pipeline. This is registered in both
        /// StartOperation and StopOperation. Here nothing more is done excepting raising
        /// the OperationComplete event appropriately which will be handled by the cmdlet
        /// </summary>
        /// <param name="sender">source of this event</param>
        /// <param name="stateEventArgs">object describing state information about the
        /// pipeline</param>
        private void HandlePipelineStateChanged(object sender, PipelineStateEventArgs stateEventArgs)
        {
            PipelineStateInfo stateInfo = stateEventArgs.PipelineStateInfo;

            switch (stateInfo.State)
            {
                case PipelineState.Running:
                case PipelineState.NotStarted:
                case PipelineState.Stopping:
                case PipelineState.Disconnected:
                    return;
            }

            RaiseOperationCompleteEvent(stateEventArgs);
        }

        /// <summary>
        /// Raise an OperationComplete Event. The base event will be
        /// null in this case
        /// </summary>
        private void RaiseOperationCompleteEvent()
        {
            RaiseOperationCompleteEvent(null);
        }

        /// <summary>
        /// Raise an operation complete event.
        /// </summary>
        /// <param name="baseEventArgs">The event args which actually
        /// raises this operation complete</param>
        private void RaiseOperationCompleteEvent(EventArgs baseEventArgs)
        {
            CleanupRunspaceDebugging(PipelineRunspace);

            if (pipeline != null)
            {
                // Dispose the pipeline object and release data and remoting resources.
                // Pipeline object remains to provide information on final state and any errors incurred.
                pipeline.StateChanged -= new EventHandler<PipelineStateEventArgs>(HandlePipelineStateChanged);
                pipeline.Dispose();
            }

            OperationStateEventArgs operationStateEventArgs =
                    new OperationStateEventArgs();
            operationStateEventArgs.OperationState =
                    OperationState.StopComplete;
            operationStateEventArgs.BaseEvent = baseEventArgs;

            if (OperationComplete != null)
            {
                OperationComplete.SafeInvoke(this, operationStateEventArgs);
            }
        }
    }

    /// <summary>
    /// This helper class contains a runspace and
    /// an associated pipeline. On StartOperation it calls
    /// OpenAsync on the runspace. In the handler for runspace,
    /// when the runspace is successfully opened it calls
    /// InvokeAsync on the pipeline. StartOperation
    /// is assumed complete when both the operations complete.
    /// StopOperation will call StopAsync first on the pipeline
    /// and then close the associated runspace. StopOperation
    /// is considered complete when both these operations
    /// complete. The handler sends a StopComplete message in
    /// OperationComplete for both the calls.
    /// </summary>
    internal class ExecutionCmdletHelperComputerName : ExecutionCmdletHelper
    {
        /// <summary>
        /// Determines if the command should be invoked and then disconnect the
        /// remote runspace from the client.
        /// </summary>
        private bool _invokeAndDisconnect;

        /// <summary>
        /// The remote runspace created using the computer name
        /// parameter set details
        /// </summary>
        internal RemoteRunspace RemoteRunspace { get; private set; }

        /// <summary>
        /// Constructor
        /// </summary>
        /// <param name="remoteRunspace">RemoteRunspace that is associated
        /// with this operation</param>
        /// <param name="pipeline">pipeline created from the remote runspace</param>
        /// <param name="invokeAndDisconnect">Indicates if pipeline should be disconnected after invoking command.</param>
        internal ExecutionCmdletHelperComputerName(RemoteRunspace remoteRunspace, Pipeline pipeline, bool invokeAndDisconnect = false)
        {
            Dbg.Assert(remoteRunspace != null,
                    "RemoteRunspace reference cannot be null");
            PipelineRunspace = remoteRunspace;

            _invokeAndDisconnect = invokeAndDisconnect;

            RemoteRunspace = remoteRunspace;
            remoteRunspace.StateChanged +=
                new EventHandler<RunspaceStateEventArgs>(HandleRunspaceStateChanged);

            Dbg.Assert(pipeline != null,
                    "Pipeline cannot be null or empty");

            this.pipeline = pipeline;
            pipeline.StateChanged +=
                new EventHandler<PipelineStateEventArgs>(HandlePipelineStateChanged);
        }

        /// <summary>
        /// Call OpenAsync() on the RemoteRunspace
        /// </summary>
        internal override void StartOperation()
        {
            try
            {
                RemoteRunspace.OpenAsync();
            }
            catch (PSRemotingTransportException e)
            {
                internalException = e;
                RaiseOperationCompleteEvent();
            }
        }

        /// <summary>
        /// StopAsync on the pipeline
        /// </summary>
        internal override void StopOperation()
        {
            bool needToStop = false; // indicates whether to call StopAsync

            if (pipeline.PipelineStateInfo.State == PipelineState.Running ||
                pipeline.PipelineStateInfo.State == PipelineState.NotStarted)
            {
                needToStop = true;
            }

            if (needToStop)
            {
                // If the pipeline state has reached Complete/Failed/Stopped
                // by the time control reaches here, then this operation
                // becomes a no-op. However, an OperationComplete would have
                // already been raised from the handler
                pipeline.StopAsync();
            }
            else
            {
                // raise an OperationComplete event here. Else the
                // throttle manager will not respond as it will be waiting for
                // this StopOperation to complete
                RaiseOperationCompleteEvent();
            }
        }

        internal override event EventHandler<OperationStateEventArgs> OperationComplete;

        /// <summary>
        /// Handles the state changed event for runspace operations
        /// </summary>
        /// <param name="sender">sender of this information</param>
        /// <param name="stateEventArgs">object describing this event</param>
        private void HandleRunspaceStateChanged(object sender,
                RunspaceStateEventArgs stateEventArgs)
        {
            RunspaceState state = stateEventArgs.RunspaceStateInfo.State;

            switch (state)
            {
                case RunspaceState.BeforeOpen:
                case RunspaceState.Opening:
                case RunspaceState.Closing:
                    return;

                case RunspaceState.Opened:
                    {
                        ConfigureRunspaceDebugging(RemoteRunspace);

                        // if successfully opened
                        // Call InvokeAsync() on the pipeline
                        try
                        {
                            if (_invokeAndDisconnect)
                            {
                                pipeline.InvokeAsyncAndDisconnect();
                            }
                            else
                            {
                                pipeline.InvokeAsync();
                            }
                        }
                        catch (InvalidPipelineStateException)
                        {
                            RemoteRunspace.CloseAsync();
                        }
                        catch (InvalidRunspaceStateException e)
                        {
                            internalException = e;
                            RemoteRunspace.CloseAsync();
                        }
                    }

                    break;

                case RunspaceState.Broken:
                    {
                        RaiseOperationCompleteEvent(stateEventArgs);
                    }

                    break;
                case RunspaceState.Closed:
                    {
                        // raise a OperationComplete event with
                        // StopComplete message
                        if (stateEventArgs.RunspaceStateInfo.Reason != null)
                        {
                            RaiseOperationCompleteEvent(stateEventArgs);
                        }
                        else
                        {
                            RaiseOperationCompleteEvent();
                        }
                    }

                    break;
            }
        }

        /// <summary>
        /// Handles the state changed event for the pipeline.
        /// </summary>
        /// <param name="sender">sender of this information</param>
        /// <param name="stateEventArgs">object describing this event</param>
        private void HandlePipelineStateChanged(object sender,
                        PipelineStateEventArgs stateEventArgs)
        {
            PipelineState state = stateEventArgs.PipelineStateInfo.State;

            switch (state)
            {
                case PipelineState.Running:
                case PipelineState.NotStarted:
                case PipelineState.Stopping:
                    return;

                case PipelineState.Completed:
                case PipelineState.Stopped:
                case PipelineState.Failed:
                    if (RemoteRunspace != null)
                    {
                        RemoteRunspace.CloseAsync();
                    }

                    break;
            }
        }

        /// <summary>
        /// Raise an OperationComplete Event. The base event will be
        /// null in this case
        /// </summary>
        private void RaiseOperationCompleteEvent()
        {
            RaiseOperationCompleteEvent(null);
        }

        /// <summary>
        /// Raise an operation complete event.
        /// </summary>
        /// <param name="baseEventArgs">The event args which actually
        /// raises this operation complete</param>
        private void RaiseOperationCompleteEvent(EventArgs baseEventArgs)
        {
            if (pipeline != null)
            {
                // Dispose the pipeline object and release data and remoting resources.
                // Pipeline object remains to provide information on final state and any errors incurred.
                pipeline.StateChanged -= new EventHandler<PipelineStateEventArgs>(HandlePipelineStateChanged);
                pipeline.Dispose();
            }

            if (RemoteRunspace != null)
            {
                // Dispose of the runspace object.
                RemoteRunspace.Dispose();
                RemoteRunspace = null;
            }

            OperationStateEventArgs operationStateEventArgs =
                    new OperationStateEventArgs();
            operationStateEventArgs.OperationState =
                    OperationState.StopComplete;
            operationStateEventArgs.BaseEvent = baseEventArgs;
            OperationComplete.SafeInvoke(this, operationStateEventArgs);
        }
    }

    #region Path Resolver

    /// <summary>
    /// A helper class to resolve the path
    /// </summary>
    internal static class PathResolver
    {
        /// <summary>
        /// Resolves the specified path and verifies the path belongs to
        /// FileSystemProvider.
        /// </summary>
        /// <param name="path">Path to resolve</param>
        /// <param name="isLiteralPath">True if wildcard expansion should be suppressed for this path.</param>
        /// <param name="cmdlet">reference to calling cmdlet. This will be used for
        /// for writing errors</param>
        /// <param name="allowNonexistingPaths"></param>
        /// <param name="resourceString">resource string for error when path is not from filesystem provider</param>
        /// <returns>A fully qualified string representing filename.</returns>
        internal static string ResolveProviderAndPath(string path, bool isLiteralPath, PSCmdlet cmdlet, bool allowNonexistingPaths, string resourceString)
        {
            // First resolve path
            PathInfo resolvedPath = ResolvePath(path, isLiteralPath, allowNonexistingPaths, cmdlet);

            if (resolvedPath.Provider.ImplementingType == typeof(FileSystemProvider))
            {
                return resolvedPath.ProviderPath;
            }

            throw PSTraceSource.NewInvalidOperationException(resourceString, resolvedPath.Provider.Name);
        }

        /// <summary>
        /// Resolves the specified path to PathInfo objects
        /// </summary>
        /// <param name="pathToResolve">
        /// The path to be resolved. Each path may contain glob characters.
        /// </param>
        /// <param name="isLiteralPath">
        /// True if wildcard expansion should be suppressed for pathToResolve.
        /// </param>
        /// <param name="allowNonexistingPaths">
        /// If true, resolves the path even if it doesn't exist.
        /// </param>
        /// <param name="cmdlet">
        /// Calling cmdlet
        /// </param>
        /// <returns>
        /// A string representing the resolved path.
        /// </returns>
        private static PathInfo ResolvePath(
            string pathToResolve,
            bool isLiteralPath,
            bool allowNonexistingPaths,
            PSCmdlet cmdlet)
        {
            // Construct cmdletprovidercontext
            CmdletProviderContext cmdContext = new CmdletProviderContext(cmdlet);
            cmdContext.SuppressWildcardExpansion = isLiteralPath;

            Collection<PathInfo> results = new Collection<PathInfo>();

            try
            {
                // First resolve path
                Collection<PathInfo> pathInfos =
                    cmdlet.SessionState.Path.GetResolvedPSPathFromPSPath(
                        pathToResolve,
                        cmdContext);

                foreach (PathInfo pathInfo in pathInfos)
                {
                    results.Add(pathInfo);
                }
            }
            catch (PSNotSupportedException notSupported)
            {
                cmdlet.ThrowTerminatingError(
                    new ErrorRecord(
                        notSupported.ErrorRecord,
                        notSupported));
            }
            catch (System.Management.Automation.DriveNotFoundException driveNotFound)
            {
                cmdlet.ThrowTerminatingError(
                    new ErrorRecord(
                        driveNotFound.ErrorRecord,
                        driveNotFound));
            }
            catch (ProviderNotFoundException providerNotFound)
            {
                cmdlet.ThrowTerminatingError(
                    new ErrorRecord(
                        providerNotFound.ErrorRecord,
                        providerNotFound));
            }
            catch (ItemNotFoundException pathNotFound)
            {
                if (allowNonexistingPaths)
                {
                    ProviderInfo provider = null;
                    System.Management.Automation.PSDriveInfo drive = null;
                    string unresolvedPath =
                        cmdlet.SessionState.Path.GetUnresolvedProviderPathFromPSPath(
                            pathToResolve,
                            cmdContext,
                            out provider,
                            out drive);

                    PathInfo pathInfo =
                        new PathInfo(
                            drive,
                            provider,
                            unresolvedPath,
                            cmdlet.SessionState);
                    results.Add(pathInfo);
                }
                else
                {
                    cmdlet.ThrowTerminatingError(
                        new ErrorRecord(
                            pathNotFound.ErrorRecord,
                            pathNotFound));
                }
            }

            if (results.Count == 1)
            {
                return results[0];
            }
            else //if (results.Count > 1)
            {
                Exception e = PSTraceSource.NewNotSupportedException();
                cmdlet.ThrowTerminatingError(
                    new ErrorRecord(e,
                    "NotSupported",
                    ErrorCategory.NotImplemented,
                    results));
                return null;
            }
        }
    }

    #endregion

    #region QueryRunspaces

    internal class QueryRunspaces
    {
        #region Constructor

        internal QueryRunspaces()
        {
            _stopProcessing = false;
        }

        #endregion

        #region Internal Methods

        /// <summary>
        /// Queries all remote computers specified in collection of WSManConnectionInfo objects
        /// and returns disconnected PSSession objects ready for connection to server.
        /// Returned sessions can be matched to Guids or Names.
        /// </summary>
        /// <param name="connectionInfos">Collection of WSManConnectionInfo objects.</param>
        /// <param name="host">Host for PSSession objects.</param>
        /// <param name="stream">Out stream object.</param>
        /// <param name="runspaceRepository">Runspace repository.</param>
        /// <param name="throttleLimit">Throttle limit.</param>
        /// <param name="filterState">Runspace state filter value.</param>
        /// <param name="matchIds">Array of session Guids to match to.</param>
        /// <param name="matchNames">Array of session Names to match to.</param>
        /// <param name="configurationName">Configuration name to match to.</param>
        /// <returns>Collection of disconnected PSSession objects.</returns>
        internal Collection<PSSession> GetDisconnectedSessions(Collection<WSManConnectionInfo> connectionInfos, PSHost host,
                                                               ObjectStream stream, RunspaceRepository runspaceRepository,
                                                               int throttleLimit, SessionFilterState filterState,
                                                               Guid[] matchIds, string[] matchNames, string configurationName)
        {
            Collection<PSSession> filteredPSSessions = new Collection<PSSession>();

            // Create a query operation for each connection information object.
            foreach (WSManConnectionInfo connectionInfo in connectionInfos)
            {
                Runspace[] runspaces = null;

                try
                {
                    runspaces = Runspace.GetRunspaces(connectionInfo, host, BuiltInTypesTable);
                }
                catch (System.Management.Automation.RuntimeException e)
                {
                    if (e.InnerException is InvalidOperationException)
                    {
                        // The Get-WSManInstance cmdlet used to query remote computers for runspaces will throw
                        // an Invalid Operation (inner) exception if the connectInfo object is invalid, including
                        // invalid computer names.
                        // We don't want to propagate the exception so just write error here.
                        if (stream.ObjectWriter != null && stream.ObjectWriter.IsOpen)
                        {
                            int errorCode;
                            string msg = StringUtil.Format(RemotingErrorIdStrings.QueryForRunspacesFailed, connectionInfo.ComputerName, ExtractMessage(e.InnerException, out errorCode));
                            string FQEID = WSManTransportManagerUtils.GetFQEIDFromTransportError(errorCode, "RemotePSSessionQueryFailed");
                            Exception reason = new RuntimeException(msg, e.InnerException);
                            ErrorRecord errorRecord = new ErrorRecord(reason, FQEID, ErrorCategory.InvalidOperation, connectionInfo);
                            stream.ObjectWriter.Write((Action<Cmdlet>)(cmdlet => cmdlet.WriteError(errorRecord)));
                        }
                    }
                    else
                    {
                        throw;
                    }
                }

                if (_stopProcessing)
                {
                    break;
                }

                // Add all runspaces meeting filter criteria to collection.
                if (runspaces != null)
                {
                    // Convert configuration name into shell Uri for comparison.
                    string shellUri = null;
                    if (!string.IsNullOrEmpty(configurationName))
                    {
                        shellUri = (configurationName.IndexOf(
                                    System.Management.Automation.Remoting.Client.WSManNativeApi.ResourceURIPrefix, StringComparison.OrdinalIgnoreCase) != -1) ?
                                    configurationName : System.Management.Automation.Remoting.Client.WSManNativeApi.ResourceURIPrefix + configurationName;
                    }

                    foreach (Runspace runspace in runspaces)
                    {
                        // Filter returned runspaces by ConfigurationName if provided.
                        if (shellUri != null)
                        {
                            // Compare with returned shell Uri in connection info.
                            WSManConnectionInfo wsmanConnectionInfo = runspace.ConnectionInfo as WSManConnectionInfo;
                            if (wsmanConnectionInfo != null &&
                                !shellUri.Equals(wsmanConnectionInfo.ShellUri, StringComparison.OrdinalIgnoreCase))
                            {
                                continue;
                            }
                        }

                        // Check the repository for an existing viable PSSession for
                        // this runspace (based on instanceId).  Use the existing
                        // local runspace instead of the one returned from the server
                        // query.
                        PSSession existingPSSession = null;
                        if (runspaceRepository != null)
                        {
                            existingPSSession = runspaceRepository.GetItem(runspace.InstanceId);
                        }

                        if (existingPSSession != null &&
                            UseExistingRunspace(existingPSSession.Runspace, runspace))
                        {
                            if (TestRunspaceState(existingPSSession.Runspace, filterState))
                            {
                                filteredPSSessions.Add(existingPSSession);
                            }
                        }
                        else if (TestRunspaceState(runspace, filterState))
                        {
                            filteredPSSessions.Add(new PSSession(runspace as RemoteRunspace));
                        }
                    }
                }
            }

            // Return only PSSessions that match provided Ids or Names.
            if ((matchIds != null) && (filteredPSSessions.Count > 0))
            {
                Collection<PSSession> matchIdsSessions = new Collection<PSSession>();
                foreach (Guid id in matchIds)
                {
                    bool matchFound = false;
                    foreach (PSSession psSession in filteredPSSessions)
                    {
                        if (_stopProcessing)
                        {
                            break;
                        }

                        if (psSession.Runspace.InstanceId.Equals(id))
                        {
                            matchFound = true;
                            matchIdsSessions.Add(psSession);
                            break;
                        }
                    }

                    if (!matchFound && stream.ObjectWriter != null && stream.ObjectWriter.IsOpen)
                    {
                        string msg = StringUtil.Format(RemotingErrorIdStrings.SessionIdMatchFailed, id);
                        Exception reason = new RuntimeException(msg);
                        ErrorRecord errorRecord = new ErrorRecord(reason, "PSSessionIdMatchFail", ErrorCategory.InvalidOperation, id);
                        stream.ObjectWriter.Write((Action<Cmdlet>)(cmdlet => cmdlet.WriteError(errorRecord)));
                    }
                }

                // Return all found sessions.
                return matchIdsSessions;
            }
            else if ((matchNames != null) && (filteredPSSessions.Count > 0))
            {
                Collection<PSSession> matchNamesSessions = new Collection<PSSession>();
                foreach (string name in matchNames)
                {
                    WildcardPattern namePattern = WildcardPattern.Get(name, WildcardOptions.IgnoreCase);
                    bool matchFound = false;
                    foreach (PSSession psSession in filteredPSSessions)
                    {
                        if (_stopProcessing)
                        {
                            break;
                        }

                        if (namePattern.IsMatch(((RemoteRunspace)psSession.Runspace).RunspacePool.RemoteRunspacePoolInternal.Name))
                        {
                            matchFound = true;
                            matchNamesSessions.Add(psSession);
                        }
                    }

                    if (!matchFound && stream.ObjectWriter != null && stream.ObjectWriter.IsOpen)
                    {
                        string msg = StringUtil.Format(RemotingErrorIdStrings.SessionNameMatchFailed, name);
                        Exception reason = new RuntimeException(msg);
                        ErrorRecord errorRecord = new ErrorRecord(reason, "PSSessionNameMatchFail", ErrorCategory.InvalidOperation, name);
                        stream.ObjectWriter.Write((Action<Cmdlet>)(cmdlet => cmdlet.WriteError(errorRecord)));
                    }
                }

                return matchNamesSessions;
            }
            else
            {
                // Return all collected sessions.
                return filteredPSSessions;
            }
        }

        /// <summary>
        /// Returns true if the existing runspace should be returned to the user
        /// a.  If the existing runspace is not broken
        /// b.  If the queried runspace is not connected to a different user.
        /// </summary>
        /// <param name="existingRunspace"></param>
        /// <param name="queriedrunspace"></param>
        /// <returns></returns>
        private static bool UseExistingRunspace(
            Runspace existingRunspace,
            Runspace queriedrunspace)
        {
            Dbg.Assert(existingRunspace != null, "Invalid parameter.");
            Dbg.Assert(queriedrunspace != null, "Invalid parameter.");

            if (existingRunspace.RunspaceStateInfo.State == RunspaceState.Broken)
            {
                return false;
            }

            if (existingRunspace.RunspaceStateInfo.State == RunspaceState.Disconnected &&
                queriedrunspace.RunspaceAvailability == RunspaceAvailability.Busy)
            {
                return false;
            }

            // Update existing runspace to have latest DisconnectedOn/ExpiresOn data.
            existingRunspace.DisconnectedOn = queriedrunspace.DisconnectedOn;
            existingRunspace.ExpiresOn = queriedrunspace.ExpiresOn;

            return true;
        }

        /// <summary>
        /// Returns Exception message.  If message is WSMan Xml then
        /// the WSMan message and error code is extracted and returned.
        /// </summary>
        /// <param name="e">Exception</param>
        /// <param name="errorCode">Returned WSMan error code</param>
        /// <returns>WSMan message</returns>
        internal static string ExtractMessage(
            Exception e,
            out int errorCode)
        {
            errorCode = 0;

            if (e == null ||
                e.Message == null)
            {
                return string.Empty;
            }

            string rtnMsg = null;
            try
            {
                System.Xml.XmlReaderSettings xmlReaderSettings = InternalDeserializer.XmlReaderSettingsForUntrustedXmlDocument.Clone();
                xmlReaderSettings.MaxCharactersInDocument = 4096;
                xmlReaderSettings.MaxCharactersFromEntities = 1024;
                xmlReaderSettings.DtdProcessing = System.Xml.DtdProcessing.Prohibit;

                using (System.Xml.XmlReader reader = System.Xml.XmlReader.Create(
                        new System.IO.StringReader(e.Message), xmlReaderSettings))
                {
                    while (reader.Read())
                    {
                        if (reader.NodeType == System.Xml.XmlNodeType.Element)
                        {
                            if (reader.LocalName.Equals("Message", StringComparison.OrdinalIgnoreCase))
                            {
                                rtnMsg = reader.ReadElementContentAsString();
                            }
                            else if (reader.LocalName.Equals("WSManFault", StringComparison.OrdinalIgnoreCase))
                            {
                                string errorCodeString = reader.GetAttribute("Code");
                                if (errorCodeString != null)
                                {
                                    try
                                    {
                                        // WinRM returns both signed and unsigned 32 bit string values.  Convert to signed 32 bit integer.
                                        Int64 eCode = Convert.ToInt64(errorCodeString, System.Globalization.NumberFormatInfo.InvariantInfo);
                                        unchecked
                                        {
                                            errorCode = (int)eCode;
                                        }
                                    }
                                    catch (FormatException)
                                    { }
                                    catch (OverflowException)
                                    { }
                                }
                            }
                        }
                    }
                }
            }
            catch (System.Xml.XmlException)
            { }

            return rtnMsg ?? e.Message;
        }

        /// <summary>
        /// Discontinue all remote server query operations.
        /// </summary>
        internal void StopAllOperations()
        {
            _stopProcessing = true;
        }

        /// <summary>
        /// Compares the runspace filter state with the runspace state.
        /// </summary>
        /// <param name="runspace">Runspace object to test.</param>
        /// <param name="filterState">Filter state to compare.</param>
        /// <returns>Result of test.</returns>
        public static bool TestRunspaceState(Runspace runspace, SessionFilterState filterState)
        {
            bool result;

            switch (filterState)
            {
                case SessionFilterState.All:
                    result = true;
                    break;

                case SessionFilterState.Opened:
                    result = (runspace.RunspaceStateInfo.State == RunspaceState.Opened);
                    break;

                case SessionFilterState.Closed:
                    result = (runspace.RunspaceStateInfo.State == RunspaceState.Closed);
                    break;

                case SessionFilterState.Disconnected:
                    result = (runspace.RunspaceStateInfo.State == RunspaceState.Disconnected);
                    break;

                case SessionFilterState.Broken:
                    result = (runspace.RunspaceStateInfo.State == RunspaceState.Broken);
                    break;

                default:
                    Dbg.Assert(false, "Invalid SessionFilterState value.");
                    result = false;
                    break;
            }

            return result;
        }

        /// <summary>
        /// Returns the default type table for built-in PowerShell types.
        /// </summary>
        internal static TypeTable BuiltInTypesTable
        {
            get
            {
                if (s_TypeTable == null)
                {
                    lock (s_SyncObject)
                    {
                        if (s_TypeTable == null)
                        {
                            s_TypeTable = TypeTable.LoadDefaultTypeFiles();
                        }
                    }
                }

                return s_TypeTable;
            }
        }

        #endregion

        #region Private Members

        private bool _stopProcessing;

        private static readonly object s_SyncObject = new object();
        private static TypeTable s_TypeTable;

        #endregion
    }

    #endregion

    #region SessionFilterState Enum

    /// <summary>
    /// Runspace states that can be used as filters for querying remote runspaces.
    /// </summary>
    public enum SessionFilterState
    {
        /// <summary>
        /// Return runspaces in any state.
        /// </summary>
        All = 0,

        /// <summary>
        /// Return runspaces in Opened state.
        /// </summary>
        Opened = 1,

        /// <summary>
        /// Return runspaces in Disconnected state.
        /// </summary>
        Disconnected = 2,

        /// <summary>
        /// Return runspaces in Closed state.
        /// </summary>
        Closed = 3,

        /// <summary>
        /// Return runspaces in Broken state.
        /// </summary>
        Broken = 4
    }

    #endregion

    #endregion Helper Classes
}

namespace System.Management.Automation.Remoting
{
    /// <summary>
    /// IMPORTANT: proxy configuration is supported for HTTPS only; for HTTP, the direct
    /// connection to the server is used
    /// </summary>
    [SuppressMessage("Microsoft.Design", "CA1027:MarkEnumsWithFlags")]
    public enum ProxyAccessType
    {
        /// <summary>
        /// ProxyAccessType is not specified. That means Proxy information (ProxyAccessType, ProxyAuthenticationMechanism
        /// and ProxyCredential)is not passed to WSMan at all.
        /// </summary>
        None = 0,
        /// <summary>
        /// use the Internet Explorer proxy configuration for the current user.
        ///  Internet Explorer proxy settings for the current active network connection.
        ///  This option requires the user profile to be loaded, so the option can
        ///  be directly used when called within a process that is running under
        ///  an interactive user account identity; if the client application is running
        ///  under a user context different than the interactive user, the client
        ///  application has to explicitly load the user profile prior to using this option.
        /// </summary>
        IEConfig = 1,
        /// <summary>
        /// proxy settings configured for WinHTTP, using the ProxyCfg.exe utility
        /// </summary>
        WinHttpConfig = 2,
        /// <summary>
        /// Force autodetection of proxy
        /// </summary>
        AutoDetect = 4,
        /// <summary>
        /// do not use a proxy server - resolves all host names locally
        /// </summary>
        NoProxyServer = 8
    }
    /// <summary>
    /// Options for a remote PSSession
    /// </summary>
    public sealed class PSSessionOption
    {
        /// <summary>
        /// Creates a new instance of <see cref="PSSessionOption"/>
        /// </summary>
        public PSSessionOption()
        {
        }

        /// <summary>
        /// The MaximumConnectionRedirectionCount parameter enables the implicit redirection functionality.
        /// -1 = no limit
        ///  0 = no redirection
        /// </summary>
        public int MaximumConnectionRedirectionCount { get; set; } = WSManConnectionInfo.defaultMaximumConnectionRedirectionCount;

        /// <summary>
        /// If false, underlying WSMan infrastructure will compress data sent on the network.
        /// If true, data will not be compressed. Compression improves performance by
        /// reducing the amount of data sent on the network. Compression my require extra
        /// memory consumption and CPU usage. In cases where available memory / CPU is less,
        /// set this property to "true".
        /// By default the value of this property is "false".
        /// </summary>
        public bool NoCompression { get; set; } = false;

        /// <summary>
        /// If <c>true</c> then Operating System won't load the user profile (i.e. registry keys under HKCU) on the remote server
        /// which can result in a faster session creation time.  This option won't have any effect if the remote machine has
        /// already loaded the profile (i.e. in another session).
        /// </summary>
        public bool NoMachineProfile { get; set; } = false;

        /// <summary>
        /// By default, ProxyAccessType is None, that means Proxy information (ProxyAccessType,
        /// ProxyAuthenticationMechanism and ProxyCredential)is not passed to WSMan at all.
        /// </summary>
        public ProxyAccessType ProxyAccessType { get; set; } = ProxyAccessType.None;

        /// <summary>
        /// The following is the definition of the input parameter "ProxyAuthentication".
        /// This parameter takes a set of authentication methods the user can select
        /// from.  The available options should be as follows:
        /// - Negotiate: Use the default authentication (as defined by the underlying
        /// protocol) for establishing a remote connection.
        /// - Basic:  Use basic authentication for establishing a remote connection
        /// - Digest: Use Digest authentication for establishing a remote connection
        ///
        /// Default is Negotiate.
        /// </summary>
        public AuthenticationMechanism ProxyAuthentication
        {
            get { return _proxyAuthentication; }

            set
            {
                switch (value)
                {
                    case AuthenticationMechanism.Basic:
                    case AuthenticationMechanism.Negotiate:
                    case AuthenticationMechanism.Digest:
                        _proxyAuthentication = value;
                        break;
                    default:
                        string message = PSRemotingErrorInvariants.FormatResourceString(RemotingErrorIdStrings.ProxyAmbiguousAuthentication,
                            value,
                            AuthenticationMechanism.Basic.ToString(),
                            AuthenticationMechanism.Negotiate.ToString(),
                            AuthenticationMechanism.Digest.ToString());
                        throw new ArgumentException(message);
                }
            }
        }

        private AuthenticationMechanism _proxyAuthentication = AuthenticationMechanism.Negotiate;

        /// <summary>
        /// The following is the definition of the input parameter "ProxyCredential".
        /// </summary>
        public PSCredential ProxyCredential { get; set; }

        /// <summary>
        /// When connecting over HTTPS, the client does not validate that the server
        /// certificate is signed by a trusted certificate authority (CA). Use only when
        /// the remote computer is trusted by other means, for example, if the remote
        /// computer is part of a network that is physically secure and isolated or the
        /// remote computer is listed as a trusted host in WinRM configuration
        /// </summary>
        public bool SkipCACheck { get; set; }

        /// <summary>
        /// Indicates that certificate common name (CN) of the server need not match the
        /// hostname of the server. Used only in remote operations using https. This
        /// option should only be used for trusted machines.
        /// </summary>
        public bool SkipCNCheck { get; set; }

        /// <summary>
        /// Indicates that certificate common name (CN) of the server need not match the
        /// hostname of the server. Used only in remote operations using https. This
        /// option should only be used for trusted machines
        /// </summary>
        public bool SkipRevocationCheck { get; set; }

        /// <summary>
        /// The duration for which PowerShell remoting waits before timing out
        /// for any operation. The user would like to tweak this timeout
        /// depending on whether he/she is connecting to a machine in the data
        /// center or across a slow WAN.
        ///
        /// Default: 3*60*1000 == 3minutes
        /// </summary>
        public TimeSpan OperationTimeout { get; set; } = TimeSpan.FromMilliseconds(BaseTransportManager.ClientDefaultOperationTimeoutMs);

        /// <summary>
        /// Specifies that no encryption will be used when doing remote operations over
        /// http. Unencrypted traffic is not allowed by default and must be enabled in
        /// the local configuration
        /// </summary>
        public bool NoEncryption { get; set; }

        /// <summary>
        /// Indicates the request is encoded in UTF16 format rather than UTF8 format;
        /// UTF8 is the default.
        /// </summary>
        [SuppressMessage("Microsoft.Naming", "CA1709:IdentifiersShouldBeCasedCorrectly", MessageId = "UTF")]
        public bool UseUTF16 { get; set; }

        /// <summary>
        /// Uses Service Principal Name (SPN) along with the Port number during authentication.
        /// </summary>
        [SuppressMessage("Microsoft.Naming", "CA1709:IdentifiersShouldBeCasedCorrectly", MessageId = "SPN")]
        public bool IncludePortInSPN { get; set; }

        /// <summary>
        /// Determines how server in disconnected state deals with cached output
        /// data when the cache becomes filled.
        /// Default value is 'block mode' where command execution is blocked after
        /// the server side data cache becomes filled.
        /// </summary>
        public OutputBufferingMode OutputBufferingMode { get; set; } = WSManConnectionInfo.DefaultOutputBufferingMode;

        /// <summary>
        /// Number of times a connection will be re-attempted when a connection fails due to network
        /// issues.
        /// </summary>
        public int MaxConnectionRetryCount { get; set; } = WSManConnectionInfo.DefaultMaxConnectionRetryCount;

        /// <summary>
        /// Culture that the remote session should use
        /// </summary>
        public CultureInfo Culture { get; set; }

        /// <summary>
        /// UI culture that the remote session should use
        /// </summary>
        public CultureInfo UICulture { get; set; }

        /// <summary>
        /// Total data (in bytes) that can be received from a remote machine
        /// targeted towards a command. If null, then the size is unlimited.
        /// Default is unlimited data.
        /// </summary>
        public int? MaximumReceivedDataSizePerCommand { get; set; }

        /// <summary>
        /// Maximum size (in bytes) of a deserialized object received from a remote machine.
        /// If null, then the size is unlimited. Default is 200MB object size.
        /// </summary>
        public int? MaximumReceivedObjectSize { get; set; } = 200 << 20;

        /// <summary>
        /// Application arguments the server can see in <see cref="System.Management.Automation.Remoting.PSSenderInfo.ApplicationArguments"/>
        /// </summary>
        [SuppressMessage("Microsoft.Usage", "CA2227:CollectionPropertiesShouldBeReadOnly")]
        public PSPrimitiveDictionary ApplicationArguments { get; set; }

        /// <summary>
        /// The duration for which PowerShell remoting waits before timing out on a connection to a remote machine.
        /// Simply put, the timeout for a remote runspace creation.
        /// The user would like to tweak this timeout depending on whether
        /// he/she is connecting to a machine in the data center or across a slow WAN.
        ///
        /// Default: 3 * 60 * 1000 = 3 minutes
        /// </summary>
        public TimeSpan OpenTimeout { get; set; } = TimeSpan.FromMilliseconds(RunspaceConnectionInfo.DefaultOpenTimeout);

        /// <summary>
        /// The duration for which PowerShell should wait before it times out on cancel operations
        /// (close runspace or stop powershell). For instance, when the user hits ctrl-C,
        /// New-PSSession cmdlet tries to call a stop on all remote runspaces which are in the Opening state.
        /// The user wouldn't mind waiting for 15 seconds, but this should be time bound and of a shorter duration.
        /// A high timeout here like 3 minutes will give the user a feeling that the PowerShell client is not responding.
        ///
        /// Default: 60 * 1000 = 1 minute
        /// </summary>
        public TimeSpan CancelTimeout { get; set; } = TimeSpan.FromMilliseconds(RunspaceConnectionInfo.defaultCancelTimeout);

        /// <summary>
        /// The duration for which a Runspace on server needs to wait before it declares the client dead and closes itself down.
        /// This is especially important as these values may have to be configured differently for enterprise administration
        /// and exchange scenarios.
        ///
        /// Default: -1 -> Use current server value for IdleTimeout.
        /// </summary>
        public TimeSpan IdleTimeout { get; set; } = TimeSpan.FromMilliseconds(RunspaceConnectionInfo.DefaultIdleTimeout);
    }
}<|MERGE_RESOLUTION|>--- conflicted
+++ resolved
@@ -1240,12 +1240,8 @@
                 _args = value;
             }
         }
-<<<<<<< HEAD
+
         private object[] _args;
-=======
-
-        private Object[] _args;
->>>>>>> d8af22c3
 
         /// <summary>
         /// Indicates that if a job/command is invoked remotely the connection should be severed
