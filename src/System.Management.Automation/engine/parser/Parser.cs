--- conflicted
+++ resolved
@@ -4161,13 +4161,7 @@
             // G      class-member  new-lines:opt
             // G      class-member-list   class-member
 
-<<<<<<< HEAD
-            //
             // PowerShell classes are not supported in ConstrainedLanguage
-            //
-=======
-            // PowerShell classes are not supported in ConstrainedLanguage
->>>>>>> 5d54f1aa
             if (Runspace.DefaultRunspace?.ExecutionContext?.LanguageMode == PSLanguageMode.ConstrainedLanguage)
             {
                 ReportError(classToken.Extent,
