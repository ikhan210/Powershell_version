--- conflicted
+++ resolved
@@ -165,17 +165,10 @@
                 ViewsOf_System_Management_Automation_InformationRecord());
 
             yield return new ExtendedTypeDefinition(
-<<<<<<< HEAD
                 "System.Management.Automation.ProgressRecord",
                 ViewsOf_System_Management_Automation_ProgressRecord());
 
             yield return new ExtendedTypeDefinition(
-                "System.Exception",
-                ViewsOf_System_Exception());
-
-            yield return new ExtendedTypeDefinition(
-=======
->>>>>>> ed4cd20d
                 "System.Management.Automation.CommandParameterSetInfo",
                 ViewsOf_System_Management_Automation_CommandParameterSetInfo());
 
@@ -1348,7 +1341,6 @@
                 .EndControl());
         }
 
-<<<<<<< HEAD
         private static IEnumerable<FormatViewDefinition> ViewsOf_System_Management_Automation_ProgressRecord()
         {
             // This generates string output that uses the following format:
@@ -1372,18 +1364,6 @@
                     .EndControl());
         }
 
-        private static IEnumerable<FormatViewDefinition> ViewsOf_System_Exception()
-        {
-            yield return new FormatViewDefinition("Exception",
-                CustomControl.Create(outOfBand: true)
-                    .StartEntry()
-                        .AddScriptBlockExpressionBinding(@"$_.Message")
-                    .EndEntry()
-                .EndControl());
-        }
-
-=======
->>>>>>> ed4cd20d
         private static IEnumerable<FormatViewDefinition> ViewsOf_System_Management_Automation_CommandParameterSetInfo()
         {
             var FmtParameterAttributes = CustomControl.Create()
