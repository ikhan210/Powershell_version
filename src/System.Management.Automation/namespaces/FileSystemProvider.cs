// Copyright (c) Microsoft Corporation. All rights reserved.
// Licensed under the MIT License.

using System;
using System.Collections;
using System.Collections.Generic;
using System.Collections.ObjectModel;
using System.ComponentModel;
using System.Diagnostics.CodeAnalysis;
using System.Globalization;
using System.IO;
using System.Linq;
using System.Management.Automation;
using System.Management.Automation.Internal;
using System.Management.Automation.Provider;
using System.Security;
using System.Security.AccessControl;
using System.Text;
using System.Xml;
using System.Xml.XPath;
using Microsoft.Win32.SafeHandles;
using Dbg = System.Management.Automation;
using System.Runtime.InteropServices;
using System.Management.Automation.Runspaces;

namespace Microsoft.PowerShell.Commands
{
    #region FileSystemProvider

    /// <summary>
    /// Defines the implementation of a File System Provider.  This provider
    /// allows for stateless namespace navigation of the file system.
    /// </summary>
    [CmdletProvider(FileSystemProvider.ProviderName, ProviderCapabilities.Credentials | ProviderCapabilities.Filter | ProviderCapabilities.ShouldProcess)]
    [OutputType(typeof(FileSecurity), ProviderCmdlet = ProviderCmdlet.SetAcl)]
    [OutputType(typeof(String), typeof(PathInfo), ProviderCmdlet = ProviderCmdlet.ResolvePath)]
    [OutputType(typeof(PathInfo), ProviderCmdlet = ProviderCmdlet.PushLocation)]
    [OutputType(typeof(Byte), typeof(String), ProviderCmdlet = ProviderCmdlet.GetContent)]
    [OutputType(typeof(FileInfo), ProviderCmdlet = ProviderCmdlet.GetItem)]
    [OutputType(typeof(FileInfo), typeof(DirectoryInfo), ProviderCmdlet = ProviderCmdlet.GetChildItem)]
    [OutputType(typeof(FileSecurity), typeof(DirectorySecurity), ProviderCmdlet = ProviderCmdlet.GetAcl)]
    [OutputType(typeof(Boolean), typeof(String), typeof(FileInfo), typeof(DirectoryInfo), ProviderCmdlet = ProviderCmdlet.GetItem)]
    [OutputType(typeof(Boolean), typeof(String), typeof(DateTime), typeof(System.IO.FileInfo), typeof(System.IO.DirectoryInfo), ProviderCmdlet = ProviderCmdlet.GetItemProperty)]
    [OutputType(typeof(String), typeof(System.IO.FileInfo), ProviderCmdlet = ProviderCmdlet.NewItem)]
    [System.Diagnostics.CodeAnalysis.SuppressMessage("Microsoft.Maintainability", "CA1506:AvoidExcessiveClassCoupling", Justification = "This coupling is required")]
    public sealed partial class FileSystemProvider : NavigationCmdletProvider,
                                                     IContentCmdletProvider,
                                                     IPropertyCmdletProvider,
                                                     ISecurityDescriptorCmdletProvider,
                                                     ICmdletProviderSupportsHelp
    {
        // 4MB gives the best results without spiking the resources on the remote connection for file transfers between pssessions.
        // NOTE: The script used to copy file data from session (PSCopyFromSessionHelper) has a
        // maximum fragment size value for security.  If FILETRANSFERSIZE changes make sure the
        // copy script will accomodate the new value.
        private const int FILETRANSFERSIZE = 4 * 1024 * 1024;

        // The name of the key in an exception's Data dictionary when attempting
        // to copy an item onto itself.
        private const string SelfCopyDataKey = "SelfCopy";

        /// <summary>
        /// An instance of the PSTraceSource class used for trace output
        /// using "FileSystemProvider" as the category.
        /// </summary>
        [Dbg.TraceSourceAttribute("FileSystemProvider", "The namespace navigation provider for the file system")]
        private static Dbg.PSTraceSource s_tracer =
            Dbg.PSTraceSource.GetTracer("FileSystemProvider", "The namespace navigation provider for the file system");

        /// <summary>
        /// Gets the name of the provider
        /// </summary>
        public const string ProviderName = "FileSystem";

        /// <summary>
        /// Initializes a new instance of the FileSystemProvider class. Since this
        /// object needs to be stateless, the constructor does nothing.
        /// </summary>
        public FileSystemProvider()
        {
        }

        private Collection<WildcardPattern> _excludeMatcher = null;

        /// <summary>
        /// Converts all / in the path to \
        /// </summary>
        ///
        /// <param name="path">
        /// The path to normalize.
        /// </param>
        ///
        /// <returns>
        /// The path with all / normalized to \
        /// </returns>
        ///
        private static string NormalizePath(string path)
        {
            return path.Replace(StringLiterals.AlternatePathSeparator, StringLiterals.DefaultPathSeparator);
        } // NormalizePath

        /// <summary>
        ///  Checks if the item exist at the specified path. if it exists then creates
        /// appropriate directoryinfo or fileinfo object.
        /// </summary>
        /// <param name="path">
        /// refers to the item for which we are checking for existence and creating filesysteminfo object.
        /// </param>
        /// <param name="isContainer">
        /// return true if path points to a directory else returns false.
        /// </param>
        /// <returns></returns>
        private static FileSystemInfo GetFileSystemInfo(string path, ref bool isContainer)
        {
            isContainer = false;

            if (Utils.FileExists(path))
            {
                return new FileInfo(path);
            }

            if (Utils.DirectoryExists(path))
            {
                isContainer = true;
                return new DirectoryInfo(path);
            }

            return null;
        }

        /// <summary>
        /// overrides the method of CmdletProvider, considering the additional
        /// dynamic parameters of FileSystemProvider
        /// </summary>
        /// <returns>
        /// whether the filter or attribute filter is set.
        /// </returns>
        internal override bool IsFilterSet()
        {
            bool attributeFilterSet = false;
            GetChildDynamicParameters fspDynamicParam = DynamicParameters as GetChildDynamicParameters;
            if (fspDynamicParam != null)
            {
                attributeFilterSet = (
                    (null != fspDynamicParam.Attributes)
                        || (fspDynamicParam.Directory)
                        || (fspDynamicParam.File)
                        || (fspDynamicParam.Hidden)
                        || (fspDynamicParam.ReadOnly)
                        || (fspDynamicParam.System));
            }

            return (attributeFilterSet || base.IsFilterSet());
        }

        /// <summary>
        /// Gets the dynamic parameters for get-childnames on the
        /// FileSystemProvider.
        /// We currently only support one dynamic parameter,
        /// "Attributes" that returns an enum evaluator for the
        /// given expression.
        /// </summary>
        ///
        /// <param name="path">
        /// If the path was specified on the command line, this is the path
        /// to the item for which to get the dynamic parameters.
        /// </param>
        ///
        /// <returns>
        /// An object that has properties and fields decorated with
        /// parsing attributes similar to a cmdlet class.
        /// </returns>
        protected override object GetChildNamesDynamicParameters(string path)
        {
            return new GetChildDynamicParameters();
        }

        /// <summary>
        /// Gets the dynamic parameters for get-childitems on the
        /// FileSystemProvider.
        /// We currently only support one dynamic parameter,
        /// "Attributes" that returns an enum evaluator for the
        /// given expression.
        /// </summary>
        ///
        /// <param name="path">
        /// If the path was specified on the command line, this is the path
        /// to the item for which to get the dynamic parameters.
        /// </param>
        ///
        /// <param name="recurse">
        /// Ignored.
        /// </param>
        ///
        /// <returns>
        /// An object that has properties and fields decorated with
        /// parsing attributes similar to a cmdlet class.
        /// </returns>
        protected override object GetChildItemsDynamicParameters(string path, bool recurse)
        {
            return new GetChildDynamicParameters();
        }

        /// <summary>
        /// Gets the dynamic parameters for Copy-Item on the FileSystemProvider.
        /// </summary>
        /// <param name="path">Source for the copy operation.</param>
        /// <param name="destination">Destination for the copy operation.</param>
        /// <param name="recurse">Whether to recurse.</param>
        /// <returns></returns>
        protected override object CopyItemDynamicParameters(string path, string destination, bool recurse)
        {
            return new CopyItemDynamicParameters();
        }

        #region ICmdletProviderSupportsHelp members

        /// <summary>
        /// Implementation of ICmdletProviderSupportsHelp interface.
        /// Gets provider-specific help content for the corresponding cmdlet
        /// </summary>
        /// <param name="helpItemName">
        /// Name of command that the help is requested for.
        /// </param>
        /// <param name="path">
        /// Not used here.
        /// </param>
        /// <returns>
        /// The MAML help XML that should be presented to the user.
        /// </returns>
        public string GetHelpMaml(string helpItemName, string path)
        {
            //
            // Get the verb and noun from helpItemName
            //
            string verb = null;
            string noun = null;
            XmlReader reader = null;

            try
            {
                if (!String.IsNullOrEmpty(helpItemName))
                {
                    CmdletInfo.SplitCmdletName(helpItemName, out verb, out noun);
                }
                else
                {
                    return String.Empty;
                }

                if (String.IsNullOrEmpty(verb) || String.IsNullOrEmpty(noun))
                {
                    return String.Empty;
                }

                // Load the help file from the current UI culture subfolder
                XmlDocument document = new XmlDocument();
                CultureInfo currentUICulture = CultureInfo.CurrentUICulture;
                string fullHelpPath = Path.Combine(
                    string.IsNullOrEmpty(this.ProviderInfo.ApplicationBase) ? string.Empty : this.ProviderInfo.ApplicationBase,
                    currentUICulture.ToString(),
                    string.IsNullOrEmpty(this.ProviderInfo.HelpFile) ? string.Empty : this.ProviderInfo.HelpFile);

                XmlReaderSettings settings = new XmlReaderSettings();
                settings.XmlResolver = null;
                reader = XmlReader.Create(fullHelpPath, settings);
                document.Load(reader);

                // Add "msh" and "command" namespaces from the MAML schema
                XmlNamespaceManager nsMgr = new XmlNamespaceManager(document.NameTable);
                nsMgr.AddNamespace("msh", HelpCommentsParser.mshURI);
                nsMgr.AddNamespace("command", HelpCommentsParser.commandURI);

                // Compose XPath query to select the appropriate node based on the cmdlet
                string xpathQuery = String.Format(
                    CultureInfo.InvariantCulture,
                    HelpCommentsParser.ProviderHelpCommandXPath,
                    "[@id='FileSystem']",
                    verb,
                    noun);

                // Execute the XPath query and return its MAML snippet
                XmlNode result = document.SelectSingleNode(xpathQuery, nsMgr);
                if (result != null)
                {
                    return result.OuterXml;
                }
            }
            catch (XmlException)
            {
                return String.Empty;
            }
            catch (PathTooLongException)
            {
                return String.Empty;
            }
            catch (IOException)
            {
                return String.Empty;
            }
            catch (UnauthorizedAccessException)
            {
                return String.Empty;
            }
            catch (NotSupportedException)
            {
                return String.Empty;
            }
            catch (SecurityException)
            {
                return String.Empty;
            }
            catch (XPathException)
            {
                return String.Empty;
            }
            finally
            {
                if (null != reader)
                {
                    ((IDisposable)reader).Dispose();
                }
            }
            return String.Empty;
        }

        #endregion

        #region CmdletProvider members

        /// <summary>
        /// Starts the File System provider.  This method sets the Home for the
        /// provider to providerInfo.Home if specified, and %USERPROFILE%
        /// otherwise.
        /// </summary>
        /// <param name="providerInfo">
        /// The ProviderInfo object that holds the provider's configuration.
        /// </param>
        /// <returns>
        /// The updated ProviderInfo object that holds the provider's configuration.
        /// </returns>
        protected override ProviderInfo Start(ProviderInfo providerInfo)
        {
            // Set the home folder for the user
            if (providerInfo != null && string.IsNullOrEmpty(providerInfo.Home))
            {
                // %USERPROFILE% - indicate where a user's home directory is located in the file system.
                string homeDirectory = Environment.GetEnvironmentVariable(Platform.CommonEnvVariableNames.Home);

                if (!string.IsNullOrEmpty(homeDirectory))
                {
                    if (Directory.Exists(homeDirectory))
                    {
                        s_tracer.WriteLine("Home = {0}", homeDirectory);
                        providerInfo.Home = homeDirectory;
                    }
                    else
                        s_tracer.WriteLine("Not setting home directory {0} - does not exist", homeDirectory);
                }
            }
            return providerInfo;
        } // Start

        #endregion CmdletProvider members

        #region DriveCmdletProvider members

        /// <summary>
        /// Determines if the specified drive can be mounted.
        /// </summary>
        ///
        /// <param name="drive">
        /// The drive that is going to be mounted.
        /// </param>
        ///
        /// <returns>
        /// The same drive that was passed in, if the drive can be mounted.
        /// null if the drive cannot be mounted.
        /// </returns>
        /// <exception cref="System.ArgumentNullException">
        /// drive is null.
        /// </exception>
        /// <exception cref="System.ArgumentException">
        /// drive root is null or empty.
        /// </exception>
        protected override PSDriveInfo NewDrive(PSDriveInfo drive)
        {
            // verify parameters

            if (drive == null)
            {
                throw PSTraceSource.NewArgumentNullException("drive");
            }

            if (String.IsNullOrEmpty(drive.Root))
            {
                throw PSTraceSource.NewArgumentException("drive.Root");
            }

            // -Persist switch parameter is supported only for Network paths.
            if (drive.Persist && !PathIsNetworkPath(drive.Root))
            {
                ErrorRecord er = new ErrorRecord(new NotSupportedException(FileSystemProviderStrings.PersistNotSupported), "DriveRootNotNetworkPath", ErrorCategory.InvalidArgument, drive);
                ThrowTerminatingError(er);
            }

            if (IsNetworkMappedDrive(drive))
            {
                // MapNetworkDrive facilitates to map the newly
                // created PS Drive to a network share.
                this.MapNetworkDrive(drive);
            }

            // The drive is valid if the item exists or the
            // drive is not a fixed drive.  We want to allow
            // a drive to exist for floppies and other such\
            // removable media, even if the media isn't in place.

            bool driveIsFixed = true;
            PSDriveInfo result = null;

            try
            {
                // See if the drive is a fixed drive.
                string pathRoot = Path.GetPathRoot(drive.Root);
                DriveInfo driveInfo = new DriveInfo(pathRoot);

                if (driveInfo.DriveType != DriveType.Fixed)
                {
                    driveIsFixed = false;
                }

                // The current drive is a network drive.
                if (driveInfo.DriveType == DriveType.Network)
                {
                    drive.IsNetworkDrive = true;
                }
            }
            catch (ArgumentException) // swallow ArgumentException incl. ArgumentNullException
            {
            }

            bool validDrive = true;

            if (driveIsFixed)
            {
                // Since the drive is fixed, ensure the root is valid.
                try
                {
                    validDrive = Utils.DirectoryExists(drive.Root);
                }
                catch (IOException)
                {
                    // Ignore, the network path may not be found.
                }
                catch (UnauthorizedAccessException)
                {
                    // Ignore, we may be running in an AppContainer
                }
            }

            if (validDrive)
            {
                result = drive;
            }
            else
            {
                String error = StringUtil.Format(FileSystemProviderStrings.DriveRootError, drive.Root);
                Exception e = new IOException(error);
                WriteError(new ErrorRecord(e, "DriveRootError", ErrorCategory.ReadError, drive));
            }

            drive.Trace();

            return result;
        } // NewDrive

        /// <summary>
        /// MapNetworkDrive facilitates to map the newly created PS Drive to a network share.
        /// </summary>
        /// <param name="drive">The PSDrive info that would be used to create a new PS drive.</param>
        private void MapNetworkDrive(PSDriveInfo drive)
        {
            // Porting note: mapped network drives are only supported on Windows
            if (Platform.IsWindows)
            {
                WinMapNetworkDrive(drive);
            }
            else
            {
                throw new PlatformNotSupportedException();
            }
        }

        private void WinMapNetworkDrive(PSDriveInfo drive)
        {
            if (drive != null && !string.IsNullOrEmpty(drive.Root))
            {
                const int CONNECT_UPDATE_PROFILE = 0x00000001;
                const int CONNECT_NOPERSIST = 0x00000000;
                const int RESOURCE_GLOBALNET = 0x00000002;
                const int RESOURCETYPE_ANY = 0x00000000;
                const int RESOURCEDISPLAYTYPE_GENERIC = 0x00000000;
                const int RESOURCEUSAGE_CONNECTABLE = 0x00000001;

                // By default the connection is not persisted.
                int CONNECT_TYPE = CONNECT_NOPERSIST;

                string driveName = null;
                byte[] passwd = null;
                string userName = null;

                if (drive.Persist)
                {
                    if (IsSupportedDriveForPersistence(drive))
                    {
                        CONNECT_TYPE = CONNECT_UPDATE_PROFILE;
                        driveName = drive.Name + ":";
                        drive.DisplayRoot = drive.Root;
                    }
                    else
                    {
                        //error.
                        ErrorRecord er = new ErrorRecord(new InvalidOperationException(FileSystemProviderStrings.InvalidDriveName), "DriveNameNotSupportedForPersistence", ErrorCategory.InvalidOperation, drive);
                        ThrowTerminatingError(er);
                    }
                }

                // If alternate credentials is supplied then use them to get connected to network share.
                if (drive.Credential != null && !drive.Credential.Equals(PSCredential.Empty))
                {
                    userName = drive.Credential.UserName;

                    passwd = SecureStringHelper.GetData(drive.Credential.Password);
                }

                try
                {
                    NetResource resource = new NetResource();
                    resource.Comment = null;
                    resource.DisplayType = RESOURCEDISPLAYTYPE_GENERIC;
                    resource.LocalName = driveName;
                    resource.Provider = null;
                    resource.RemoteName = drive.Root;
                    resource.Scope = RESOURCE_GLOBALNET;
                    resource.Type = RESOURCETYPE_ANY;
                    resource.Usage = RESOURCEUSAGE_CONNECTABLE;

                    int code = NativeMethods.WNetAddConnection2(ref resource, passwd, userName, CONNECT_TYPE);

                    if (code != 0)
                    {
                        ErrorRecord er = new ErrorRecord(new System.ComponentModel.Win32Exception(code), "CouldNotMapNetworkDrive", ErrorCategory.InvalidOperation, drive);
                        ThrowTerminatingError(er);
                    }

                    if (CONNECT_TYPE == CONNECT_UPDATE_PROFILE)
                    {
                        // Update the current PSDrive to be a persisted drive.
                        drive.IsNetworkDrive = true;

                        // PsDrive.Root is updated to the name of the Drive for
                        // drives targeting network path and being persisted.
                        drive.Root = driveName + @"\";
                    }
                }
                finally
                {
                    // Clear the password in the memory.
                    if (passwd != null)
                    {
                        Array.Clear(passwd, 0, passwd.Length - 1);
                    }
                }
            }
        }

        /// <summary>
        /// ShouldMapNetworkDrive is a helper function used to detect if the
        /// requested PSDrive to be created has to be mapped to a network drive.
        /// </summary>
        /// <param name="drive"></param>
        /// <returns></returns>
        private bool IsNetworkMappedDrive(PSDriveInfo drive)
        {
            bool shouldMapNetworkDrive = (drive != null && !string.IsNullOrEmpty(drive.Root) && PathIsNetworkPath(drive.Root)) &&
                                         (drive.Persist || (drive.Credential != null && !drive.Credential.Equals(PSCredential.Empty)));

            return shouldMapNetworkDrive;
        }

        /// <summary>
        /// RemoveDrive facilitates to remove network mapped persisted PSDrvie.
        /// </summary>
        /// <param name="drive">
        /// PSDrive info.
        /// </param>
        /// <returns>PSDrive info.
        /// </returns>
        protected override PSDriveInfo RemoveDrive(PSDriveInfo drive)
        {
#if UNIX
            return drive;
#else
            return WinRemoveDrive(drive);
#endif
        }

        private PSDriveInfo WinRemoveDrive(PSDriveInfo drive)
        {
            if (IsNetworkMappedDrive(drive))
            {
                const int CONNECT_UPDATE_PROFILE = 0x00000001;

                int flags = 0;
                string driveName;
                if (drive.IsNetworkDrive)
                {
                    // Here we are removing only persisted network drives.
                    flags = CONNECT_UPDATE_PROFILE;
                    driveName = drive.Name + ":";
                }
                else
                {
                    // OSGTFS: 608188 PSDrive leaves a connection open after the drive is removed
                    // if a drive is not persisted or networkdrive, we need to use the actual root to remove the drive.
                    driveName = drive.Root;
                }

                // You need to actually remove the drive.
                int code = NativeMethods.WNetCancelConnection2(driveName, flags, true);

                if (code != 0)
                {
                    ErrorRecord er = new ErrorRecord(new System.ComponentModel.Win32Exception(code), "CouldRemoveNetworkDrive", ErrorCategory.InvalidOperation, drive);
                    ThrowTerminatingError(er);
                }
            }

            return drive;
        }

        /// <summary>
        /// IsSupportedDriveForPersistence is a helper method used to
        /// check if the psdrive can be persisted or not.
        /// </summary>
        /// <param name="drive">
        /// PS Drive Info.
        /// </param>
        /// <returns>True if the drive can be persisted or else false.</returns>
        private bool IsSupportedDriveForPersistence(PSDriveInfo drive)
        {
            bool isSupportedDriveForPersistence = false;
            if (drive != null && !string.IsNullOrEmpty(drive.Name) && drive.Name.Length == 1)
            {
                char driveChar = Convert.ToChar(drive.Name, CultureInfo.InvariantCulture);

                if (Char.ToUpperInvariant(driveChar) >= 'A' && Char.ToUpperInvariant(driveChar) <= 'Z')
                {
                    isSupportedDriveForPersistence = true;
                }
            }

            return isSupportedDriveForPersistence;
        }

        /// <summary>
        /// Return the UNC path for a given network drive
        /// using the Windows API
        /// </summary>
        /// <param name="driveName"></param>
        /// <returns></returns>
        internal static string GetUNCForNetworkDrive(string driveName)
        {
#if UNIX
            return driveName;
#else
            return WinGetUNCForNetworkDrive(driveName);
#endif
        }

        private static string WinGetUNCForNetworkDrive(string driveName)
        {
            string uncPath = null;
            if (!string.IsNullOrEmpty(driveName) && driveName.Length == 1)
            {
                // By default buffer size is set to 300 which would generally be sufficient in most of the cases.
                int bufferSize = 300;
#if DEBUG
                // In Debug mode buffer size is initially set to 3 and if additional buffer is required, the
                // required buffer size is allocated and the WNetGetConnection API is executed with the newly
                // allocated buffer size.
                bufferSize = 3;
#endif

                StringBuilder uncBuffer = new StringBuilder(bufferSize);
                driveName += ':';

                // Call the windows API
                int errorCode = NativeMethods.WNetGetConnection(driveName, uncBuffer, ref bufferSize);

                // error code 234 is returned whenever the required buffer size is greater
                // than the specified buffer size.
                if (errorCode == 234)
                {
                    uncBuffer = new StringBuilder(bufferSize);
                    errorCode = NativeMethods.WNetGetConnection(driveName, uncBuffer, ref bufferSize);
                }
                if (errorCode != 0)
                {
                    throw new System.ComponentModel.Win32Exception(errorCode);
                }

                uncPath = uncBuffer.ToString();
            }

            return uncPath;
        }

        /// <summary>
        /// Get the substituted path of a NetWork type MS-DOS device that is created by 'subst' command.
        /// When a MS-DOS device is of NetWork type, it could be:
        ///   1. Substitute a path in a drive that maps to a network location. For example:
        ///         net use z: \\scratch2\scratch\
        ///         subst y: z:\abc\
        ///   2. Substitute a network location directly. For example:
        ///         subst y: \\scratch2\scratch\
        /// </summary>
        /// <param name="driveName"></param>
        /// <returns></returns>
        internal static string GetSubstitutedPathForNetworkDosDevice(string driveName)
        {
#if UNIX
            throw new PlatformNotSupportedException();
#else
            return WinGetSubstitutedPathForNetworkDosDevice(driveName);
#endif
        }

        private static string WinGetSubstitutedPathForNetworkDosDevice(string driveName)
        {
            string associatedPath = null;
            if (!string.IsNullOrEmpty(driveName) && driveName.Length == 1)
            {
                // By default buffer size is set to 300 which would generally be sufficient in most of the cases.
                int bufferSize = 300;
                var pathInfo = new StringBuilder(bufferSize);
                driveName += ':';

                // Call the windows API
                while (true)
                {
                    pathInfo.EnsureCapacity(bufferSize);
                    int retValue = NativeMethods.QueryDosDevice(driveName, pathInfo, bufferSize);
                    if (retValue > 0)
                    {
                        // If the drive letter is a substed path, the result will be in the format of
                        //  - "\??\C:\RealPath" for local path
                        //  - "\??\UNC\RealPath" for network path
                        associatedPath = pathInfo.ToString();
                        if (associatedPath.StartsWith("\\??\\", StringComparison.OrdinalIgnoreCase))
                        {
                            associatedPath = associatedPath.Remove(0, 4);
                            if (associatedPath.StartsWith("UNC", StringComparison.OrdinalIgnoreCase))
                            {
                                associatedPath = associatedPath.Remove(0, 3);
                                associatedPath = "\\" + associatedPath;
                            }
                            else if (associatedPath.EndsWith(":", StringComparison.OrdinalIgnoreCase))
                            {
                                // The substed path is the root path of a drive. For example: subst Y: C:\
                                associatedPath += Path.DirectorySeparatorChar;
                            }
                        }
                        else
                        {
                            // The drive name is not a substed path, then we return the root path of the drive
                            associatedPath = driveName + "\\";
                        }

                        break;
                    }

                    // Windows API call failed
                    int errorCode = Marshal.GetLastWin32Error();
                    if (errorCode != 122)
                    {
                        // ERROR_INSUFFICIENT_BUFFER = 122
                        // For an error other than "insufficient buffer", throw it
                        throw new Win32Exception((int)errorCode);
                    }

                    // We got the "insufficient buffer" error. In this case we extend
                    // the buffer size, unless it's unreasonably too large.
                    if (bufferSize >= 32767)
                    {
                        // "The Windows API has many functions that also have Unicode versions to permit
                        // an extended-length path for a maximum total path length of 32,767 characters"
                        // See http://msdn.microsoft.com/library/aa365247.aspx#maxpath
                        string errorMsg = StringUtil.Format(FileSystemProviderStrings.SubstitutePathTooLong, driveName);
                        throw new InvalidOperationException(errorMsg);
                    }

                    // Extend the buffer size and try again.
                    bufferSize *= 10;
                    if (bufferSize > 32767)
                    {
                        bufferSize = 32767;
                    }
                }
            }

            return associatedPath;
        }

        /// <summary>
        /// Get the root path for a network drive or MS-DOS device.
        /// </summary>
        /// <param name="driveInfo"></param>
        /// <returns></returns>
        internal static string GetRootPathForNetworkDriveOrDosDevice(DriveInfo driveInfo)
        {
            Dbg.Diagnostics.Assert(driveInfo.DriveType == DriveType.Network, "Caller should make sure it is a network drive.");

            string driveName = driveInfo.Name.Substring(0, 1);
            string rootPath = null;

            try
            {
                rootPath = GetUNCForNetworkDrive(driveName);
            }
            catch (Win32Exception)
            {
                if (driveInfo.IsReady)
                {
                    // The drive is ready but we failed to find the UNC path based on the drive name.
                    // In this case, it's possibly a MS-DOS device created by 'subst' command that
                    //  - substitutes a network location directly, or
                    //  - substitutes a path in a drive that maps to a network location
                    rootPath = GetSubstitutedPathForNetworkDosDevice(driveName);
                }
                else
                {
                    throw;
                }
            }

            return rootPath;
        }

        /// <summary>
        /// Returns a collection of all logical drives in the system.
        /// </summary>
        ///
        /// <returns>
        /// A collection of PSDriveInfo objects, one for each logical drive returned from
        /// System.Environment.GetLogicalDrives().
        /// </returns>
        ///
        protected override Collection<PSDriveInfo> InitializeDefaultDrives()
        {
            Collection<PSDriveInfo> results = new Collection<PSDriveInfo>();

            DriveInfo[] logicalDrives = DriveInfo.GetDrives();
            if (logicalDrives != null)
            {
                foreach (DriveInfo newDrive in logicalDrives)
                {
                    // Making sure to obey the StopProcessing.
                    if (Stopping)
                    {
                        results.Clear();
                        break;
                    }

                    // cover everything by the try-catch block, because some of the
                    // DriveInfo properties may throw exceptions
                    try
                    {
                        string newDriveName = newDrive.Name.Substring(0, 1);

                        string description = String.Empty;
                        string root = newDrive.Name;
                        string displayRoot = null;

                        if (newDrive.DriveType == DriveType.Fixed)
                        {
                            try
                            {
                                description = newDrive.VolumeLabel;
                            }
                            // trying to read the volume label may cause an
                            // IOException or SecurityException. Just default
                            // to an empty description.
                            catch (IOException)
                            {
                            }
                            catch (System.Security.SecurityException)
                            {
                            }
                            catch (System.UnauthorizedAccessException)
                            {
                            }
                        }

                        if (newDrive.DriveType == DriveType.Network)
                        {
                            // Platform notes: This is important because certain mount
                            // points on non-Windows are enumerated as drives by .NET, but
                            // the platform itself then has no real network drive support
                            // as required by this context. Solution: check for network
                            // drive support before using it.
#if UNIX
                            continue;
#else
                            displayRoot = GetRootPathForNetworkDriveOrDosDevice(newDrive);
#endif
                        }

                        if (newDrive.DriveType == DriveType.Fixed)
                        {
                            if (!newDrive.RootDirectory.Exists)
                            {
                                continue;
                            }

                            root = newDrive.RootDirectory.FullName;
                        }

#if UNIX
                        // Porting notes: On platforms with single root filesystems, ensure
                        // that we add a filesystem with the root "/" to the initial drive list,
                        // otherwise path handling will not work correctly because there
                        // is no : available to separate the filesystems from each other
                        if (root != StringLiterals.DefaultPathSeparatorString
                            && newDriveName == StringLiterals.DefaultPathSeparatorString)
                        {
                            root = StringLiterals.DefaultPathSeparatorString;
                        }
#endif

                        // Porting notes: On non-windows platforms .net can report two
                        // drives with the same root, make sure to only add one of those
                        bool skipDuplicate = false;
                        foreach (PSDriveInfo driveInfo in results)
                        {
                            if (driveInfo.Root == root)
                            {
                                skipDuplicate = true;
                                break;
                            }
                        }
                        if (skipDuplicate)
                            continue;

                        // Create a new VirtualDrive for each logical drive
                        PSDriveInfo newPSDriveInfo =
                            new PSDriveInfo(
                                newDriveName,
                                ProviderInfo,
                                root,
                                description,
                                null,
                                displayRoot);

                        // The network drive is detected when PowerShell is launched.
                        // Hence it has been persisted during one of the earlier sessions,
                        if (newDrive.DriveType == DriveType.Network)
                        {
                            newPSDriveInfo.IsNetworkDrive = true;
                        }

                        if (newDrive.DriveType != DriveType.Fixed)
                        {
                            newPSDriveInfo.IsAutoMounted = true;
                        }

                        // Porting notes: on the non-Windows platforms, the drive never
                        // uses : as a separator between drive and path
                        if (!Platform.IsWindows)
                        {
                            newPSDriveInfo.VolumeSeparatedByColon = false;
                        }

                        results.Add(newPSDriveInfo);
                    }
                    // If there are issues accessing properties of the DriveInfo, do
                    // not add the drive
                    catch (IOException)
                    {
                    }
                    catch (System.Security.SecurityException)
                    {
                    }
                    catch (System.UnauthorizedAccessException)
                    {
                    }
                } // foreach
            }
            return results;
        } // InitializeDefaultDrives

        #endregion DriveCmdletProvider methods

        #region ItemCmdletProvider methods

        /// <summary>
        /// Retrieves the dynamic parameters required for the Get-Item cmdlet
        /// </summary>
        /// <param name="path">The path of the file to process</param>
        /// <returns>An instance of the FileSystemProviderGetItemDynamicParameters class that represents the dynamic parameters.</returns>
        protected override object GetItemDynamicParameters(string path)
        {
            return new FileSystemProviderGetItemDynamicParameters();
        }

        /// <summary>
        /// Determines if the specified path is syntactically and semantically valid.
        /// An example path looks like this
        ///     C:\WINNT\Media\chimes.wav
        /// </summary>
        ///
        /// <param name="path">
        /// The fully qualified path to validate.
        /// </param>
        ///
        /// <returns>
        /// True if the path is valid, false otherwise.
        /// </returns>
        protected override bool IsValidPath(string path)
        {
            //Path passed should be fully qualified path.
            if (String.IsNullOrEmpty(path))
            {
                return false;
            }

            //Normalize the path
            path = NormalizePath(path);
            path = EnsureDriveIsRooted(path);

#if !UNIX
            // Remove alternate data stream references
            // See if they've used the inline stream syntax. They have more than one colon.
            int firstColon = path.IndexOf(':');
            int secondColon = path.IndexOf(':', firstColon + 1);
            if (secondColon > 0)
            {
                path = path.Substring(0, secondColon);
            }
#endif

            //Make sure the path is either drive rooted or UNC Path
            if (!IsAbsolutePath(path) && !IsUNCPath(path))
            {
                return false;
            }

            // Exceptions should only deal with exceptional circumstances,
            // but unfortunately, FileInfo offers no Try() methods that
            // let us check if we _could_ open the file.
            try
            {
                FileInfo testFile = new FileInfo(path);
            }
            catch (Exception e)
            {
                if ((e is ArgumentNullException) ||
                    (e is ArgumentException) ||
                    (e is System.Security.SecurityException) ||
                    (e is UnauthorizedAccessException) ||
                    (e is PathTooLongException) ||
                    (e is NotSupportedException))
                {
                    return false;
                }
                else
                    throw;
            }

            return true;
        }

        /// <summary>
        /// Gets the item at the specified path.
        /// </summary>
        ///
        /// <param name="path">
        /// A fully qualified path representing a file or directory in the
        /// file system.
        /// </param>
        ///
        /// <returns>
        /// Nothing.  FileInfo and DirectoryInfo objects are written to the
        /// context's pipeline.
        /// </returns>
        ///
        /// <exception cref="System.ArgumentException">
        ///     path is null or empty.
        /// </exception>
        protected override void GetItem(string path)
        {
            // Validate the argument

            bool isContainer = false;

            if (String.IsNullOrEmpty(path))
            {
                // The parameter was null, throw an exception
                throw PSTraceSource.NewArgumentException("path");
            }

            try
            {
#if !UNIX
                bool retrieveStreams = false;
                FileSystemProviderGetItemDynamicParameters dynamicParameters = null;

                if (DynamicParameters != null)
                {
                    dynamicParameters = DynamicParameters as FileSystemProviderGetItemDynamicParameters;
                    if (dynamicParameters != null)
                    {
                        if ((dynamicParameters.Stream != null) && (dynamicParameters.Stream.Length > 0))
                        {
                            retrieveStreams = true;
                        }
                        else
                        {
                            // See if they've used the inline stream syntax. They have more than one colon.
                            int firstColon = path.IndexOf(':');
                            int secondColon = path.IndexOf(':', firstColon + 1);
                            if (secondColon > 0)
                            {
                                string streamName = path.Substring(secondColon + 1);
                                path = path.Remove(secondColon);

                                retrieveStreams = true;
                                dynamicParameters = new FileSystemProviderGetItemDynamicParameters();
                                dynamicParameters.Stream = new string[] { streamName };
                            }
                        }
                    }
                }
#endif

                FileSystemInfo result = GetFileSystemItem(path, ref isContainer, false);
                if (result != null)
                {
#if !UNIX
                    // If we want to retrieve the file streams, retrieve them.
                    if (retrieveStreams)
                    {
                        if (!isContainer)
                        {
                            foreach (string desiredStream in dynamicParameters.Stream)
                            {
                                // See that it matches the name specified
                                WildcardPattern p = WildcardPattern.Get(desiredStream, WildcardOptions.IgnoreCase | WildcardOptions.CultureInvariant);
                                bool foundStream = false;

                                foreach (AlternateStreamData stream in AlternateDataStreamUtilities.GetStreams(result.FullName))
                                {
                                    if (!p.IsMatch(stream.Stream)) { continue; }

                                    string outputPath = result.FullName + ":" + stream.Stream;
                                    WriteItemObject(stream, outputPath, isContainer);
                                    foundStream = true;
                                }

                                if ((!WildcardPattern.ContainsWildcardCharacters(desiredStream)) && (!foundStream))
                                {
                                    string errorMessage = StringUtil.Format(
                                        FileSystemProviderStrings.AlternateDataStreamNotFound, desiredStream, result.FullName);
                                    Exception e = new FileNotFoundException(errorMessage, result.FullName);

                                    WriteError(new ErrorRecord(
                                        e,
                                        "AlternateDataStreamNotFound",
                                        ErrorCategory.ObjectNotFound,
                                        path));
                                }
                            }
                        }
                    }
                    else
#endif
                    {
                        // Otherwise, return the item itself.
                        WriteItemObject(result, result.FullName, isContainer);
                    }
                }
                else
                {
                    String error = StringUtil.Format(FileSystemProviderStrings.ItemNotFound, path);
                    Exception e = new IOException(error);
                    WriteError(new ErrorRecord(
                        e,
                        "ItemNotFound",
                        ErrorCategory.ObjectNotFound,
                        path));
                }
            }
            catch (IOException ioError)
            {
                //IOException contains specific message about the error occured and so no need for errordetails.
                ErrorRecord er = new ErrorRecord(ioError, "GetItemIOError", ErrorCategory.ReadError, path);
                WriteError(er);
            }
            catch (UnauthorizedAccessException accessException)
            {
                WriteError(new ErrorRecord(accessException, "GetItemUnauthorizedAccessError", ErrorCategory.PermissionDenied, path));
            }
        } // GetItem

        private FileSystemInfo GetFileSystemItem(string path, ref bool isContainer, bool showHidden)
        {
            path = NormalizePath(path);
            FileInfo result = new FileInfo(path);

            // FileInfo.Exists is always false for a directory path, so we check the attribute for existence.
            var attributes = result.Attributes;
            if ((int)attributes == -1) { /* Path doesn't exist. */ return null; }

            bool hidden = attributes.HasFlag(FileAttributes.Hidden);
            isContainer = attributes.HasFlag(FileAttributes.Directory);

            FlagsExpression<FileAttributes> evaluator = null;
            FlagsExpression<FileAttributes> switchEvaluator = null;
            GetChildDynamicParameters fspDynamicParam = DynamicParameters as GetChildDynamicParameters;
            if (fspDynamicParam != null)
            {
                evaluator = fspDynamicParam.Attributes;
                switchEvaluator = FormatAttributeSwitchParameters();
            }

            bool filterHidden = false;           // "Hidden" is specified somewhere in the expression
            bool switchFilterHidden = false;     // "Hidden" is specified somewhere in the parameters

            if (null != evaluator)
            {
                filterHidden = evaluator.ExistsInExpression(FileAttributes.Hidden);
            }
            if (null != switchEvaluator)
            {
                switchFilterHidden = switchEvaluator.ExistsInExpression(FileAttributes.Hidden);
            }

            // if "Hidden" is specified in the attribute filter dynamic parameters
            // also return the object
            if (!isContainer)
            {
                if (!hidden || Force || showHidden || filterHidden || switchFilterHidden)
                {
                    s_tracer.WriteLine("Got file info: {0}", result);
                    return result;
                }
            }
            else
            {
                // Check to see if the path is the root of a file system drive.
                // Since all root paths are hidden we need to show the directory
                // anyway
                bool isRootPath =
                    String.Compare(
                        Path.GetPathRoot(path),
                        result.FullName,
                        StringComparison.OrdinalIgnoreCase) == 0;

                // if "Hidden" is specified in the attribute filter dynamic parameters
                // also return the object
                if (isRootPath || !hidden || Force || showHidden || filterHidden || switchFilterHidden)
                {
                    s_tracer.WriteLine("Got directory info: {0}", result);
                    return new DirectoryInfo(path);
                }
            }
            return null;
        } // GetFileSystemItem

        /// <summary>
        /// Invokes the item at the path using ShellExecute semantics.
        /// </summary>
        ///
        /// <param name="path">
        /// The item to invoke.
        /// </param>
        ///
        /// <exception cref="System.ArgumentException">
        ///     path is null or empty.
        /// </exception>
        protected override void InvokeDefaultAction(string path)
        {
            if (String.IsNullOrEmpty(path))
            {
                throw PSTraceSource.NewArgumentException("path");
            }

            path = NormalizePath(path);

            string action = FileSystemProviderStrings.InvokeItemAction;

            string resource = StringUtil.Format(FileSystemProviderStrings.InvokeItemResourceFileTemplate, path);

            if (ShouldProcess(resource, action))
            {
                var invokeProcess = new System.Diagnostics.Process();
                invokeProcess.StartInfo.FileName = path;
#if UNIX
                bool invokeDefaultProgram = false;
                if (Directory.Exists(path))
                {
                    // Path points to a directory. We have to use xdg-open/open on Linux/macOS.
                    invokeDefaultProgram = true;
                }
                else
                {
                    try
                    {
                        // Try Process.Start first. This works for executables on Win/Unix platforms
                        invokeProcess.Start();
                    }
                    catch (Win32Exception ex) when (ex.NativeErrorCode == 13)
                    {
                        // Error code 13 -- Permission denied
                        // The file is possibly not an executable. We try xdg-open/open on Linux/macOS.
                        invokeDefaultProgram = true;
                    }
                }

                if (invokeDefaultProgram)
                {
                    const string quoteFormat = "\"{0}\"";
                    invokeProcess.StartInfo.FileName = Platform.IsLinux ? "xdg-open" : /* macOS */ "open";
                    if (NativeCommandParameterBinder.NeedQuotes(path))
                    {
                        path = string.Format(CultureInfo.InvariantCulture, quoteFormat, path);
                    }
                    invokeProcess.StartInfo.Arguments = path;
                    invokeProcess.Start();
                }
#else
                // Use ShellExecute when it's not a headless SKU
                invokeProcess.StartInfo.UseShellExecute = Platform.IsWindowsDesktop;
                invokeProcess.Start();
#endif
            }
        } // InvokeDefaultAction

        #endregion ItemCmdletProvider members

        #region ContainerCmdletProvider members

        #region GetChildItems
        /// <summary>
        /// Gets the child items of a given directory.
        /// </summary>
        ///
        /// <param name="path">
        /// The full path of the directory to enumerate.
        /// </param>
        ///
        /// <param name="recurse">
        /// If true, recursively enumerates the child items as well.
        /// </param>
        ///
        /// <param name="depth">
        /// Limits the depth of recursion; uint.MaxValue performs full recursion.
        /// </param>
        ///
        /// <returns>
        /// Nothing.  FileInfo and DirectoryInfo objects that match the filter are written to the
        /// context's pipeline.
        /// </returns>
        ///
        /// <exception cref="System.ArgumentException">
        ///     path is null or empty.
        /// </exception>
        protected override void GetChildItems(
            string path,
            bool recurse,
            uint depth)
        {
            GetPathItems(path, recurse, depth, false, ReturnContainers.ReturnMatchingContainers);
        } // GetChildItems
        #endregion GetChildItems

        #region GetChildNames
        /// <summary>
        /// Gets the path names for all children of the specified
        /// directory that match the given filter.
        /// </summary>
        ///
        /// <param name="path">
        /// The full path of the directory to enumerate.
        /// </param>
        ///
        /// <param name="returnContainers">
        /// Determines if all containers should be returned or only those containers that match the
        /// filter(s).
        /// </param>
        ///
        /// <returns>
        /// Nothing.  Child names are written to the context's pipeline.
        /// </returns>
        ///
        /// <exception cref="System.ArgumentException">
        ///     path is null or empty.
        /// </exception>
        protected override void GetChildNames(
            string path,
            ReturnContainers returnContainers)
        {
            GetPathItems(path, false, uint.MaxValue, true, returnContainers);
        } // GetChildNames
        #endregion GetChildNames

        /// <summary>
        /// Gets a new provider-specific path and filter (if any) that corresponds to the given
        /// path.
        /// </summary>
        ///
        /// <param name="path">
        /// The path to the item. Unlike most other provider APIs, this path is likely to
        /// contain PowerShell wildcards.
        /// </param>
        /// <param name="filter">
        /// The provider-specific filter currently applied.
        /// </param>
        /// <param name="updatedPath">
        /// The new path to the item.
        /// </param>
        /// <param name="updatedFilter">
        /// The new filter.
        /// </param>
        ///
        /// <returns>
        /// True if the path or filter were altered. False otherwise.
        /// </returns>
        ///
        /// <remarks>
        /// Makes no attempt to filter if the user has already specified a filter, or
        /// if the path contains directory separators. Those are not supported by the
        /// FileSystem filter.
        /// </remarks>
        ///
        protected override bool ConvertPath(
            string path,
            string filter,
            ref string updatedPath,
            ref string updatedFilter)
        {
            // Don't handle full paths, paths that the user is already trying to
            // filter, or paths they are trying to escape.
            if ((!String.IsNullOrEmpty(filter)) ||
                (path.Contains(StringLiterals.DefaultPathSeparatorString)) ||
                (path.Contains(StringLiterals.AlternatePathSeparatorString)) ||
                (path.Contains(StringLiterals.EscapeCharacter)))
            {
                return false;
            }

            // We can never actually modify the PowerShell path, as the
            // Win32 filtering support returns items that match the short
            // filename OR long filename.
            //
            // This creates tons of seemingly incorrect matches, such as:
            //
            // *~*:   Matches any file with a long filename
            // *n*:   Matches all files with a long filename, but have been
            //        mapped to a [6][~n].[3] disambiguation bucket
            // *.abc: Matches all files that have an extension that begins
            //        with ABC, since their extension is truncated in the
            //        short filename
            // *.*:   Matches all files and directories, even if they don't
            //        have a dot in their name

            // Our algorithm here is pretty simple. The filesystem can handle
            // * and ? in PowerShell wildcards, just not character ranges [a-z].
            // We replace character ranges with the single-character wildcard, '?'.

            updatedPath = path;
            updatedFilter = System.Text.RegularExpressions.Regex.Replace(path, "\\[.*?\\]", "?");

            return true;
        }

        private void GetPathItems(
            string path,
            bool recurse,
            uint depth,
            bool nameOnly,
            ReturnContainers returnContainers)
        {
            // Verify parameters
            if (String.IsNullOrEmpty(path))
            {
                throw PSTraceSource.NewArgumentException("path");
            }

            path = NormalizePath(path);

            if (Utils.ItemExists(path, out bool isDirectory))
            {
                if (isDirectory)
                {
                    DirectoryInfo directory = new DirectoryInfo(path);
                    InodeTracker tracker = null;

                    if (recurse)
                    {
                        GetChildDynamicParameters fspDynamicParam = DynamicParameters as GetChildDynamicParameters;
                        if (fspDynamicParam != null && fspDynamicParam.FollowSymlink)
                        {
                            tracker = new InodeTracker(directory.FullName);
                        }
                    }

                    // Enumerate the directory
                    Dir(directory, recurse, depth, nameOnly, returnContainers, tracker);
                }
                else
                {
                    // Maybe the path is a file name so try a FileInfo instead
                    FileInfo fileInfo = new FileInfo(path);

                    FlagsExpression<FileAttributes> evaluator = null;
                    FlagsExpression<FileAttributes> switchEvaluator = null;
                    GetChildDynamicParameters fspDynamicParam = DynamicParameters as GetChildDynamicParameters;
                    if (fspDynamicParam != null)
                    {
                        evaluator = fspDynamicParam.Attributes;
                        switchEvaluator = FormatAttributeSwitchParameters();
                    }

                    bool attributeFilter = true;
                    bool switchAttributeFilter = true;
                    bool filterHidden = false;           // "Hidden" is specified somewhere in the expression
                    bool switchFilterHidden = false;     // "Hidden" is specified somewhere in the parameters

                    if (null != evaluator)
                    {
                        attributeFilter = evaluator.Evaluate(fileInfo.Attributes);  // expressions
                        filterHidden = evaluator.ExistsInExpression(FileAttributes.Hidden);
                    }
                    if (null != switchEvaluator)
                    {
                        switchAttributeFilter = switchEvaluator.Evaluate(fileInfo.Attributes);  // switch parameters
                        switchFilterHidden = switchEvaluator.ExistsInExpression(FileAttributes.Hidden);
                    }

                    bool hidden = (fileInfo.Attributes & FileAttributes.Hidden) != 0;

                    // if "Hidden" is explicitly specified anywhere in the attribute filter, then override
                    // default hidden attribute filter.
                    if ((attributeFilter && switchAttributeFilter)
                        && (filterHidden || switchFilterHidden || Force || !hidden))
                    {
                        if (nameOnly)
                        {
                            WriteItemObject(
                                fileInfo.Name,
                                fileInfo.FullName,
                                false);
                        }
                        else
                            WriteItemObject(fileInfo, path, false);
                    }
                }
            }
            else
            {
                String error = StringUtil.Format(FileSystemProviderStrings.ItemDoesNotExist, path);
                Exception e = new IOException(error);
                WriteError(new ErrorRecord(
                    e,
                    "ItemDoesNotExist",
                    ErrorCategory.ObjectNotFound,
                    path));
                return;
            }
        }

        private void Dir(
            DirectoryInfo directory,
            bool recurse,
            uint depth,
            bool nameOnly,
            ReturnContainers returnContainers,
            InodeTracker tracker)   // tracker will be non-null only if the user invoked the -FollowSymLinks and -Recurse switch parameters.
        {
            List<IEnumerable<FileSystemInfo>> target = new List<IEnumerable<FileSystemInfo>>();

            try
            {
                if (Filter != null &&
                    Filter.Length > 0)
                {
                    if (returnContainers == ReturnContainers.ReturnAllContainers)
                    {
                        // Don't filter directories
                        target.Add(directory.EnumerateDirectories());
                    }
                    else
                    {
                        // Filter the directories
                        target.Add(directory.EnumerateDirectories(Filter));
                    }

                    // Making sure to obey the StopProcessing.
                    if (Stopping)
                    {
                        return;
                    }

                    // Use the specified filter when retrieving the
                    // children
                    target.Add(directory.EnumerateFiles(Filter));
                }
                else
                {
                    target.Add(directory.EnumerateDirectories());

                    // Making sure to obey the StopProcessing.
                    if (Stopping)
                    {
                        return;
                    }

                    // Don't use a filter to retrieve the children
                    target.Add(directory.EnumerateFiles());
                }

                FlagsExpression<FileAttributes> evaluator = null;
                FlagsExpression<FileAttributes> switchEvaluator = null;

                GetChildDynamicParameters fspDynamicParam = DynamicParameters as GetChildDynamicParameters;
                if (fspDynamicParam != null)
                {
                    evaluator = fspDynamicParam.Attributes;
                    switchEvaluator = FormatAttributeSwitchParameters();
                }

                // Write out the items
                foreach (IEnumerable<FileSystemInfo> childList in target)
                {
                    // On some systems, this is already sorted.  For consistency, always sort again.
                    IEnumerable<FileSystemInfo> sortedChildList = childList.OrderBy(c => c.Name, StringComparer.CurrentCultureIgnoreCase);

                    foreach (FileSystemInfo filesystemInfo in sortedChildList)
                    {
                        // Making sure to obey the StopProcessing.
                        if (Stopping)
                        {
                            return;
                        }

                        try
                        {
                            bool attributeFilter = true;
                            bool switchAttributeFilter = true;
                            // 'Hidden' is specified somewhere in the expression
                            bool filterHidden = false;
                            // 'Hidden' is specified somewhere in the parameters
                            bool switchFilterHidden = false;

                            if (null != evaluator)
                            {
                                attributeFilter = evaluator.Evaluate(filesystemInfo.Attributes);
                                filterHidden = evaluator.ExistsInExpression(FileAttributes.Hidden);
                            }
                            if (null != switchEvaluator)
                            {
                                switchAttributeFilter = switchEvaluator.Evaluate(filesystemInfo.Attributes);
                                switchFilterHidden = switchEvaluator.ExistsInExpression(FileAttributes.Hidden);
                            }

                            bool hidden = false;
                            if (!Force)
                            {
                                hidden = (filesystemInfo.Attributes & FileAttributes.Hidden) != 0;
                            }

                            // If 'Hidden' is explicitly specified anywhere in the attribute filter, then override
                            // default hidden attribute filter.
                            // If specification is to return all containers, then do not do attribute filter on
                            // the containers.
                            bool attributeSatisfy =
                                ((attributeFilter && switchAttributeFilter) ||
                                    ((returnContainers == ReturnContainers.ReturnAllContainers) &&
                                    ((filesystemInfo.Attributes & FileAttributes.Directory) != 0)));

                            if (attributeSatisfy && (filterHidden || switchFilterHidden || Force || !hidden))
                            {
                                if (nameOnly)
                                {
                                    WriteItemObject(
                                        filesystemInfo.Name,
                                        filesystemInfo.FullName,
                                        false);
                                }
                                else
                                {
                                    if (filesystemInfo is FileInfo)
                                        WriteItemObject(filesystemInfo, filesystemInfo.FullName, false);
                                    else
                                        WriteItemObject(filesystemInfo, filesystemInfo.FullName, true);
                                }
                            }
                        }
                        catch (System.IO.FileNotFoundException ex)
                        {
                            WriteError(new ErrorRecord(ex, "DirIOError", ErrorCategory.ReadError, directory.FullName));
                        }
                        catch (UnauthorizedAccessException ex)
                        {
                            WriteError(new ErrorRecord(ex, "DirUnauthorizedAccessError", ErrorCategory.PermissionDenied, directory.FullName));
                        }
                    }// foreach
                }// foreach

                bool isFilterHiddenSpecified = false;           // "Hidden" is specified somewhere in the expression
                bool isSwitchFilterHiddenSpecified = false;     // "Hidden" is specified somewhere in the parameters

                if (null != evaluator)
                {
                    isFilterHiddenSpecified = evaluator.ExistsInExpression(FileAttributes.Hidden);
                }
                if (null != switchEvaluator)
                {
                    isSwitchFilterHiddenSpecified = switchEvaluator.ExistsInExpression(FileAttributes.Hidden);
                }
                // Recurse into the directories
                // Grab all the directories to recurse
                // into separately from the ones that will get written
                // out.
                if (recurse)
                {
                    // Limiter for recursion
                    if (depth > 0) // this includes special case 'depth == uint.MaxValue' for unlimited recursion
                    {
                        foreach (DirectoryInfo recursiveDirectory in directory.EnumerateDirectories())
                        {
                            // Making sure to obey the StopProcessing.
                            if (Stopping)
                            {
                                return;
                            }

                            bool hidden = false;
                            if (!Force)
                            {
                                hidden = (recursiveDirectory.Attributes & FileAttributes.Hidden) != 0;
                            }

                            // if "Hidden" is explicitly specified anywhere in the attribute filter, then override
                            // default hidden attribute filter.
                            if (Force || !hidden || isFilterHiddenSpecified || isSwitchFilterHiddenSpecified)
                            {
                                // We only want to recurse into symlinks if
                                //  a) the user has asked to with the -FollowSymLinks switch parameter and
                                //  b) the directory pointed to by the symlink has not already been visited,
                                //     preventing symlink loops.
                                if (tracker == null)
                                {
                                    if (InternalSymbolicLinkLinkCodeMethods.IsReparsePoint(recursiveDirectory))
                                    {
                                        continue;
                                    }
                                }
                                else if (!tracker.TryVisitPath(recursiveDirectory.FullName))
                                {
                                    WriteWarning(StringUtil.Format(FileSystemProviderStrings.AlreadyListedDirectory,
                                                                   recursiveDirectory.FullName));
                                    continue;
                                }

                                Dir(recursiveDirectory, recurse, depth - 1, nameOnly, returnContainers, tracker);
                            }
                        }//foreach
                    }//if
                }//if
            }
            catch (ArgumentException argException)
            {
                WriteError(new ErrorRecord(argException, "DirArgumentError", ErrorCategory.InvalidArgument, directory.FullName));
            }
            catch (IOException e)
            {
                // 2004/10/13-JonN removed ResourceActionFailedException wrapper
                WriteError(new ErrorRecord(e, "DirIOError", ErrorCategory.ReadError, directory.FullName));
            }
            catch (UnauthorizedAccessException uae)
            {
                // 2004/10/13-JonN removed ResourceActionFailedException wrapper
                WriteError(new ErrorRecord(uae, "DirUnauthorizedAccessError", ErrorCategory.PermissionDenied, directory.FullName));
            }
        } // Dir

        /// <summary>
        /// Create an enum expression evaluator for user-specified attribute filtering
        /// switch parameters.
        /// </summary>
        /// <returns>
        /// If any attribute filtering switch parameters are set,
        /// returns an evaluator that evaluates these parameters.
        /// Otherwise,
        /// returns NULL
        /// </returns>
        private FlagsExpression<FileAttributes> FormatAttributeSwitchParameters()
        {
            FlagsExpression<FileAttributes> switchParamEvaluator = null;
            StringBuilder sb = new StringBuilder();

            if (((GetChildDynamicParameters)DynamicParameters).Directory)
            {
                sb.Append("+Directory");
            }
            if (((GetChildDynamicParameters)DynamicParameters).File)
            {
                sb.Append("+!Directory");
            }
            if (((GetChildDynamicParameters)DynamicParameters).System)
            {
                sb.Append("+System");
            }
            if (((GetChildDynamicParameters)DynamicParameters).ReadOnly)
            {
                sb.Append("+ReadOnly");
            }
            if (((GetChildDynamicParameters)DynamicParameters).Hidden)
            {
                sb.Append("+Hidden");
            }

            string switchParamString = sb.ToString();

            if (!String.IsNullOrEmpty(switchParamString))
            {
                // Remove unnecessary PLUS sign
                switchParamEvaluator = new FlagsExpression<FileAttributes>(switchParamString.Substring(1));
            }

            return switchParamEvaluator;
        }

        /// <summary>
        /// Provides a mode property for FileSystemInfo
        /// </summary>
        /// <param name="instance">instance of PSObject wrapping a FileSystemInfo</param>
        [System.Diagnostics.CodeAnalysis.SuppressMessage("Microsoft.Reliability", "CA2001:AvoidCallingProblematicMethods")]
        public static string Mode(PSObject instance)
        {
            if (instance == null)
                return String.Empty;

            FileSystemInfo fileInfo = (FileSystemInfo)instance.BaseObject;
            if (fileInfo == null)
                return String.Empty;

            char[] mode = new char[6];
            mode[0] = (fileInfo.Attributes & FileAttributes.Directory) == FileAttributes.Directory ? 'd' : '-';
            mode[1] = (fileInfo.Attributes & FileAttributes.Archive) == FileAttributes.Archive ? 'a' : '-';
            mode[2] = (fileInfo.Attributes & FileAttributes.ReadOnly) == FileAttributes.ReadOnly ? 'r' : '-';
            mode[3] = (fileInfo.Attributes & FileAttributes.Hidden) == FileAttributes.Hidden ? 'h' : '-';
            mode[4] = (fileInfo.Attributes & FileAttributes.System) == FileAttributes.System ? 's' : '-';
            // Mark the last bit as a "l" if it's a reparsepoint (symbolic link or junction)
            // Porting note: these need to be handled specially
            bool isReparsePoint = InternalSymbolicLinkLinkCodeMethods.IsReparsePoint(fileInfo);
            bool isHardLink = InternalSymbolicLinkLinkCodeMethods.IsHardLink(fileInfo);
            mode[5] = isReparsePoint || isHardLink ? 'l' : '-';

            return new string(mode);
        }

        #region RenameItem

        /// <summary>
        /// Renames a file or directory.
        /// </summary>
        ///
        /// <param name="path">
        /// The current full path to the file or directory.
        /// </param>
        ///
        /// <param name="newName">
        /// The new full path to the file or directory.
        /// </param>
        ///
        /// <returns>
        /// Nothing.  The renamed DirectoryInfo or FileInfo object is
        /// written to the context's pipeline.
        /// </returns>
        ///
        /// <exception cref="System.ArgumentException">
        ///     path is null or empty.
        ///     newName is null or empty
        /// </exception>
        protected override void RenameItem(
            string path,
            string newName)
        {
            // Check the parameters

            if (String.IsNullOrEmpty(path))
            {
                throw PSTraceSource.NewArgumentException("path");
            }

            path = NormalizePath(path);

            if (String.IsNullOrEmpty(newName))

            {
                throw PSTraceSource.NewArgumentException("newName");
            }

            // Clean up "newname" to fix some common usability problems:
            // Rename .\foo.txt .\bar.txt
            // Rename c:\temp\foo.txt c:\temp\bar.txt
            if (newName.StartsWith(".\\", StringComparison.OrdinalIgnoreCase) ||
                newName.StartsWith("./", StringComparison.OrdinalIgnoreCase))
            {
                newName = newName.Remove(0, 2);
            }
            else if (String.Equals(Path.GetDirectoryName(path), Path.GetDirectoryName(newName), StringComparison.OrdinalIgnoreCase))
            {
                newName = Path.GetFileName(newName);
            }

            //Check to see if the target specified is just filename. We dont allow rename to move the file to a different directory.
            //If a path is specified for the newName then we flag that as an error.
            if (String.Compare(Path.GetFileName(newName), newName, StringComparison.OrdinalIgnoreCase) != 0)
            {
                throw PSTraceSource.NewArgumentException("newName", FileSystemProviderStrings.RenameError);
            }

            // Verify that the target doesn't represent a device name
            if (PathIsReservedDeviceName(newName, "RenameError"))
            {
                return;
            }

            try
            {
                bool isContainer = IsItemContainer(path);

                FileSystemInfo result = null;

                if (isContainer)
                {
                    // Get the DirectoryInfo

                    DirectoryInfo dir = new DirectoryInfo(path);

                    // Generate the new path which the directory will
                    // be renamed to.

                    string parentDirectory = dir.Parent.FullName;
                    string newPath = MakePath(parentDirectory, newName);

                    // Confirm the rename with the user

                    string action = FileSystemProviderStrings.RenameItemActionDirectory;

                    string resource = StringUtil.Format(FileSystemProviderStrings.RenameItemResourceFileTemplate, dir.FullName, newPath);

                    if (ShouldProcess(resource, action))
                    {
                        // Now move the file
                        dir.MoveTo(newPath);

                        result = dir;
                        WriteItemObject(result, result.FullName, isContainer);
                    }
                }
                else
                {
                    // Get the FileInfo

                    FileInfo file = new FileInfo(path);

                    // Generate the new path which the file will be renamed to.

                    string parentDirectory = file.DirectoryName;
                    string newPath = MakePath(parentDirectory, newName);

                    // Confirm the rename with the user

                    string action = FileSystemProviderStrings.RenameItemActionFile;

                    string resource = StringUtil.Format(FileSystemProviderStrings.RenameItemResourceFileTemplate, file.FullName, newPath);

                    if (ShouldProcess(resource, action))
                    {
                        // Now move the file
                        file.MoveTo(newPath);

                        result = file;
                        WriteItemObject(result, result.FullName, isContainer);
                    }
                }
            }
            catch (ArgumentException argException)
            {
                WriteError(new ErrorRecord(argException, "RenameItemArgumentError", ErrorCategory.InvalidArgument, path));
            }
            catch (IOException ioException)
            {
                //IOException contains specific message about the error occured and so no need for errordetails.
                WriteError(new ErrorRecord(ioException, "RenameItemIOError", ErrorCategory.WriteError, path));
            }
            catch (UnauthorizedAccessException accessException)
            {
                WriteError(new ErrorRecord(accessException, "RenameItemUnauthorizedAccessError", ErrorCategory.PermissionDenied, path));
            }
        } // RenameItem

        #endregion RenameItem

        #region NewItem

        /// <summary>
        /// Creates a file or directory with the given path.
        /// </summary>
        ///
        /// <param name="path">
        /// The path of the file or directory to create.
        /// </param>
        ///
        ///<param name="type">
        /// Specify "file" to create a file.
        /// Specify "directory" or "container" to create a directory.
        /// </param>
        ///
        /// <param name="value">
        /// If <paramref name="type" /> is "file" then this parameter becomes the content
        /// of the file to be created.
        /// </param>
        ///
        /// <returns>
        /// Nothing.  The new DirectoryInfo or FileInfo object is
        /// written to the context's pipeline.
        /// </returns>
        ///
        /// <exception cref="System.ArgumentException">
        ///     path is null or empty.
        ///     type is null or empty.
        /// </exception>
        protected override void NewItem(
            string path,
            string type,
            object value)
        {
            ItemType itemType = ItemType.Unknown;

            // Verify parameters

            if (String.IsNullOrEmpty(path))
            {
                throw PSTraceSource.NewArgumentException("path");
            }

            if (String.IsNullOrEmpty(type))
            {
                type = "file";
            }

            path = NormalizePath(path);

            if (Force)
            {
                if (!CreateIntermediateDirectories(path))
                {
                    return;
                }
            }

            itemType = GetItemType(type);

            if (itemType == ItemType.Directory)
            {
                CreateDirectory(path, true);
            }
            else if (itemType == ItemType.File)
            {
                try
                {
                    FileMode fileMode = FileMode.CreateNew;

                    if (Force)
                    {
                        // If force is specified, overwrite the existing
                        // file

                        fileMode = FileMode.Create;
                    }

                    string action = FileSystemProviderStrings.NewItemActionFile;

                    string resource = StringUtil.Format(FileSystemProviderStrings.NewItemActionTemplate, path);

                    if (ShouldProcess(resource, action))
                    {
                        // Create the file with read/write access and
                        // not allowing sharing.

                        using (FileStream newFile =
                            new FileStream(
                                path,
                                fileMode,
                                FileAccess.Write,
                                FileShare.None))
                        {
                            if (value != null)
                            {
                                StreamWriter streamWriter = new StreamWriter(newFile);
                                streamWriter.Write(value.ToString());
                                streamWriter.Flush();
                                streamWriter.Dispose();
                            }
                        }

                        FileInfo fileInfo = new FileInfo(path);
                        WriteItemObject(fileInfo, path, false);
                    }
                }
                catch (IOException exception)
                {
                    //IOException contains specific message about the error occured and so no need for errordetails.
                    WriteError(new ErrorRecord(exception, "NewItemIOError", ErrorCategory.WriteError, path));
                }
                catch (UnauthorizedAccessException accessException)
                {
                    WriteError(new ErrorRecord(accessException, "NewItemUnauthorizedAccessError", ErrorCategory.PermissionDenied, path));
                }
            }
            else if (itemType == ItemType.SymbolicLink || itemType == ItemType.HardLink)
            {
                string action = null;
                if (itemType == ItemType.SymbolicLink)
                    action = FileSystemProviderStrings.NewItemActionSymbolicLink;
                else if (itemType == ItemType.HardLink)
                    action = FileSystemProviderStrings.NewItemActionHardLink;

                string resource = StringUtil.Format(FileSystemProviderStrings.NewItemActionTemplate, path);

                if (ShouldProcess(resource, action))
                {
                    bool isDirectory = false;
                    string strTargetPath = value.ToString();

                    if (String.IsNullOrEmpty(strTargetPath))
                    {
                        throw PSTraceSource.NewArgumentNullException("value");
                    }

                    bool exists = false;

                    // It is legal to create symbolic links to non-existing targets on
                    // both Windows and Linux. It is not legal to create hard links to
                    // non-existing targets on either Windows or Linux.
                    try
                    {
                        exists = Utils.ItemExists(strTargetPath, out isDirectory);
                        if (itemType == ItemType.SymbolicLink)
                            exists = true; // pretend the target exists if we're making a symbolic link
                    }
                    catch (Exception e)
                    {
                        WriteError(new ErrorRecord(e, "AccessException", ErrorCategory.PermissionDenied, strTargetPath));
                        return;
                    }

                    if (!exists)
                    {
                        string message = StringUtil.Format(FileSystemProviderStrings.ItemNotFound, strTargetPath);
                        WriteError(new ErrorRecord(new ItemNotFoundException(message), "ItemNotFound", ErrorCategory.ObjectNotFound, strTargetPath));
                        return;
                    }

                    if (itemType == ItemType.HardLink)
                    {
                        //Hard links can only be to files, not directories.
                        if (isDirectory == true)
                        {
                            string message = StringUtil.Format(FileSystemProviderStrings.ItemNotFile, strTargetPath);
                            WriteError(new ErrorRecord(new InvalidOperationException(message), "ItemNotFile", ErrorCategory.InvalidOperation, strTargetPath));
                            return;
                        }
                    }

                    bool isSymLinkDirectory = false;
                    bool symLinkExists = false;

                    try
                    {
                        symLinkExists = Utils.ItemExists(path, out isSymLinkDirectory);
                    }
                    catch (Exception e)
                    {
                        WriteError(new ErrorRecord(e, "AccessException", ErrorCategory.PermissionDenied, path));
                        return;
                    }

                    if (Force)
                    {
                        try
                        {
                            if (!isSymLinkDirectory && symLinkExists)
                            {
                                File.Delete(path);
                            }
                            else if (isSymLinkDirectory && symLinkExists)
                            {
                                Directory.Delete(path);
                            }
                        }
                        catch (Exception exception)
                        {
                            if ((exception is FileNotFoundException) ||
                                (exception is DirectoryNotFoundException) ||
                                (exception is UnauthorizedAccessException) ||
                                (exception is System.Security.SecurityException) ||
                                (exception is ArgumentException) ||
                                (exception is PathTooLongException) ||
                                (exception is NotSupportedException) ||
                                (exception is ArgumentNullException) ||
                                (exception is IOException))
                            {
                                WriteError(new ErrorRecord(exception, "NewItemDeleteIOError", ErrorCategory.WriteError, path));
                            }
                            else
                                throw;
                        }
                    }
                    else
                    {
                        if (symLinkExists)
                        {
                            string message = StringUtil.Format(FileSystemProviderStrings.SymlinkItemExists, path);
                            WriteError(new ErrorRecord(new IOException(message), "SymLinkExists", ErrorCategory.ResourceExists, path));
                            return;
                        }
                    }

                    bool success = false;

                    if (itemType == ItemType.SymbolicLink)
                    {
#if UNIX
                        success = Platform.NonWindowsCreateSymbolicLink(path, strTargetPath);
#else
                        success = WinCreateSymbolicLink(path, strTargetPath, isDirectory);
#endif
                    }
                    else if (itemType == ItemType.HardLink)
                    {
#if UNIX
                        success = Platform.NonWindowsCreateHardLink(path, strTargetPath);
#else
                        success = WinCreateHardLink(path, strTargetPath);
#endif
                    }

                    if (!success)
                    {
                        // Porting note: The Win32Exception will report the correct error on Linux
                        int errorCode = Marshal.GetLastWin32Error();

                        Win32Exception w32Exception = new Win32Exception((int)errorCode);

#if UNIX
                        if (Platform.Unix.GetErrorCategory(errorCode) == ErrorCategory.PermissionDenied)
#else
                        if (errorCode == 1314) //ERROR_PRIVILEGE_NOT_HELD
#endif
                        {
                            string message = FileSystemProviderStrings.ElevationRequired;
                            WriteError(new ErrorRecord(new UnauthorizedAccessException(message, w32Exception), "NewItemSymbolicLinkElevationRequired", ErrorCategory.PermissionDenied, value.ToString()));
                            return;
                        }

                        if (errorCode == 1) //ERROR_INVALID_FUNCTION
                        {
                            string message = null;
                            if (itemType == ItemType.SymbolicLink)
                                message = FileSystemProviderStrings.SymbolicLinkNotSupported;
                            else
                                message = FileSystemProviderStrings.HardLinkNotSupported;

                            WriteError(new ErrorRecord(new InvalidOperationException(message, w32Exception), "NewItemInvalidOperation", ErrorCategory.InvalidOperation, value.ToString()));
                            return;
                        }

                        throw w32Exception;
                    }
                    else
                    {
                        if (isDirectory)
                        {
                            DirectoryInfo dirInfo = new DirectoryInfo(path);
                            WriteItemObject(dirInfo, path, true);
                        }
                        else
                        {
                            FileInfo fileInfo = new FileInfo(path);
                            WriteItemObject(fileInfo, path, false);
                        }
                    }
                }
            }
            else if (itemType == ItemType.Junction)
            {
                string action = FileSystemProviderStrings.NewItemActionJunction;
                string resource = StringUtil.Format(FileSystemProviderStrings.NewItemActionTemplate, path);

                if (ShouldProcess(resource, action))
                {
                    bool isDirectory = false;
                    string strTargetPath = value.ToString();

                    bool exists = false;

                    try
                    {
                        exists = Utils.ItemExists(strTargetPath, out isDirectory);
                    }
                    catch (Exception e)
                    {
                        WriteError(new ErrorRecord(e, "AccessException", ErrorCategory.PermissionDenied, strTargetPath));
                        return;
                    }

                    if (!exists)
                    {
                        WriteError(new ErrorRecord(new InvalidOperationException(FileSystemProviderStrings.ItemNotFound), "ItemNotFound", ErrorCategory.ObjectNotFound, value));
                        return;
                    }

                    //Junctions can only be directories.
                    if (!isDirectory)
                    {
                        string message = StringUtil.Format(FileSystemProviderStrings.ItemNotDirectory, value);
                        WriteError(new ErrorRecord(new InvalidOperationException(message), "ItemNotDirectory", ErrorCategory.InvalidOperation, value));
                        return;
                    }

                    bool isPathDirectory = false;

                    bool pathExists = false;

                    try
                    {
                        pathExists = Utils.ItemExists(path, out isPathDirectory);
                    }
                    catch (Exception e)
                    {
                        WriteError(new ErrorRecord(e, "AccessException", ErrorCategory.PermissionDenied, strTargetPath));
                        return;
                    }

                    DirectoryInfo pathDirInfo = new DirectoryInfo(path);

                    if (pathExists)
                    {
                        //Junctions can only be directories.
                        if (!isPathDirectory)
                        {
                            string message = StringUtil.Format(FileSystemProviderStrings.ItemNotDirectory, path);
                            WriteError(new ErrorRecord(new InvalidOperationException(message), "ItemNotDirectory", ErrorCategory.InvalidOperation, path));
                            return;
                        }

                        //Junctions cannot have files
                        if (DirectoryInfoHasChildItems(pathDirInfo))
                        {
                            string message = StringUtil.Format(FileSystemProviderStrings.DirectoryNotEmpty, path);
                            WriteError(new ErrorRecord(new IOException(message), "DirectoryNotEmpty", ErrorCategory.WriteError, path));
                            return;
                        }

                        if (Force)
                        {
                            try
                            {
                                pathDirInfo.Delete();
                            }
                            catch (Exception exception)
                            {
                                if ((exception is DirectoryNotFoundException) ||
                                    (exception is UnauthorizedAccessException) ||
                                    (exception is System.Security.SecurityException) ||
                                    (exception is IOException))
                                {
                                    WriteError(new ErrorRecord(exception, "NewItemDeleteIOError", ErrorCategory.WriteError, path));
                                }
                                else
                                    throw;
                            }
                        }
                    }
                    else
                    {
                        CreateDirectory(path, false);
                    }

                    try
                    {
                        bool junctionCreated = WinCreateJunction(path, strTargetPath);

                        if (junctionCreated)
                        {
                            WriteItemObject(pathDirInfo, path, true);
                        }
                        else //rollback the directory creation if we created it.
                        {
                            if (!pathExists)
                            {
                                pathDirInfo.Delete();
                            }
                        }
                    }
                    catch (Exception exception)
                    {
                        //rollback the directory creation if it was created.
                        if (!pathExists)
                        {
                            pathDirInfo.Delete();
                        }

                        if ((exception is FileNotFoundException) ||
                                (exception is DirectoryNotFoundException) ||
                                (exception is UnauthorizedAccessException) ||
                                (exception is System.Security.SecurityException) ||
                                (exception is ArgumentException) ||
                                (exception is PathTooLongException) ||
                                (exception is NotSupportedException) ||
                                (exception is ArgumentNullException) ||
                                (exception is Win32Exception) ||
                                (exception is IOException))
                        {
                            WriteError(new ErrorRecord(exception, "NewItemCreateIOError", ErrorCategory.WriteError, path));
                        }
                        else
                            throw;
                    }
                }
            }
            else
            {
                throw PSTraceSource.NewArgumentException("type", FileSystemProviderStrings.UnknownType);
            }
        } // NewItem

        private static bool WinCreateSymbolicLink(string path, string strTargetPath, bool isDirectory)
        {
            int created = NativeMethods.CreateSymbolicLink(path, strTargetPath, (isDirectory ? 1 : 0));
            bool success = (created == 1) ? true : false;
            return success;
        }

        private static bool WinCreateHardLink(string path, string strTargetPath)
        {
            bool success = NativeMethods.CreateHardLink(path, strTargetPath, IntPtr.Zero);
            return success;
        }

        private static bool WinCreateJunction(string path, string strTargetPath)
        {
            bool junctionCreated = InternalSymbolicLinkLinkCodeMethods.CreateJunction(path, strTargetPath);
            return junctionCreated;
        }

        private enum ItemType
        {
            Unknown,
            File,
            Directory,
            SymbolicLink,
            Junction,
            HardLink
        };

        private static ItemType GetItemType(string input)
        {
            ItemType itemType = ItemType.Unknown;

            WildcardPattern typeEvaluator =
                WildcardPattern.Get(input + "*",
                                     WildcardOptions.IgnoreCase |
                                     WildcardOptions.Compiled);

            if (typeEvaluator.IsMatch("directory") ||
                typeEvaluator.IsMatch("container"))
            {
                itemType = ItemType.Directory;
            }
            else if (typeEvaluator.IsMatch("file"))
            {
                itemType = ItemType.File;
            }
            else if (typeEvaluator.IsMatch("symboliclink"))
            {
                itemType = ItemType.SymbolicLink;
            }
            else if (typeEvaluator.IsMatch("junction"))
            {
                itemType = ItemType.Junction;
            }
            else if (typeEvaluator.IsMatch("hardlink"))
            {
                itemType = ItemType.HardLink;
            }

            return itemType;
        }

        /// <summary>
        /// Creates a directory at the specified path
        /// </summary>
        ///
        /// <param name="path">
        /// The path of the directory to create
        /// </param>
        ///
        /// <param name="streamOutput">
        /// Determines if the directory should be streamed out after being created.
        /// </param>
        ///
        private void CreateDirectory(string path, bool streamOutput)
        {
            Dbg.Diagnostics.Assert(
                !String.IsNullOrEmpty(path),
                "The caller should verify path");

            // Get the parent path
            string parentPath = GetParentPath(path, null);

            // The directory name
            string childName = GetChildName(path);

            ErrorRecord error = null;
            if (!Force && ItemExists(path, out error))
            {
                String errorMessage = StringUtil.Format(FileSystemProviderStrings.DirectoryExist, path);
                Exception e = new IOException(errorMessage);

                WriteError(new ErrorRecord(
                    e,
                    "DirectoryExist",
                    ErrorCategory.ResourceExists,
                    path));

                return;
            }

            if (error != null)
            {
                WriteError(error);
                return;
            }

            try
            {
                string action = FileSystemProviderStrings.NewItemActionDirectory;

                string resource = StringUtil.Format(FileSystemProviderStrings.NewItemActionTemplate, path);

                if (ShouldProcess(resource, action))
                {
                    var result = Directory.CreateDirectory(Path.Combine(parentPath, childName));

                    if (streamOutput)
                    {
                        // Write the result to the pipeline
                        WriteItemObject(result, path, true);
                    }
                }
            }
            catch (ArgumentException argException)
            {
                WriteError(new ErrorRecord(argException, "CreateDirectoryArgumentError", ErrorCategory.InvalidArgument, path));
            }
            catch (IOException ioException)
            {
                // Ignore the error if force was specified

                if (!Force)
                {
                    //IOException contains specific message about the error occured and so no need for errordetails.
                    WriteError(new ErrorRecord(ioException, "CreateDirectoryIOError", ErrorCategory.WriteError, path));
                }
            }
            catch (UnauthorizedAccessException accessException)
            {
                WriteError(new ErrorRecord(accessException, "CreateDirectoryUnauthorizedAccessError", ErrorCategory.PermissionDenied, path));
            }
        } // CreateDirectory

        private bool CreateIntermediateDirectories(string path)
        {
            bool result = false;

            if (String.IsNullOrEmpty(path))
            {
                throw PSTraceSource.NewArgumentException("path");
            }

            try
            {
                // Push the paths of the missing directories onto a stack such that the highest missing
                // parent in the tree is at the top of the stack.

                Stack<String> missingDirectories = new Stack<String>();

                string previousParent = path;

                do
                {
                    string root = String.Empty;

                    if (PSDriveInfo != null)
                    {
                        root = PSDriveInfo.Root;
                    }

                    string parentPath = GetParentPath(path, root);

                    if (!String.IsNullOrEmpty(parentPath) &&
                        String.Compare(
                            parentPath,
                            previousParent,
                            StringComparison.OrdinalIgnoreCase) != 0)
                    {
                        if (!ItemExists(parentPath))
                        {
                            missingDirectories.Push(parentPath);
                        }
                        else
                        {
                            break;
                        }
                    }
                    else
                    {
                        break;
                    }
                    previousParent = parentPath;
                } while (!String.IsNullOrEmpty(previousParent));

                // Now create the missing directories

                foreach (string directoryPath in missingDirectories)
                {
                    CreateDirectory(directoryPath, false);
                }
                result = true;
            }
            catch (ArgumentException argException)
            {
                WriteError(new ErrorRecord(argException, "CreateIntermediateDirectoriesArgumentError", ErrorCategory.InvalidArgument, path));
            }
            catch (IOException ioException)
            {
                //IOException contains specific message about the error occured and so no need for errordetails.
                WriteError(new ErrorRecord(ioException, "CreateIntermediateDirectoriesIOError", ErrorCategory.WriteError, path));
            }
            catch (UnauthorizedAccessException accessException)
            {
                WriteError(new ErrorRecord(accessException, "CreateIntermediateDirectoriesUnauthorizedAccessError", ErrorCategory.PermissionDenied, path));
            }

            return result;
        } // CreateIntermediateDirectories

        #endregion NewItem

        #region RemoveItem

        /// <summary>
        /// Removes the specified file or directory.
        /// </summary>
        ///
        /// <param name="path">
        /// The full path to the file or directory to be removed.
        /// </param>
        ///
        /// <param name="recurse">
        /// Specifies if the operation should also remove child items.
        /// </param>
        ///
        /// <exception cref="System.ArgumentException">
        ///     path is null or empty.
        /// </exception>
        protected override void RemoveItem(string path, bool recurse)
        {
            if (String.IsNullOrEmpty(path))
            {
                throw PSTraceSource.NewArgumentException("path");
            }

            try
            {
                path = NormalizePath(path);

#if !UNIX
                bool removeStreams = false;
                FileSystemProviderRemoveItemDynamicParameters dynamicParameters = null;

                if (DynamicParameters != null)
                {
                    dynamicParameters = DynamicParameters as FileSystemProviderRemoveItemDynamicParameters;
                    if (dynamicParameters != null)
                    {
                        if ((dynamicParameters.Stream != null) && (dynamicParameters.Stream.Length > 0))
                        {
                            removeStreams = true;
                        }
                        else
                        {
                            // See if they've used the inline stream syntax. They have more than one colon.
                            int firstColon = path.IndexOf(':');
                            int secondColon = path.IndexOf(':', firstColon + 1);
                            if (secondColon > 0)
                            {
                                string streamName = path.Substring(secondColon + 1);
                                path = path.Remove(secondColon);

                                removeStreams = true;
                                dynamicParameters = new FileSystemProviderRemoveItemDynamicParameters();
                                dynamicParameters.Stream = new string[] { streamName };
                            }
                        }
                    }
                }
#endif

                bool iscontainer = false;
                FileSystemInfo fsinfo = GetFileSystemInfo(path, ref iscontainer);
                if (fsinfo == null)
                {
                    String error = StringUtil.Format(FileSystemProviderStrings.ItemDoesNotExist, path);
                    Exception e = new IOException(error);
                    WriteError(new ErrorRecord(e, "ItemDoesNotExist", ErrorCategory.ObjectNotFound, path));
                    return;
                }

#if UNIX
                if (iscontainer)
                {
                    RemoveDirectoryInfoItem((DirectoryInfo)fsinfo, recurse, Force, true);
                }
                else
                {
                    RemoveFileInfoItem((FileInfo)fsinfo, Force);
                }
#else
                if ((!removeStreams) && iscontainer)
                {
                    RemoveDirectoryInfoItem((DirectoryInfo)fsinfo, recurse, Force, true);
                }
                else
                {
                    // If we want to remove the file streams, retrieve them and remove them.
                    if (removeStreams)
                    {
                        foreach (string desiredStream in dynamicParameters.Stream)
                        {
                            // See that it matches the name specified
                            WildcardPattern p = WildcardPattern.Get(desiredStream, WildcardOptions.IgnoreCase | WildcardOptions.CultureInvariant);
                            bool foundStream = false;

                            foreach (AlternateStreamData stream in AlternateDataStreamUtilities.GetStreams(fsinfo.FullName))
                            {
                                if (!p.IsMatch(stream.Stream)) { continue; }
                                foundStream = true;

                                string action = String.Format(
                                    CultureInfo.InvariantCulture,
                                    FileSystemProviderStrings.StreamAction,
                                    stream.Stream, fsinfo.FullName);
                                if (ShouldProcess(action))
                                {
                                    AlternateDataStreamUtilities.DeleteFileStream(fsinfo.FullName, stream.Stream);
                                }
                            }

                            if ((!WildcardPattern.ContainsWildcardCharacters(desiredStream)) && (!foundStream))
                            {
                                string errorMessage = StringUtil.Format(
                                    FileSystemProviderStrings.AlternateDataStreamNotFound, desiredStream, fsinfo.FullName);
                                Exception e = new FileNotFoundException(errorMessage, fsinfo.FullName);

                                WriteError(new ErrorRecord(
                                    e,
                                    "AlternateDataStreamNotFound",
                                    ErrorCategory.ObjectNotFound,
                                    path));
                            }
                        }
                    }
                    else
                    {
                        RemoveFileInfoItem((FileInfo)fsinfo, Force);
                    }
                }
#endif
            }
            catch (IOException exception)
            {
                //IOException contains specific message about the error occured and so no need for errordetails.
                WriteError(new ErrorRecord(exception, "RemoveItemIOError", ErrorCategory.WriteError, path));
            }
            catch (UnauthorizedAccessException accessException)
            {
                WriteError(new ErrorRecord(accessException, "RemoveItemUnauthorizedAccessError", ErrorCategory.PermissionDenied, path));
            }
        } // RemoveItem

        /// <summary>
        /// Retrieves the dynamic parameters required for the Remove-Item cmdlet
        /// </summary>
        /// <param name="path">The path of the file to process</param>
        /// <param name="recurse">Whether to recurse into containers</param>
        /// <returns>An instance of the FileSystemProviderRemoveItemDynamicParameters class that represents the dynamic parameters.</returns>
        protected override object RemoveItemDynamicParameters(string path, bool recurse)
        {
            if (!recurse)
            {
                return new FileSystemProviderRemoveItemDynamicParameters();
            }
            else
            {
                return null;
            }
        }

        /// <summary>
        /// Removes a directory from the file system.
        /// </summary>
        ///
        /// <param name="directory">
        /// The DirectoryInfo object representing the directory to be removed.
        /// </param>
        ///
        /// <param name="recurse">
        /// If true, ShouldProcess will be called for each item in the subtree.
        /// If false, ShouldProcess will only be called for the directory item.
        /// </param>
        ///
        /// <param name="force">
        /// If true, attempts to modify the file attributes in case of a failure so that
        /// the file can be removed.
        /// </param>
        ///
        /// <param name="rootOfRemoval">
        /// True if the DirectoryInfo being passed in is the root of the tree being removed.
        /// ShouldProcess will be called if this is true or if recurse is true.
        /// </param>
        ///
        private void RemoveDirectoryInfoItem(DirectoryInfo directory, bool recurse, bool force, bool rootOfRemoval)
        {
            Dbg.Diagnostics.Assert(directory != null, "Caller should always check directory");

            bool continueRemoval = true;

            // We only want to confirm the removal if this is the root of the
            // tree being removed or the recurse flag is specified.
            if (rootOfRemoval || recurse)
            {
                // Confirm the user wants to remove the directory
                string action = FileSystemProviderStrings.RemoveItemActionDirectory;
                continueRemoval = ShouldProcess(directory.FullName, action);
            }

            if (directory.Attributes.HasFlag(FileAttributes.ReparsePoint))
            {
                try
                {
                    directory.Delete();
                }
<<<<<<< HEAD
                catch (Exception exc)
                {
                    string error = StringUtil.Format(FileSystemProviderStrings.CannotRemoveItem, directory.FullName);
                    Exception exception = new IOException(error, exc);
                    WriteError(new ErrorRecord(exception, "DeleteJunctionFailed", ErrorCategory.WriteError, directory));
                }

                return;
=======

                try
                {
                    if (!Utils.ItemExists(directory.FullName, out bool _))
                    {
                        // Directory does not exist
                        return;
                    }
                }
                catch (Exception accessException)
                {
                    ErrorRecord errorRecord = new ErrorRecord(accessException, "RemoveFileSystemItemUnAuthorizedAccess", ErrorCategory.PermissionDenied, directory);

                    ErrorDetails errorDetails =
                    new ErrorDetails(this, "FileSystemProviderStrings",
                        "CannotRemoveItem",
                        directory.FullName,
                        accessException.Message);

                    errorRecord.ErrorDetails = errorDetails;

                    WriteError(errorRecord);
                    return;
                }
>>>>>>> 9ac701db
            }

            if (continueRemoval)
            {
                // Loop through each of the contained directories and recurse into them for
                // removal.
                foreach (DirectoryInfo childDir in directory.EnumerateDirectories())
                {
                    // Making sure to obey the StopProcessing.
                    if (Stopping)
                    {
                        return;
                    }

                    if (childDir != null)
                    {
                        RemoveDirectoryInfoItem(childDir, recurse, force, false);
                    }
                }

                // Loop through each of the contained files and remove them.
                IEnumerable<FileInfo> files = null;

                if (!String.IsNullOrEmpty(Filter))
                {
                    files = directory.EnumerateFiles(Filter);
                }
                else
                {
                    files = directory.EnumerateFiles();
                }

                foreach (FileInfo file in files)
                {
                    // Making sure to obey the StopProcessing.
                    if (Stopping)
                    {
                        return;
                    }

                    if (file != null)
                    {
                        if (recurse)
                        {
                            // When recurse is specified we need to confirm each
                            // item before removal.
                            RemoveFileInfoItem(file, force);
                        }
                        else
                        {
                            // When recurse is not specified just delete all the
                            // subitems without confirming with the user.
                            RemoveFileSystemItem(file, force);
                        }
                    }
                }

                // Check to see if the item has children
                bool hasChildren = DirectoryInfoHasChildItems(directory);

                if (hasChildren && !force)
                {
                    String error = StringUtil.Format(FileSystemProviderStrings.DirectoryNotEmpty, directory.FullName);
                    Exception e = new IOException(error);
                    WriteError(new ErrorRecord(e, "DirectoryNotEmpty", ErrorCategory.WriteError, directory));
                }
                else // !hasChildren || force
                {
                    // Finally, remove the directory
                    RemoveFileSystemItem(directory, force);
                }
            } // ShouldProcess
        } // RemoveDirectoryInfoItem

        /// <summary>
        /// Removes a file from the file system.
        /// </summary>
        ///
        /// <param name="file">
        /// The FileInfo object representing the file to be removed.
        /// </param>
        ///
        /// <param name="force">
        /// If true, attempts to modify the file attributes in case of a failure so that
        /// the file can be removed.
        /// </param>
        ///
        private void RemoveFileInfoItem(FileInfo file, bool force)
        {
            Dbg.Diagnostics.Assert(
                file != null,
                "Caller should always check file");

            string action = FileSystemProviderStrings.RemoveItemActionFile;

            if (ShouldProcess(file.FullName, action))
            {
                RemoveFileSystemItem(file, force);
            } // ShouldProcess
        } // RemoveFileInfoItem

        /// <summary>
        /// Removes the file system object from the file system.
        /// </summary>
        ///
        /// <param name="fileSystemInfo">
        /// The FileSystemInfo object representing the file or directory to be removed.
        /// </param>
        ///
        /// <param name="force">
        /// If true, the readonly and hidden attributes will be masked off in the case of
        /// an error, and the removal will be attempted again. If false, exceptions are
        /// written to the error pipeline.
        /// </param>
        ///
        private void RemoveFileSystemItem(FileSystemInfo fileSystemInfo, bool force)
        {
            Dbg.Diagnostics.Assert(
                fileSystemInfo != null,
                "Caller should always check fileSystemInfo");

            //First check if we can delete this file when force is not specified.
            if (!Force &&
                (fileSystemInfo.Attributes & (FileAttributes.Hidden | FileAttributes.System | FileAttributes.ReadOnly)) != 0)
            {
                String error = StringUtil.Format(FileSystemProviderStrings.PermissionError);
                Exception e = new IOException(error);

                ErrorDetails errorDetails =
                    new ErrorDetails(this, "FileSystemProviderStrings",
                        "CannotRemoveItem",
                        fileSystemInfo.FullName,
                        e.Message);

                ErrorRecord errorRecord = new ErrorRecord(e, "RemoveFileSystemItemUnAuthorizedAccess", ErrorCategory.PermissionDenied, fileSystemInfo);
                errorRecord.ErrorDetails = errorDetails;

                WriteError(errorRecord);
                return;
            }

            // Store the old attributes in case we fail to delete
            FileAttributes oldAttributes = fileSystemInfo.Attributes;
            bool attributeRecoveryRequired = false;

            try
            {
                // Try to delete the item.  Strip any problematic attributes
                // if they've specified force.
                if (force)
                {
                    fileSystemInfo.Attributes = fileSystemInfo.Attributes & ~(FileAttributes.Hidden | FileAttributes.ReadOnly | FileAttributes.System);
                    attributeRecoveryRequired = true;
                }

                fileSystemInfo.Delete();

                if (force)
                {
                    attributeRecoveryRequired = false;
                }
            }
            catch (Exception fsException)
            {
                ErrorDetails errorDetails =
                    new ErrorDetails(this, "FileSystemProviderStrings",
                        "CannotRemoveItem",
                        fileSystemInfo.FullName,
                        fsException.Message);

                if ((fsException is System.Security.SecurityException) ||
                    (fsException is UnauthorizedAccessException))
                {
                    ErrorRecord errorRecord = new ErrorRecord(fsException, "RemoveFileSystemItemUnAuthorizedAccess", ErrorCategory.PermissionDenied, fileSystemInfo);
                    errorRecord.ErrorDetails = errorDetails;

                    WriteError(errorRecord);
                }
                else if (fsException is ArgumentException)
                {
                    ErrorRecord errorRecord = new ErrorRecord(fsException, "RemoveFileSystemItemArgumentError", ErrorCategory.InvalidArgument, fileSystemInfo);
                    errorRecord.ErrorDetails = errorDetails;

                    WriteError(errorRecord);
                }
                else if ((fsException is IOException) ||
                    (fsException is FileNotFoundException) ||
                    (fsException is DirectoryNotFoundException))
                {
                    ErrorRecord errorRecord = new ErrorRecord(fsException, "RemoveFileSystemItemIOError", ErrorCategory.WriteError, fileSystemInfo);
                    errorRecord.ErrorDetails = errorDetails;

                    WriteError(errorRecord);
                }
                else
                {
                    throw;
                }
            }
            finally
            {
                if (attributeRecoveryRequired)
                {
                    try
                    {
                        if (fileSystemInfo.Exists)
                        {
                            fileSystemInfo.Attributes = oldAttributes;
                        }
                    }
                    catch (Exception attributeException)
                    {
                        if ((attributeException is System.IO.DirectoryNotFoundException) ||
                            (attributeException is System.Security.SecurityException) ||
                            (attributeException is System.ArgumentException) ||
                            (attributeException is System.IO.FileNotFoundException) ||
                            (attributeException is System.IO.IOException))
                        {
                            ErrorDetails attributeDetails = new ErrorDetails(
                                this, "FileSystemProviderStrings",
                                    "CannotRestoreAttributes",
                                    fileSystemInfo.FullName,
                                    attributeException.Message);

                            ErrorRecord errorRecord = new ErrorRecord(attributeException, "RemoveFileSystemItemCannotRestoreAttributes", ErrorCategory.PermissionDenied, fileSystemInfo);
                            errorRecord.ErrorDetails = attributeDetails;

                            WriteError(errorRecord);
                        }
                        else
                            throw;
                    }
                }
            }
        } // RemoveFileSystemItem

        #endregion RemoveItem

        #region ItemExists

        /// <summary>
        /// Determines if a file or directory exists at the specified path.
        /// </summary>
        ///
        /// <param name="path">
        /// The path of the item to check.
        /// </param>
        ///
        /// <returns>
        /// True if a file or directory exists at the specified path, false otherwise.
        /// </returns>
        ///
        /// <exception cref="System.ArgumentException">
        ///     path is null or empty.
        /// </exception>
        ///
        protected override bool ItemExists(string path)
        {
            ErrorRecord error = null;
            bool result = ItemExists(path, out error);

            if (error != null)
            {
                WriteError(error);
            }
            return result;
        }

        /// <summary>
        /// Implementation of ItemExists for the provider. This implementation
        /// allows the caller to decide if it wants to WriteError or not based
        /// on the returned ErrorRecord
        /// </summary>
        ///
        /// <param name="path">
        /// The path of the object to check
        /// </param>
        ///
        /// <param name="error">
        /// An error record is returned in this parameter if there was an error.
        /// </param>
        ///
        /// <returns>
        /// True if an object exists at the specified path, false otherwise.
        /// </returns>
        ///
        /// <exception cref="System.ArgumentException">
        ///     path is null or empty.
        /// </exception>
        ///
        private bool ItemExists(string path, out ErrorRecord error)
        {
            error = null;

            if (String.IsNullOrEmpty(path))
            {
                throw PSTraceSource.NewArgumentException("path");
            }

            bool result = false;

            path = NormalizePath(path);

            try
            {
                result = Utils.ItemExists(path, out bool _);

                FileSystemItemProviderDynamicParameters itemExistsDynamicParameters =
                    DynamicParameters as FileSystemItemProviderDynamicParameters;

                // If the items see if we need to check the age of the file...
                if (result && itemExistsDynamicParameters != null)
                {
                    DateTime lastWriteTime = File.GetLastWriteTime(path);

                    if (itemExistsDynamicParameters.OlderThan.HasValue)
                    {
                        result = lastWriteTime < itemExistsDynamicParameters.OlderThan.Value;
                    }
                    if (itemExistsDynamicParameters.NewerThan.HasValue)
                    {
                        result = lastWriteTime > itemExistsDynamicParameters.NewerThan.Value;
                    }
                }
            }
            catch (System.Security.SecurityException security)
            {
                error = new ErrorRecord(security, "ItemExistsSecurityError", ErrorCategory.PermissionDenied, path);
            }
            catch (ArgumentException argument)
            {
                error = new ErrorRecord(argument, "ItemExistsArgumentError", ErrorCategory.InvalidArgument, path);
            }
            catch (UnauthorizedAccessException unauthorized)
            {
                error = new ErrorRecord(unauthorized, "ItemExistsUnauthorizedAccessError", ErrorCategory.PermissionDenied, path);
            }
            catch (PathTooLongException pathTooLong)
            {
                error = new ErrorRecord(pathTooLong, "ItemExistsPathTooLongError", ErrorCategory.InvalidArgument, path);
            }
            catch (NotSupportedException notSupported)
            {
                error = new ErrorRecord(notSupported, "ItemExistsNotSupportedError", ErrorCategory.InvalidOperation, path);
            }

            return result;
        } // Exists

        /// <summary>
        /// Adds -OlderThan, -NewerThan dynamic properties.
        /// </summary>
        ///
        /// <param name="path">
        /// If the path was specified on the command line, this is the path
        /// to the item to get the dynamic parameters for.
        /// </param>
        ///
        /// <returns>
        /// Overrides of this method should return an object that has properties and fields decorated with
        /// parsing attributes similar to a cmdlet class or a
        /// <see cref="System.Management.Automation.RuntimeDefinedParameterDictionary"/>.
        ///
        /// The default implementation returns null. (no additional parameters)
        /// </returns>
        protected override object ItemExistsDynamicParameters(string path)
        {
            using (PSTransactionManager.GetEngineProtectionScope())
            {
                return new FileSystemItemProviderDynamicParameters();
            }
        } // ItemExistsDynamicParameters

        #endregion ItemExists

        #region HasChildItems

        /// <summary>
        /// Determines if the given path is a directory, and has children.
        /// </summary>
        ///
        /// <param name="path">
        /// The full path to the directory.
        /// </param>
        ///
        /// <returns>
        /// True if the path refers to a directory that contains other
        /// directories or files.  False otherwise.
        /// </returns>
        ///
        /// <exception cref="System.ArgumentException">
        ///     path is null or empty.
        /// </exception>
        protected override bool HasChildItems(string path)
        {
            bool result = false;

            // verify parameters

            if (String.IsNullOrEmpty(path))
            {
                throw PSTraceSource.NewArgumentException("path");
            }

            path = NormalizePath(path);

            // First check to see if it is a directory
            try
            {
                DirectoryInfo directory = new DirectoryInfo(path);

                // If the above didn't throw an exception, check to
                // see if we should proceed and if it contains any children
                if ((directory.Attributes & FileAttributes.Directory) != FileAttributes.Directory)
                    return false;

                result = DirectoryInfoHasChildItems(directory);
            }
            catch (ArgumentNullException)
            {
                // Since we couldn't convert the path to a DirectoryInfo
                // the path could not be a file system container with
                // children

                result = false;
            }
            catch (ArgumentException)
            {
                // Since we couldn't convert the path to a DirectoryInfo
                // the path could not be a file system container with
                // children

                result = false;
            }
            catch (UnauthorizedAccessException)
            {
                // Since we couldn't convert the path to a DirectoryInfo
                // the path could not be a file system container with
                // children

                result = false;
            }
            catch (IOException)
            {
                // Since we couldn't convert the path to a DirectoryInfo
                // the path could not be a file system container with
                // children

                result = false;
            }
            catch (NotSupportedException)
            {
                // Happens when we try to access an alternate data stream
                result = false;
            }

            return result;
        } // HasChildItems

        private static bool DirectoryInfoHasChildItems(DirectoryInfo directory)
        {
            Dbg.Diagnostics.Assert(
                directory != null,
                "The caller should verify directory.");

            bool result = false;

            IEnumerable<FileSystemInfo> children = directory.EnumerateFileSystemInfos();

            if (children.Any())
            {
                result = true;
            }

            return result;
        } // DirectoryInfoHasChildItems

        #endregion HasChildItems

        #region CopyItem

        /// <summary>
        /// Copies an item at the specified path to the given destination.
        /// </summary>
        ///
        /// <param name="path">
        /// The path of the item to copy.
        /// </param>
        ///
        /// <param name="destinationPath">
        /// The path of the destination.
        /// </param>
        ///
        /// <param name="recurse">
        /// Specifies if the operation should also copy child items.
        /// </param>
        ///
        /// <exception cref="System.ArgumentException">
        ///     path is null or empty.
        ///     destination path is null or empty.
        /// </exception>
        ///
        /// <returns>
        /// Nothing.  Copied items are written to the context's pipeline.
        /// </returns>
        protected override void CopyItem(
            string path,
            string destinationPath,
            bool recurse)
        {
            if (String.IsNullOrEmpty(path))
            {
                throw PSTraceSource.NewArgumentException("path");
            }

            if (String.IsNullOrEmpty(destinationPath))
            {
                throw PSTraceSource.NewArgumentException("destinationPath");
            }

            path = NormalizePath(path);
            destinationPath = NormalizePath(destinationPath);

            PSSession fromSession = null;
            PSSession toSession = null;

            CopyItemDynamicParameters copyDynamicParameter = DynamicParameters as CopyItemDynamicParameters;

            if (copyDynamicParameter != null)
            {
                if (copyDynamicParameter.FromSession != null)
                {
                    fromSession = copyDynamicParameter.FromSession;
                }
                else
                {
                    toSession = copyDynamicParameter.ToSession;
                }
            }

            _excludeMatcher = SessionStateUtilities.CreateWildcardsFromStrings(Exclude, WildcardOptions.IgnoreCase);

            // if the source and destination path are same (for a local copy) then flag it as error.
            if ((toSession == null) && (fromSession == null) && InternalSymbolicLinkLinkCodeMethods.IsSameFileSystemItem(path, destinationPath))
            {
                String error = StringUtil.Format(FileSystemProviderStrings.CopyError, path);
                Exception e = new IOException(error);
                e.Data[SelfCopyDataKey] = destinationPath;
                WriteError(new ErrorRecord(e, "CopyError", ErrorCategory.WriteError, path));
                return;
            }
            // Copy-Item from session
            if (fromSession != null)
            {
                CopyItemFromRemoteSession(path, destinationPath, recurse, Force, fromSession);
            }

            else
            {
                // Copy-Item to session
                if (toSession != null)
                {
                    using (System.Management.Automation.PowerShell ps = System.Management.Automation.PowerShell.Create())
                    {
                        ps.Runspace = toSession.Runspace;
                        CopyItemLocalOrToSession(path, destinationPath, recurse, Force, ps);
                    }
                }

                // Copy-Item local
                else
                {
                    CopyItemLocalOrToSession(path, destinationPath, recurse, Force, null);
                }
            }

            _excludeMatcher.Clear();
            _excludeMatcher = null;
        } //CopyItem

        private void CopyItemFromRemoteSession(string path, string destinationPath, bool recurse, bool force, PSSession fromSession)
        {
            using (System.Management.Automation.PowerShell ps = System.Management.Automation.PowerShell.Create())
            {
                ps.Runspace = fromSession.Runspace;

                InitializeFunctionPSCopyFileFromRemoteSession(ps);

                try
                {
                    // get info on source
                    ps.AddCommand(CopyFileRemoteUtils.PSCopyFromSessionHelperName);
                    ps.AddParameter("getPathItems", path);

                    Hashtable op = SafeInvokeCommand.Invoke(ps, this, null);
                    if (op == null)
                    {
                        Exception e = new IOException(String.Format(CultureInfo.InvariantCulture, FileSystemProviderStrings.CopyItemRemotelyFailedToReadFile, path));
                        WriteError(new ErrorRecord(e, "CopyItemRemotelyFailedToReadFile", ErrorCategory.WriteError, path));
                        return;
                    }

                    bool exists = (bool)(op["Exists"]);
                    if (!exists)
                    {
                        throw PSTraceSource.NewArgumentNullException(SessionStateStrings.PathNotFound, path);
                    }

                    if (op["Items"] != null)
                    {
                        bool destinationPathIsFile = Utils.FileExists(destinationPath);

                        PSObject obj = (PSObject)op["Items"];
                        ArrayList itemsList = (ArrayList)obj.BaseObject;
                        foreach (PSObject item in itemsList)
                        {
                            Hashtable ItemInfo = (Hashtable)item.BaseObject;
                            string itemName = (string)ItemInfo["Name"];
                            string itemFullName = (string)ItemInfo["FullName"];
                            bool isContainer = (bool)ItemInfo["IsDirectory"];

                            if (isContainer)
                            {
                                if (destinationPathIsFile)
                                {
                                    Exception e = new IOException(String.Format(
                                        CultureInfo.InvariantCulture,
                                        FileSystemProviderStrings.CopyItemRemotelyDestinationIsFile,
                                        path,
                                        destinationPath));
                                    WriteError(new ErrorRecord(e, "CopyError", ErrorCategory.WriteError, destinationPath));
                                    return;
                                }

                                CopyDirectoryFromRemoteSession(
                                    itemName,
                                    itemFullName,
                                    destinationPath,
                                    force,
                                    recurse,
                                    ps);
                            }
                            else
                            {
                                bool excludeFile = SessionStateUtilities.MatchesAnyWildcardPattern(itemName, _excludeMatcher, false);
                                if (!excludeFile)
                                {
                                    long itemSize = (long)ItemInfo["FileSize"];
                                    CopyFileFromRemoteSession(itemName, itemFullName, destinationPath, force, ps, itemSize);
                                }
                            }
                        }
                    }
                }
                finally
                {
                    RemoveFunctionsPSCopyFileFromRemoteSession(ps);
                }
            }
        } // CopyItemFromRemoteSession

        private void CopyItemLocalOrToSession(string path, string destinationPath, bool recurse, bool Force, System.Management.Automation.PowerShell ps)
        {
            bool isContainer = IsItemContainer(path);

            InitializeFunctionsPSCopyFileToRemoteSession(ps);

            try
            {
                if (isContainer)
                {
                    // Get the directory info
                    DirectoryInfo dir = new DirectoryInfo(path);

                    // Now copy the directory to the destination

                    CopyDirectoryInfoItem(dir, destinationPath, recurse, Force, ps);
                }
                else // !isContainer
                {
                    // Get the file info
                    FileInfo file = new FileInfo(path);

                    CopyFileInfoItem(file, destinationPath, Force, ps);
                }
            }
            finally
            {
                RemoveFunctionPSCopyFileToRemoteSession(ps);
            }
        } // CopyItem

        private void CopyDirectoryInfoItem(
            DirectoryInfo directory,
            string destination,
            bool recurse,
            bool force,
            System.Management.Automation.PowerShell ps)
        {
            Dbg.Diagnostics.Assert(
                directory != null,
                "The caller should verify directory.");

            // Generate the path based on whether the destination path exists and
            // is a container.
            // If the destination exists and is a container the directory we are copying
            // will become a child of that directory.
            // If the destination doesn't exist we will just try to copy to that new
            // path.

            if (ps == null)
            {
                if (IsItemContainer(destination))
                {
                    destination = MakePath(destination, directory.Name);
                }
            }
            else
            {
                if (RemoteDirectoryExist(ps, destination))
                {
                    destination = Path.Combine(destination, directory.Name);
                }
            }

            s_tracer.WriteLine("destination = {0}", destination);

            // Confirm the copy with the user

            string action = FileSystemProviderStrings.CopyItemActionDirectory;

            string resource = StringUtil.Format(FileSystemProviderStrings.CopyItemResourceFileTemplate, directory.FullName, destination);

            if (ShouldProcess(resource, action))
            {
                // Create the new directory
                // CreateDirectory does the WriteItemObject for the new DirectoryInfo

                if (ps == null)
                {
                    CreateDirectory(destination, true);
                }
                else
                {
                    // Verify that the destination is not a file on the remote end
                    if (RemoteDestinationPathIsFile(destination, ps))
                    {
                        Exception e = new IOException(String.Format(CultureInfo.InvariantCulture,
                                                                    FileSystemProviderStrings.CopyItemRemoteDestinationIsFile,
                                                                    destination));
                        WriteError(new ErrorRecord(e, "CopyError", ErrorCategory.WriteError, destination));
                        return;
                    }

                    destination = CreateDirectoryOnRemoteSession(destination, force, ps);
                    if (destination == null)
                    {
                        return;
                    }
                }

                if (recurse)
                {
                    // Now copy all the files to that directory

                    IEnumerable<FileInfo> files = null;

                    if (String.IsNullOrEmpty(Filter))
                    {
                        files = directory.EnumerateFiles();
                    }
                    else
                    {
                        files = directory.EnumerateFiles(Filter);
                    }

                    foreach (FileInfo file in files)
                    {
                        // Making sure to obey the StopProcessing.
                        if (Stopping)
                        {
                            return;
                        }

                        if (file != null)
                        {
                            try
                            {
                                // CopyFileInfoItem does the WriteItemObject for the new FileInfo

                                CopyFileInfoItem(file, destination, force, ps);
                            }
                            catch (ArgumentException argException)
                            {
                                WriteError(new ErrorRecord(argException, "CopyDirectoryInfoItemArgumentError", ErrorCategory.InvalidArgument, file));
                            }
                            catch (IOException ioException)
                            {
                                //IOException contains specific message about the error occured and so no need for errordetails.
                                WriteError(new ErrorRecord(ioException, "CopyDirectoryInfoItemIOError", ErrorCategory.WriteError, file));
                            }
                            catch (UnauthorizedAccessException accessException)
                            {
                                WriteError(new ErrorRecord(accessException, "CopyDirectoryInfoItemUnauthorizedAccessError", ErrorCategory.PermissionDenied, file));
                            }
                        }
                    } // for files

                    // Now copy all the directories to that directory

                    foreach (DirectoryInfo childDir in directory.EnumerateDirectories())
                    {
                        // Making sure to obey the StopProcessing.
                        if (Stopping)
                        {
                            return;
                        }

                        if (childDir != null)
                        {
                            try
                            {
                                CopyDirectoryInfoItem(childDir, destination, recurse, force, ps);
                            }
                            catch (ArgumentException argException)
                            {
                                WriteError(new ErrorRecord(argException, "CopyDirectoryInfoItemArgumentError", ErrorCategory.InvalidArgument, childDir));
                            }
                            catch (IOException ioException)
                            {
                                //IOException contains specific message about the error occured and so no need for errordetails.
                                WriteError(new ErrorRecord(ioException, "CopyDirectoryInfoItemIOError", ErrorCategory.WriteError, childDir));
                            }
                            catch (UnauthorizedAccessException accessException)
                            {
                                WriteError(new ErrorRecord(accessException, "CopyDirectoryInfoItemUnauthorizedAccessError", ErrorCategory.PermissionDenied, childDir));
                            }
                        }
                    } // for directories
                }
            } // ShouldProcess
        } // CopyDirectoryInfoItem

        private void CopyFileInfoItem(FileInfo file, string destinationPath, bool force, System.Management.Automation.PowerShell ps)
        {
            Dbg.Diagnostics.Assert(
                file != null,
                "The caller should verify file.");

            // If the destination is a container, add the file name
            // to the destination path.

            if (ps == null)
            {
                if (IsItemContainer(destinationPath))
                {
                    destinationPath = MakePath(destinationPath, file.Name);
                }

                //if the source and destination path are same then flag it as error.
                if (InternalSymbolicLinkLinkCodeMethods.IsSameFileSystemItem(destinationPath, file.FullName))
                {
                    String error = StringUtil.Format(FileSystemProviderStrings.CopyError, destinationPath);
                    Exception e = new IOException(error);
                    e.Data[SelfCopyDataKey] = file.FullName;
                    WriteError(new ErrorRecord(e, "CopyError", ErrorCategory.WriteError, destinationPath));
                    return;
                }
                // Verify that the target doesn't represent a device name
                if (PathIsReservedDeviceName(destinationPath, "CopyError"))
                {
                    return;
                }
            }

            // Confirm the copy with the user

            string action = FileSystemProviderStrings.CopyItemActionFile;

            string resource = StringUtil.Format(FileSystemProviderStrings.CopyItemResourceFileTemplate, file.FullName, destinationPath);

            bool excludeFile = SessionStateUtilities.MatchesAnyWildcardPattern(file.Name, _excludeMatcher, defaultValue: false);

            if (!excludeFile)
            {
                if (ShouldProcess(resource, action))
                {
                    try
                    {
                        if (ps == null)
                        {
                            // Now copy the file
                            // We assume that if we get called we want to make
                            // the copy even if the destination already exists.

                            file.CopyTo(destinationPath, true);

                            FileInfo result = new FileInfo(destinationPath);
                            WriteItemObject(result, destinationPath, false);
                        }
                        else
                        {
                            PerformCopyFileToRemoteSession(file, destinationPath, ps);
                        }
                    }
                    catch (System.UnauthorizedAccessException unAuthorizedAccessException)
                    {
                        if (force)
                        {
                            try
                            {
                                if (ps == null)
                                {
                                    // If the destination exists and force is specified,
                                    // mask of the readonly and hidden attributes and
                                    // try again

                                    FileInfo destinationItem = new FileInfo(destinationPath);

                                    destinationItem.Attributes =
                                        destinationItem.Attributes & ~(FileAttributes.ReadOnly | FileAttributes.Hidden);
                                }
                                else
                                {
                                    PerformCopyFileToRemoteSession(file, destinationPath, ps);
                                }
                            }
                            catch (Exception exception)
                            {
                                if ((exception is FileNotFoundException) ||
                                    (exception is DirectoryNotFoundException) ||
                                    (exception is System.Security.SecurityException) ||
                                    (exception is ArgumentException) ||
                                    (exception is IOException))
                                {
                                    // Write out the original error since we failed to force the copy
                                    WriteError(new ErrorRecord(unAuthorizedAccessException, "CopyFileInfoItemUnauthorizedAccessError", ErrorCategory.PermissionDenied, file));
                                }
                                else
                                    throw;
                            }

                            file.CopyTo(destinationPath, true);

                            FileInfo result = new FileInfo(destinationPath);
                            WriteItemObject(result, destinationPath, false);
                        } // force
                        else
                        {
                            WriteError(new ErrorRecord(unAuthorizedAccessException, "CopyFileInfoItemUnauthorizedAccessError", ErrorCategory.PermissionDenied, file));
                        }
                    }
                } // ShouldProcess
            }// ExcludeFile
        } // CopyFileInfoItem

        private void CopyDirectoryFromRemoteSession(
            string sourceDirectoryName,
            string sourceDirectoryFullName,
            string destination,
            bool force,
            bool recurse,
            System.Management.Automation.PowerShell ps)
        {
            Dbg.Diagnostics.Assert((sourceDirectoryName != null && sourceDirectoryFullName != null), "The caller should verify directory.");

            if (IsItemContainer(destination))
            {
                destination = MakePath(destination, sourceDirectoryName);
            }

            s_tracer.WriteLine("destination = {0}", destination);

            // Confirm the copy with the user
            string action = FileSystemProviderStrings.CopyItemActionDirectory;
            string resource = StringUtil.Format(FileSystemProviderStrings.CopyItemResourceFileTemplate, sourceDirectoryFullName, destination);

            if (ShouldProcess(resource, action))
            {
                // Create destinationPath directory. This will fail if the directory already exists
                // and Force is not selected.
                CreateDirectory(destination, false);

                // If failed to create directory
                if (!Utils.DirectoryExists(destination))
                {
                    return;
                }

                if (recurse)
                {
                    // Get all the files for that directory from the remote session
                    ps.AddCommand(CopyFileRemoteUtils.PSCopyFromSessionHelperName);
                    ps.AddParameter("getPathDir", sourceDirectoryFullName);

                    Hashtable op = SafeInvokeCommand.Invoke(ps, this, null);
                    if (op == null)
                    {
                        Exception e = new IOException(String.Format(
                                                      CultureInfo.InvariantCulture,
                                                      FileSystemProviderStrings.CopyItemRemotelyFailedToGetDirectoryChildItems,
                                                      sourceDirectoryFullName));
                        WriteError(new ErrorRecord(e, "CopyError", ErrorCategory.WriteError, sourceDirectoryFullName));
                        return;
                    }

                    if (op["Files"] != null)
                    {
                        PSObject obj = (PSObject)op["Files"];
                        ArrayList filesList = (ArrayList)obj.BaseObject;

                        foreach (PSObject fileObject in filesList)
                        {
                            Hashtable file = (Hashtable)fileObject.BaseObject;
                            string fileName = (string)file["FileName"];
                            string filePath = (string)file["FilePath"];
                            long fileSize = (long)file["FileSize"];

                            // Making sure to obey the StopProcessing.
                            if (Stopping)
                            {
                                return;
                            }

                            bool excludeFile = SessionStateUtilities.MatchesAnyWildcardPattern(fileName, _excludeMatcher, defaultValue: false);

                            if (!excludeFile)
                            {
                                // If an exception is thrown in the remote session, it is surface to the user via PowerShell Write-Error.
                                CopyFileFromRemoteSession(fileName,
                                                          filePath,
                                                          destination,
                                                          force,
                                                          ps,
                                                          fileSize);
                            }
                        }
                    } // for files

                    if (op["Directories"] != null)
                    {
                        PSObject obj = (PSObject)op["Directories"];
                        ArrayList directories = (ArrayList)obj.BaseObject;

                        foreach (PSObject dirObject in directories)
                        {
                            Hashtable dir = (Hashtable)dirObject.BaseObject;
                            string dirName = (string)dir["Name"];
                            string dirFullName = (string)dir["FullName"];

                            // Making sure to obey the StopProcessing.
                            if (Stopping)
                            {
                                return;
                            }

                            // If an exception is thrown in the remote session, it is surface to the user via PowerShell Write-Error.
                            CopyDirectoryFromRemoteSession(dirName,
                                                           dirFullName,
                                                           destination,
                                                           force,
                                                           recurse,
                                                           ps);
                        }
                    } // for directories
                }
            } // ShouldProcess
        } // CopyDirectoryFromRemoteSession

        private ArrayList GetRemoteSourceAlternateStreams(System.Management.Automation.PowerShell ps, string path)
        {
            ArrayList streams = null;
            bool supportsAlternateStreams = false;

            ps.AddCommand(CopyFileRemoteUtils.PSCopyFromSessionHelperName);
            ps.AddParameter("supportAltStreamPath", path);

            Hashtable op = SafeInvokeCommand.Invoke(ps, this, null);
            if (op != null && op["SourceSupportsAlternateStreams"] != null)
            {
                supportsAlternateStreams = (bool)op["SourceSupportsAlternateStreams"];
            }

            if (supportsAlternateStreams)
            {
                PSObject obj = (PSObject)op["Streams"];
                streams = (ArrayList)obj.BaseObject;
            }

            return streams;
        }

        private void InitializeFunctionPSCopyFileFromRemoteSession(System.Management.Automation.PowerShell ps)
        {
            if ((ps == null) || !ValidRemoteSessionForScripting(ps.Runspace)) { return; }

            ps.AddScript(CopyFileRemoteUtils.AllCopyFromRemoteScripts);
            SafeInvokeCommand.Invoke(ps, this, null, false);
        }

        private void RemoveFunctionsPSCopyFileFromRemoteSession(System.Management.Automation.PowerShell ps)
        {
            if ((ps == null) || !ValidRemoteSessionForScripting(ps.Runspace)) { return; }

            string remoteScript = @"
                Microsoft.PowerShell.Management\Remove-Item function:PSCopyFromSessionHelper -ea SilentlyContinue -Force
                Microsoft.PowerShell.Management\Remove-Item function:PSCopyRemoteUtils -ea SilentlyContinue -Force
            ";
            ps.AddScript(remoteScript);
            SafeInvokeCommand.Invoke(ps, this, null, false);
        }

        private bool ValidRemoteSessionForScripting(Runspace runspace)
        {
            if (!(runspace is RemoteRunspace)) { return false; }

            PSLanguageMode languageMode = runspace.SessionStateProxy.LanguageMode;
            if (languageMode == PSLanguageMode.ConstrainedLanguage || languageMode == PSLanguageMode.NoLanguage)
            {
                // SessionStateInternal.ValidateRemotePathAndGetRoot checked for expected helper functions on the
                // restricted session and will have returned an error if they are missing.  So at this point we
                // assume the session is set up with the needed helper functions.
                return false;
            }

            return true;
        }

        private Hashtable GetRemoteFileMetadata(string filePath, System.Management.Automation.PowerShell ps)
        {
            ps.AddCommand(CopyFileRemoteUtils.PSCopyFromSessionHelperName);
            ps.AddParameter("getMetaFilePath", filePath);
            Hashtable metadata = SafeInvokeCommand.Invoke(ps, this, null);
            return metadata;
        }

        private void SetFileMetadata(string sourceFileFullName, FileInfo destinationFile, System.Management.Automation.PowerShell ps)
        {
            Hashtable metadata = GetRemoteFileMetadata(sourceFileFullName, ps);

            if (metadata != null)
            {
                // LastWriteTime
                if (metadata["LastWriteTimeUtc"] != null)
                {
                    destinationFile.LastWriteTimeUtc = (DateTime)metadata["LastWriteTimeUtc"];
                }
                if (metadata["LastWriteTime"] != null)
                {
                    destinationFile.LastWriteTime = (DateTime)metadata["LastWriteTime"];
                }

                // Attributes
                if (metadata["Attributes"] != null)
                {
                    PSObject obj = (PSObject)metadata["Attributes"];
                    foreach (string value in (ArrayList)obj.BaseObject)
                    {
                        if (String.Equals(value, "ReadOnly", StringComparison.OrdinalIgnoreCase))
                        {
                            destinationFile.Attributes = destinationFile.Attributes | FileAttributes.ReadOnly;
                        }
                        else if (String.Equals(value, "Hidden", StringComparison.OrdinalIgnoreCase))
                        {
                            destinationFile.Attributes = destinationFile.Attributes | FileAttributes.Hidden;
                        }
                        else if (String.Equals(value, "Archive", StringComparison.OrdinalIgnoreCase))
                        {
                            destinationFile.Attributes = destinationFile.Attributes | FileAttributes.Archive;
                        }
                        else if (String.Equals(value, "System", StringComparison.OrdinalIgnoreCase))
                        {
                            destinationFile.Attributes = destinationFile.Attributes | FileAttributes.System;
                        }
                    }
                }
            }
        }

        private void CopyFileFromRemoteSession(
            string sourceFileName,
            string sourceFileFullName,
            string destinationPath,
            bool force,
            System.Management.Automation.PowerShell ps,
            long fileSize = 0)
        {
            Dbg.Diagnostics.Assert(sourceFileFullName != null, "The caller should verify file.");

            // If the destination is a container, add the file name
            // to the destination path.
            if (IsItemContainer(destinationPath))
            {
                destinationPath = MakePath(destinationPath, sourceFileName);
            }

            // Verify that the target doesn't represent a device name
            if (PathIsReservedDeviceName(destinationPath, "CopyError"))
            {
                return;
            }

            FileInfo destinationFile = new FileInfo(destinationPath);

            string action = FileSystemProviderStrings.CopyItemActionFile;
            string resource = StringUtil.Format(FileSystemProviderStrings.CopyItemResourceFileTemplate, sourceFileFullName, destinationPath);

            if (ShouldProcess(resource, action))
            {
                bool result = PerformCopyFileFromRemoteSession(sourceFileFullName, destinationFile, destinationPath, force, ps, fileSize, false, null);

                // Copying the file from the remote session completed successfully
                if (result)
                {
                    // Check if the remote source file has any alternate data streams
                    ArrayList remoteFileStreams = GetRemoteSourceAlternateStreams(ps, sourceFileFullName);
                    if ((remoteFileStreams != null) && (remoteFileStreams.Count > 0))
                    {
                        foreach (string streamName in remoteFileStreams)
                        {
                            result = PerformCopyFileFromRemoteSession(sourceFileFullName, destinationFile, destinationPath, force, ps, fileSize, true, streamName);
                            if (!result)
                            {
                                break;
                            }
                        }
                    }
                }

                // The file was copied successfully. Now, set the file metadata
                if (result)
                {
                    SetFileMetadata(sourceFileFullName, destinationFile, ps);
                }
            } // ShouldProcess
        }

        private bool PerformCopyFileFromRemoteSession(string sourceFileFullName, FileInfo destinationFile, string destinationPath, bool force, System.Management.Automation.PowerShell ps,
                                                      long fileSize, bool isAlternateDataStream, string streamName)
        {
            bool success = false;
            string activity = String.Format(CultureInfo.InvariantCulture,
                                            FileSystemProviderStrings.CopyItemRemotelyProgressActivity,
                                            sourceFileFullName,
                                            destinationFile.FullName);
            string statusDescription = String.Format(CultureInfo.InvariantCulture,
                                                        FileSystemProviderStrings.CopyItemRemotelyStatusDescription,
                                                        ps.Runspace.ConnectionInfo.ComputerName,
                                                        "localhost");

            ProgressRecord progress = new ProgressRecord(0, activity, statusDescription);
            progress.PercentComplete = 0;
            progress.RecordType = ProgressRecordType.Processing;
            WriteProgress(progress);
            FileStream wStream = null;
            bool errorWhileCopyRemoteFile = false;

            try
            {
                // The main data stream
                if (!isAlternateDataStream)
                {
                    // If force is specified, and the file already exist at the destination, mask of the readonly, hidden, and system attributes
                    if (force && File.Exists(destinationFile.FullName))
                    {
                        destinationFile.Attributes = destinationFile.Attributes & ~(FileAttributes.ReadOnly | FileAttributes.Hidden | FileAttributes.System);
                    }
                    wStream = new FileStream(destinationFile.FullName, FileMode.Create);
                }

#if !UNIX
                // an alternate stream
                else
                {
                    wStream = AlternateDataStreamUtilities.CreateFileStream(destinationFile.FullName, streamName, FileMode.Append, FileAccess.Write, FileShare.ReadWrite);
                }
#endif
                long fragmentSize = FILETRANSFERSIZE;
                long copiedSoFar = 0;
                long currentIndex = 0;

                while (true)
                {
                    ps.AddCommand(CopyFileRemoteUtils.PSCopyFromSessionHelperName);
                    ps.AddParameter("copyFromFilePath", sourceFileFullName);
                    ps.AddParameter("copyFromStart", currentIndex);
                    ps.AddParameter("copyFromNumBytes", fragmentSize);
                    if (force)
                    {
                        ps.AddParameter("force", true);
                    }

#if !UNIX
                    if (isAlternateDataStream)
                    {
                        ps.AddParameter("isAlternateStream", true);
                        ps.AddParameter("streamName", streamName);
                    }
#endif

                    Hashtable op = SafeInvokeCommand.Invoke(ps, this, null);

                    // Check if there was an exception when reading the remote file.
                    if (op == null)
                    {
                        errorWhileCopyRemoteFile = true;
                        Exception e = new IOException(String.Format(CultureInfo.InvariantCulture,
                                                                    FileSystemProviderStrings.CopyItemRemotelyFailedToReadFile,
                                                                    sourceFileFullName));
                        WriteError(new ErrorRecord(e, "FailedToCopyFileFromRemoteSession", ErrorCategory.WriteError, sourceFileFullName));
                        break;
                    }

                    if (op["ExceptionThrown"] != null)
                    {
                        bool failedToReadFile = (bool)(op["ExceptionThrown"]);
                        if (failedToReadFile)
                        {
                            // The error is written to the error array via SafeInvokeCommand
                            errorWhileCopyRemoteFile = true;
                            break;
                        }
                    }

                    // To accomodate empty files
                    String content = string.Empty;
                    if (op["b64Fragment"] != null)
                    {
                        content = (String)op["b64Fragment"];
                    }
                    bool more = (bool)op["moreAvailable"];
                    currentIndex += fragmentSize;
                    byte[] bytes = System.Convert.FromBase64String(content);
                    wStream.Write(bytes, 0, bytes.Length);
                    copiedSoFar += bytes.Length;

                    if (wStream.Length > 0)
                    {
                        int percentage = (int)(copiedSoFar * 100 / wStream.Length);
                        progress.PercentComplete = percentage;
                        WriteProgress(progress);
                    }

                    if (!more)
                    {
                        success = true;
                        break;
                    }
                }

                progress.PercentComplete = 100;
                progress.RecordType = ProgressRecordType.Completed;
                WriteProgress(progress);
            }
            catch (IOException ioException)
            {
                // IOException takes care of FileNotFoundException, DirectoryNotFoundException, and PathTooLongException
                WriteError(new ErrorRecord(ioException, "CopyItemRemotelyIOError", ErrorCategory.WriteError, sourceFileFullName));
            }
            catch (ArgumentException argException)
            {
                WriteError(new ErrorRecord(argException, "CopyItemRemotelyArgumentError", ErrorCategory.WriteError, sourceFileFullName));
            }
            catch (NotSupportedException notSupportedException)
            {
                WriteError(new ErrorRecord(notSupportedException, "CopyFileInfoRemotelyPathRefersToANonFileDevice", ErrorCategory.InvalidArgument, sourceFileFullName));
            }
            catch (SecurityException securityException)
            {
                WriteError(new ErrorRecord(securityException, "CopyFileInfoRemotelyUnauthorizedAccessError", ErrorCategory.PermissionDenied, sourceFileFullName));
            }
            catch (UnauthorizedAccessException unauthorizedAccessException)
            {
                WriteError(new ErrorRecord(unauthorizedAccessException, "CopyFileInfoItemRemotelyUnauthorizedAccessError", ErrorCategory.PermissionDenied, sourceFileFullName));
            }
            finally
            {
                if (wStream != null)
                {
                    wStream.Dispose();
                }

                // If copying the file from the remote session failed, then remove it.
                if (errorWhileCopyRemoteFile && File.Exists(destinationFile.FullName))
                {
                    if (!(destinationFile.Attributes.HasFlag(FileAttributes.ReadOnly) ||
                            destinationFile.Attributes.HasFlag(FileAttributes.Hidden) ||
                            destinationFile.Attributes.HasFlag(FileAttributes.System)))
                    {
                        RemoveFileSystemItem(destinationFile, true);
                    }
                }
            }
            return success;
        }

        private void InitializeFunctionsPSCopyFileToRemoteSession(System.Management.Automation.PowerShell ps)
        {
            if ((ps == null) || !ValidRemoteSessionForScripting(ps.Runspace)) { return; }

            ps.AddScript(CopyFileRemoteUtils.AllCopyToRemoteScripts);
            SafeInvokeCommand.Invoke(ps, this, null, false);
        }

        private void RemoveFunctionPSCopyFileToRemoteSession(System.Management.Automation.PowerShell ps)
        {
            if ((ps == null) || !ValidRemoteSessionForScripting(ps.Runspace)) { return; }

            string remoteScript = @"
                Microsoft.PowerShell.Management\Remove-Item function:PSCopyToSessionHelper -ea SilentlyContinue -Force
                Microsoft.PowerShell.Management\Remove-Item function:PSCopyRemoteUtils -ea SilentlyContinue -Force
            ";
            ps.AddScript(remoteScript);
            SafeInvokeCommand.Invoke(ps, this, null, false);
        }

        // If the target supports alternate data streams the following must be true:
        // 1) The remote session must be PowerShell V3 or higher to support Streams
        // 2) The target drive must be NTFS
        //
        private bool RemoteTargetSupportsAlternateStreams(System.Management.Automation.PowerShell ps, string path)
        {
            bool supportsAlternateStreams = false;

            ps.AddCommand(CopyFileRemoteUtils.PSCopyToSessionHelperName);
            ps.AddParameter("supportAltStreamPath", path);

            Hashtable op = SafeInvokeCommand.Invoke(ps, this, null);
            if (op != null && op["TargetSupportsAlternateStreams"] != null)
            {
                supportsAlternateStreams = (bool)op["TargetSupportsAlternateStreams"];
            }

            return supportsAlternateStreams;
        }

        // Validate that the given remotePath exists, and do the following:
        // 1) If the remotePath is a FileInfo, then just return the remotePath.
        // 2) If the remotePath is a DirectoryInfo, then return the remotePath + the given filename.
        // 3) If the remote path does not exist, but its parent does, and it is a DirectoryInfo, then return the remotePath.
        // 4) If the remotePath or its parent do not exist, return null.
        private string MakeRemotePath(System.Management.Automation.PowerShell ps, string remotePath, string filename)
        {
            bool isFileInfo = false;
            bool isDirectoryInfo = false;
            bool parentIsDirectoryInfo = false;
            string path = null;

            ps.AddCommand(CopyFileRemoteUtils.PSCopyToSessionHelperName);
            ps.AddParameter("remotePath", remotePath);
            Hashtable op = SafeInvokeCommand.Invoke(ps, this, null);

            if (op != null)
            {
                if (op["IsDirectoryInfo"] != null)
                {
                    isDirectoryInfo = (bool)op["IsDirectoryInfo"];
                }
                if (op["IsFileInfo"] != null)
                {
                    isFileInfo = (bool)op["IsFileInfo"];
                }
                if (op["ParentIsDirectoryInfo"] != null)
                {
                    parentIsDirectoryInfo = (bool)op["ParentIsDirectoryInfo"];
                }
            }

            if (isFileInfo)
            {
                // The destination is a file, so we are going to overwrite it.
                path = remotePath;
            }
            else if (isDirectoryInfo)
            {
                // The destination is a directory, so append the file name to the path.
                path = Path.Combine(remotePath, filename);
            }
            else if (parentIsDirectoryInfo)
            {
                // At this point we know that the remotePath is neither a file or a directory on the remote target.
                // However, if the parent of the remotePath exists, then we are doing a copy-item operation in which
                // the destination file name is already being passed, e.g.,
                // copy-item -path c:\localDir\foo.txt -destination d:\remoteDir\bar.txt -toSession $s
                // Note that d:\remoteDir is a directory that exists on the remote target machine.
                path = remotePath;
            }

            return path;
        }

        private bool RemoteDirectoryExist(System.Management.Automation.PowerShell ps, string path)
        {
            bool pathExists = false;

            ps.AddCommand(CopyFileRemoteUtils.PSCopyRemoteUtilsName);
            ps.AddParameter("dirPathExists", path);
            Hashtable op = SafeInvokeCommand.Invoke(ps, this, null);

            if (op != null)
            {
                if (op["Exists"] != null)
                    pathExists = (bool)op["Exists"];
            }

            return pathExists;
        }

        private bool CopyFileStreamToRemoteSession(FileInfo file, string destinationPath, System.Management.Automation.PowerShell ps, bool isAlternateStream, string streamName)
        {
            string activity = String.Format(CultureInfo.InvariantCulture,
                                            FileSystemProviderStrings.CopyItemRemotelyProgressActivity,
                                            file.FullName,
                                            destinationPath);
            string statusDescription = String.Format(CultureInfo.InvariantCulture,
                                                     FileSystemProviderStrings.CopyItemRemotelyStatusDescription,
                                                     "localhost",
                                                     ps.Runspace.ConnectionInfo.ComputerName);

            ProgressRecord progress = new ProgressRecord(0, activity, statusDescription);
            progress.PercentComplete = 0;
            progress.RecordType = ProgressRecordType.Processing;
            WriteProgress(progress);

            // 4MB gives the best results without spiking the resources on the remote connection.
            int fragmentSize = FILETRANSFERSIZE;
            byte[] fragment = null;
            int iteration = 0;
            bool success = false;

            FileStream fStream = null;
            try
            {
                // Main data stream
                if (!isAlternateStream)
                {
                    fStream = File.OpenRead(file.FullName);
                }
#if !UNIX
                else
                {
                    fStream = AlternateDataStreamUtilities.CreateFileStream(file.FullName, streamName, FileMode.Open, FileAccess.Read, FileShare.ReadWrite);
                }
#endif
                long remainingFileSize = fStream.Length;
                do
                {
                    if (Stopping)
                    {
                        return false;
                    }

                    iteration++;
                    int toRead = fragmentSize;
                    if (toRead > remainingFileSize)
                    {
                        toRead = (int)remainingFileSize;
                    }
                    if (fragment == null)
                    {
                        fragment = new byte[toRead];
                    }
                    else if (toRead < fragmentSize)
                    {
                        fragment = new byte[toRead];
                    }

                    int readSoFar = 0;
                    while (readSoFar < toRead)
                    {
                        readSoFar += fStream.Read(fragment, 0, toRead);
                    }
                    remainingFileSize -= readSoFar;

                    string b64Fragment = System.Convert.ToBase64String(fragment);

                    // Main data stream
                    if (!isAlternateStream)
                    {
                        ps.AddCommand(CopyFileRemoteUtils.PSCopyToSessionHelperName);
                        ps.AddParameter("copyToFilePath", destinationPath);
                        ps.AddParameter("createFile", (iteration == 1));

                        if ((iteration == 1) && (b64Fragment.Length == 0))
                        {
                            // This fixes the case in which the user tries to copy an empty file between sessions.
                            // Scenario 1: The user creates an empty file using the Out-File cmdlet.
                            //             In this case the file length is 6.
                            //             "" | out-file test.txt
                            // Scenario 2: The user generates an empty file using the New-Item cmdlet.
                            //             In this case the file length is 0.
                            //             New-Item -Path test.txt -Type File
                            // Because of this, when we create the file on the remote session, we need to check
                            // the length of b64Fragment to figure out if we are creating an empty file.
                            ps.AddParameter("emptyFile", true);
                        }
                        else
                        {
                            ps.AddParameter("b64Fragment", b64Fragment);
                        }
                    }
                    else
                    {
                        ps.AddCommand(CopyFileRemoteUtils.PSCopyToSessionHelperName);
                        ps.AddParameter("copyToFilePath", destinationPath);
                        ps.AddParameter("b64Fragment", b64Fragment);
                        ps.AddParameter("streamName", streamName);
                    }

                    Hashtable op = SafeInvokeCommand.Invoke(ps, this, null);
                    if (op == null || op["BytesWritten"] == null)
                    {
                        //write error to stream
                        Exception e = new IOException(String.Format(CultureInfo.InvariantCulture, FileSystemProviderStrings.CopyItemRemotelyFailed, file));
                        WriteError(new ErrorRecord(e, "CopyError", ErrorCategory.WriteError, file.FullName));
                        return false;
                    }

                    if ((int)(op["BytesWritten"]) != toRead)
                    {
                        Exception e = new IOException(String.Format(CultureInfo.InvariantCulture, FileSystemProviderStrings.CopyItemRemotelyFailed, file));
                        WriteError(new ErrorRecord(e, "CopyError", ErrorCategory.WriteError, file.FullName));
                        return false;
                    }

                    if (fStream.Length > 0)
                    {
                        int percentage = (int)((fStream.Length - remainingFileSize) * 100 / fStream.Length);
                        progress.PercentComplete = percentage;
                        WriteProgress(progress);
                    }
                } while (remainingFileSize > 0);
                progress.PercentComplete = 100;
                progress.RecordType = ProgressRecordType.Completed;
                WriteProgress(progress);
                success = true;
            }
            catch (IOException ioException)
            {
                // IOException takes care of FileNotFoundException, DirectoryNotFoundException, and PathTooLongException
                WriteError(new ErrorRecord(ioException, "CopyItemRemotelyIOError", ErrorCategory.WriteError, file.FullName));
            }
            catch (ArgumentException argException)
            {
                WriteError(new ErrorRecord(argException, "CopyItemRemotelyArgumentError", ErrorCategory.WriteError, file.FullName));
            }
            catch (NotSupportedException notSupportedException)
            {
                WriteError(new ErrorRecord(notSupportedException, "CopyFileInfoRemotelyPathRefersToANonFileDevice", ErrorCategory.InvalidArgument, file.FullName));
            }
            catch (SecurityException securityException)
            {
                WriteError(new ErrorRecord(securityException, "CopyFileInfoRemotelyUnauthorizedAccessError", ErrorCategory.PermissionDenied, file.FullName));
            }
            finally
            {
                if (fStream != null)
                {
                    fStream.Dispose();
                }
            }
            return success;
        }

        // Returns a hash table with metadata about this file info.
        //
        private Hashtable GetFileMetadata(FileInfo file)
        {
            Hashtable metadata = new Hashtable();

            // LastWriteTime
            metadata.Add("LastWriteTime", file.LastWriteTime);
            metadata.Add("LastWriteTimeUtc", file.LastWriteTimeUtc);

            // File attributes
            metadata.Add("Attributes", file.Attributes);

            return metadata;
        }

        private void SetRemoteFileMetadata(FileInfo file, string remoteFilePath, System.Management.Automation.PowerShell ps)
        {
            Hashtable metadata = GetFileMetadata(file);
            if (metadata != null)
            {
                ps.AddCommand(CopyFileRemoteUtils.PSCopyToSessionHelperName);
                ps.AddParameter("metaDataFilePath", remoteFilePath);
                ps.AddParameter("metaDataToSet", metadata);
                SafeInvokeCommand.Invoke(ps, this, null, false);
            }
        }

        private bool PerformCopyFileToRemoteSession(FileInfo file, string destinationPath, System.Management.Automation.PowerShell ps)
        {
            // Make the remote path
            var remoteFilePath = MakeRemotePath(ps, destinationPath, file.Name);

            if (String.IsNullOrEmpty(remoteFilePath))
            {
                Exception e = new ArgumentException(String.Format(CultureInfo.InvariantCulture, SessionStateStrings.PathNotFound, destinationPath));
                WriteError(new ErrorRecord(e, "RemotePathNotFound", ErrorCategory.WriteError, destinationPath));
                return false;
            }

            bool result = CopyFileStreamToRemoteSession(file, remoteFilePath, ps, false, null);

#if !UNIX
            bool targetSupportsAlternateStreams = RemoteTargetSupportsAlternateStreams(ps, remoteFilePath);

            // Once the file is copied successfully, check if the file has any alternate data streams
            if (result && targetSupportsAlternateStreams)
            {
                foreach (AlternateStreamData stream in AlternateDataStreamUtilities.GetStreams(file.FullName))
                {
                    if (!(String.Equals(":$DATA", stream.Stream, StringComparison.OrdinalIgnoreCase)))
                    {
                        result = CopyFileStreamToRemoteSession(file, remoteFilePath, ps, true, stream.Stream);
                        if (!result)
                        {
                            break;
                        }
                    }
                }
            }
#endif
            if (result)
            {
                SetRemoteFileMetadata(file, Path.Combine(destinationPath, file.Name), ps);
            }

            return result;
        } // PerformCopyFileToRemoteSession

        private bool RemoteDestinationPathIsFile(string destination, System.Management.Automation.PowerShell ps)
        {
            ps.AddCommand(CopyFileRemoteUtils.PSCopyToSessionHelperName);
            ps.AddParameter("isFilePath", destination);

            Hashtable op = SafeInvokeCommand.Invoke(ps, this, null);

            if (op == null || op["IsFileInfo"] == null)
            {
                Exception e = new IOException(String.Format(
                                                    CultureInfo.InvariantCulture,
                                                    FileSystemProviderStrings.CopyItemRemotelyFailedToValidateIfDestinationIsFile,
                                                    destination));
                WriteError(new ErrorRecord(e, "CopyError", ErrorCategory.WriteError, destination));
                return false;
            }

            return (bool)(op["IsFileInfo"]);
        }

        private string CreateDirectoryOnRemoteSession(string destination, bool force, System.Management.Automation.PowerShell ps)
        {
            ps.AddCommand(CopyFileRemoteUtils.PSCopyToSessionHelperName);
            ps.AddParameter("createDirectoryPath", destination);
            if (force)
            {
                ps.AddParameter("force", true);
            }

            Hashtable op = SafeInvokeCommand.Invoke(ps, this, null);

            // If op == null,  SafeInvokeCommand.Invoke throwns an error.
            if (op["ExceptionThrown"] != null)
            {
                // If an error is thrown on the remote session, it is written via SafeInvokeCommand.Invoke.
                if ((bool)op["ExceptionThrown"])
                    return null;
            }

            if (force && (op["DirectoryPath"] == null))
            {
                Exception e = new IOException(String.Format(CultureInfo.InvariantCulture,
                                                            FileSystemProviderStrings.CopyItemRemotelyFailedToCreateDirectory,
                                                            destination));
                WriteError(new ErrorRecord(e, "FailedToCreateDirectory", ErrorCategory.WriteError, destination));
                return null;
            }
            string path = (String)(op["DirectoryPath"]);

            if ((!force) && (bool)op["PathExists"])
            {
                Exception e = new IOException(StringUtil.Format(FileSystemProviderStrings.DirectoryExist, path));
                WriteError(new ErrorRecord(e, "DirectoryExist", ErrorCategory.ResourceExists, path));
                return null;
            }

            return path;
        } // CreateDirectoryOnRemoteSession

        // Returns true if the destination path represents a device name, and write an error to the user.
        private bool PathIsReservedDeviceName(string destinationPath, string errorId)
        {
            bool pathIsReservedDeviceName = false;
            if (Utils.IsReservedDeviceName(destinationPath))
            {
                pathIsReservedDeviceName = true;
                String error = StringUtil.Format(FileSystemProviderStrings.TargetCannotContainDeviceName, destinationPath);
                Exception e = new IOException(error);
                WriteError(new ErrorRecord(e, errorId, ErrorCategory.WriteError, destinationPath));
            }

            return pathIsReservedDeviceName;
        }

        #endregion CopyItem

        #endregion ContainerCmdletProvider members

        #region NavigationCmdletProvider members

        /// <summary>
        /// Gets the parent of the given path.
        /// </summary>
        ///
        /// <param name="path">
        /// The path of which to get the parent.
        /// </param>
        ///
        /// <param name="root">
        /// The root of the drive.
        /// </param>
        ///
        /// <returns>
        /// The parent of the given path.
        /// </returns>
        protected override string GetParentPath(string path, string root)
        {
            string parentPath = base.GetParentPath(path, root);
            if (!IsUNCPath(path))
            {
                parentPath = EnsureDriveIsRooted(parentPath);
            }
#if !UNIX
            else if (parentPath.Equals(StringLiterals.DefaultPathSeparatorString, StringComparison.Ordinal))
            {
                // make sure we return two backslashes so it still results in a UNC path
                parentPath = "\\\\";
            }
#endif
            return parentPath;
        } // GetParentPath

        // Note: we don't use IO.Path.IsPathRooted as this deals with "invalid" i.e. unnormalized paths
        private static bool IsAbsolutePath(string path)
        {
            bool result = false;

            // check if we're on a single root filesystem and it's an absolute path
            if (LocationGlobber.IsSingleFileSystemAbsolutePath(path))
            {
                return true;
            }

            // Find the drive separator
            int index = path.IndexOf(':');

            if (index != -1)
            {
                result = true;
            }

            return result;
        }

        private static bool IsUNCPath(string path)
        {
            return path.StartsWith("\\\\", StringComparison.Ordinal);
        }

        /// <summary>
        /// Determines if the specified path is a root of a UNC share
        /// by counting the path separators "\" following "\\". If only
        /// one path separator is found we know the path is in the form
        /// "\\server\share" and is a valid UNC root.
        /// </summary>
        ///
        /// <param name="path">
        /// The path to check to see if its a UNC root.
        /// </param>
        ///
        /// <returns>
        /// True if the path is a UNC root, or false otherwise.
        /// </returns>
        ///
        private static bool IsUNCRoot(string path)
        {
            bool result = false;

            if (!String.IsNullOrEmpty(path))
            {
                if (IsUNCPath(path))
                {
                    int lastIndex = path.Length - 1;

                    if (path[path.Length - 1] == '\\')
                    {
                        lastIndex--;
                    }

                    int separatorsFound = 0;
                    do
                    {
                        lastIndex = path.LastIndexOf('\\', lastIndex);
                        if (lastIndex == -1)
                        {
                            break;
                        }
                        --lastIndex;
                        if (lastIndex < 3)
                        {
                            break;
                        }
                        ++separatorsFound;
                    } while (lastIndex > 3);

                    if (separatorsFound == 1)
                    {
                        result = true;
                    }
                }
            }
            return result;
        }

        /// <summary>
        /// Determines if the specified path is either a drive root or a UNC root
        /// </summary>
        ///
        /// <param name="path">
        /// The path
        /// </param>
        ///
        /// <returns>
        /// True if the path is either a drive root or a UNC root, or false otherwise.
        /// </returns>
        ///
        private static bool IsPathRoot(string path)
        {
            if (String.IsNullOrEmpty(path))
            {
                return false;
            }

            bool isDriveRoot = String.Equals(path, Path.GetPathRoot(path), StringComparison.OrdinalIgnoreCase);
            bool isUNCRoot = IsUNCRoot(path);
            bool result = isDriveRoot || isUNCRoot;
            s_tracer.WriteLine("result = {0}; isDriveRoot = {1}; isUNCRoot = {2}", result, isDriveRoot, isUNCRoot);
            return result;
        }

        /// <summary>
        /// Normalizes the path that was passed in and returns it as a normalized
        /// path relative to the given basePath.
        /// </summary>
        ///
        /// <param name="path">
        /// A fully qualifiedpath to an item. The item must exist,
        /// or the provider writes out an error.
        /// </param>
        ///
        /// <param name="basePath">
        /// The path that the normalized path should be relative to.
        /// </param>
        ///
        /// <returns>
        /// A normalized path, relative to the given basePath.
        /// </returns>
        ///
        /// <exception cref="System.ArgumentException">
        ///     path is null or empty.
        /// </exception>
        protected override string NormalizeRelativePath(
            string path,
            string basePath)
        {
            if (String.IsNullOrEmpty(path) || !IsValidPath(path))
            {
                throw PSTraceSource.NewArgumentException("path");
            }

            if (basePath == null)
            {
                basePath = String.Empty;
            }

            s_tracer.WriteLine("basePath = {0}", basePath);

            string result = path;

            do // false loop
            {
                path = NormalizePath(path);
                path = EnsureDriveIsRooted(path);

                // If it's not fully normalized, normalize it.
                path = NormalizeRelativePathHelper(path, basePath);

                basePath = NormalizePath(basePath);
                basePath = EnsureDriveIsRooted(basePath);

                result = path;
                if (String.IsNullOrEmpty(result))
                {
                    break;
                }

                try
                {
                    string originalPathComparison = path;
                    if (!originalPathComparison.EndsWith(StringLiterals.DefaultPathSeparatorString, StringComparison.OrdinalIgnoreCase))
                    {
                        originalPathComparison += StringLiterals.DefaultPathSeparator;
                    }

                    string basePathComparison = basePath;
                    if (!basePathComparison.EndsWith(StringLiterals.DefaultPathSeparatorString, StringComparison.OrdinalIgnoreCase))
                    {
                        basePathComparison += StringLiterals.DefaultPathSeparator;
                    }

                    if (originalPathComparison.StartsWith(basePathComparison, StringComparison.OrdinalIgnoreCase))
                    {
                        bool isUNCPath = IsUNCPath(result);
                        if (!isUNCPath)
                        {
                            // Add the base path back on so that it can be used for
                            // processing
                            if (!result.StartsWith(basePath, StringComparison.CurrentCulture))
                            {
                                result = MakePath(basePath, result);
                            }
                        }

                        if (IsPathRoot(result))
                        {
                            result = EnsureDriveIsRooted(result);
                        }
                        else
                        {
                            // Now ensure that we have the proper casing by
                            // getting the names of the files and directories that match

                            string directoryPath = GetParentPath(result, String.Empty);

                            if (String.IsNullOrEmpty(directoryPath))
                            {
                                return String.Empty;
                            }

#if UNIX
                            // We don't use the Directory class for Unix because the path
                            // may contain additional globbing patterns such as '[ab]'
                            // which Directory.EnumerateFiles() processes, giving undesireable
                            // results in this context.
                            if (!Utils.ItemExists(result))
                            {
                                String error = StringUtil.Format(FileSystemProviderStrings.ItemDoesNotExist, path);
                                Exception e = new IOException(error);
                                WriteError(new ErrorRecord(
                                    e,
                                    "ItemDoesNotExist",
                                    ErrorCategory.ObjectNotFound,
                                    path));
                                break;
                            }
#else
                            string leafName = GetChildName(result);

                            // Use the Directory class to get the real path (this will
                            // ensure the proper casing

                            IEnumerable<string> files = Directory.EnumerateFiles(directoryPath, leafName);

                            if (files == null || !files.Any())
                            {
                                files = Directory.EnumerateDirectories(directoryPath, leafName);
                            }

                            if (files == null || !files.Any())
                            {
                                String error = StringUtil.Format(FileSystemProviderStrings.ItemDoesNotExist, path);
                                Exception e = new IOException(error);
                                WriteError(new ErrorRecord(
                                    e,
                                    "ItemDoesNotExist",
                                    ErrorCategory.ObjectNotFound,
                                    path));
                                break;
                            }

                            result = files.First();
#endif

                            if (result.StartsWith(basePath, StringComparison.CurrentCulture))
                            {
                                result = result.Substring(basePath.Length);
                            }
                            else
                            {
                                String error = StringUtil.Format(FileSystemProviderStrings.PathOutSideBasePath, path);
                                Exception e =
                                    new ArgumentException(error);
                                WriteError(new ErrorRecord(
                                    e,
                                    "PathOutSideBasePath",
                                    ErrorCategory.InvalidArgument,
                                    null));
                                break;
                            }
                        }
                    }
                }
                catch (ArgumentException argumentException)
                {
                    WriteError(new ErrorRecord(argumentException, "NormalizeRelativePathArgumentError", ErrorCategory.InvalidArgument, path));
                    break;
                }
                catch (DirectoryNotFoundException directoryNotFound)
                {
                    WriteError(new ErrorRecord(directoryNotFound, "NormalizeRelativePathDirectoryNotFoundError", ErrorCategory.ObjectNotFound, path));
                    break;
                }
                catch (IOException ioError)
                {
                    //IOException contains specific message about the error occured and so no need for errordetails.
                    WriteError(new ErrorRecord(ioError, "NormalizeRelativePathIOError", ErrorCategory.ReadError, path));
                    break;
                }
                catch (UnauthorizedAccessException accessException)
                {
                    WriteError(new ErrorRecord(accessException, "NormalizeRelativePathUnauthorizedAccessError", ErrorCategory.PermissionDenied, path));
                    break;
                }
            } while (false);

            return result;
        } // NormalizeRelativePath

        /// <summary>
        /// Normalizes the path that was passed in and returns the normalized path
        /// as a relative path to the basePath that was passed.
        /// </summary>
        ///
        /// <param name="path">
        /// A fully qualified provider specific path to an item. The item should exist
        /// or the provider should write out an error.
        /// </param>
        ///
        /// <param name="basePath">
        /// The path that the return value should be relative to.
        /// </param>
        ///
        /// <returns>
        /// A normalized path that is relative to the basePath that was passed. The
        /// provider should parse the path parameter, normalize the path, and then
        /// return the normalized path relative to the basePath.
        /// </returns>
        ///
        /// <remarks>
        /// This method does not have to be purely syntactical parsing of the path. It
        /// is encouraged that the provider actually use the path to lookup in its store
        /// and create a relative path that matches the casing, and standardized path syntax.
        ///
        /// Note, the base class implementation uses GetParentPath, GetChildName, and MakePath
        /// to normalize the path and then make it relative to basePath. All string comparisons
        /// are done using StringComparison.InvariantCultureIgnoreCase.
        /// </remarks>
        ///
        private string NormalizeRelativePathHelper(string path, string basePath)
        {
            if (path == null)
            {
                throw PSTraceSource.NewArgumentNullException("path");
            }

            if (path.Length == 0)
            {
                return String.Empty;
            }

            if (basePath == null)
            {
                basePath = String.Empty;
            }

            s_tracer.WriteLine("basePath = {0}", basePath);

#if !UNIX
            // Remove alternate data stream references
            // See if they've used the inline stream syntax. They have more than one colon.
            string alternateDataStream = String.Empty;
            int firstColon = path.IndexOf(':');
            int secondColon = path.IndexOf(':', firstColon + 1);
            if (secondColon > 0)
            {
                string newPath = path.Substring(0, secondColon);
                alternateDataStream = path.Replace(newPath, string.Empty);
                path = newPath;
            }
#endif

            string result = path;

            do // false loop
            {
                // Convert to the correct path separators and trim trailing separators
                path = path.Replace(StringLiterals.AlternatePathSeparator, StringLiterals.DefaultPathSeparator);
                string originalPath = path;

                path = path.TrimEnd(StringLiterals.DefaultPathSeparator);
                basePath = basePath.Replace(StringLiterals.AlternatePathSeparator, StringLiterals.DefaultPathSeparator);
                basePath = basePath.TrimEnd(StringLiterals.DefaultPathSeparator);

                path = RemoveRelativeTokens(path);

                // See if the base and the path are already the same. We resolve this to
                // ..\Leaf, since resolving "." to "." doesn't offer much information.
                if (String.Equals(path, basePath, StringComparison.OrdinalIgnoreCase) &&
                    (!originalPath.EndsWith(StringLiterals.DefaultPathSeparatorString, StringComparison.OrdinalIgnoreCase)))
                {
                    string childName = GetChildName(path);
                    result = MakePath("..", childName);
                    break;
                }

                Stack<string> tokenizedPathStack = null;

                // If the base path isn't really a base, then we resolve to a parent
                // path (such as ../../foo)
                // For example: base = c:/temp/bar/baz
                //              path = c:/temp/foo
                if ((
                    !(path + StringLiterals.DefaultPathSeparator).StartsWith(
                    basePath + StringLiterals.DefaultPathSeparator, StringComparison.OrdinalIgnoreCase)) &&
                    (!String.IsNullOrEmpty(basePath))
                    )
                {
                    result = String.Empty;
                    string commonBase = GetCommonBase(path, basePath);

                    Stack<string> parentNavigationStack = TokenizePathToStack(basePath, commonBase);
                    int parentPopCount = parentNavigationStack.Count;

                    if (String.IsNullOrEmpty(commonBase))
                    {
                        parentPopCount--;
                    }

                    for (int leafCounter = 0; leafCounter < parentPopCount; leafCounter++)
                    {
                        result = MakePath("..", result);
                    }

                    // This is true if we get passed a base path like:
                    //    c:\directory1\directory2
                    // and an actual path of
                    //    c:\directory1
                    // Which happens when the user is in c:\directory1\directory2
                    // and wants to resolve something like:
                    // ..\..\dir*
                    // In that case (as above,) we keep the ..\..\directory1
                    // instead of ".." as would usually be returned
                    if (!String.IsNullOrEmpty(commonBase))
                    {
                        if (String.Equals(path, commonBase, StringComparison.OrdinalIgnoreCase) &&
                            (!path.EndsWith(StringLiterals.DefaultPathSeparatorString, StringComparison.OrdinalIgnoreCase)))
                        {
                            string childName = GetChildName(path);
                            result = MakePath("..", result);
                            result = MakePath(result, childName);
                        }
                        else
                        {
                            string[] childNavigationItems = TokenizePathToStack(path, commonBase).ToArray();

                            for (int leafCounter = 0; leafCounter < childNavigationItems.Length; leafCounter++)
                            {
                                result = MakePath(result, childNavigationItems[leafCounter]);
                            }
                        }
                    }
                }
                // Otherwise, we resolve to a child path (such as foo/bar)
                else
                {
                    // If the path is a root, then the result will either be empty or the root depending
                    // on the value of basePath.
                    if (IsPathRoot(path))
                    {
                        if (String.IsNullOrEmpty(basePath))
                        {
                            result = path;
                            break;
                        }
                        else
                        {
                            result = String.Empty;
                            break;
                        }
                    }

                    tokenizedPathStack = TokenizePathToStack(path, basePath);

                    // Now we have to normalize the path
                    // by processing each token on the stack
                    Stack<string> normalizedPathStack;

                    try
                    {
                        normalizedPathStack = NormalizeThePath(basePath, tokenizedPathStack);
                    }
                    catch (ArgumentException argumentException)
                    {
                        WriteError(new ErrorRecord(argumentException, "NormalizeRelativePathHelperArgumentError", ErrorCategory.InvalidArgument, null));
                        result = null;
                        break;
                    }

                    // Now that the path has been normalized, create the relative path
                    result = CreateNormalizedRelativePathFromStack(normalizedPathStack);
                }
            } while (false);

#if !UNIX
            if (!String.IsNullOrEmpty(alternateDataStream))
            {
                result = result + alternateDataStream;
            }
#endif

            return result;
        } // NormalizeRelativePathHelper

        private string RemoveRelativeTokens(string path)
        {
            string testPath = path.Replace('/', '\\');
            if (
                (testPath.IndexOf("\\", StringComparison.OrdinalIgnoreCase) < 0) ||
                testPath.StartsWith(".\\", StringComparison.OrdinalIgnoreCase) ||
                testPath.StartsWith("..\\", StringComparison.OrdinalIgnoreCase) ||
                testPath.EndsWith("\\.", StringComparison.OrdinalIgnoreCase) ||
                testPath.EndsWith("\\..", StringComparison.OrdinalIgnoreCase) ||
                (testPath.IndexOf("\\.\\", StringComparison.OrdinalIgnoreCase) > 0) ||
                (testPath.IndexOf("\\..\\", StringComparison.OrdinalIgnoreCase) > 0))
            {
                try
                {
                    Stack<string> tokenizedPathStack = TokenizePathToStack(path, string.Empty);
                    Stack<string> normalizedPath = NormalizeThePath(string.Empty, tokenizedPathStack);
                    return CreateNormalizedRelativePathFromStack(normalizedPath);
                }
                catch (UnauthorizedAccessException)
                {
                    // Catch any errors here, as we may be in an AppContainer
                }
            }

            return path;
        }

        /// <summary>
        /// Get the common base path of two paths
        /// </summary>
        /// <param name="path1">One path</param>
        /// <param name="path2">Another path</param>
        private string GetCommonBase(string path1, string path2)
        {
            // Always see if the shorter path is a substring of the
            // longer path. If it is not, take the child off of the longer
            // path and compare again.

            while (!String.Equals(path1, path2, StringComparison.OrdinalIgnoreCase))
            {
                if (path2.Length > path1.Length)
                {
                    path2 = GetParentPath(path2, null);
                }
                else
                {
                    path1 = GetParentPath(path1, null);
                }
            }

            return path1;
        }

        /// <summary>
        /// Tokenizes the specified path onto a stack
        /// </summary>
        ///
        /// <param name="path">
        /// The path to tokenize.
        /// </param>
        ///
        /// <param name="basePath">
        /// The base part of the path that should not be tokenized.
        /// </param>
        ///
        /// <returns>
        /// A stack containing the tokenized path with leaf elements on the bottom
        /// of the stack and the most ancestral parent at the top.
        /// </returns>
        ///
        private Stack<string> TokenizePathToStack(string path, string basePath)
        {
            Stack<string> tokenizedPathStack = new Stack<string>();

            string tempPath = path;
            string previousParent = path;

            while (tempPath.Length > basePath.Length)
            {
                // Get the child name and push it onto the stack
                // if its valid

                string childName = GetChildName(tempPath);
                if (String.IsNullOrEmpty(childName))
                {
                    // Push the parent on and then stop
                    s_tracer.WriteLine("tokenizedPathStack.Push({0})", tempPath);
                    tokenizedPathStack.Push(tempPath);
                    break;
                }

                s_tracer.WriteLine("tokenizedPathStack.Push({0})", childName);
                tokenizedPathStack.Push(childName);

                // Get the parent path and verify if we have to continue
                // tokenizing
                // We are done if the remaining path is:
                // - the same as the previous path
                // - a UNC path that is the root of a UNC share
                // - not a UNC path and the string length is less than or
                //   equal to 3. "C:\"

                tempPath = GetParentPath(tempPath, basePath);
                if (tempPath.Length >= previousParent.Length ||
                    IsPathRoot(tempPath))
                {
                    if (String.IsNullOrEmpty(basePath))
                    {
                        s_tracer.WriteLine("tokenizedPathStack.Push({0})", tempPath);
                        tokenizedPathStack.Push(tempPath);
                    }
                    break;
                }
                previousParent = tempPath;
            }

            return tokenizedPathStack;
        } // TokenizePathToStack

        /// <summary>
        /// Given the tokenized path, the relative path elements are removed.
        /// </summary>
        ///
        /// <param name="basepath">
        ///   String containing basepath for which we are trying to find the relative path.
        /// </param>
        ///
        /// <param name="tokenizedPathStack">
        /// A stack containing path elements where the leaf most element is at
        /// the bottom of the stack and the most ancestral parent is on the top.
        /// Generally this stack comes from TokenizePathToStack().
        /// </param>
        ///
        /// <returns>
        /// A stack in reverse order with the path elements normalized and all relative
        /// path tokens removed.
        /// </returns>
        ///
        private Stack<string> NormalizeThePath(string basepath, Stack<string> tokenizedPathStack)
        {
            Stack<string> normalizedPathStack = new Stack<string>();
            String currentPath = basepath;

            while (tokenizedPathStack.Count > 0)
            {
                string childName = tokenizedPathStack.Pop();

                s_tracer.WriteLine("childName = {0}", childName);

                // Ignore the current directory token
                if (childName.Equals(".", StringComparison.OrdinalIgnoreCase))
                {
                    // Just ignore it and move on.
                    continue;
                }
                else if (childName.Equals("..", StringComparison.OrdinalIgnoreCase))
                {
                    if (normalizedPathStack.Count > 0)
                    {
                        // Pop the result and continue processing
                        string poppedName = normalizedPathStack.Pop();
                        //update our currentpath to reflect the change.
                        if (currentPath.Length > poppedName.Length)
                        {
                            currentPath = currentPath.Substring(0, currentPath.Length - poppedName.Length - 1);
                        }
                        else
                        {
                            currentPath = string.Empty;
                        }

                        s_tracer.WriteLine("normalizedPathStack.Pop() : {0}", poppedName);
                        continue;
                    }
                    else
                    {
                        throw PSTraceSource.NewArgumentException("path", FileSystemProviderStrings.PathOutSideBasePath);
                    }
                }
                else
                {
                    currentPath = MakePath(currentPath, childName);

                    Boolean isContainer = false;
                    FileSystemInfo fsinfo = GetFileSystemInfo(currentPath, ref isContainer);

                    // Clean up the child name to proper casing and short-path
                    // expansion if required. Also verify that .NET hasn't over-normalized
                    // the path
                    if (fsinfo != null)
                    {
                        // This might happen if you've passed a child name of two or more dots,
                        // which the .NET APIs treat as the parent directory
                        if (fsinfo.FullName.Length < currentPath.Length)
                        {
                            throw PSTraceSource.NewArgumentException("path", FileSystemProviderStrings.ItemDoesNotExist, currentPath);
                        }

                        // Expand the short file name
                        if (fsinfo.Name.Length >= childName.Length)
                        {
                            childName = fsinfo.Name;
                        }
                    }
                    else
                    {
                        // We couldn't find the item
                        if ((!isContainer) &&
                           (tokenizedPathStack.Count == 0))
                        {
                            throw PSTraceSource.NewArgumentException("path", FileSystemProviderStrings.ItemDoesNotExist, currentPath);
                        }
                    }
                }
                s_tracer.WriteLine("normalizedPathStack.Push({0})", childName);
                normalizedPathStack.Push(childName);
            }

            return normalizedPathStack;
        } // NormalizeThePath

        /// <summary>
        /// Pops each leaf element of the stack and uses MakePath to generate the relative path
        /// </summary>
        ///
        /// <param name="normalizedPathStack">
        /// The stack containing the leaf elements of the path.
        /// </param>
        ///
        /// <returns>
        /// A path that is made up of the leaf elements on the given stack.
        /// </returns>
        ///
        /// <remarks>
        /// The elements on the stack start from the leaf element followed by its parent
        /// followed by its parent, etc. Each following element on the stack is the parent
        /// of the one before it.
        /// </remarks>
        ///
        private string CreateNormalizedRelativePathFromStack(Stack<string> normalizedPathStack)
        {
            string leafElement = String.Empty;

            while (normalizedPathStack.Count > 0)
            {
                if (String.IsNullOrEmpty(leafElement))
                {
                    leafElement = normalizedPathStack.Pop();
                }
                else
                {
                    string parentElement = normalizedPathStack.Pop();
                    leafElement = MakePath(parentElement, leafElement);
                }
            }
            return leafElement;
        } // CreateNormalizedRelativePathFromStack

        /// <summary>
        /// Gets the name of the leaf element of the specified path.
        /// </summary>
        ///
        /// <param name="path">
        /// The fully qualified path to the item.
        /// </param>
        ///
        /// <returns>
        /// The leaf element of the specified path.
        /// </returns>
        ///
        /// <exception cref="System.ArgumentException">
        ///     path is null or empty.
        /// </exception>
        protected override string GetChildName(string path)
        {
            // Verify the parameters

            if (String.IsNullOrEmpty(path))
            {
                throw PSTraceSource.NewArgumentException("path");
            }

            // Normalize the path

            path = path.Replace(StringLiterals.AlternatePathSeparator, StringLiterals.DefaultPathSeparator);

            // Trim trailing back slashes

            path = path.TrimEnd(StringLiterals.DefaultPathSeparator);

            string result = null;

            int separatorIndex = path.LastIndexOf(StringLiterals.DefaultPathSeparator);

            if (separatorIndex == -1)
            {
                // Since there was no path separator return an empty string

                result = EnsureDriveIsRooted(path);
            }
            else
            {
                result = path.Substring(separatorIndex + 1);
            }

            return result;
        } // GetChildName

        private static string EnsureDriveIsRooted(string path)
        {
            string result = path;

            // Find the drive separator

            int index = path.IndexOf(':');

            if (index != -1)
            {
                // if the drive separator is the end of the path, add
                // the root path separator back

                if (index + 1 == path.Length)
                {
                    result = path + StringLiterals.DefaultPathSeparator;
                }
            }

            return result;
        } // EnsureDriveIsRooted

        /// <summary>
        /// Determines if the item at the specified path is a directory.
        /// </summary>
        ///
        /// <param name="path">
        /// The path to the file or directory to check.
        /// </param>
        ///
        /// <returns>
        /// True if the item at the specified path is a directory.
        /// False otherwise.
        /// </returns>
        ///
        /// <exception cref="System.ArgumentException">
        ///     path is null or empty.
        /// </exception>
        protected override bool IsItemContainer(string path)
        {
            if (String.IsNullOrEmpty(path))
            {
                throw PSTraceSource.NewArgumentException("path");
            }

            path = NormalizePath(path);

            return Utils.DirectoryExists(path);
        }

        #region MoveItem

        /// <summary>
        /// Moves an item at the specified path to the given destination.
        /// </summary>
        ///
        /// <param name="path">
        /// The path of the item to move.
        /// </param>
        ///
        /// <param name="destination">
        /// The path of the destination.
        /// </param>
        ///
        /// <returns>
        /// Nothing.  Moved items are written to the context's pipeline.
        /// </returns>
        ///
        /// <exception cref="System.ArgumentException">
        ///     path is null or empty.
        ///     destination is null or empty.
        /// </exception>
        protected override void MoveItem(
            string path,
            string destination)
        {
            // Check the parameters

            if (String.IsNullOrEmpty(path))
            {
                throw PSTraceSource.NewArgumentException("path");
            }

            if (String.IsNullOrEmpty(destination))
            {
                throw PSTraceSource.NewArgumentException("destination");
            }

            path = NormalizePath(path);
            destination = NormalizePath(destination);

            // Verify that the target doesn't represent a device name
            if (PathIsReservedDeviceName(destination, "MoveError"))
            {
                return;
            }

            try
            {
                bool isContainer = IsItemContainer(path);
                s_tracer.WriteLine("Moving {0} to {1}", path, destination);

                if (isContainer)
                {
                    // Get the DirectoryInfo

                    DirectoryInfo dir = new DirectoryInfo(path);

                    if (ItemExists(destination) &&
                        IsItemContainer(destination))
                    {
                        destination = MakePath(destination, dir.Name);
                    }

                    // Get the confirmation text
                    string action = FileSystemProviderStrings.MoveItemActionDirectory;

                    string resource = StringUtil.Format(FileSystemProviderStrings.MoveItemResourceFileTemplate, dir.FullName, destination);

                    // Confirm the move with the user
                    if (ShouldProcess(resource, action))
                    {
                        // Now move the directory

                        MoveDirectoryInfoItem(dir, destination, Force);
                    }
                }
                else
                {
                    // Get the FileInfo

                    FileInfo file = new FileInfo(path);

                    Dbg.Diagnostics.Assert(
                        file != null,
                        "FileInfo should be throwing an exception but it's " +
                        "returning null instead");

                    if (IsItemContainer(destination))
                    {
                        // Construct the new file path from the destination
                        // directory and the file name

                        destination = MakePath(destination, file.Name);
                    }

                    // Get the confirmation text

                    string action = FileSystemProviderStrings.MoveItemActionFile;

                    string resource = StringUtil.Format(FileSystemProviderStrings.MoveItemResourceFileTemplate, file.FullName, destination);

                    // Confirm the move with the user

                    if (ShouldProcess(resource, action))
                    {
                        MoveFileInfoItem(file, destination, Force, true);
                    }
                }
            }
            catch (ArgumentException argException)
            {
                WriteError(new ErrorRecord(argException, "MoveItemArgumentError", ErrorCategory.InvalidArgument, path));
            }
            catch (IOException ioException)
            {
                //IOException contains specific message about the error occured and so no need for errordetails.
                WriteError(new ErrorRecord(ioException, "MoveItemIOError", ErrorCategory.WriteError, path));
            }
            catch (UnauthorizedAccessException accessException)
            {
                WriteError(new ErrorRecord(accessException, "MoveItemUnauthorizedAccessError", ErrorCategory.PermissionDenied, path));
            }
        } // MoveItem

        private void MoveFileInfoItem(
            FileInfo file,
            string destination,
            bool force,
            bool output)
        {
            Dbg.Diagnostics.Assert(
                file != null,
                "The caller should verify file.");

            Dbg.Diagnostics.Assert(
                !String.IsNullOrEmpty(destination),
                "THe caller should verify destination.");

            try
            {
                // Move the file
                file.MoveTo(destination);

                if (output)
                {
                    WriteItemObject(
                        file,
                        file.FullName,
                        false);
                }
            }
            catch (System.UnauthorizedAccessException unauthorizedAccess)
            {
                // This error is thrown when the readonly bit is set.

                if (force)
                {
                    try
                    {
                        // mask off the readonly and hidden bits and try again

                        file.Attributes =
                            file.Attributes & ~(FileAttributes.ReadOnly | FileAttributes.Hidden);

                        file.MoveTo(destination);

                        if (output)
                        {
                            WriteItemObject(file, file.FullName, false);
                        }
                    }
                    catch (Exception e)
                    {
                        if ((e is IOException) ||
                            (e is ArgumentNullException) ||
                            (e is ArgumentException) ||
                            (e is System.Security.SecurityException) ||
                            (e is UnauthorizedAccessException) ||
                            (e is FileNotFoundException) ||
                            (e is DirectoryNotFoundException) ||
                            (e is PathTooLongException) ||
                            (e is NotSupportedException))
                        {
                            // If any exception occurs return the original error
                            WriteError(new ErrorRecord(unauthorizedAccess, "MoveFileInfoItemUnauthorizedAccessError", ErrorCategory.PermissionDenied, file));
                        }
                        else
                            throw;
                    }
                }
                else
                {
                    WriteError(new ErrorRecord(unauthorizedAccess, "MoveFileInfoItemUnauthorizedAccessError", ErrorCategory.PermissionDenied, file));
                }
            }
            catch (ArgumentException argException)
            {
                WriteError(new ErrorRecord(argException, "MoveFileInfoItemArgumentError", ErrorCategory.InvalidArgument, file));
            }
            catch (IOException ioException)
            {
                //check if destination file exists. if force is specified then we should delete the destination before moving
                if (force && File.Exists(destination))
                {
                    FileInfo destfile = new FileInfo(destination);
                    if (destfile != null)
                    {
                        try
                        {
                            //Make sure the file is not read only
                            destfile.Attributes = destfile.Attributes & ~(FileAttributes.ReadOnly | FileAttributes.Hidden);
                            destfile.Delete();
                            file.MoveTo(destination);

                            if (output)
                            {
                                WriteItemObject(file, file.FullName, false);
                            }
                        }
                        catch (Exception exception)
                        {
                            if ((exception is FileNotFoundException) ||
                                (exception is DirectoryNotFoundException) ||
                                (exception is UnauthorizedAccessException) ||
                                (exception is System.Security.SecurityException) ||
                                (exception is ArgumentException) ||
                                (exception is PathTooLongException) ||
                                (exception is NotSupportedException) ||
                                (exception is ArgumentNullException) ||
                                (exception is IOException))
                            {
                                //IOException contains specific message about the error occured and so no need for errordetails.
                                WriteError(new ErrorRecord(ioException, "MoveFileInfoItemIOError", ErrorCategory.WriteError, destfile));
                            }
                            else
                                throw;
                        }
                    }
                    else
                    {
                        //IOException contains specific message about the error occured and so no need for errordetails.
                        WriteError(new ErrorRecord(ioException, "MoveFileInfoItemIOError", ErrorCategory.WriteError, file));
                    }
                }
                else
                {
                    //IOException contains specific message about the error occured and so no need for errordetails.
                    WriteError(new ErrorRecord(ioException, "MoveFileInfoItemIOError", ErrorCategory.WriteError, file));
                }
            }
        } // MoveFileInfoItem

        private void MoveDirectoryInfoItem(
            DirectoryInfo directory,
            string destination,
            bool force)
        {
            Dbg.Diagnostics.Assert(
                directory != null,
                "The caller should verify directory.");

            Dbg.Diagnostics.Assert(
                !String.IsNullOrEmpty(destination),
                "The caller should verify destination.");

            try
            {
                if (!IsSameVolume(directory.FullName, destination))
                {
                    CopyAndDelete(directory, destination, force);
                }
                else
                {
                    // Move the file
                    directory.MoveTo(destination);
                }

                WriteItemObject(
                    directory,
                    directory.FullName,
                    true);
            }
            catch (System.UnauthorizedAccessException unauthorizedAccess)
            {
                // This error is thrown when the readonly bit is set.
                if (force)
                {
                    try
                    {
                        // mask off the readonly and hidden bits and try again

                        directory.Attributes =
                            directory.Attributes & ~(FileAttributes.ReadOnly | FileAttributes.Hidden);

                        if (!IsSameVolume(directory.FullName, destination))
                        {
                            CopyAndDelete(directory, destination, force);
                        }
                        else
                        {
                            directory.MoveTo(destination);
                        }

                        WriteItemObject(directory, directory.FullName, true);
                    }
                    catch (IOException)
                    {
                        WriteError(new ErrorRecord(unauthorizedAccess, "MoveDirectoryItemUnauthorizedAccessError", ErrorCategory.PermissionDenied, directory));
                    }
                    catch (Exception exception)
                    {
                        if ((exception is FileNotFoundException) ||
                            (exception is ArgumentNullException) ||
                            (exception is DirectoryNotFoundException) ||
                            (exception is System.Security.SecurityException) ||
                            (exception is ArgumentException))
                        {
                            WriteError(new ErrorRecord(unauthorizedAccess, "MoveDirectoryItemUnauthorizedAccessError", ErrorCategory.PermissionDenied, directory));
                        }
                        else
                            throw;
                    }
                }
                else
                {
                    WriteError(new ErrorRecord(unauthorizedAccess, "MoveDirectoryItemUnauthorizedAccessError", ErrorCategory.PermissionDenied, directory));
                }
            }
            catch (ArgumentException argException)
            {
                WriteError(new ErrorRecord(argException, "MoveDirectoryItemArgumentError", ErrorCategory.InvalidArgument, directory));
            }
            catch (IOException ioException)
            {
                //IOException contains specific message about the error occured and so no need for errordetails.
                WriteError(new ErrorRecord(ioException, "MoveDirectoryItemIOError", ErrorCategory.WriteError, directory));
            }
        } // MoveDirectoryItem

        private void CopyAndDelete(DirectoryInfo directory, string destination, bool force)
        {
            if (!ItemExists(destination))
            {
                CreateDirectory(destination, false);
            }
            else if (ItemExists(destination) && !IsItemContainer(destination))
            {
                String errorMessage = StringUtil.Format(FileSystemProviderStrings.DirectoryExist, destination);
                Exception e = new IOException(errorMessage);

                WriteError(new ErrorRecord(
                    e,
                    "DirectoryExist",
                    ErrorCategory.ResourceExists,
                    destination));
                return;
            }

            foreach (FileInfo file in directory.EnumerateFiles())
            {
                MoveFileInfoItem(file, Path.Combine(destination, file.Name), force, false);
            }

            foreach (DirectoryInfo dir in directory.EnumerateDirectories())
            {
                CopyAndDelete(dir, Path.Combine(destination, dir.Name), force);
            }

            if (!directory.EnumerateDirectories().Any() && !directory.EnumerateFiles().Any())
            {
                RemoveItem(directory.FullName, false);
            }
        }

        private bool IsSameVolume(string source, string destination)
        {
            FileInfo src = new FileInfo(source);
            FileInfo dest = new FileInfo(destination);

            return (src.Directory.Root.Name == dest.Directory.Root.Name);
        }

        #endregion MoveItem

        #endregion NavigationCmdletProvider members

        #region IPropertyCmdletProvider

        /// <summary>
        /// Gets a property for the given item.
        /// </summary>
        /// <param name="path">The fully qualified path to the item.</param>
        /// <param name="providerSpecificPickList">
        /// The list of properties to get.  Examples include "Attributes", "LastAccessTime,"
        /// and other properties defined by
        /// <see cref="System.IO.DirectoryInfo" /> and
        /// <see cref="System.IO.FileInfo" />
        /// </param>
        public void GetProperty(string path, Collection<string> providerSpecificPickList)
        {
            if (String.IsNullOrEmpty(path))
            {
                throw PSTraceSource.NewArgumentException("path");
            }

            path = NormalizePath(path);

            PSObject result = null;

            try
            {
                FileSystemInfo fileSystemObject = null;// Get the directory object

                if (Utils.ItemExists(path, out bool isDirectory))
                {
                    if (isDirectory)
                    {
                        fileSystemObject = new DirectoryInfo(path);
                    }
                    else
                    {
                        // Maybe the path is a file name so try a FileInfo instead
                        fileSystemObject = new FileInfo(path);
                    }
                }

                if (fileSystemObject == null)
                {
                    String error = StringUtil.Format(FileSystemProviderStrings.ItemDoesNotExist, path);
                    Exception e = new IOException(error);
                    WriteError(new ErrorRecord(
                        e,
                        "ItemDoesNotExist",
                        ErrorCategory.ObjectNotFound,
                        path));
                }
                else
                {
                    // Finally get the properties
                    if (providerSpecificPickList == null || providerSpecificPickList.Count == 0)
                    {
                        result = PSObject.AsPSObject(fileSystemObject);
                    }
                    else
                    {
                        foreach (string property in providerSpecificPickList)
                        {
                            if (property != null && property.Length > 0)
                            {
                                try
                                {
                                    PSObject mshObject = PSObject.AsPSObject(fileSystemObject);
                                    PSMemberInfo member = mshObject.Properties[property];
                                    object value;
                                    if (member != null)
                                    {
                                        value = member.Value;
                                        if (result == null)
                                        {
                                            result = new PSObject();
                                        }
                                        result.Properties.Add(new PSNoteProperty(property, value));
                                    }
                                    else
                                    {
                                        String error =
                                            StringUtil.Format(
                                                FileSystemProviderStrings.PropertyNotFound,
                                                property);
                                        Exception e = new IOException(error);
                                        WriteError(new ErrorRecord(e, "GetValueError", ErrorCategory.ReadError, property));
                                    }
                                }
                                catch (GetValueException exception)
                                {
                                    WriteError(new ErrorRecord(exception, "GetValueError", ErrorCategory.ReadError, property));
                                }
                            }
                        } // foreach (property in providerSpecificPickList
                    }
                }
            }
            catch (ArgumentException argException)
            {
                WriteError(new ErrorRecord(argException, "GetPropertyArgumentError", ErrorCategory.InvalidArgument, path));
            }
            catch (IOException ioException)
            {
                //IOException contains specific message about the error occured and so no need for errordetails.
                WriteError(new ErrorRecord(ioException, "GetPropertyIOError", ErrorCategory.ReadError, path));
            }
            catch (UnauthorizedAccessException accessException)
            {
                WriteError(new ErrorRecord(accessException, "GetPropertyUnauthorizedAccessError", ErrorCategory.PermissionDenied, path));
            }

            if (result != null)
            {
                WritePropertyObject(result, path);
            }
        } // GetProperty

        /// <summary>
        /// Gets the dynamic property parameters required by the get-itemproperty cmdlet.
        /// This feature is not required by the File System provider.
        /// </summary>
        ///
        /// <param name="path">
        /// If the path was specified on the command line, this is the path
        /// to the item for which to get the dynamic parameters.
        /// </param>
        ///
        /// <param name="providerSpecificPickList">
        /// A list of properties that should be retrieved. If this parameter is null
        /// or empty, all properties should be retrieved.
        /// </param>
        ///
        /// <returns>
        /// Null.  This feature is not required by the File System provider.
        /// </returns>
        public object GetPropertyDynamicParameters(
            string path,
            Collection<string> providerSpecificPickList)
        {
            return null;
        }

        /// <summary>
        /// Sets the specified properties on the item at the given path.
        /// </summary>
        ///
        /// <param name="path">
        /// The path of the item on which to set the properties.
        /// </param>
        ///
        /// <param name="propertyToSet">
        /// A PSObject which contains a collection of the names and values
        /// of the properties to be set.  The File System provider supports setting
        /// only the "Attributes" property.
        /// </param>
        ///
        /// <exception cref="System.ArgumentException">
        ///     path is null or empty.
        /// </exception>
        ///
        /// <exception cref="System.ArgumentNullException">
        ///     propertyToSet is null.
        /// </exception>
        ///
        public void SetProperty(string path, PSObject propertyToSet)
        {
            // verify parameters

            if (String.IsNullOrEmpty(path))
            {
                throw PSTraceSource.NewArgumentException("path");
            }

            if (propertyToSet == null)
            {
                throw PSTraceSource.NewArgumentNullException("propertyToSet");
            }

            path = NormalizePath(path);

            PSObject results = new PSObject();
            PSObject fileSystemInfoShell = null;
            bool isContainer = false;

            // Create a PSObject with either a DirectoryInfo or FileInfo object
            // at its core.

            if (Utils.ItemExists(path, out bool isDirectory))
            {
                if (isDirectory)
                {
                    isContainer = true;
                    fileSystemInfoShell = PSObject.AsPSObject(new DirectoryInfo(path));
                }
                else
                {
                    // Maybe the path is a file name so try a FileInfo instead
                    fileSystemInfoShell = PSObject.AsPSObject(new FileInfo(path));
                }
            }

            if (fileSystemInfoShell != null)
            {
                bool propertySet = false;

                foreach (PSMemberInfo property in propertyToSet.Properties)
                {
                    object propertyValue = property.Value;

                    // Get the confirmation text
                    string action = null;

                    if (isContainer)
                    {
                        action = FileSystemProviderStrings.SetPropertyActionDirectory;
                    }
                    else
                    {
                        action = FileSystemProviderStrings.SetPropertyActionFile;
                    }

                    string resourceTemplate = FileSystemProviderStrings.SetPropertyResourceTemplate;

                    string propertyValueString;

                    try
                    {
                        // Use a PSObject to get the string representation of the property value
                        PSObject propertyValuePSObject = PSObject.AsPSObject(propertyValue);
                        propertyValueString = propertyValuePSObject.ToString();
                    }
                    catch (Exception e)
                    {
                        Dbg.Diagnostics.Assert(
                            false,
                            "FileSystemProvider.SetProperty exception " + e.Message);
                        throw;
                    }

                    string resource =
                        String.Format(
                            Host.CurrentCulture,
                            resourceTemplate,
                            path,
                            property.Name,
                            propertyValueString);

                    // Confirm the set with the user
                    if (ShouldProcess(resource, action))
                    {
                        PSObject mshObject = PSObject.AsPSObject(fileSystemInfoShell);
                        PSMemberInfo member = mshObject.Properties[property.Name];

                        if (member != null)
                        {
                            if (string.Compare(property.Name, "attributes", StringComparison.OrdinalIgnoreCase) == 0)
                            {
                                FileAttributes attributes;

                                if (propertyValue is FileAttributes)
                                    attributes = (FileAttributes)propertyValue;
                                else
                                    attributes = (FileAttributes)Enum.Parse(typeof(FileAttributes), propertyValueString, true);

                                if ((attributes & ~(FileAttributes.Archive | FileAttributes.Hidden |
                                                        FileAttributes.Normal | FileAttributes.ReadOnly | FileAttributes.System)) != 0)
                                {
                                    String error =
                                        StringUtil.Format(
                                            FileSystemProviderStrings.AttributesNotSupported,
                                            property);
                                    Exception e = new IOException(error);
                                    WriteError(new ErrorRecord(e, "SetPropertyError", ErrorCategory.ReadError, property));
                                    continue;
                                }
                            }

                            member.Value = propertyValue;
                            results.Properties.Add(new PSNoteProperty(property.Name, propertyValue));
                            propertySet = true;
                        }
                        else
                        {
                            String error =
                                StringUtil.Format(
                                    FileSystemProviderStrings.PropertyNotFound,
                                    property);
                            Exception e = new IOException(error);
                            WriteError(new ErrorRecord(e, "SetPropertyError", ErrorCategory.ReadError, property));
                        }
                    } // ShouldProcess
                } // foreach property

                if (propertySet)
                {
                    WritePropertyObject(results, path);
                }
            }
            else
            {
                String error = StringUtil.Format(FileSystemProviderStrings.ItemDoesNotExist, path);
                Exception e = new IOException(error);
                WriteError(new ErrorRecord(
                    e,
                    "ItemDoesNotExist",
                    ErrorCategory.ObjectNotFound,
                    path));
            }
        } // SetProperty

        /// <summary>
        /// Gets the dynamic property parameters required by the set-itemproperty cmdlet.
        /// This feature is not required by the File System provider.
        /// </summary>
        ///
        /// <param name="path">
        /// If the path was specified on the command line, this is the path
        /// to the item for which to set the dynamic parameters.
        /// </param>
        ///
        /// <param name="propertyValue">
        /// A PSObject which contains a collection of the name, type, value
        /// of the properties to be set.
        /// </param>
        ///
        /// <returns>
        /// Null.  This feature is not required by the File System provider.
        /// </returns>
        ///
        public object SetPropertyDynamicParameters(
            string path,
            PSObject propertyValue)
        {
            return null;
        }

        /// <summary>
        /// Clears the specified properties on the item at the given path.
        /// The File System provider supports only the "Attributes" property.
        /// </summary>
        ///
        /// <param name="path">
        /// The path of the item on which to clear the properties.
        /// </param>
        ///
        /// <param name="propertiesToClear">
        /// A collection of the names of the properties to clear.  The File System
        /// provider supports clearing only the "Attributes" property.
        /// </param>
        ///
        /// <exception cref="System.ArgumentException">
        ///     Path is null or empty.
        /// </exception>
        ///
        /// <exception cref="System.ArgumentNullException">
        ///     propertiesToClear is null or count is zero.
        /// </exception>
        public void ClearProperty(
            string path,
            Collection<string> propertiesToClear)
        {
            if (String.IsNullOrEmpty(path))
            {
                throw PSTraceSource.NewArgumentException("path");
            }

            path = NormalizePath(path);

            if (propertiesToClear == null ||
                propertiesToClear.Count == 0)
            {
                throw PSTraceSource.NewArgumentNullException("propertiesToClear");
            }

            // Only the attributes property can be cleared

            if (propertiesToClear.Count > 1 ||
                Host.CurrentCulture.CompareInfo.Compare("Attributes", propertiesToClear[0], CompareOptions.IgnoreCase) != 0)
            {
                throw PSTraceSource.NewArgumentException("propertiesToClear", FileSystemProviderStrings.CannotClearProperty);
            }

            try
            {
                // Now the only entry in the array should be the Attributes, so clear them

                FileSystemInfo fileSystemInfo = null;

                // Get the confirmation text

                string action = null;

                bool isContainer = IsItemContainer(path);
                if (isContainer)
                {
                    action = FileSystemProviderStrings.ClearPropertyActionDirectory;

                    fileSystemInfo = new DirectoryInfo(path);
                }
                else
                {
                    action = FileSystemProviderStrings.ClearPropertyActionFile;

                    fileSystemInfo = new FileInfo(path);
                }

                string resourceTemplate = FileSystemProviderStrings.ClearPropertyResourceTemplate;

                string resource =
                    String.Format(
                        Host.CurrentCulture,
                        resourceTemplate,
                        fileSystemInfo.FullName,
                        propertiesToClear[0]);

                // Confirm the set with the user

                if (ShouldProcess(resource, action))
                {
                    fileSystemInfo.Attributes = FileAttributes.Normal;
                    PSObject result = new PSObject();
                    result.Properties.Add(new PSNoteProperty(propertiesToClear[0], fileSystemInfo.Attributes));

                    // Now write out the attribute that was cleared.

                    WritePropertyObject(result, path);
                } // ShouldProcess
            }
            catch (UnauthorizedAccessException unauthorizedAccessException)
            {
                WriteError(new ErrorRecord(unauthorizedAccessException, "ClearPropertyUnauthorizedAccessError", ErrorCategory.PermissionDenied, path));
            }
            catch (ArgumentException argException)
            {
                WriteError(new ErrorRecord(argException, "ClearPropertyArgumentError", ErrorCategory.InvalidArgument, path));
            }
            catch (IOException ioException)
            {
                //IOException contains specific message about the error occured and so no need for errordetails.
                WriteError(new ErrorRecord(ioException, "ClearPropertyIOError", ErrorCategory.WriteError, path));
            }
        } // ClearProperty

        /// <summary>
        /// Gets the dynamic property parameters required by the clear-itemproperty cmdlet.
        /// This feature is not required by the File System provider.
        /// </summary>
        ///
        /// <param name="path">
        /// If the path was specified on the command line, this is the path
        /// to the item for which to set the dynamic parameters.
        /// </param>
        ///
        /// <param name="propertiesToClear">
        /// A collection of the names of the properties to clear.
        /// </param>
        ///
        /// <returns>
        /// Null.  This feature is not required by the File System provider.
        /// </returns>
        public object ClearPropertyDynamicParameters(
            string path,
            Collection<string> propertiesToClear)
        {
            return null;
        }

        #endregion IPropertyCmdletProvider

        #region IContentCmdletProvider

        /// <summary>
        /// Creates an instance of the FileSystemContentStream class, opens
        /// the specified file for reading, and returns the IContentReader interface
        /// to it.
        /// </summary>
        ///
        /// <param name="path">
        /// The path of the file to be opened for reading.
        /// </param>
        ///
        /// <returns>
        /// An IContentReader for the specified file.
        /// </returns>
        ///
        /// <exception cref="System.ArgumentException">
        ///     path is null or empty.
        /// </exception>
        public IContentReader GetContentReader(string path)
        {
            if (String.IsNullOrEmpty(path))
            {
                throw PSTraceSource.NewArgumentException("path");
            }

            path = NormalizePath(path);

            // Defaults for the file read operation
            string delimiter = "\n";
            Encoding encoding = ClrFacade.GetDefaultEncoding();
            bool waitForChanges = false;

            bool streamTypeSpecified = false;
            bool usingByteEncoding = false;
            bool delimiterSpecified = false;
            bool isRawStream = false;
            string streamName = null;

            // Get the dynamic parameters.
            // They override the defaults specified above.
            if (DynamicParameters != null)
            {
                FileSystemContentReaderDynamicParameters dynParams =
                    DynamicParameters as FileSystemContentReaderDynamicParameters;

                if (dynParams != null)
                {
                    // -raw is not allowed when -first,-last or -wait is specified
                    // this call will validate that and throws.
                    ValidateParameters(dynParams.Raw);

                    isRawStream = dynParams.Raw;

                    // Get the delimiter
                    delimiterSpecified = dynParams.DelimiterSpecified;
                    if (delimiterSpecified)
                        delimiter = dynParams.Delimiter;

                    // Get the stream type
                    usingByteEncoding = dynParams.AsByteStream;
                    streamTypeSpecified = dynParams.WasStreamTypeSpecified;

                    if (usingByteEncoding && streamTypeSpecified)
                    {
                        WriteWarning(FileSystemProviderStrings.EncodingNotUsed);
                    }

                    if (streamTypeSpecified)
                    {
                        encoding = dynParams.Encoding;
                    }

                    // Get the wait value
                    waitForChanges = dynParams.Wait;

#if !UNIX
                    // Get the stream name
                    streamName = dynParams.Stream;
#endif
                } // dynParams != null
            } // DynamicParameters != null

#if !UNIX
            // See if they've used the inline stream syntax. They have more than one colon.
            int firstColon = path.IndexOf(':');
            int secondColon = path.IndexOf(':', firstColon + 1);
            if (secondColon > 0)
            {
                streamName = path.Substring(secondColon + 1);
                path = path.Remove(secondColon);
            }
#endif

            FileSystemContentReaderWriter stream = null;

            try
            {
                // Users can't both read as bytes, and specify a delimiter
                if (delimiterSpecified)
                {
                    if (usingByteEncoding)
                    {
                        Exception e =
                            new ArgumentException(FileSystemProviderStrings.DelimiterError, "delimiter");
                        WriteError(new ErrorRecord(
                            e,
                            "GetContentReaderArgumentError",
                            ErrorCategory.InvalidArgument,
                            path));
                    }
                    else
                    {
                        // Initialize the file reader
                        stream = new FileSystemContentReaderWriter(path, streamName, FileMode.Open, FileAccess.Read, FileShare.ReadWrite, delimiter, encoding, waitForChanges, this, isRawStream);
                    }
                }
                else
                {
                    stream = new FileSystemContentReaderWriter(path, streamName, FileMode.Open, FileAccess.Read, FileShare.ReadWrite, encoding, usingByteEncoding, waitForChanges, this, isRawStream);
                }
            }
            catch (PathTooLongException pathTooLong)
            {
                WriteError(new ErrorRecord(pathTooLong, "GetContentReaderPathTooLongError", ErrorCategory.InvalidArgument, path));
            }
            catch (FileNotFoundException fileNotFound)
            {
                WriteError(new ErrorRecord(fileNotFound, "GetContentReaderFileNotFoundError", ErrorCategory.ObjectNotFound, path));
            }
            catch (DirectoryNotFoundException directoryNotFound)
            {
                WriteError(new ErrorRecord(directoryNotFound, "GetContentReaderDirectoryNotFoundError", ErrorCategory.ObjectNotFound, path));
            }
            catch (ArgumentException argException)
            {
                WriteError(new ErrorRecord(argException, "GetContentReaderArgumentError", ErrorCategory.InvalidArgument, path));
            }
            catch (IOException ioException)
            {
                //IOException contains specific message about the error occured and so no need for errordetails.
                WriteError(new ErrorRecord(ioException, "GetContentReaderIOError", ErrorCategory.ReadError, path));
            }
            catch (System.Security.SecurityException securityException)
            {
                WriteError(new ErrorRecord(securityException, "GetContentReaderSecurityError", ErrorCategory.PermissionDenied, path));
            }
            catch (UnauthorizedAccessException unauthorizedAccess)
            {
                WriteError(new ErrorRecord(unauthorizedAccess, "GetContentReaderUnauthorizedAccessError", ErrorCategory.PermissionDenied, path));
            }

            return stream;
        } // GetContentReader

        /// <summary>
        /// Gets the dynamic property parameters required by the get-content cmdlet.
        /// </summary>
        ///
        /// <param name="path">
        /// If the path was specified on the command line, this is the path
        /// to the item for which to get the dynamic parameters.
        /// </param>
        ///
        /// <returns>
        /// An object that has properties and fields decorated with
        /// parsing attributes similar to a cmdlet class.
        /// </returns>
        public object GetContentReaderDynamicParameters(string path)
        {
            return new FileSystemContentReaderDynamicParameters();
        }

        /// <summary>
        /// Creates an instance of the FileSystemContentStream class, opens
        /// the specified file for writing, and returns the IContentReader interface
        /// to it.
        /// </summary>
        ///
        /// <param name="path">
        /// The path of the file to be opened for writing.
        /// </param>
        ///
        /// <returns>
        /// An IContentWriter for the specified file.
        /// </returns>
        ///
        /// <exception cref="System.ArgumentException">
        ///     path is null or empty.
        /// </exception>
        public IContentWriter GetContentWriter(string path)
        {
            if (String.IsNullOrEmpty(path))
            {
                throw PSTraceSource.NewArgumentException("path");
            }

            path = NormalizePath(path);

            // If this is true, then the content will be read as bytes
            bool usingByteEncoding = false;
            bool streamTypeSpecified = false;
            Encoding encoding = ClrFacade.GetDefaultEncoding();
            FileMode filemode = FileMode.OpenOrCreate;
            string streamName = null;
            bool suppressNewline = false;

            // Get the dynamic parameters

            if (DynamicParameters != null)
            {
                FileSystemContentWriterDynamicParameters dynParams =
                    DynamicParameters as FileSystemContentWriterDynamicParameters;

                if (dynParams != null)
                {
                    usingByteEncoding = dynParams.AsByteStream;
                    streamTypeSpecified = dynParams.WasStreamTypeSpecified;

                    if (usingByteEncoding && streamTypeSpecified)
                    {
                        WriteWarning(FileSystemProviderStrings.EncodingNotUsed);
                    }

                    if (streamTypeSpecified)
                    {
                        encoding = dynParams.Encoding;
                    }

#if !UNIX
                    streamName = dynParams.Stream;
#endif
                    suppressNewline = dynParams.NoNewline.IsPresent;
                } // dynParams != null
            }

#if !UNIX
            // See if they've used the inline stream syntax. They have more than one colon.
            int firstColon = path.IndexOf(':');
            int secondColon = path.IndexOf(':', firstColon + 1);
            if (secondColon > 0)
            {
                streamName = path.Substring(secondColon + 1);
                path = path.Remove(secondColon);
            }
#endif

            FileSystemContentReaderWriter stream = null;

            try
            {
                stream = new FileSystemContentReaderWriter(path, streamName, filemode, FileAccess.Write, FileShare.Write, encoding, usingByteEncoding, false, this, false, suppressNewline);
            }
            catch (PathTooLongException pathTooLong)
            {
                WriteError(new ErrorRecord(pathTooLong, "GetContentWriterPathTooLongError", ErrorCategory.InvalidArgument, path));
            }
            catch (FileNotFoundException fileNotFound)
            {
                WriteError(new ErrorRecord(fileNotFound, "GetContentWriterFileNotFoundError", ErrorCategory.ObjectNotFound, path));
            }
            catch (DirectoryNotFoundException directoryNotFound)
            {
                WriteError(new ErrorRecord(directoryNotFound, "GetContentWriterDirectoryNotFoundError", ErrorCategory.ObjectNotFound, path));
            }
            catch (ArgumentException argException)
            {
                WriteError(new ErrorRecord(argException, "GetContentWriterArgumentError", ErrorCategory.InvalidArgument, path));
            }
            catch (IOException ioException)
            {
                //IOException contains specific message about the error occured and so no need for errordetails.
                WriteError(new ErrorRecord(ioException, "GetContentWriterIOError", ErrorCategory.WriteError, path));
            }
            catch (System.Security.SecurityException securityException)
            {
                WriteError(new ErrorRecord(securityException, "GetContentWriterSecurityError", ErrorCategory.PermissionDenied, path));
            }
            catch (UnauthorizedAccessException unauthorizedAccess)
            {
                WriteError(new ErrorRecord(unauthorizedAccess, "GetContentWriterUnauthorizedAccessError", ErrorCategory.PermissionDenied, path));
            }

            return stream;
        } // GetContentWriter

        /// <summary>
        /// Gets the dynamic property parameters required by the set-content and
        /// add-content cmdlets.
        /// </summary>
        ///
        /// <param name="path">
        /// If the path was specified on the command line, this is the path
        /// to the item for which to get the dynamic parameters.
        /// </param>
        ///
        /// <returns>
        /// An object that has properties and fields decorated with
        /// parsing attributes similar to a cmdlet class.
        /// </returns>
        public object GetContentWriterDynamicParameters(string path)
        {
            return new FileSystemContentWriterDynamicParameters();
        }

        /// <summary>
        /// Clears the content of the specified file.
        /// </summary>
        ///
        /// <param name="path">
        /// The path to the file of which to clear the contents.
        /// </param>
        ///
        /// <exception cref="System.ArgumentException">
        ///     path is null or empty.
        /// </exception>
        public void ClearContent(string path)
        {
            if (String.IsNullOrEmpty(path))
            {
                throw PSTraceSource.NewArgumentException("path");
            }

            path = NormalizePath(path);

            try
            {
#if !UNIX
                bool clearStream = false;
                string streamName = null;
                FileSystemClearContentDynamicParameters dynamicParameters = null;
                FileSystemContentWriterDynamicParameters writerDynamicParameters = null;

                // We get called during:
                //     - Clear-Content
                //     - Set-Content, in the phase that clears the path first.
                if (DynamicParameters != null)
                {
                    dynamicParameters = DynamicParameters as FileSystemClearContentDynamicParameters;
                    writerDynamicParameters = DynamicParameters as FileSystemContentWriterDynamicParameters;

                    if (dynamicParameters != null)
                    {
                        if ((dynamicParameters.Stream != null) && (dynamicParameters.Stream.Length > 0))
                            clearStream = true;
                        streamName = dynamicParameters.Stream;
                    }
                    else if (writerDynamicParameters != null)
                    {
                        if ((writerDynamicParameters.Stream != null) && (writerDynamicParameters.Stream.Length > 0))
                            clearStream = true;
                        streamName = writerDynamicParameters.Stream;
                    }

                    if (String.IsNullOrEmpty(streamName))
                    {
                        // See if they've used the inline stream syntax. They have more than one colon.
                        int firstColon = path.IndexOf(':');
                        int secondColon = path.IndexOf(':', firstColon + 1);
                        if (secondColon > 0)
                        {
                            streamName = path.Substring(secondColon + 1);
                            path = path.Remove(secondColon);

                            clearStream = true;
                        }
                    }
                }

                // If they're just working on the DATA stream, don't use the Alternate Data Stream
                // utils to clear the stream - otherwise, the Win32 API will trash the other streams.
                if (String.Equals(":$DATA", streamName, StringComparison.OrdinalIgnoreCase))
                {
                    clearStream = false;
                }

                if (clearStream)
                {
                    FileStream fileStream = null;

                    string streamAction = String.Format(
                        CultureInfo.InvariantCulture,
                        FileSystemProviderStrings.StreamAction,
                        streamName, path);
                    if (ShouldProcess(streamAction))
                    {
                        // If we've been called as part of Clear-Content, validate that the stream exists.
                        // This is because the core API doesn't support truncate mode.
                        if (dynamicParameters != null)
                        {
                            fileStream = AlternateDataStreamUtilities.CreateFileStream(path, streamName, FileMode.Open, FileAccess.Write, FileShare.Write);
                            fileStream.Dispose();
                        }

                        fileStream = AlternateDataStreamUtilities.CreateFileStream(
                            path, streamName, FileMode.Create, FileAccess.Write, FileShare.Write);
                        fileStream.Dispose();
                    }
                }
                else
#endif
                {
                    string action = FileSystemProviderStrings.ClearContentActionFile;
                    string resource = StringUtil.Format(FileSystemProviderStrings.ClearContentesourceTemplate, path);

                    if (!ShouldProcess(resource, action))
                        return;

                    FileStream fileStream = new FileStream(path, FileMode.Truncate, FileAccess.Write, FileShare.Write);
                    fileStream.Dispose();
                }

                // For filesystem once content is cleared
                WriteItemObject(string.Empty, path, false);
            }
            catch (ArgumentException argException)
            {
                WriteError(new ErrorRecord(argException, "ClearContentArgumentError", ErrorCategory.InvalidArgument, path));
            }
            catch (IOException ioException)
            {
                //IOException contains specific message about the error occured and so no need for errordetails.
                WriteError(new ErrorRecord(ioException, "ClearContentIOError", ErrorCategory.WriteError, path));
            }
            catch (UnauthorizedAccessException accessException)
            {
                if (Force)
                {
                    //// Store the old attributes so that we can recover them
                    FileAttributes oldAttributes = File.GetAttributes(path);

                    try
                    {
                        // Since a security exception was thrown, try to mask off
                        // the hidden and readonly bits and then retry.
                        File.SetAttributes(path, (File.GetAttributes(path) & ~(FileAttributes.Hidden | FileAttributes.ReadOnly)));
                        FileStream fileStream = new FileStream(path, FileMode.Truncate, FileAccess.Write, FileShare.Write);
                        fileStream.Dispose();

                        //For filesystem once content is cleared
                        WriteItemObject(string.Empty, path, false);
                    }
                    catch (UnauthorizedAccessException failure)
                    {
                        WriteError(new ErrorRecord(failure, "RemoveFileSystemItemUnAuthorizedAccess", ErrorCategory.PermissionDenied, path));
                    }
                    finally
                    {
                        //// Reset the attributes
                        File.SetAttributes(path, oldAttributes);
                    }
                }
                else
                {
                    WriteError(new ErrorRecord(accessException, "ClearContentUnauthorizedAccessError", ErrorCategory.PermissionDenied, path));
                }
            }
        } // ClearContent

        /// <summary>
        /// Gets the dynamic property parameters required by the clear-content cmdlet.
        /// </summary>
        ///
        /// <param name="path">
        /// If the path was specified on the command line, this is the path
        /// to the item for which to get the dynamic parameters.
        /// </param>
        ///
        /// <returns>
        /// A FileSystemClearContentDynamicParameters that provides access to the -Stream dynamic parameter.
        /// </returns>
        public object ClearContentDynamicParameters(string path)
        {
            return new FileSystemClearContentDynamicParameters();
        }

        #endregion IContentCmdletProvider

        /// <summary>
        /// -raw is not allowed when -first,-last or -wait is specified
        /// this call will validate that and throws.
        /// </summary>
        private void ValidateParameters(bool isRawSpecified)
        {
            if (isRawSpecified)
            {
                if (this.Context.MyInvocation.BoundParameters.ContainsKey("TotalCount"))
                {
                    string message = StringUtil.Format(FileSystemProviderStrings.NoFirstLastWaitForRaw, "Raw", "TotalCount");
                    throw new PSInvalidOperationException(message);
                }

                if (this.Context.MyInvocation.BoundParameters.ContainsKey("Tail"))
                {
                    string message = StringUtil.Format(FileSystemProviderStrings.NoFirstLastWaitForRaw, "Raw", "Tail");
                    throw new PSInvalidOperationException(message);
                }

                if (this.Context.MyInvocation.BoundParameters.ContainsKey("Wait"))
                {
                    string message = StringUtil.Format(FileSystemProviderStrings.NoFirstLastWaitForRaw, "Raw", "Wait");
                    throw new PSInvalidOperationException(message);
                }

                if (this.Context.MyInvocation.BoundParameters.ContainsKey("Delimiter"))
                {
                    string message = StringUtil.Format(FileSystemProviderStrings.NoFirstLastWaitForRaw, "Raw", "Delimiter");
                    throw new PSInvalidOperationException(message);
                }
            }
        }

        /// <summary>
        /// The API 'PathIsNetworkPath' is not available in CoreSystem.
        /// This implementation is based on the 'PathIsNetworkPath' API.
        /// </summary>
        /// <param name="path"></param>
        /// <returns></returns>
        internal static bool PathIsNetworkPath(string path)
        {
#if UNIX
            return false;
#else
            return WinPathIsNetworkPath(path);
#endif
        }

        internal static bool WinPathIsNetworkPath(string path)
        {
            return NativeMethods.PathIsNetworkPath(path); // call the native method
        }

        private static class NativeMethods
        {
            /// <summary>
            /// WNetAddConnection2 API makes a connection to a network resource
            /// and can redirect a local device to the network resource.
            /// This API simulates the "new Use" functionality used to connect to
            /// network resource.
            /// </summary>
            /// <param name="netResource">
            /// The The netResource structure contains information
            /// about a network resource.</param>
            /// <param name="password">
            /// The password used to get connected to network resource.
            /// </param>
            /// <param name="username">
            /// The username used to get connected to network resource.
            /// </param>
            /// <param name="flags">
            /// The flags parameter is used to indicate if the created network
            /// resource has to be persisted or not.
            /// </param>
            /// <returns>If connection is established to the network resource
            /// then success is returned or else the error code describing the
            /// type of failure that occured while establishing
            /// the connection is returned.</returns>
            [DllImport("mpr.dll", CharSet = CharSet.Unicode)]
            internal static extern int WNetAddConnection2(ref NetResource netResource, byte[] password, string username, int flags);

            /// <summary>
            /// WNetCancelConnection2 function cancels an existing network connection.
            /// </summary>
            /// <param name="driveName">
            /// PSDrive Name.
            /// </param>
            /// <param name="flags">
            /// Connection Type.
            /// </param>
            /// <param name="force">
            /// Specifies whether the disconnection should occur if there are open files or jobs
            /// on the connection. If this parameter is FALSE, the function fails
            /// if there are open files or jobs.
            /// </param>
            /// <returns>If connection is removed then success is returned or
            /// else the error code describing the type of failure that occured while
            /// trying to remove the connection is returned.
            /// </returns>
            [DllImport("mpr.dll", CharSet = CharSet.Unicode)]
            internal static extern int WNetCancelConnection2(string driveName, int flags, bool force);

            /// <summary>
            /// WNetGetConnection function retrieves the name of the network resource associated with a local device.
            /// </summary>
            /// <param name="localName">
            /// Local name of the PSDrive.
            /// </param>
            /// <param name="remoteName">
            /// The remote name to which the PSDrive is getting mapped to.
            /// </param>
            /// <param name="remoteNameLength">
            /// length of the remote name of the created PSDrive.
            /// </param>
            /// <returns></returns>
            [DllImport("mpr.dll", CharSet = CharSet.Unicode)]
            internal static extern int WNetGetConnection(string localName, StringBuilder remoteName, ref int remoteNameLength);

#if CORECLR //TODO:CORECLR Win32 function 'PathIsNetworkPath' is in an extension API set which is currently not on CSS.
            /// <summary>
            /// Searches a path for a drive letter within the range of 'A' to 'Z' and returns the corresponding drive number.
            /// </summary>
            /// <param name="path">
            /// Path of the file being executed
            /// </param>
            /// <returns>Returns 0 through 25 (corresponding to 'A' through 'Z') if the path has a drive letter, or -1 otherwise.</returns>
            [DllImport("api-ms-win-core-shlwapi-legacy-l1-1-0.dll", CharSet = CharSet.Unicode)]
            internal static extern int PathGetDriveNumber(string path);

            /// <summary>
            /// Determines if a path string is a valid Universal Naming Convention (UNC) path, as opposed to a path based on a drive letter.
            /// </summary>
            /// <param name="path">
            /// Path of the file being executed
            /// </param>
            /// <returns>Returns TRUE if the string is a valid UNC path; otherwise, FALSE.</returns>
            [DllImport("api-ms-win-core-shlwapi-legacy-l1-1-0.dll", CharSet = CharSet.Unicode)]
            [return: MarshalAs(UnmanagedType.Bool)]
            internal static extern bool PathIsUNC(string path);

            /// <summary>
            /// The API 'PathIsNetworkPath' is not available in CoreSystem.
            /// This implementation is based on the 'PathIsNetworkPath' API.
            /// </summary>
            /// <param name="path"></param>
            /// <returns></returns>
            internal static bool PathIsNetworkPath(string path)
            {
                if (string.IsNullOrEmpty(path))
                {
                    return false;
                }

                if (PathIsUNC(path))
                {
                    return true;
                }

                // 0 - 25 corresponding to 'A' - 'Z'
                int driveId = PathGetDriveNumber(path);
                if (driveId >= 0 && driveId < 26)
                {
                    string driveName = (char)('A' + driveId) + ":";

                    int bufferSize = 260; // MAX_PATH from EhStorIoctl.h
                    StringBuilder uncBuffer = new StringBuilder(bufferSize);
                    int errorCode = WNetGetConnection(driveName, uncBuffer, ref bufferSize);

                    // From the 'IsNetDrive' API.
                    // 0: success; 1201: connection closed; 31: device error
                    if (errorCode == 0 || errorCode == 1201 || errorCode == 31)
                    {
                        return true;
                    }
                }
                return false;
            }
#else
            /// <summary>
            /// Facilitates to validate if the supplied path exists locally or on the network share.
            /// </summary>
            /// <param name="path">
            /// Path of the file being executed.
            /// </param>
            /// <returns>True if the path is a network path or else returns false.</returns>
            [DllImport("shlwapi.dll", CharSet = CharSet.Unicode)]
            [return: MarshalAs(UnmanagedType.Bool)]
            internal static extern bool PathIsNetworkPath(string path);
#endif

            /// <summary>
            /// The function can obtain the current mapping for a particular MS-DOS device name.
            ///
            /// If lpDeviceName is non-NULL, the function retrieves information about the particular MS-DOS device specified by lpDeviceName.
            /// The first null-terminated string stored into the buffer is the current mapping for the device.
            /// The other null-terminated strings represent undeleted prior mappings for the device.
            /// </summary>
            /// <param name="lpDeviceName">
            /// The particular MS-DOS device name.
            /// </param>
            /// <param name="lpTargetPath">
            /// The buffer to receive the result of the query.
            /// </param>
            /// <param name="ucchMax">
            /// The maximum number of characters that can be stored into the buffer
            /// </param>
            /// <returns></returns>
            [DllImport(PinvokeDllNames.QueryDosDeviceDllName, CharSet = CharSet.Unicode, SetLastError = true)]
            internal static extern int QueryDosDevice(string lpDeviceName, StringBuilder lpTargetPath, int ucchMax);

            /// <summary>
            /// Creates a symbolic link using the native API.
            /// </summary>
            /// <param name="name">Path of the symbolic link.</param>
            /// <param name="destination">Path of the target of the symbolic link.</param>
            /// <param name="destinationType">0 for destination as file and 1 for destination as directory.</param>
            /// <returns>1 on successful creation.</returns>
            [DllImport(PinvokeDllNames.CreateSymbolicLinkDllName, CharSet = CharSet.Unicode, SetLastError = true)]
            internal static extern int CreateSymbolicLink(string name, string destination, int destinationType);

            /// <summary>
            /// Creates a hard link using the native API.
            /// </summary>
            /// <param name="name">Name of the hard link.</param>
            /// <param name="existingFileName">Path to the target of the hard link</param>
            /// <param name="SecurityAttributes"></param>
            /// <returns></returns>
            [DllImport(PinvokeDllNames.CreateHardLinkDllName, CharSet = CharSet.Unicode, SetLastError = true)]
            internal static extern bool CreateHardLink(string name, string existingFileName, IntPtr SecurityAttributes);

            [Flags]
            internal enum FileAttributes
            {
                Hidden = 0x0002,
                Directory = 0x0010
            }
        }

        /// <summary>
        /// Managed equivalent of NETRESOURCE structure of WNet API
        /// </summary>
        [StructLayout(LayoutKind.Sequential)]
        private struct NetResource
        {
            public int Scope;
            public int Type;
            public int DisplayType;
            public int Usage;
            [MarshalAs(UnmanagedType.LPWStr)]
            public string LocalName;
            [MarshalAs(UnmanagedType.LPWStr)]
            public string RemoteName;
            [MarshalAs(UnmanagedType.LPWStr)]
            public string Comment;
            [MarshalAs(UnmanagedType.LPWStr)]
            public string Provider;
        }

        #region InodeTracker
        /// <summary>
        /// Tracks visited files/directories by caching their device IDs and inodes.
        /// </summary>
        private class InodeTracker
        {
            private HashSet<(UInt64, UInt64)> _visitations;

            /// <summary>
            /// Construct a new InodeTracker with an initial path
            /// </summary>
            internal InodeTracker(string path)
            {
                _visitations = new HashSet<(UInt64, UInt64)>();

                if (InternalSymbolicLinkLinkCodeMethods.GetInodeData(path, out (UInt64, UInt64) inodeData))
                {
                    _visitations.Add(inodeData);
                }
            }

            /// <summary>
            /// Attempt to mark a path as having been visited.
            /// </summary>
            /// <param name="path">
            /// Path to the file system item to be visited.
            /// </param>
            /// <returns>
            /// True if the path had not been previously visited and was
            /// successfully marked as visited, false otherwise.
            /// </returns>
            internal bool TryVisitPath(string path)
            {
                bool returnValue = false;

                if (InternalSymbolicLinkLinkCodeMethods.GetInodeData(path, out (UInt64, UInt64) inodeData))
                {
                    returnValue = _visitations.Add(inodeData);
                }

                return returnValue;
            }
        }

        #endregion
    } // class FileSystemProvider

    internal static class SafeInvokeCommand
    {
        public static Hashtable Invoke(System.Management.Automation.PowerShell ps, FileSystemProvider fileSystemContext, CmdletProviderContext cmdletContext)
        {
            return Invoke(ps, fileSystemContext, cmdletContext, true);
        }
        public static Hashtable Invoke(System.Management.Automation.PowerShell ps, FileSystemProvider fileSystemContext, CmdletProviderContext cmdletContext, bool shouldHaveOutput)
        {
            bool useFileSystemProviderContext = (cmdletContext == null);

            if (useFileSystemProviderContext)
            {
                Dbg.Diagnostics.Assert(fileSystemContext != null, "The caller should verify FileSystemProvider context.");
            }

            Collection<Hashtable> output;
            try
            {
                output = ps.Invoke<Hashtable>();
            }
            catch (Exception e)
            {
                if (useFileSystemProviderContext)
                {
                    fileSystemContext.WriteError(new ErrorRecord(e, "CopyFileRemoteExecutionError", ErrorCategory.InvalidOperation, ps));
                    ps.Commands.Clear();
                }
                else
                {
                    cmdletContext.WriteError(new ErrorRecord(e, "CopyFileRemoteExecutionError", ErrorCategory.InvalidOperation, ps));
                    ps.Commands.Clear();
                }
                return null;
            }

            if (ps.HadErrors)
            {
                foreach (var error in ps.Streams.Error)
                {
                    if (useFileSystemProviderContext)
                    {
                        fileSystemContext.WriteError(error);
                    }
                    else
                    {
                        cmdletContext.WriteError(error);
                    }
                }
            }

            ps.Commands.Clear();

            if (shouldHaveOutput)
            {
                if (output.Count != 1 || output[0].GetType() != typeof(Hashtable))
                {
                    // unexpected output
                    Dbg.Diagnostics.Assert(output[0] != null, "Expected an output from the remote call.");
                    return null;
                }
                return (Hashtable)output[0];
            }

            return null;
        }
    }

    #endregion

    #region Dynamic Parameters

    internal sealed class CopyItemDynamicParameters
    {
        [Parameter]
        [ValidateNotNullOrEmpty]
        public PSSession FromSession { get; set; }

        [Parameter]
        [ValidateNotNullOrEmpty]
        public PSSession ToSession { get; set; }
    }

    /// <summary>
    /// Defines the container cmdlet dynamic providers
    /// </summary>
    internal sealed class GetChildDynamicParameters
    {
        /// <summary>
        /// Gets or sets the attribute filtering enum evaluator
        /// </summary>
        [Parameter]
        public FlagsExpression<FileAttributes> Attributes { get; set; }

        /// <summary>
        /// Gets or sets the flag to follow symbolic links when recursing.
        /// </summary>
        [Parameter]
        public SwitchParameter FollowSymlink { get; set; }

        /// <summary>
        /// Gets or sets the filter directory flag
        /// </summary>
        [Parameter]
        [Alias("ad", "d")]
        public SwitchParameter Directory
        {
            get { return _attributeDirectory; }
            set { _attributeDirectory = value; }
        }
        private bool _attributeDirectory;

        /// <summary>
        /// Gets or sets the filter file flag
        /// </summary>
        [Parameter]
        [Alias("af")]
        public SwitchParameter File
        {
            get { return _attributeFile; }
            set { _attributeFile = value; }
        }
        private bool _attributeFile;

        /// <summary>
        /// Gets or sets the filter hidden flag
        /// </summary>
        [Parameter]
        [Alias("ah", "h")]
        public SwitchParameter Hidden
        {
            get { return _attributeHidden; }
            set { _attributeHidden = value; }
        }
        private bool _attributeHidden;

        /// <summary>
        /// Gets or sets the filter readonly flag
        /// </summary>
        [Parameter]
        [Alias("ar")]
        public SwitchParameter ReadOnly
        {
            get { return _attributeReadOnly; }
            set { _attributeReadOnly = value; }
        }
        private bool _attributeReadOnly;

        /// <summary>
        /// Gets or sets the filter system flag
        /// </summary>
        [Parameter]
        [Alias("as")]
        public SwitchParameter System
        {
            get { return _attributeSystem; }
            set { _attributeSystem = value; }
        }
        private bool _attributeSystem;
    }

    /// <summary>
    /// Defines the dynamic parameters used by both the content reader and writer.
    /// </summary>
    public class FileSystemContentDynamicParametersBase
    {
        /// <summary>
        /// Gets or sets the encoding method used when
        /// reading data from the file.
        /// </summary>
        [Parameter]
        [ArgumentToEncodingTransformationAttribute()]
        [ArgumentCompletions(
            EncodingConversion.Ascii,
            EncodingConversion.BigEndianUnicode,
            EncodingConversion.OEM,
            EncodingConversion.Unicode,
            EncodingConversion.Utf7,
            EncodingConversion.Utf8,
            EncodingConversion.Utf8Bom,
            EncodingConversion.Utf8NoBom,
            EncodingConversion.Utf32
            )]
        [ValidateNotNullOrEmpty]
        public Encoding Encoding
        {
            get
            {
                return _encoding;
            }
            set
            {
                _encoding = value;
                // If an encoding was explicitly set, be sure to capture that.
                WasStreamTypeSpecified = true;
            }
        }
        private Encoding _encoding = ClrFacade.GetDefaultEncoding();

        /// <summary>
        /// Return file contents as a byte stream or create file from a series of bytes
        /// </summary>
        [Parameter]
        public SwitchParameter AsByteStream { get; set; }

#if !UNIX
        /// <summary>
        /// A parameter to return a stream of an item.
        /// </summary>
        [Parameter]
        public String Stream { get; set; }
#endif

        /// <summary>
        /// Gets the status of the StreamType parameter.  Returns true
        /// if the stream was opened with a user-specified encoding, false otherwise.
        /// </summary>
        public bool WasStreamTypeSpecified { get; private set; }

    } // class FileSystemContentDynamicParametersBase

    /// <summary>
    /// Defines the dynamic parameters used by the Clear-Content cmdlet.
    /// </summary>
    public class FileSystemClearContentDynamicParameters
    {
#if !UNIX
        /// <summary>
        /// A parameter to return a stream of an item.
        /// </summary>
        [Parameter]
        public String Stream { get; set; }
#endif
    } //FileSystemContentWriterDynamicParameters

    /// <summary>
    /// Defines the dynamic parameters used by the set-content and
    /// add-content cmdlets.
    /// </summary>
    public class FileSystemContentWriterDynamicParameters : FileSystemContentDynamicParametersBase
    {
        /// <summary>
        /// False to add a newline to the end of the output string, true if not.
        /// </summary>
        [Parameter]
        public SwitchParameter NoNewline
        {
            get
            {
                return _suppressNewline;
            }
            set
            {
                _suppressNewline = value;
            }
        }

        private bool _suppressNewline = false;
    } //FileSystemContentWriterDynamicParameters

    /// <summary>
    /// Defines the dynamic parameters used by the get-content cmdlet.
    /// </summary>
    public class FileSystemContentReaderDynamicParameters : FileSystemContentDynamicParametersBase
    {
        /// <summary>
        /// Gets or sets the delimiter to use when reading the file.  Custom delimiters
        /// may not be used when the file is opened with a "Byte" encoding.
        /// </summary>
        [Parameter]
        public string Delimiter
        {
            get
            {
                return _delimiter;
            }

            set
            {
                DelimiterSpecified = true;
                _delimiter = value;
            }
        }
        private string _delimiter = "\n";

        /// <summary>
        /// Gets or sets the Wait flag.  The wait flag determines if we want
        /// the read-content call to poll (and wait) for changes to the file,
        /// rather than exit after the content has been read.
        /// </summary>
        [Parameter]
        public SwitchParameter Wait
        {
            get
            {
                return _wait;
            } // get

            set
            {
                _wait = value;
            } // set
        }
        private bool _wait;

        /// <summary>
        /// When the Raw switch is present, we don't do any breaks on newlines,
        /// and only emit one object to the pipeline: all of the content.
        /// </summary>
        [Parameter]
        public SwitchParameter Raw
        {
            get
            {
                return _isRaw;
            }
            set
            {
                _isRaw = value;
            }
        }
        private bool _isRaw;

        /// <summary>
        /// Gets the status of the delimiter parameter.  Returns true
        /// if the delimiter was explicitly specified by the user, false otherwise.
        /// </summary>
        public bool DelimiterSpecified { get; private set;
// get
        } // DelimiterSpecified
    } // class FileSystemContentReaderDynamicParameters

    /// <summary>
    /// Provides the dynamic parameters for test-path on the file system.
    /// </summary>
    public class FileSystemItemProviderDynamicParameters
    {
        /// <summary>
        /// A parameter to test if a file is older than a certain time or date.
        /// </summary>
        [Parameter]
        public DateTime? OlderThan { get; set; }

        /// <summary>
        /// A parameter to test if a file is newer than a certain time or date
        /// </summary>
        [Parameter]
        public DateTime? NewerThan { get; set; }
    } // class FileSystemItemProviderDynamicParameters

    /// <summary>
    /// Provides the dynamic parameters for Get-Item on the file system.
    /// </summary>
    public class FileSystemProviderGetItemDynamicParameters
    {
#if !UNIX
        /// <summary>
        /// A parameter to return the streams of an item.
        /// </summary>
        [Parameter]
        [ValidateNotNullOrEmpty()]
        [SuppressMessage("Microsoft.Performance", "CA1819:PropertiesShouldNotReturnArrays")]
        public string[] Stream { get; set; }
#endif
    } // class FileSystemItemProviderDynamicParameters

    /// <summary>
    /// Provides the dynamic parameters for Remove-Item on the file system.
    /// </summary>
    public class FileSystemProviderRemoveItemDynamicParameters
    {
#if !UNIX
        /// <summary>
        /// A parameter to return the streams of an item.
        /// </summary>
        [Parameter]
        [ValidateNotNullOrEmpty()]
        [SuppressMessage("Microsoft.Performance", "CA1819:PropertiesShouldNotReturnArrays")]
        public string[] Stream { get; set; }
#endif
    } // class FileSystemItemProviderDynamicParameters

    #endregion

    #region Symbolic Link

    /// <summary>
    /// Class to find the symbolic link target.
    /// </summary>
    public static class InternalSymbolicLinkLinkCodeMethods
    {
        //This size comes from measuring the size of the header of REPARSE_GUID_DATA_BUFFER
        private const int REPARSE_GUID_DATA_BUFFER_HEADER_SIZE = 24;

        // Maximum reparse buffer info size. The max user defined reparse
        // data is 16KB, plus there's a header.
        private const int MAX_REPARSE_SIZE = (16 * 1024) + REPARSE_GUID_DATA_BUFFER_HEADER_SIZE;

        private const int ERROR_NOT_A_REPARSE_POINT = 4390;

        private const int FSCTL_GET_REPARSE_POINT = 0x000900A8;

        private const int FSCTL_SET_REPARSE_POINT = 0x000900A4;

        private const int FSCTL_DELETE_REPARSE_POINT = 0x000900AC;

        private const uint IO_REPARSE_TAG_SYMLINK = 0xA000000C;

        private const uint IO_REPARSE_TAG_MOUNT_POINT = 0xA0000003;

        private const string NonInterpretedPathPrefix = @"\??\";

        [Flags]
        //dwDesiredAccess of CreateFile
        internal enum FileDesiredAccess : uint
        {
            GenericRead = 0x80000000,
            GenericWrite = 0x40000000,
            GenericExecute = 0x20000000,
            GenericAll = 0x10000000,
        }

        [Flags]
        //dwShareMode of CreateFile
        internal enum FileShareMode : uint
        {
            None = 0x00000000,
            Read = 0x00000001,
            Write = 0x00000002,
            Delete = 0x00000004,
        }

        //dwCreationDisposition of CreateFile
        internal enum FileCreationDisposition : uint
        {
            New = 1,
            CreateAlways = 2,
            OpenExisting = 3,
            OpenAlways = 4,
            TruncateExisting = 5,
        }

        [Flags]
        //dwFlagsAndAttributes
        internal enum FileAttributes : uint
        {
            Readonly = 0x00000001,
            Hidden = 0x00000002,
            System = 0x00000004,
            Archive = 0x00000020,
            Encrypted = 0x00004000,
            Write_Through = 0x80000000,
            Overlapped = 0x40000000,
            NoBuffering = 0x20000000,
            RandomAccess = 0x10000000,
            SequentialScan = 0x08000000,
            DeleteOnClose = 0x04000000,
            BackupSemantics = 0x02000000,
            PosixSemantics = 0x01000000,
            OpenReparsePoint = 0x00200000,
            OpenNoRecall = 0x00100000,
            SessionAware = 0x00800000,
            Normal = 0x00000080
        }

        [StructLayout(LayoutKind.Sequential)]
        private struct REPARSE_DATA_BUFFER_SYMBOLICLINK
        {
            public uint ReparseTag;
            public ushort ReparseDataLength;
            public ushort Reserved;
            public ushort SubstituteNameOffset;
            public ushort SubstituteNameLength;
            public ushort PrintNameOffset;
            public ushort PrintNameLength;
            public uint Flags;
            [MarshalAs(UnmanagedType.ByValArray, SizeConst = 0x3FF0)]
            public byte[] PathBuffer;
        }

        [StructLayout(LayoutKind.Sequential)]
        private struct REPARSE_DATA_BUFFER_MOUNTPOINT
        {
            public uint ReparseTag;
            public ushort ReparseDataLength;
            public ushort Reserved;
            public ushort SubstituteNameOffset;
            public ushort SubstituteNameLength;
            public ushort PrintNameOffset;
            public ushort PrintNameLength;
            [MarshalAs(UnmanagedType.ByValArray, SizeConst = 0x3FF0)]
            public byte[] PathBuffer;
        }

        [StructLayout(LayoutKind.Sequential)]
        private struct BY_HANDLE_FILE_INFORMATION
        {
            public uint FileAttributes;
            public System.Runtime.InteropServices.ComTypes.FILETIME CreationTime;
            public System.Runtime.InteropServices.ComTypes.FILETIME LastAccessTime;
            public System.Runtime.InteropServices.ComTypes.FILETIME LastWriteTime;
            public uint VolumeSerialNumber;
            public uint FileSizeHigh;
            public uint FileSizeLow;
            public uint NumberOfLinks;
            public uint FileIndexHigh;
            public uint FileIndexLow;
        }

        [StructLayout(LayoutKind.Sequential)]
        private struct GUID
        {
            public uint Data1;
            public ushort Data2;
            public ushort Data3;
            [MarshalAs(UnmanagedType.ByValArray, SizeConst = 8)]
            public Char[] Data4;
        }

        [StructLayout(LayoutKind.Sequential)]
        private struct REPARSE_GUID_DATA_BUFFER
        {
            public uint ReparseTag;
            public ushort ReparseDataLength;
            public ushort Reserved;
            public GUID ReparseGuid;
            [MarshalAs(UnmanagedType.ByValArray, SizeConst = MAX_REPARSE_SIZE)]
            public Char[] DataBuffer;
        }

        [DllImport(PinvokeDllNames.DeviceIoControlDllName, CharSet = CharSet.Unicode, ExactSpelling = true, SetLastError = true)]
        private static extern bool DeviceIoControl(IntPtr hDevice, uint dwIoControlCode,
            IntPtr InBuffer, int nInBufferSize,
            IntPtr OutBuffer, int nOutBufferSize,
            out int pBytesReturned, IntPtr lpOverlapped);

#if !CORECLR

        [DllImport("kernel32.dll", SetLastError = true, CharSet = CharSet.Unicode)]
        private static extern IntPtr FindFirstFileName(
                string lpFileName,
                uint flags,
                ref UInt32 StringLength,
                StringBuilder LinkName);

        [DllImport("kernel32.dll", SetLastError = true, CharSet = CharSet.Unicode)]
        private static extern bool FindNextFileName(
                IntPtr hFindStream,
                ref UInt32 StringLength,
                StringBuilder LinkName);

        [DllImport("kernel32.dll", SetLastError = true, CharSet = CharSet.Unicode)]
        private static extern bool FindClose(IntPtr hFindFile);

#endif

        [DllImport(PinvokeDllNames.GetFileInformationByHandleDllName, SetLastError = true, CharSet = CharSet.Unicode)]
        private static extern bool GetFileInformationByHandle(
                IntPtr hFile,
                out BY_HANDLE_FILE_INFORMATION lpFileInformation);

        [DllImport(PinvokeDllNames.CreateFileDllName, SetLastError = true, CharSet = CharSet.Unicode)]
        internal static extern IntPtr CreateFile(
            string lpFileName,
            FileDesiredAccess dwDesiredAccess,
            FileShareMode dwShareMode,
            IntPtr lpSecurityAttributes,
            FileCreationDisposition dwCreationDisposition,
            FileAttributes dwFlagsAndAttributes,
            IntPtr hTemplateFile);

        /// <summary>
        /// Gets the target of the specified reparse point.
        /// </summary>
        /// <param name="instance">The object of FileInfo or DirectoryInfo type.</param>
        /// <returns>The target of the reparse point</returns>
        public static IEnumerable<string> GetTarget(PSObject instance)
        {
            FileSystemInfo fileSysInfo = instance.BaseObject as FileSystemInfo;

            if (fileSysInfo != null)
            {
                if (Platform.IsWindows)
                {
                    using (SafeFileHandle handle = OpenReparsePoint(fileSysInfo.FullName, FileDesiredAccess.GenericRead))
                    {
                        string linkTarget = InternalGetTarget(handle);

                        if (linkTarget != null)
                            return (new string[] { linkTarget });
                    }
                }

                return InternalGetTarget(fileSysInfo.FullName);
            }
            else
                return null;
        }

        /// <summary>
        /// Gets the link type of the specified reparse point.
        /// </summary>
        /// <param name="instance">The object of FileInfo or DirectoryInfo type.</param>
        /// <returns>The link type of the reparse point. SymbolicLink for symbolic links.</returns>
        public static string GetLinkType(PSObject instance)
        {
            FileSystemInfo fileSysInfo = instance.BaseObject as FileSystemInfo;

            if (fileSysInfo != null)
            {
                return InternalGetLinkType(fileSysInfo);
            }
            else
                return null;
        }

        private static List<string> InternalGetTarget(string filePath)
        {
            var links = new List<string>();
#if UNIX
            string link = Platform.NonWindowsInternalGetTarget(filePath);
            if (!String.IsNullOrEmpty(link))
            {
                links.Add(link);
            }
            else
            {
                throw new Win32Exception(Marshal.GetLastWin32Error());
            }

#elif !CORECLR //FindFirstFileName, FindNextFileName and FindClose are not available on Core Clr
            UInt32 linkStringLength = 0;
            var linkName = new StringBuilder();

            // First get the length for the linkName buffer.
            IntPtr fileHandle = InternalSymbolicLinkLinkCodeMethods.FindFirstFileName(filePath, 0, ref linkStringLength, linkName);
            int lastError = Marshal.GetLastWin32Error();

            // Return handle is INVALID_HANDLE_VALUE and LastError was ERROR_MORE_DATA
            if ((fileHandle == (IntPtr)(-1)) && (lastError == 234))
            {
                linkName = new StringBuilder((int)linkStringLength);
                fileHandle = InternalSymbolicLinkLinkCodeMethods.FindFirstFileName(filePath, 0, ref linkStringLength, linkName);
                lastError = Marshal.GetLastWin32Error();
            }

            if (fileHandle == (IntPtr)(-1))
            {
                throw new Win32Exception(lastError);
            }

            bool continueFind = false;

            try
            {
                do
                {
                    StringBuilder fullName = new StringBuilder();
                    fullName.Append(Path.GetPathRoot(filePath));    //hard link source and target must be on the same drive. So we can use the source for find the path root.
                    fullName.Append(linkName.ToString());
                    FileInfo fInfo = new FileInfo(fullName.ToString());

                    //Don't add the target link to the list.

                    if (String.Compare(fInfo.FullName, filePath, StringComparison.OrdinalIgnoreCase) != 0)
                        links.Add(fInfo.FullName);

                    continueFind = InternalSymbolicLinkLinkCodeMethods.FindNextFileName(fileHandle, ref linkStringLength, linkName);

                    lastError = Marshal.GetLastWin32Error();

                    if (!continueFind && lastError == 234) // ERROR_MORE_DATA
                    {
                        linkName = new StringBuilder((int)linkStringLength);
                        continueFind = InternalSymbolicLinkLinkCodeMethods.FindNextFileName(fileHandle, ref linkStringLength, linkName);
                    }

                    if (!continueFind && lastError != 38) //ERROR_HANDLE_EOF. No more links.
                    {
                        throw new Win32Exception(lastError);
                    }
                }
                while (continueFind);
            }
            finally
            {
                InternalSymbolicLinkLinkCodeMethods.FindClose(fileHandle);
            }
#endif
            return links;
        }

        private static string InternalGetLinkType(FileSystemInfo fileInfo)
        {
            if (Platform.IsWindows)
            {
                return WinInternalGetLinkType(fileInfo.FullName);
            }
            else
            {
                return Platform.NonWindowsInternalGetLinkType(fileInfo);
            }
        }

        [System.Diagnostics.CodeAnalysis.SuppressMessage("Microsoft.Reliability", "CA2001:AvoidCallingProblematicMethods")]
        private static string WinInternalGetLinkType(string filePath)
        {
            if (!Platform.IsWindows)
            {
                throw new PlatformNotSupportedException();
            }

            using (SafeFileHandle handle = OpenReparsePoint(filePath, FileDesiredAccess.GenericRead))
            {
                int outBufferSize = Marshal.SizeOf<REPARSE_DATA_BUFFER_SYMBOLICLINK>();

                IntPtr outBuffer = Marshal.AllocHGlobal(outBufferSize);
                bool success = false;

                try
                {
                    int bytesReturned;
                    string linkType = null;

                    //OACR warning 62001 about using DeviceIOControl has been disabled.
                    // According to MSDN guidance DangerousAddRef() and DangerousRelease() have been used.

                    handle.DangerousAddRef(ref success);

                    //Get Buffer size
                    IntPtr dangerousHandle = handle.DangerousGetHandle();

                    bool result = DeviceIoControl(dangerousHandle, FSCTL_GET_REPARSE_POINT,
                        IntPtr.Zero, 0, outBuffer, outBufferSize, out bytesReturned, IntPtr.Zero);

                    if (!result)
                    {
                        int lastError = Marshal.GetLastWin32Error();
                        if (lastError == ERROR_NOT_A_REPARSE_POINT)
                            linkType = null;
                        else
                            throw new Win32Exception(lastError);
                    }

                    REPARSE_DATA_BUFFER_SYMBOLICLINK reparseDataBuffer = Marshal.PtrToStructure<REPARSE_DATA_BUFFER_SYMBOLICLINK>(outBuffer);

                    if (reparseDataBuffer.ReparseTag == IO_REPARSE_TAG_SYMLINK)
                        linkType = "SymbolicLink";
                    else if (reparseDataBuffer.ReparseTag == IO_REPARSE_TAG_MOUNT_POINT)
                        linkType = "Junction";
                    else
                    {
                        linkType = IsHardLink(ref dangerousHandle) ? "HardLink" : null;
                    }

                    return linkType;
                }
                finally
                {
                    if (success)
                    {
                        handle.DangerousRelease();
                    }

                    Marshal.FreeHGlobal(outBuffer);
                }
            }
        }

        internal static bool IsHardLink(FileSystemInfo fileInfo)
        {
#if UNIX
            return Platform.NonWindowsIsHardLink(fileInfo);
#else
            return WinIsHardLink(fileInfo);
#endif
        }

        internal static bool IsReparsePoint(FileSystemInfo fileInfo)
        {
            if (Platform.IsWindows)
            {
                // Note that this class also has a enum called FileAttributes, so use fully qualified name
                return (fileInfo.Attributes & System.IO.FileAttributes.ReparsePoint)
                       == System.IO.FileAttributes.ReparsePoint;
            }
            else
            {
                return Platform.NonWindowsIsSymLink(fileInfo);
            }
        }

        internal static bool WinIsHardLink(FileSystemInfo fileInfo)
        {
            bool isHardLink = false;

            // only check for hard link if the item is not directory
            if (!((fileInfo.Attributes & System.IO.FileAttributes.Directory) == System.IO.FileAttributes.Directory))
            {
                IntPtr nativeHandle = InternalSymbolicLinkLinkCodeMethods.CreateFile(
                    fileInfo.FullName,
                    InternalSymbolicLinkLinkCodeMethods.FileDesiredAccess.GenericRead,
                    InternalSymbolicLinkLinkCodeMethods.FileShareMode.Read,
                    IntPtr.Zero,
                    InternalSymbolicLinkLinkCodeMethods.FileCreationDisposition.OpenExisting,
                    InternalSymbolicLinkLinkCodeMethods.FileAttributes.Normal,
                    IntPtr.Zero);

                using (SafeFileHandle handle = new SafeFileHandle(nativeHandle, true))
                {
                    bool success = false;

                    try
                    {
                        handle.DangerousAddRef(ref success);
                        IntPtr dangerousHandle = handle.DangerousGetHandle();
                        isHardLink = InternalSymbolicLinkLinkCodeMethods.IsHardLink(ref dangerousHandle);
                    }
                    finally
                    {
                        if (success)
                            handle.DangerousRelease();
                    }
                }
            }

            return isHardLink;
        }

        internal static bool IsSameFileSystemItem(string pathOne, string pathTwo)
        {
#if UNIX
            return Platform.NonWindowsIsSameFileSystemItem(pathOne, pathTwo);
#else
            return WinIsSameFileSystemItem(pathOne, pathTwo);
#endif
        }

#if !UNIX
        private static bool WinIsSameFileSystemItem(string pathOne, string pathTwo)
        {
            var access = FileAccess.Read;
            var share = FileShare.Read;
            var creation = FileMode.Open;
            var attributes = FileAttributes.BackupSemantics | FileAttributes.PosixSemantics;

            using (var sfOne = AlternateDataStreamUtilities.NativeMethods.CreateFile(pathOne, access, share, IntPtr.Zero, creation, (int)attributes, IntPtr.Zero))
            using (var sfTwo = AlternateDataStreamUtilities.NativeMethods.CreateFile(pathTwo, access, share, IntPtr.Zero, creation, (int)attributes, IntPtr.Zero))
            {
                if (!sfOne.IsInvalid && !sfTwo.IsInvalid)
                {
                    BY_HANDLE_FILE_INFORMATION infoOne;
                    BY_HANDLE_FILE_INFORMATION infoTwo;
                    if (   GetFileInformationByHandle(sfOne.DangerousGetHandle(), out infoOne)
                        && GetFileInformationByHandle(sfTwo.DangerousGetHandle(), out infoTwo))
                    {
                        return    infoOne.VolumeSerialNumber == infoTwo.VolumeSerialNumber
                               && infoOne.FileIndexHigh == infoTwo.FileIndexHigh
                               && infoOne.FileIndexLow == infoTwo.FileIndexLow;
                    }
                }
            }

            return false;
        }
#endif

        internal static bool GetInodeData(string path, out System.ValueTuple<UInt64, UInt64> inodeData)
        {
#if UNIX
            bool rv = Platform.NonWindowsGetInodeData(path, out inodeData);
#else
            bool rv = WinGetInodeData(path, out inodeData);
#endif
            return rv;
        }

#if !UNIX
        private static bool WinGetInodeData(string path, out System.ValueTuple<UInt64, UInt64> inodeData)
        {
            var access = FileAccess.Read;
            var share = FileShare.Read;
            var creation = FileMode.Open;
            var attributes = FileAttributes.BackupSemantics | FileAttributes.PosixSemantics;

            using (var sf = AlternateDataStreamUtilities.NativeMethods.CreateFile(path, access, share, IntPtr.Zero, creation, (int)attributes, IntPtr.Zero))
            {
                if (!sf.IsInvalid)
                {
                    BY_HANDLE_FILE_INFORMATION info;

                    if (GetFileInformationByHandle(sf.DangerousGetHandle(), out info))
                    {
                        UInt64 tmp = info.FileIndexHigh;
                        tmp = (tmp << 32) | info.FileIndexLow;

                        inodeData = (info.VolumeSerialNumber, tmp);

                        return true;
                    }
                }
            }

            inodeData = (0, 0);
            return false;
        }
#endif
        internal static bool IsHardLink(ref IntPtr handle)
        {
#if UNIX
            return Platform.NonWindowsIsHardLink(ref handle);
#else
            return WinIsHardLink(ref handle);
#endif
        }

        [System.Diagnostics.CodeAnalysis.SuppressMessage("Microsoft.Reliability", "CA2001:AvoidCallingProblematicMethods")]
        internal static bool WinIsHardLink(ref IntPtr handle)
        {
            BY_HANDLE_FILE_INFORMATION handleInfo;
            bool succeeded = InternalSymbolicLinkLinkCodeMethods.GetFileInformationByHandle(handle, out handleInfo);

            if (!succeeded)
            {
                int lastError = Marshal.GetLastWin32Error();
                throw new Win32Exception(lastError);
            }

            if (handleInfo.NumberOfLinks > 1)
            {
                return true;
            }

            return false;
        }

        private static string InternalGetTarget(SafeFileHandle handle)
        {
            if (Platform.IsWindows)
            {
                return WinInternalGetTarget(handle);
            }
            else
            {
                return Platform.NonWindowsInternalGetTarget(handle);
            }
        }

        [System.Diagnostics.CodeAnalysis.SuppressMessage("Microsoft.Reliability", "CA2001:AvoidCallingProblematicMethods")]
        private static string WinInternalGetTarget(SafeFileHandle handle)
        {
            int outBufferSize = Marshal.SizeOf<REPARSE_DATA_BUFFER_SYMBOLICLINK>();

            IntPtr outBuffer = Marshal.AllocHGlobal(outBufferSize);
            bool success = false;

            try
            {
                int bytesReturned;

                //OACR warning 62001 about using DeviceIOControl has been disabled.
                // According to MSDN guidance DangerousAddRef() and DangerousRelease() have been used.

                handle.DangerousAddRef(ref success);

                bool result = DeviceIoControl(handle.DangerousGetHandle(), FSCTL_GET_REPARSE_POINT,
                    IntPtr.Zero, 0, outBuffer, outBufferSize, out bytesReturned, IntPtr.Zero);

                if (!result)
                {
                    int lastError = Marshal.GetLastWin32Error();
                    if (lastError == ERROR_NOT_A_REPARSE_POINT)
                        return null;

                    throw new Win32Exception(lastError);
                }

                //Unmarshal to symbolic link to look for tags.
                REPARSE_DATA_BUFFER_SYMBOLICLINK reparseDataBuffer = Marshal.PtrToStructure<REPARSE_DATA_BUFFER_SYMBOLICLINK>(outBuffer);

                if (reparseDataBuffer.ReparseTag != IO_REPARSE_TAG_SYMLINK && reparseDataBuffer.ReparseTag != IO_REPARSE_TAG_MOUNT_POINT)
                    return null;

                string targetDir = null;

                if (reparseDataBuffer.ReparseTag == IO_REPARSE_TAG_SYMLINK)
                {
                    targetDir = Encoding.Unicode.GetString(reparseDataBuffer.PathBuffer, reparseDataBuffer.SubstituteNameOffset, reparseDataBuffer.SubstituteNameLength);
                }

                if (reparseDataBuffer.ReparseTag == IO_REPARSE_TAG_MOUNT_POINT)
                {
                    //Since this is a junction we need to unmarshal to the correct structure.
                    REPARSE_DATA_BUFFER_MOUNTPOINT reparseDataBufferMountPoint = Marshal.PtrToStructure<REPARSE_DATA_BUFFER_MOUNTPOINT>(outBuffer);

                    targetDir = Encoding.Unicode.GetString(reparseDataBufferMountPoint.PathBuffer, reparseDataBufferMountPoint.SubstituteNameOffset, reparseDataBufferMountPoint.SubstituteNameLength);
                }

                if (targetDir.StartsWith(NonInterpretedPathPrefix, StringComparison.OrdinalIgnoreCase))
                    targetDir = targetDir.Substring(NonInterpretedPathPrefix.Length);

                return targetDir;
            }
            finally
            {
                if (success)
                {
                    handle.DangerousRelease();
                }

                Marshal.FreeHGlobal(outBuffer);
            }
        }

        internal static bool CreateJunction(string path, string target)
        {
            // this is a purely Windows specific feature, no feature flag
            // used for that reason
            if (Platform.IsWindows)
            {
                return WinCreateJunction(path, target);
            }
            else
            {
                return false;
            }
        }

        [System.Diagnostics.CodeAnalysis.SuppressMessage("Microsoft.Reliability", "CA2001:AvoidCallingProblematicMethods")]
        private static bool WinCreateJunction(string path, string target)
        {
            if (!String.IsNullOrEmpty(path))
            {
                if (!String.IsNullOrEmpty(target))
                {
                    using (SafeHandle handle = OpenReparsePoint(path, FileDesiredAccess.GenericWrite))
                    {
                        byte[] mountPointBytes = Encoding.Unicode.GetBytes(NonInterpretedPathPrefix + Path.GetFullPath(target));

                        REPARSE_DATA_BUFFER_MOUNTPOINT mountPoint = new REPARSE_DATA_BUFFER_MOUNTPOINT();
                        mountPoint.ReparseTag = IO_REPARSE_TAG_MOUNT_POINT;
                        mountPoint.ReparseDataLength = (ushort)(mountPointBytes.Length + 12); //Added space for the header and null endo
                        mountPoint.SubstituteNameOffset = 0;
                        mountPoint.SubstituteNameLength = (ushort)mountPointBytes.Length;
                        mountPoint.PrintNameOffset = (ushort)(mountPointBytes.Length + 2); // 2 as unicode null take 2 bytes.
                        mountPoint.PrintNameLength = 0;
                        mountPoint.PathBuffer = new byte[0x3FF0]; //Buffer for max size.
                        Array.Copy(mountPointBytes, mountPoint.PathBuffer, mountPointBytes.Length);

                        int nativeBufferSize = Marshal.SizeOf(mountPoint);
                        IntPtr nativeBuffer = Marshal.AllocHGlobal(nativeBufferSize);
                        bool success = false;

                        try
                        {
                            Marshal.StructureToPtr(mountPoint, nativeBuffer, false);

                            int bytesReturned = 0;

                            //OACR warning 62001 about using DeviceIOControl has been disabled.
                            // According to MSDN guidance DangerousAddRef() and DangerousRelease() have been used.

                            handle.DangerousAddRef(ref success);

                            bool result = DeviceIoControl(handle.DangerousGetHandle(), FSCTL_SET_REPARSE_POINT, nativeBuffer, mountPointBytes.Length + 20, IntPtr.Zero, 0, out bytesReturned, IntPtr.Zero);

                            if (!result)
                            {
                                throw new Win32Exception(Marshal.GetLastWin32Error());
                            }

                            return result;
                        }
                        finally
                        {
                            Marshal.FreeHGlobal(nativeBuffer);

                            if (success)
                            {
                                handle.DangerousRelease();
                            }
                        }
                    }
                }
                else
                {
                    throw new ArgumentNullException("target");
                }
            }
            else
            {
                throw new ArgumentNullException("path");
            }
        }

        private static SafeFileHandle OpenReparsePoint(string reparsePoint, FileDesiredAccess accessMode)
        {
#if UNIX
            throw new PlatformNotSupportedException();
#else
            return WinOpenReparsePoint(reparsePoint, accessMode);
#endif
        }

        private static SafeFileHandle WinOpenReparsePoint(string reparsePoint, FileDesiredAccess accessMode)
        {
            IntPtr nativeHandle = CreateFile(reparsePoint, accessMode,
                FileShareMode.Read | FileShareMode.Write | FileShareMode.Delete,
                IntPtr.Zero, FileCreationDisposition.OpenExisting,
                FileAttributes.BackupSemantics | FileAttributes.OpenReparsePoint,
                IntPtr.Zero);

            int lastError = Marshal.GetLastWin32Error();

            if (lastError != 0)
                throw new Win32Exception(lastError);

            SafeFileHandle reparsePointHandle = new SafeFileHandle(nativeHandle, true);

            return reparsePointHandle;
        }
    }

    #endregion
}

namespace System.Management.Automation.Internal
{
#if !UNIX
    #region AlternateDataStreamUtilities

    /// <summary>
    /// Represents alternate stream data retrieved from a file.
    /// </summary>
    public class AlternateStreamData
    {
        /// <summary>
        /// The name of the file that holds this stream.
        /// </summary>
        public string FileName { get; set; }

        /// <summary>
        /// The name of this stream.
        /// </summary>
        public string Stream { get; set; }

        /// <summary>
        /// The length of this stream.
        /// </summary>
        public long Length { get; set; }
    }

    /// <summary>
    /// Provides access to alternate data streams on a file
    /// </summary>
    [System.Diagnostics.CodeAnalysis.SuppressMessage("Microsoft.MSInternal", "CA903:InternalNamespaceShouldNotContainPublicTypes",
        Justification = "Needed by both the FileSystem provider and Unblock-File cmdlet.")]
    public static class AlternateDataStreamUtilities
    {
        /// <summary>
        /// List all of the streams on a file
        /// </summary>
        /// <param name="path">The fully-qualified path to the file.</param>
        /// <returns>The list of streams (and their size) in the file.</returns>
        internal static List<AlternateStreamData> GetStreams(string path)
        {
            if (path == null) throw new ArgumentNullException("path");

            List<AlternateStreamData> alternateStreams = new List<AlternateStreamData>();

            AlternateStreamNativeData findStreamData = new AlternateStreamNativeData();

            SafeFindHandle handle = NativeMethods.FindFirstStreamW(
                path, NativeMethods.StreamInfoLevels.FindStreamInfoStandard,
                findStreamData, 0);
            if (handle.IsInvalid) throw new Win32Exception();

            try
            {
                do
                {
                    // Remove the leading ':'
                    findStreamData.Name = findStreamData.Name.Substring(1);

                    // And trailing :$DATA (as long as it's not the default data stream)
                    string dataStream = ":$DATA";
                    if (!String.Equals(findStreamData.Name, dataStream, StringComparison.OrdinalIgnoreCase))
                    {
                        findStreamData.Name = findStreamData.Name.Replace(dataStream, string.Empty);
                    }

                    AlternateStreamData data = new AlternateStreamData();
                    data.Stream = findStreamData.Name;
                    data.Length = findStreamData.Length;
                    data.FileName = path.Replace(data.Stream, string.Empty);
                    data.FileName = data.FileName.Trim(Utils.Separators.Colon);

                    alternateStreams.Add(data);
                    findStreamData = new AlternateStreamNativeData();
                }
                while (NativeMethods.FindNextStreamW(handle, findStreamData));

                int lastError = Marshal.GetLastWin32Error();
                if (lastError != NativeMethods.ERROR_HANDLE_EOF)
                    throw new Win32Exception(lastError);
            }
            finally { handle.Dispose(); }

            return alternateStreams;
        }

        /// <summary>
        /// Creates a file stream on a file
        /// </summary>
        /// <param name="path">The fully-qualified path to the file.</param>
        /// <param name="streamName">The name of the alternate data stream to open.</param>
        /// <param name="mode">The FileMode of the file.</param>
        /// <param name="access">The FileAccess of the file.</param>
        /// <param name="share">The FileShare of the file.</param>
        /// <returns>A FileStream that can be used to interact with the file.</returns>
        internal static FileStream CreateFileStream(string path, string streamName, FileMode mode, FileAccess access, FileShare share)
        {
            if (path == null) throw new ArgumentNullException("path");
            if (streamName == null) throw new ArgumentNullException("streamName");

            string adjustedStreamName = streamName.Trim();
            adjustedStreamName = ":" + adjustedStreamName;
            string resultPath = path + adjustedStreamName;

            if (mode == FileMode.Append) mode = FileMode.OpenOrCreate;
            SafeFileHandle handle = NativeMethods.CreateFile(resultPath, access, share, IntPtr.Zero, mode, 0, IntPtr.Zero);

            if (handle.IsInvalid)
            {
                string errorMessage = StringUtil.Format(
                    FileSystemProviderStrings.AlternateDataStreamNotFound, streamName, path);
                throw new FileNotFoundException(errorMessage, resultPath);
            }

            return new FileStream(handle, access);
        }

        /// <summary>
        /// Removes an alternate data stream.
        /// </summary>
        /// <param name="path">The path to the file.</param>
        /// <param name="streamName">The name of the alternate data stream to delete.</param>
        internal static void DeleteFileStream(string path, string streamName)
        {
            if (path == null) throw new ArgumentNullException("path");
            if (streamName == null) throw new ArgumentNullException("streamName");

            string adjustedStreamName = streamName.Trim();
            if (adjustedStreamName.IndexOf(':') != 0)
            {
                adjustedStreamName = ":" + adjustedStreamName;
            }
            string resultPath = path + adjustedStreamName;

            File.Delete(resultPath);
        }

        internal static void SetZoneOfOrigin(string path, SecurityZone securityZone)
        {
            using (FileStream fileStream = CreateFileStream(path, "Zone.Identifier", FileMode.Create, FileAccess.Write, FileShare.None))
            using (TextWriter textWriter = new StreamWriter(fileStream, Encoding.Unicode))
            {
                textWriter.WriteLine("[ZoneTransfer]");
                textWriter.WriteLine("ZoneId={0}", (int)securityZone);
            }

            // an alternative is to use IAttachmentExecute interface as described here:
            // http://joco.name/2010/12/22/windows-antivirus-api-in-net-and-a-com-interop-crash-course/
            // the code above seems cleaner and more robust than the IAttachmentExecute approach
        }

        internal static class NativeMethods
        {
            internal const int ERROR_HANDLE_EOF = 38;
            internal enum StreamInfoLevels { FindStreamInfoStandard = 0 }

            [DllImport(PinvokeDllNames.CreateFileDllName, CharSet = CharSet.Unicode, SetLastError = true)]
            internal static extern SafeFileHandle CreateFile(string lpFileName,
                FileAccess dwDesiredAccess, FileShare dwShareMode,
                IntPtr lpSecurityAttributes, FileMode dwCreationDisposition,
                int dwFlagsAndAttributes, IntPtr hTemplateFile);

            [DllImport(PinvokeDllNames.FindFirstStreamDllName, ExactSpelling = true, CharSet = CharSet.Unicode, SetLastError = true)]
            [SuppressMessage("Microsoft.Globalization", "CA2101:SpecifyMarshalingForPInvokeStringArguments", MessageId = "AlternateStreamNativeData.Name")]
            internal static extern SafeFindHandle FindFirstStreamW(
                string lpFileName, StreamInfoLevels InfoLevel,
                [In, Out, MarshalAs(UnmanagedType.LPStruct)]
                AlternateStreamNativeData lpFindStreamData, uint dwFlags);

            [DllImport(PinvokeDllNames.FindNextStreamDllName, ExactSpelling = true, CharSet = CharSet.Unicode, SetLastError = true)]
            [return: MarshalAs(UnmanagedType.Bool)]
            [SuppressMessage("Microsoft.Globalization", "CA2101:SpecifyMarshalingForPInvokeStringArguments", MessageId = "AlternateStreamNativeData.Name")]
            internal static extern bool FindNextStreamW(
                SafeFindHandle hndFindFile,
                [In, Out, MarshalAs(UnmanagedType.LPStruct)]
                AlternateStreamNativeData lpFindStreamData);
        }

        internal sealed class SafeFindHandle : SafeHandleZeroOrMinusOneIsInvalid
        {
            private SafeFindHandle() : base(true) { }

            protected override bool ReleaseHandle()
            {
                return FindClose(this.handle);
            }

            [DllImport(PinvokeDllNames.FindCloseDllName)]
            [return: MarshalAs(UnmanagedType.Bool)]
            private static extern bool FindClose(IntPtr handle);
        }

        /// <summary>
        /// Represents alternate stream data retrieved from a file.
        /// </summary>
        [StructLayout(LayoutKind.Sequential, CharSet = CharSet.Unicode)]
        internal class AlternateStreamNativeData
        {
            /// <summary>
            /// The length of this stream.
            /// </summary>
            public long Length;

            /// <summary>
            /// The name of this stream.
            /// </summary>
            [MarshalAs(UnmanagedType.ByValTStr, SizeConst = 296)]
            public string Name;
        }
    }

    #endregion
#endif

    #region CopyFileFromRemoteUtils

    internal static class CopyFileRemoteUtils
    {
        private const string functionToken = "function ";
        private const string nameToken = "Name";
        private const string definitionToken = "Definition";

        #region PSCopyToSessionHelper

        internal const string PSCopyToSessionHelperName = @"PSCopyToSessionHelper";
        private static string s_driveMaxSizeErrorFormatString = FileSystemProviderStrings.DriveMaxSizeError;
        private static string s_PSCopyToSessionHelperDefinition = StringUtil.Format(PSCopyToSessionHelperDefinitionFormat, @"[ValidateNotNullOrEmpty()]", s_driveMaxSizeErrorFormatString);
        private static string s_PSCopyToSessionHelperDefinitionRestricted = StringUtil.Format(PSCopyToSessionHelperDefinitionFormat, @"[ValidateUserDrive()]", s_driveMaxSizeErrorFormatString);
        private const string PSCopyToSessionHelperDefinitionFormat = @"
        param (
            [Parameter(ParameterSetName=""PSCopyFileToRemoteSession"")]
            [Parameter(ParameterSetName=""PSCopyAlternateStreamToRemoteSession"")]
            {0}
            [string] $copyToFilePath,

            [Parameter(ParameterSetName=""PSCopyFileToRemoteSession"", Mandatory=$false)]
            [Parameter(ParameterSetName=""PSCopyAlternateStreamToRemoteSession"")]
            [ValidateNotNullOrEmpty()]
            [string] $b64Fragment,

            [Parameter(ParameterSetName=""PSCopyFileToRemoteSession"")]
            [switch] $createFile = $false,

            [Parameter(ParameterSetName=""PSCopyFileToRemoteSession"")]
            [switch] $emptyFile = $false,

            [Parameter(ParameterSetName=""PSCopyAlternateStreamToRemoteSession"", Mandatory=$true)]
            [ValidateNotNullOrEmpty()]
            [string] $streamName,

            [Parameter(ParameterSetName=""PSTargetSupportsAlternateStreams"", Mandatory=$true)]
            {0}
            [string] $supportAltStreamPath,

            [Parameter(ParameterSetName=""PSSetFileMetadata"", Mandatory=$true)]
            {0}
            [string] $metaDataFilePath,

            [Parameter(ParameterSetName=""PSSetFileMetadata"", Mandatory=$true)]
            [ValidateNotNull()]
            [hashtable] $metaDataToSet,

            [Parameter(ParameterSetName=""PSRemoteDestinationPathIsFile"", Mandatory=$true)]
            {0}
            [string] $isFilePath,

            [Parameter(ParameterSetName=""PSGetRemotePathInfo"", Mandatory=$true)]
            {0}
            [string] $remotePath,

            [Parameter(ParameterSetName=""PSCreateDirectoryOnRemoteSession"", Mandatory=$true)]
            {0}
            [string] $createDirectoryPath,

            [Parameter(ParameterSetName=""PSCreateDirectoryOnRemoteSession"")]
            [switch] $force
        )

        # Checks if path drive specifies max size and if max size is exceeded
        #
        function CheckPSDriveSize
        {{
            param (
                [System.Management.Automation.PathInfo] $resolvedPath,
                [int] $fragmentLength
            )

            if (($null -ne $resolvedPath.Drive) -and ($null -ne $resolvedPath.Drive.MaximumSize))
            {{
                $maxUserSize = $resolvedPath.Drive.MaximumSize
                $dirSize = 0
                Microsoft.PowerShell.Management\Get-ChildItem -LiteralPath ($resolvedPath.Drive.Name + "":"") -Recurse | ForEach-Object {{
                    Microsoft.PowerShell.Management\Get-Item -LiteralPath $_.FullName -Stream * | ForEach-Object {{ $dirSize += $_.Length }}
                }}
                if (($dirSize + $fragmentLength) -gt $maxUserSize)
                {{
                    $msg = ""{1}"" -f $maxUserSize
                    throw $msg
                }}
            }}
        }}

        # Return a hashtable with the following members:
        #    BytesWritten - the number of bytes written to a file
        #
        function PSCopyFileToRemoteSession
        {{
            param(
                [string] $copyToFilePath,
                [string] $b64Fragment,
                [switch] $createFile = $false,
                [switch] $emptyFile = $false
            )

            $op = @{{
                BytesWritten = $null
            }}

            $wstream = $null

            try
            {{
                $filePathExists = Microsoft.PowerShell.Management\Test-Path -Path $copyToFilePath

                if ($createFile -or (! $filePathExists))
                {{
                    # If the file already exists, try to delete it.
                    if ($filePathExists)
                    {{
                        Microsoft.PowerShell.Management\Remove-Item -Path $copyToFilePath -Force -ea SilentlyContinue
                    }}

                    # Create the new file.
                    $fileInfo = Microsoft.PowerShell.Management\New-Item -Path $copyToFilePath -Type File -Force

                    if ($emptyFile)
                    {{
                        # Handle the empty file scenario.
                        $op['BytesWritten'] = 0
                        return $op
                    }}
                }}

                # Resolve path in case it is a PSDrive
                $resolvedPath = Microsoft.PowerShell.Management\Resolve-Path -literal $copyToFilePath

                # Decode
                $fragment = [System.Convert]::FromBase64String($b64Fragment)

                # Check if drive specifies max size and if max size is exceeded
                CheckPSDriveSize $resolvedPath $fragment.Length

                # Write fragment
                $wstream = Microsoft.PowerShell.Utility\New-Object -TypeName IO.FileStream -ArgumentList ($resolvedPath.ProviderPath), ([System.IO.FileMode]::Append)
                $wstream.Write($fragment, 0, $fragment.Length)

                $op['BytesWritten'] = $fragment.Length
            }}
            catch
            {{
                if ($_.Exception.InnerException)
                {{
                    Microsoft.PowerShell.Utility\Write-Error -Exception $_.Exception.InnerException
                }}
                else
                {{
                    Microsoft.PowerShell.Utility\Write-Error -Exception $_.Exception
                }}
            }}
            finally
            {{
                if ($null -ne $wstream)
                {{
                    $wstream.Dispose()
                }}
            }}

            return $op
        }}

        # Returns a hashtable with the following members:
        #    BytesWritten - number of bytes written to an alternate file stream
        #
        function PSCopyFileAlternateStreamToRemoteSession
        {{
            param (
                [string] $copyToFilePath,
                [string] $b64Fragment,
                [string] $streamName
            )

            $op = @{{
                BytesWritten = $null
            }}

            try
            {{
                # Resolve path in case it is a PSDrive
                $resolvedPath = Microsoft.PowerShell.Management\Resolve-Path -literal $copyToFilePath

                # Decode
                $fragment = [System.Convert]::FromBase64String($b64Fragment)

                # Check if drive specifies max size and if max size is exceeded
                CheckPSDriveSize $resolvedPath $fragment.Length

                # Write the stream
                Microsoft.PowerShell.Management\Add-Content -Path ($resolvedPath.ProviderPath) -Value $fragment -Encoding Byte -Stream $streamName -ErrorAction Stop
                $op['BytesWritten'] = $fragment.Length
            }}
            catch
            {{
                Microsoft.PowerShell.Utility\Write-Error -Exception $_.Exception
            }}

            return $op
        }}

        # Returns a hashtable with the following member:
        #    TargetSupportsAlternateStreams - boolean to keep track of whether the target supports Alternate data streams.
        #
        function PSTargetSupportsAlternateStreams
        {{
            param (
                [string] $supportAltStreamPath
            )

            $result = @{{
                TargetSupportsAlternateStreams = $false
            }}

            # Resolve path in case it is a PSDrive
            $resolvedPath = Microsoft.PowerShell.Management\Resolve-Path -literal $supportAltStreamPath

            $targetDrive = [IO.Path]::GetPathRoot($resolvedPath.ProviderPath)
            if (-not $targetDrive)
            {{
                return $result
            }}

            # Check if the target drive is NTFS
            $driveFormat = 'NTFS'
            foreach ($drive in [System.IO.DriveInfo]::GetDrives())
            {{
                if (($drive.Name -eq $targetDrive) -and ($drive.DriveFormat -eq $driveFormat))
                {{
                    # Now, check if the target supports Add-Command -Stream. This functionality was introduced in version 3.0.
                    $addContentCmdlet = Microsoft.PowerShell.Core\Get-Command Microsoft.PowerShell.Management\Add-Content -ErrorAction SilentlyContinue
                    if ($addContentCmdlet.Parameters.Keys -contains 'Stream')
                    {{
                        $result['TargetSupportsAlternateStreams'] = $true
                        break
                    }}
                }}
            }}

            return $result
        }}

        # Sets the metadata for the given file.
        #
        function PSSetFileMetadata
        {{
            param (
                [string] $metaDataFilePath,
                [hashtable] $metaDataToSet
            )

            $item = Microsoft.PowerShell.Management\get-item $metaDataFilePath -ea SilentlyContinue -Force

            if ($item)
            {{
                # LastWriteTime
                if ($metaDataToSet['LastWriteTimeUtc'])
                {{
                    $item.LastWriteTimeUtc = $metaDataToSet['LastWriteTimeUtc']
                }}
                if ($metaDataToSet['LastWriteTime'])
                {{
                    $item.LastWriteTime = $metaDataToSet['LastWriteTime']
                }}

                # Attributes
                if ($metaDataToSet['Attributes'])
                {{
                    $item.Attributes = $metaDataToSet['Attributes']
                }}
            }}
        }}

        # Returns a hashtable with the following member:
        #    IsFileInfo - boolean to keep track of whether the given path is a remote file.
        #    IsDirectoryInfo - boolean to keep track of whether the given path is a remote directory.
        #    ParentIsDirectoryInfo - boolean to keep track of whether the given parent path is a remote directory.
        #
        function PSGetRemotePathInfo
        {{
            param (
                [string] $remotePath
            )

            try
            {{

                try
                {{
                    $parentPath = Microsoft.PowerShell.Management\Split-Path $remotePath
                }}
                # catch everything and ignore the error.
                catch {{}}

                $result = @{{
                    IsFileInfo = (Microsoft.PowerShell.Management\Test-Path $remotePath -PathType Leaf)
                    IsDirectoryInfo = (Microsoft.PowerShell.Management\Test-Path $remotePath -PathType Container)
                }}

                if ($parentPath)
                {{
                    $result['ParentIsDirectoryInfo'] = (Microsoft.PowerShell.Management\Test-Path $parentPath -PathType Container)
                }}

            }}
            catch
            {{
                if ($_.Exception.InnerException)
                {{
                    Microsoft.PowerShell.Utility\Write-Error -Exception $_.Exception.InnerException
                }}
                else
                {{
                    Microsoft.PowerShell.Utility\Write-Error -Exception $_.Exception
                }}
            }}

            return $result
        }}

        # Returns a hashtable with the following information:
        #  - IsFileInfotrue bool to keep track if the given destination is a FileInfo type.
        function PSRemoteDestinationPathIsFile
        {{
            param (
                [string] $isFilePath
            )

            $op = @{{
                IsFileInfo = $null
            }}

            try
            {{
                $op['IsFileInfo'] = (Microsoft.PowerShell.Management\Test-Path $isFilePath -PathType Leaf)
            }}
            catch
            {{
                if ($_.Exception.InnerException)
                {{
                    Microsoft.PowerShell.Utility\Write-Error -Exception $_.Exception.InnerException
                }}
                else
                {{
                    Microsoft.PowerShell.Utility\Write-Error -Exception $_.Exception
                }}
            }}

            return $op
        }}

        # Return a hash table in the following format:
        #      DirectoryPath is the directory to be created.
        #      PathExists is a bool to to keep track of whether the directory already exist.
        #
        # 1) If DirectoryPath already exists:
        #     a) If -Force is specified, force create the directory. Set DirectoryPath to the created directory path.
        #     b) If not -Force is specified, then set PathExists to $true.
        # 2) If DirectoryPath does not exist, create it. Set DirectoryPath to the created directory path.
        function PSCreateDirectoryOnRemoteSession
        {{
            param (
                [string] $createDirectoryPath,
                [switch] $force = $false
            )

            $op = @{{
                DirectoryPath = $null
                PathExists = $false
            }}

            try
            {{
                if (Microsoft.PowerShell.Management\Test-Path $createDirectoryPath)
                {{
                    # -Force is specified, then force create the directory.
                    if ($force)
                    {{
                        Microsoft.PowerShell.Management\New-Item $createDirectoryPath -ItemType Directory -Force | Out-Null
                        $op['DirectoryPath'] = $createDirectoryPath
                    }}
                    else
                    {{
                        $op['PathExists'] = $true
                    }}
                }}
                else
                {{
                    Microsoft.PowerShell.Management\New-Item $createDirectoryPath -ItemType Directory | Out-Null
                    $op['DirectoryPath'] = $createDirectoryPath
                }}
            }}
            catch
            {{
                if ($_.Exception.InnerException)
                {{
                    Microsoft.PowerShell.Utility\Write-Error -Exception $_.Exception.InnerException
                }}
                else
                {{
                    Microsoft.PowerShell.Utility\Write-Error -Exception $_.Exception
                }}
            }}

            return $op
        }}

        #
        # Call helper function based on bound parameter set
        #
        $params = $PSCmdlet.MyInvocation.BoundParameters
        switch ($PSCmdlet.ParameterSetName)
        {{
            ""PSCopyFileToRemoteSession""
            {{
                return PSCopyFileToRemoteSession @params
            }}

            ""PSCopyAlternateStreamToRemoteSession""
            {{
                return PSCopyFileAlternateStreamToRemoteSession @params
            }}

            ""PSTargetSupportsAlternateStreams""
            {{
                return PSTargetSupportsAlternateStreams @params
            }}

            ""PSSetFileMetadata""
            {{
                return PSSetFileMetadata @params
            }}

            ""PSRemoteDestinationPathIsFile""
            {{
                return PSRemoteDestinationPathIsFile @params
            }}

            ""PSGetRemotePathInfo""
            {{
                return PSGetRemotePathInfo @params
            }}

            ""PSCreateDirectoryOnRemoteSession""
            {{
                return PSCreateDirectoryOnRemoteSession @params
            }}
        }}
        ";

        private static string s_PSCopyToSessionHelper = functionToken + PSCopyToSessionHelperName + @"
        {
        " + s_PSCopyToSessionHelperDefinition + @"
        }
        ";

        private static Hashtable s_PSCopyToSessionHelperFunction = new Hashtable() {
            {nameToken, PSCopyToSessionHelperName},
            {definitionToken, s_PSCopyToSessionHelperDefinitionRestricted}
        };

        #endregion

        #region PSCopyFromSessionHelper

        internal const string PSCopyFromSessionHelperName = @"PSCopyFromSessionHelper";
        private static string s_PSCopyFromSessionHelperDefinition = StringUtil.Format(PSCopyFromSessionHelperDefinitionFormat, @"[ValidateNotNullOrEmpty()]");
        private static string s_PSCopyFromSessionHelperDefinitionRestricted = StringUtil.Format(PSCopyFromSessionHelperDefinitionFormat, @"[ValidateUserDrive()]");
        private const string PSCopyFromSessionHelperDefinitionFormat = @"
        param (
            [Parameter(ParameterSetName=""PSCopyFileFromRemoteSession"", Mandatory=$true)]
            {0}
            [string] $copyFromFilePath,

            [Parameter(ParameterSetName=""PSCopyFileFromRemoteSession"", Mandatory=$true)]
            [ValidateRange(0, [long]::MaxValue)]
            [long] $copyFromStart,

            [Parameter(ParameterSetName=""PSCopyFileFromRemoteSession"", Mandatory=$true)]
            [ValidateRange(0, [long]::MaxValue)]
            [long] $copyFromNumBytes,

            [Parameter(ParameterSetName=""PSCopyFileFromRemoteSession"")]
            [switch] $force,

            [Parameter(ParameterSetName=""PSCopyFileFromRemoteSession"")]
            [switch] $isAlternateStream,

            [Parameter(ParameterSetName=""PSCopyFileFromRemoteSession"")]
            [ValidateNotNullOrEmpty()]
            [string] $streamName,

            [Parameter(ParameterSetName=""PSSourceSupportsAlternateStreams"", Mandatory=$true)]
            {0}
            [string] $supportAltStreamPath,

            [Parameter(ParameterSetName=""PSGetFileMetadata"", Mandatory=$true)]
            {0}
            [string] $getMetaFilePath,

            [Parameter(ParameterSetName=""PSGetPathItems"", Mandatory=$true)]
            {0}
            [string] $getPathItems,

            [Parameter(ParameterSetName=""PSGetPathDirAndFiles"", Mandatory=$true)]
            {0}
            [string] $getPathDir
        )

        # A hash table with the following members is returned:
        #   - moreAvailable bool to keep track of whether there is more data available
        #   - b64Fragment to track of the number of bytes.
        #   - ExceptionThrown bool to keep track if an exception was thrown
        function PSCopyFileFromRemoteSession
        {{
            param(
                [string] $copyFromFilePath,
                [long] $copyFromStart,
                [long] $copyFromNumbytes,
                [switch] $force = $false,
                [switch] $isAlternateStream = $false,
                [string] $streamName
            )

            $finalResult = @{{
                b64Fragment = $null
                moreAvailable = $null
                ExceptionThrown = $false
            }}

            function PerformCopyFileFromRemoteSession
            {{
                param(
                    [string] $filePath,
                    [long] $start,
                    [long] $numBytes,
                    [switch] $isAlternateStream,
                    [string] $streamName
                )

                $op = @{{
                    b64Fragment = $null
                    moreAvailable = $false
                }}

                # Ensure bytes read is less than Max allowed
                $maxBytes = 10 * 1024 * 1024
                $numBytes = [Math]::Min($numBytes, $maxBytes)

                $rstream = $null
                try
                {{
                    if ($isAlternateStream)
                    {{
                        $content = Microsoft.PowerShell.Management\Get-Content $filePath -stream $streamName -Encoding Byte -Raw
                        $rstream = [System.IO.MemoryStream]::new($content)
                    }}
                    else
                    {{
                        $rstream = [System.IO.File]::OpenRead($filePath)
                    }}

                    # Create a new array to hold the file content
                    if ($start -lt $rstream.Length)
                    {{
                        $o = $rstream.Seek($start, 0)
                        $toRead = [Math]::Min($numBytes, $rstream.Length - $start)
                        $fragment = Microsoft.PowerShell.Utility\New-Object byte[] $toRead
                        $readsoFar = 0
                        while ($readsoFar -lt $toRead)
                        {{
                            $read = $rstream.Read($fragment, $readSoFar, $toRead - $readsoFar)
                            $readsoFar += $read
                        }}

                        $op['b64Fragment'] = [System.Convert]::ToBase64String($fragment)
                        if (($start + $readsoFar) -lt $rstream.Length)
                        {{
                            $op['moreAvailable'] = $true
                        }}
                    }}
                    $op
                }}
                finally
                {{
                    if ($null -ne $rstream)
                    {{
                        $rstream.Dispose()
                    }}
                }}
            }}

            function WriteException
            {{
                param ($ex)

                if ($ex.Exception.InnerException)
                {{
                    Microsoft.PowerShell.Utility\Write-Error -Exception $ex.Exception.InnerException
                }}
                else
                {{
                    Microsoft.PowerShell.Utility\Write-Error -Exception $ex.Exception
                }}

                $finalResult.ExceptionThrown = $true
            }}

            # Resolve path in case it is a PSDrive
            $resolvedFilePath = (Microsoft.PowerShell.Management\Resolve-Path -literal $copyFromFilePath).ProviderPath

            $unAuthorizedAccessException = $null
            $result = $null

            $isReadOnly = $false
            $isHidden = $false
            try
            {{
                $result = PerformCopyFileFromRemoteSession -filePath $resolvedFilePath -start $copyFromStart -numBytes $copyFromNumBytes -isAlternateStream:$isAlternateStream -streamName $streamName
                $finalResult.b64Fragment =  $result.b64Fragment
                $finalResult.moreAvailable =  $result.moreAvailable
            }}
            catch [System.UnauthorizedAccessException]
            {{
                $unAuthorizedAccessException = $_
                if ($force)
                {{
                    $exception = $null
                    try
                    {{
                        # Disable the readonly and hidden attributes and try again
                        $item = Microsoft.PowerShell.Management\Get-Item $resolvedFilePath

                        if ($item.Attributes.HasFlag([System.IO.FileAttributes]::Hidden))
                        {{
                            $isHidden = $true
                            $item.Attributes = $item.Attributes -band (-bnot ([System.IO.FileAttributes]::Hidden))
                        }}

                        if ($item.Attributes.HasFlag([System.IO.FileAttributes]::ReadOnly))
                        {{
                            $isReadOnly = $true
                            $item.Attributes = $item.Attributes -band (-bnot ([System.IO.FileAttributes]::ReadOnly))
                        }}

                        $result = PerformCopyFileFromRemoteSession -filePath $resolvedFilePath -start $copyFromStart -numBytes $copyFromNumBytes -isAlternateStream:$isAlternateStream
                        $finalResult.b64Fragment =  $result.b64Fragment
                        $finalResult.moreAvailable =  $result.moreAvailable
                    }}
                    catch
                    {{
                        $e = $_
                        if (($e.Exception.InnerException -is [System.IO.FileNotFoundException]) -or
                            ($e.Exception.InnerException -is [System.IO.DirectoryNotFoundException]) -or
                            ($e.Exception.InnerException -is [System.Security.SecurityException] ) -or
                            ($e.Exception.InnerException -is [System.ArgumentException]) -or
                            ($e.Exception.InnerException -is [System.IO.IOException]))
                        {{
                            # Write out the original error since we failed to force the copy
                            WriteException $unAuthorizedAccessException
                        }}
                        else
                        {{
                            WriteException $e
                        }}
                        $finalResult.ExceptionThrown = $true
                    }}
                }}
                else
                {{
                    $finalResult.ExceptionThrown = $true
                    WriteException $unAuthorizedAccessException
                }}
            }}
            catch
            {{
                WriteException $_
            }}
            finally
            {{
                if ($isReadOnly)
                {{
                    $item.Attributes = $item.Attributes -bor [System.IO.FileAttributes]::ReadOnly
                }}

                if ($isHidden)
                {{
                    $item.Attributes = $item.Attributes -bor [System.IO.FileAttributes]::Hidden
                }}
            }}

            return $finalResult
        }}

        # Returns a hashtable with the following members:
        #    SourceSupportsAlternateStreams - boolean to keep track of whether the source supports Alternate data streams.
        #    Streams - the list of alternate streams
        #
        function PSSourceSupportsAlternateStreams
        {{
            param ([string]$supportAltStreamPath)

            $result = @{{
                SourceSupportsAlternateStreams = $false
                Streams = @()
            }}

            # Check if the source supports 'Get-Content -Stream'. This functionality was introduced in version 3.0.
            $getContentCmdlet = Microsoft.PowerShell.Core\Get-Command Microsoft.PowerShell.Management\Get-Content -ErrorAction SilentlyContinue
            if ($getContentCmdlet.Parameters.Keys -notcontains 'Stream')
            {{
                return $result
            }}

            $result['SourceSupportsAlternateStreams'] = $true

            # Check if the file has any alternate data streams.
            $item = Microsoft.PowerShell.Management\Get-Item -Path $supportAltStreamPath -Stream * -ea SilentlyContinue
            if (-not $item)
            {{
                return $result
            }}

            foreach ($streamName in $item.Stream)
            {{
                if ($streamName -ne ':$DATA')
                {{
                    $result['Streams'] += $streamName
                }}
            }}

            return $result
        }}

        # Returns a hash table with metadata info about the file for the given path.
        #
        function PSGetFileMetadata
        {{
            param ($getMetaFilePath)

            if (-not (Microsoft.PowerShell.Management\Test-Path $getMetaFilePath))
            {{
                return
            }}

            $item = Microsoft.PowerShell.Management\Get-Item $getMetaFilePath -Force -ea SilentlyContinue
            if ($item)
            {{
                $metadata = @{{}}

                # Attributes
                $attributes = @($item.Attributes.ToString().Split(',').Trim())
                if ($attributes.Count -gt 0)
                {{
                    $metadata.Add('Attributes', $attributes)
                }}

                # LastWriteTime
                $metadata.Add('LastWriteTime', $item.LastWriteTime)
                $metadata.Add('LastWriteTimeUtc', $item.LastWriteTimeUtc)

                return $metadata
            }}
        }}

        # Converts file system path to PSDrive path
        #    Returns converted path or original path if not conversion is needed.
        function ConvertToPSDrivePath
        {{
            param (
                [System.Management.Automation.PSDriveInfo] $driveInfo,
                [string] $pathToConvert
            )

            if (!($driveInfo) -or !($driveInfo.Name) -or !($driveInfo.Root))
            {{
                return $pathToConvert
            }}

            if (! ($driveInfo.Root.StartsWith($driveInfo.Name)))
            {{
                return $pathToConvert.ToUpper().Replace($driveInfo.Root.ToUpper(), (($driveInfo.Name) + "":""))
            }}

            return $pathToConvert
        }}

        ## A hashtable is returned in the following format:
        ##  Exists - Boolean to keep track if the given path exists.
        ##  Items  - The items that Get-Item -Path $path resolves to.
        function PSGetPathItems
        {{
            param (
                [string] $getPathItems
            )

            $op = @{{
                Exists = $null
                Items = $null
            }}

            try
            {{
                if (-not (Microsoft.PowerShell.Management\Test-Path $getPathItems))
                {{
                    $op['Exists'] = $false
                    return $op
                }}

                $items = @(Microsoft.PowerShell.Management\Get-Item -Path $getPathItems | Microsoft.PowerShell.Core\ForEach-Object {{
                    @{{
                        FullName = ConvertToPSDrivePath $_.PSDrive $_.FullName;
                        Name = $_.Name;
                        FileSize = $_.Length; IsDirectory = $_ -is [System.IO.DirectoryInfo]
                     }}
                }})
                $op['Exists'] = $true
                $op['Items'] = $items

                return $op
            }}
            catch
            {{
                if ($_.Exception.InnerException)
                {{
                    Microsoft.PowerShell.Utility\Write-Error -Exception $_.Exception.InnerException
                }}
                else
                {{
                    Microsoft.PowerShell.Utility\Write-Error -Exception $_.Exception
                }}
            }}

            return $op
        }}

        # Return a hashtable with the following members:
        # Files - Array with file fullnames, and their sizes
        # Directories - Array of child directory fullnames
        function PSGetPathDirAndFiles
        {{
            param (
                [string] $getPathDir
            )

            $result = @()

            $op = @{{
                Files = $null
                Directories = $null
            }}

            try
            {{
                $item = Microsoft.PowerShell.Management\Get-Item $getPathDir

                if ($item -isnot [System.IO.DirectoryInfo])
                {{
                    return $op
                }}

                $files = @(Microsoft.PowerShell.Management\Get-ChildItem -Path $getPathDir -File | Microsoft.PowerShell.Core\ForEach-Object {{
                    @{{ FileName = $_.Name;
                        FilePath = (ConvertToPSDrivePath $_.PSDrive $_.FullName);
                        FileSize = $_.Length
                     }}
                }})

                $directories = @(Microsoft.PowerShell.Management\Get-ChildItem -Path $getPathDir -Directory | Microsoft.PowerShell.Core\ForEach-Object {{
                    @{{ Name = $_.Name;
                        FullName = (ConvertToPSDrivePath $_.PSDrive $_.FullName)
                     }}
                }})

                if ($files.count -gt 0)
                {{
                    $op['Files'] = $files
                }}

                if ($directories.count -gt 0)
                {{
                    $op['Directories'] = $directories
                }}
            }}
            catch
            {{
                if ($_.Exception.InnerException)
                {{
                    Microsoft.PowerShell.Utility\Write-Error -Exception $_.Exception.InnerException
                }}
                else
                {{
                    Microsoft.PowerShell.Utility\Write-Error -Exception $_.Exception
                }}
            }}

            return $op
        }}

        #
        # Call helper function based on bound parameter set
        #
        $params = $PSCmdlet.MyInvocation.BoundParameters
        switch ($PSCmdlet.ParameterSetName)
        {{
            ""PSCopyFileFromRemoteSession""
            {{
                return PSCopyFileFromRemoteSession @params
            }}

            ""PSSourceSupportsAlternateStreams""
            {{
                PSSourceSupportsAlternateStreams @params
            }}

            ""PSGetFileMetadata""
            {{
                PSGetFileMetadata @params
            }}

            ""PSGetPathItems""
            {{
                PSGetPathItems @params
            }}

            ""PSGetPathDirAndFiles""
            {{
                PSGetPathDirAndFiles @params
            }}
        }}
        ";

        internal static string PSCopyFromSessionHelper = functionToken + PSCopyFromSessionHelperName + @"
        {
        " + s_PSCopyFromSessionHelperDefinition + @"
        }
        ";

        private static Hashtable s_PSCopyFromSessionHelperFunction = new Hashtable() {
            {nameToken, PSCopyFromSessionHelperName},
            {definitionToken, s_PSCopyFromSessionHelperDefinitionRestricted}
        };

        #endregion

        #region PSCopyRemoteUtils

        internal const string PSCopyRemoteUtilsName = @"PSCopyRemoteUtils";
        internal static string PSCopyRemoteUtilsDefinition = StringUtil.Format(PSCopyRemoteUtilsDefinitionFormat, @"[ValidateNotNullOrEmpty()]", PSValidatePathFunction);
        private static string s_PSCopyRemoteUtilsDefinitionRestricted = StringUtil.Format(PSCopyRemoteUtilsDefinitionFormat, @"[ValidateUserDrive()]", PSValidatePathFunction);
        private const string PSCopyRemoteUtilsDefinitionFormat = @"
        param (
            [Parameter(ParameterSetName=""PSRemoteDirectoryExist"", Mandatory=$true)]
            {0}
            [string] $dirPathExists,

            [Parameter(ParameterSetName=""PSValidatePath"", Mandatory=$true)]
            {0}
            [string] $pathToValidate,

            [Parameter(ParameterSetName=""PSValidatePath"")]
            [switch] $sourceIsRemote
        )

        # Returns a hashtable with the following member:
        #    Exists - boolean to keep track of whether the given path exists for a remote directory.
        #
        function PSRemoteDirectoryExist
        {{
            param (
                [string] $dirPathExists
            )

            $result = @{{ Exists = (Microsoft.PowerShell.Management\Test-Path $dirPathExists -PathType Container) }}
            return $result
        }}

        {1}

        #
        # Call helper function based on bound parameter set
        #
        $params = $PSCmdlet.MyInvocation.BoundParameters
        switch ($PSCmdlet.ParameterSetName)
        {{
            ""PSRemoteDirectoryExist""
            {{
                return PSRemoteDirectoryExist @params
            }}

            ""PSValidatePath""
            {{
                return PSValidatePath @params
            }}
        }}
        ";

        private const string PSValidatePathFunction = functionToken + "PSValidatePath" + @"
        {
        " + PSValidatePathDefinition + @"
        }
        ";

        internal const string PSValidatePathDefinition = @"
        # Return hashtable in the following format:
        #   Exists - boolean to keep track if the given path exists
        #   Root - the root for the given path. If wildcards are used, it returns the first drive root.
        #   IsAbsolute - boolean to keep track of whether the given path is absolute
        param (
            [string] $pathToValidate,
            [switch] $sourceIsRemote
        )

        function SafeGetDriveRoot
        {
            param (
                [System.Management.Automation.PSDriveInfo] $driveInfo
            )

            if (! ($driveInfo.Root.StartsWith($driveInfo.Name)))
            {
                return (($driveInfo.Name) + "":"")
            }
            else
            {
                $driveInfo.Root
            }
        }

        $result = @{
            Exists = $null
            Root = $null
            IsAbsolute = $null
        }

        # Validate if the path is absolute
        $result['IsAbsolute'] = (Microsoft.PowerShell.Management\Split-Path $pathToValidate -IsAbsolute)
        if (-not $result['IsAbsolute'])
        {
            return $result
        }

        # Check if the given path exists.
        $result['Exists'] = (Microsoft.PowerShell.Management\Test-Path $pathToValidate)

        # If $pathToValidate is a remote source, and it does not exist, return.
        if ($sourceIsRemote -and (-not $result['Exists']))
        {
            return $result
        }

        # If the path does not exist, check if we can find its root.
        if (-not (Microsoft.PowerShell.Management\Test-Path $pathToValidate))
        {
            $possibleRoot = $null

            try
            {
                $possibleRoot = [System.IO.Path]::GetPathRoot($pathToValidate)
            }
            # Catch everything and ignore the error.
            catch {}

            if (-not $possibleRoot)
            {
                return $result
            }

            # Now use this path to find its root.
            $pathToValidate = $possibleRoot
        }

        # Get the root path using Get-Item
        $item = Microsoft.PowerShell.Management\Get-Item $pathToValidate -ea SilentlyContinue
        if (($null -ne $item) -and ($item[0].PSProvider.Name -eq 'FileSystem'))
        {
            $result['Root'] = SafeGetDriveRoot $item[0].PSDrive
            return $result
        }

        # If this fails, try to get them via Get-PSDrive
        $fileSystemDrives = @(Microsoft.PowerShell.Management\Get-PSDrive -PSProvider FileSystem -ea SilentlyContinue)

        # If this fails, try to get them via Get-PSProvider
        if ($fileSystemDrives.Count -eq 0)
        {
            $fileSystemDrives = @((Microsoft.PowerShell.Management\Get-PSProvider -PSProvider FileSystem -ea SilentlyContinue).Drives)
        }

        foreach ($drive in  $fileSystemDrives)
        {
            if ($pathToValidate.StartsWith($drive.Root))
            {
                $result['Root'] = SafeGetDriveRoot $drive
                break
            }
        }

        return $result
        ";

        internal static string PSCopyRemoteUtils = functionToken + PSCopyRemoteUtilsName + @"
        {
        " + PSCopyRemoteUtilsDefinition + @"
        }
        ";

        internal static Hashtable PSCopyRemoteUtilsFunction = new Hashtable() {
            {nameToken, PSCopyRemoteUtilsName},
            {definitionToken, s_PSCopyRemoteUtilsDefinitionRestricted}
        };

        #endregion

        internal static string AllCopyToRemoteScripts = s_PSCopyToSessionHelper + PSCopyRemoteUtils;
        internal static IEnumerable<Hashtable> GetAllCopyToRemoteScriptFunctions()
        {
            yield return s_PSCopyToSessionHelperFunction;
            yield return PSCopyRemoteUtilsFunction;
        }

        internal static string AllCopyFromRemoteScripts = PSCopyFromSessionHelper + PSCopyRemoteUtils;
        internal static IEnumerable<Hashtable> GetAllCopyFromRemoteScriptFunctions()
        {
            yield return s_PSCopyFromSessionHelperFunction;
            yield return PSCopyRemoteUtilsFunction;
        }
    }

    #endregion
}<|MERGE_RESOLUTION|>--- conflicted
+++ resolved
@@ -2880,7 +2880,6 @@
                 {
                     directory.Delete();
                 }
-<<<<<<< HEAD
                 catch (Exception exc)
                 {
                     string error = StringUtil.Format(FileSystemProviderStrings.CannotRemoveItem, directory.FullName);
@@ -2889,32 +2888,6 @@
                 }
 
                 return;
-=======
-
-                try
-                {
-                    if (!Utils.ItemExists(directory.FullName, out bool _))
-                    {
-                        // Directory does not exist
-                        return;
-                    }
-                }
-                catch (Exception accessException)
-                {
-                    ErrorRecord errorRecord = new ErrorRecord(accessException, "RemoveFileSystemItemUnAuthorizedAccess", ErrorCategory.PermissionDenied, directory);
-
-                    ErrorDetails errorDetails =
-                    new ErrorDetails(this, "FileSystemProviderStrings",
-                        "CannotRemoveItem",
-                        directory.FullName,
-                        accessException.Message);
-
-                    errorRecord.ErrorDetails = errorDetails;
-
-                    WriteError(errorRecord);
-                    return;
-                }
->>>>>>> 9ac701db
             }
 
             if (continueRemoval)
