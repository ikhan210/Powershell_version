--- conflicted
+++ resolved
@@ -7874,20 +7874,12 @@
         {
 #if UNIX
             return false;
-<<<<<<< HEAD
         }
 
         [System.Diagnostics.CodeAnalysis.SuppressMessage("Microsoft.Reliability", "CA2001:AvoidCallingProblematicMethods")]
         private static bool WinCreateJunction(string path, string target)
         {
             ArgumentException.ThrowIfNullOrEmpty(path);
-=======
-#else
-            if (string.IsNullOrEmpty(path))
-            {
-                throw new ArgumentNullException(nameof(path));
-            }
->>>>>>> 218c6cea
 
             ArgumentException.ThrowIfNullOrEmpty(target);
 
