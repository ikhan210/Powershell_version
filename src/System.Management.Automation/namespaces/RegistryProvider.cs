// Copyright (c) Microsoft Corporation.
// Licensed under the MIT License.

#if !UNIX

using System;
using System.Collections.ObjectModel;
using System.Globalization;
using System.Text;
using Microsoft.Win32;
using System.Management.Automation;
using System.Management.Automation.Internal;
using System.Management.Automation.Provider;
using Dbg = System.Management.Automation;
using Microsoft.PowerShell.Commands.Internal;

namespace Microsoft.PowerShell.Commands
{
    /// <summary>
    /// Provider that provides access to Registry through cmdlets. This provider
    /// implements <see cref="System.Management.Automation.Provider.NavigationCmdletProvider"/>,
    /// <see cref="System.Management.Automation.Provider.IPropertyCmdletProvider"/>,
    /// <see cref="System.Management.Automation.Provider.IDynamicPropertyCmdletProvider"/>,
    /// <see cref="System.Management.Automation.Provider.ISecurityDescriptorCmdletProvider"/>
    /// interfaces.
    /// </summary>
    /// <!--
    ///
    /// INSTALLATION:
    ///
    /// Type the following at an msh prompt:
    ///
    /// new-PSProvider -Path "REG.cmdletprovider" -description "My registry navigation provider"
    ///
    /// TO EXERCISE THE PROVIDER:
    ///
    /// Get-PSDrive
    /// set-location HKLM:\software
    /// get-childitem
    /// New-PSDrive -PSProvider REG -name HKCR -root HKEY_CLASSES_ROOT\CLSID
    /// set-location HKCR:
    /// get-childitem "{0000*"
    ///
    /// The CmdletProvider attribute defines the name and capabilities of the provider.
    /// The first parameter is the default friendly name for the provider. The second parameter
    /// is the provider name which, along with some assembly information like version, company, etc.
    /// is used as a fully-qualified provider name which can be used for disambiguation.
    /// The third parameter states the capabilities of the provider.
    ///
    /// -->
#if CORECLR // System.Transaction namespace is not in CoreClr.
    [CmdletProvider(RegistryProvider.ProviderName, ProviderCapabilities.ShouldProcess)]
#else
    [CmdletProvider(RegistryProvider.ProviderName, ProviderCapabilities.ShouldProcess | ProviderCapabilities.Transactions)]
#endif
    [OutputType(typeof(string), ProviderCmdlet = ProviderCmdlet.MoveItemProperty)]
    [OutputType(typeof(RegistryKey), typeof(string), ProviderCmdlet = ProviderCmdlet.GetChildItem)]
    [OutputType(typeof(RegistryKey), ProviderCmdlet = ProviderCmdlet.GetItem)]
    [OutputType(typeof(System.Security.AccessControl.RegistrySecurity), ProviderCmdlet = ProviderCmdlet.GetAcl)]
    [OutputType(typeof(Microsoft.Win32.RegistryKey), ProviderCmdlet = ProviderCmdlet.GetChildItem)]
    [OutputType(typeof(RegistryKey), ProviderCmdlet = ProviderCmdlet.GetItem)]
    [OutputType(typeof(RegistryKey), typeof(string), typeof(Int32), typeof(Int64), ProviderCmdlet = ProviderCmdlet.GetItemProperty)]
    [OutputType(typeof(RegistryKey), ProviderCmdlet = ProviderCmdlet.NewItem)]
    public sealed partial class RegistryProvider :
        NavigationCmdletProvider,
        IPropertyCmdletProvider,
        IDynamicPropertyCmdletProvider,
        ISecurityDescriptorCmdletProvider
    {
        #region tracer

        /// <summary>
        /// An instance of the PSTraceSource class used for trace output
        /// using "ProviderProvider" as the category.
        /// </summary>
        [Dbg.TraceSourceAttribute(
            "RegistryProvider",
            "The namespace navigation provider for the Windows Registry")]
        private static readonly Dbg.PSTraceSource s_tracer =
            Dbg.PSTraceSource.GetTracer("RegistryProvider",
            "The namespace navigation provider for the Windows Registry");

        #endregion tracer

        /// <summary>
        /// Gets the name of the provider.
        /// </summary>
        public const string ProviderName = "Registry";

        #region CmdletProvider overrides

        /// <summary>
        /// Gets the alternate item separator character for this provider.
        /// </summary>
        public override char AltItemSeparator => ItemSeparator;

        #endregion

        #region DriveCmdletProvider overrides

        /// <summary>
        /// Verifies that the new drive has a valid root.
        /// </summary>
        /// <returns>A PSDriveInfo object.</returns>
        /// <!--
        /// It also givesthe provider an opportunity to return a
        /// derived class of PSDriveInfo which can contain provider specific
        /// information about the drive.This may be done for performance
        /// or reliability reasons or toprovide extra data to all calls
        /// using the drive
        /// -->
        protected override PSDriveInfo NewDrive(PSDriveInfo drive)
        {
            if (drive == null)
            {
                throw PSTraceSource.NewArgumentNullException(nameof(drive));
            }

            if (!ItemExists(drive.Root))
            {
                Exception e = new ArgumentException(RegistryProviderStrings.NewDriveRootDoesNotExist);
                WriteError(new ErrorRecord(
                    e,
                    e.GetType().FullName,
                    ErrorCategory.InvalidArgument,
                    drive.Root));
            }

            return drive;
        }

        /// <summary>
        /// Creates HKEY_LOCAL_MACHINE and HKEY_CURRENT_USER registry drives during provider initialization.
        /// </summary>
        /// <remarks>
        /// After the Start method is called on a provider, the InitializeDefaultDrives
        /// method is called. This is an opportunity for the provider to
        /// mount drives that are important to it. For instance, the Active Directory
        /// provider might mount a drive for the defaultNamingContext if the
        /// machine is joined to a domain.  The FileSystem mounts all drives then available.
        /// </remarks>
        protected override Collection<PSDriveInfo> InitializeDefaultDrives()
        {
            Collection<PSDriveInfo> drives = new Collection<PSDriveInfo>();

            drives.Add(
                new PSDriveInfo(
                    "HKLM",
                    ProviderInfo,
                    "HKEY_LOCAL_MACHINE",
                    RegistryProviderStrings.HKLMDriveDescription,
                    null));

            drives.Add(
                new PSDriveInfo(
                    "HKCU",
                    ProviderInfo,
                    "HKEY_CURRENT_USER",
                    RegistryProviderStrings.HKCUDriveDescription,
                    null));

            return drives;
        }

        #endregion DriveCmdletProvider overrides

        #region ItemCmdletProvider overrides

        /// <summary>
        /// Determines if the specified <paramref name="path"/> is syntactically and semantically valid.
        /// </summary>
        /// <param name="path">
        /// The path to validate.
        /// </param>
        /// <returns>
        /// True if the path is valid, or False otherwise.
        /// </returns>
        protected override bool IsValidPath(string path)
        {
            bool result = true;

            do // false loop
            {
                // There really aren't any illegal characters or syntactical patterns
                // to validate, so just ensure that the path starts with one of the hive roots.

                string root = NormalizePath(path);
                root = root.TrimStart(StringLiterals.DefaultPathSeparator);
                root = root.TrimEnd(StringLiterals.DefaultPathSeparator);

                int pathSeparator = root.IndexOf(StringLiterals.DefaultPathSeparator);

                if (pathSeparator != -1)
                {
                    root = root.Substring(0, pathSeparator);
                }

                if (string.IsNullOrEmpty(root))
                {
                    // An empty path means that we are at the root and should
                    // enumerate the hives. So that is a valid path.
                    result = true;
                    break;
                }

                if (GetHiveRoot(root) == null)
                {
                    result = false;
                }
            } while (false);

            return result;
        }

        /// <summary>
        /// Gets the RegistryKey item at the specified <paramref name="path"/>
        /// and writes it to the pipeline using the WriteObject method.
        /// Any non-terminating exceptions are written to the WriteError method.
        /// </summary>
        /// <param name="path">
        /// The path to the key to retrieve.
        /// </param>
        protected override void GetItem(string path)
        {
            // Get the registry item

            IRegistryWrapper result = GetRegkeyForPathWriteIfError(path, false);

            if (result == null)
            {
                return;
            }

            // Write out the result

            WriteRegistryItemObject(result, path);
        }

        /// <summary>
        /// Sets registry values at <paramref name="path "/> to the <paramref name="value"/> specified.
        /// </summary>
        /// <param name="path">
        /// The path to the item that is to be set. Only registry values can be set using
        /// this method.
        /// </param>
        /// <param name="value">
        /// The new value for the registry value.
        /// </param>
        protected override void SetItem(string path, object value)
        {
            if (string.IsNullOrEmpty(path))
            {
                throw PSTraceSource.NewArgumentException(nameof(path));
            }

            // Confirm the set item with the user

            string action = RegistryProviderStrings.SetItemAction;

            string resourceTemplate = RegistryProviderStrings.SetItemResourceTemplate;

            string resource =
                string.Format(
                    Host.CurrentCulture,
                    resourceTemplate,
                    path,
                    value);

            if (ShouldProcess(resource, action))
            {
                // Get the registry item

                IRegistryWrapper key = GetRegkeyForPathWriteIfError(path, true);

                if (key == null)
                {
                    return;
                }

                // Check to see if the type was specified by the user

                bool valueSet = false;
                if (DynamicParameters != null)
                {
                    RegistryProviderSetItemDynamicParameter dynParams =
                        DynamicParameters as RegistryProviderSetItemDynamicParameter;

                    if (dynParams != null)
                    {
                        try
                        {
                            // Convert the parameter to a RegistryValueKind

                            RegistryValueKind kind = dynParams.Type;

                            key.SetValue(null, value, kind);
                            valueSet = true;
                        }
                        catch (ArgumentException argException)
                        {
                            WriteError(new ErrorRecord(argException, argException.GetType().FullName, ErrorCategory.InvalidArgument, null));
                            key.Close();
                            return;
                        }
                        catch (System.IO.IOException ioException)
                        {
                            // An exception occurred while trying to get the key. Write
                            // out the error.

                            WriteError(new ErrorRecord(ioException, ioException.GetType().FullName, ErrorCategory.WriteError, path));
                            key.Close();
                            return;
                        }
                        catch (System.Security.SecurityException securityException)
                        {
                            // An exception occurred while trying to get the key. Write
                            // out the error.

                            WriteError(new ErrorRecord(securityException, securityException.GetType().FullName, ErrorCategory.PermissionDenied, path));
                            key.Close();
                            return;
                        }
                        catch (System.UnauthorizedAccessException unauthorizedAccessException)
                        {
                            // An exception occurred while trying to get the key. Write
                            // out the error.
                            WriteError(new ErrorRecord(unauthorizedAccessException, unauthorizedAccessException.GetType().FullName, ErrorCategory.PermissionDenied, path));
                            key.Close();
                            return;
                        }
                    }
                }

                if (!valueSet)
                {
                    try
                    {
                        // Set the value
                        key.SetValue(null, value);
                    }
                    catch (System.IO.IOException ioException)
                    {
                        // An exception occurred while trying to get the key. Write
                        // out the error.

                        WriteError(new ErrorRecord(ioException, ioException.GetType().FullName, ErrorCategory.WriteError, path));
                        key.Close();
                        return;
                    }
                    catch (System.Security.SecurityException securityException)
                    {
                        // An exception occurred while trying to get the key. Write
                        // out the error.

                        WriteError(new ErrorRecord(securityException, securityException.GetType().FullName, ErrorCategory.PermissionDenied, path));
                        key.Close();
                        return;
                    }
                    catch (System.UnauthorizedAccessException unauthorizedAccessException)
                    {
                        // An exception occurred while trying to get the key. Write
                        // out the error.

                        WriteError(new ErrorRecord(unauthorizedAccessException, unauthorizedAccessException.GetType().FullName, ErrorCategory.PermissionDenied, path));
                        key.Close();
                        return;
                    }
                }

                // Write out the result
                object result = value;

                // Since SetValue can munge the data to a specified
                // type (RegistryValueKind), retrieve the value again
                // to output it in the correct form to the user.
                result = ReadExistingKeyValue(key, null);
                key.Close();

                WriteItemObject(result, path, false);
            }
        }

        /// <summary>
        /// Gets the dynamic parameters for the SetItem method.
        /// </summary>
        /// <param name="path">
        /// Ignored.
        /// </param>
        /// <param name="value">
        /// Ignored.
        /// </param>
        /// <returns>
        /// An instance of the <see cref="Microsoft.PowerShell.Commands.RegistryProviderSetItemDynamicParameter"/> class which
        /// contains a parameter for the Type.
        /// </returns>
        protected override object SetItemDynamicParameters(string path, object value)
        {
            return new RegistryProviderSetItemDynamicParameter();
        }

        /// <summary>
        /// Clears the item at the specified <paramref name="path"/>.
        /// </summary>
        /// <param name="path">
        /// The path to the item that is to be cleared. Only registry values can be cleared using
        /// this method.
        /// </param>
        /// <remarks>
        /// The registry provider implements this by removing all the values for the specified key.
        /// The item that is cleared is written to the WriteObject method.
        /// If the path is to a value, then an ArgumentException is written.
        /// </remarks>
        protected override void ClearItem(string path)
        {
            if (string.IsNullOrEmpty(path))
            {
                throw PSTraceSource.NewArgumentException(nameof(path));
            }

            // Confirm the clear item with the user

            string action = RegistryProviderStrings.ClearItemAction;

            string resourceTemplate = RegistryProviderStrings.ClearItemResourceTemplate;

            string resource =
                string.Format(
                    Host.CurrentCulture,
                    resourceTemplate,
                    path);

            if (ShouldProcess(resource, action))
            {
                // Get the registry item

                IRegistryWrapper key = GetRegkeyForPathWriteIfError(path, true);

                if (key == null)
                {
                    return;
                }

                string[] valueNames;

                try
                {
                    // Remove each value
                    valueNames = key.GetValueNames();
                }
                catch (System.IO.IOException ioException)
                {
                    // An exception occurred while trying to get the key. Write
                    // out the error.

                    WriteError(new ErrorRecord(ioException, ioException.GetType().FullName, ErrorCategory.ReadError, path));
                    return;
                }
                catch (System.Security.SecurityException securityException)
                {
                    // An exception occurred while trying to get the key. Write
                    // out the error.

                    WriteError(new ErrorRecord(securityException, securityException.GetType().FullName, ErrorCategory.PermissionDenied, path));
                    return;
                }
                catch (System.UnauthorizedAccessException unauthorizedAccessException)
                {
                    // An exception occurred while trying to get the key. Write
                    // out the error.

                    WriteError(new ErrorRecord(unauthorizedAccessException, unauthorizedAccessException.GetType().FullName, ErrorCategory.PermissionDenied, path));
                    return;
                }

                for (int index = 0; index < valueNames.Length; ++index)
                {
                    try
                    {
                        key.DeleteValue(valueNames[index]);
                    }
                    catch (System.IO.IOException ioException)
                    {
                        // An exception occurred while trying to delete the value. Write
                        // out the error.

                        WriteError(new ErrorRecord(ioException, ioException.GetType().FullName, ErrorCategory.WriteError, path));
                    }
                    catch (System.Security.SecurityException securityException)
                    {
                        // An exception occurred while trying to delete the value. Write
                        // out the error.

                        WriteError(new ErrorRecord(securityException, securityException.GetType().FullName, ErrorCategory.PermissionDenied, path));
                    }
                    catch (System.UnauthorizedAccessException unauthorizedAccessException)
                    {
                        // An exception occurred while trying to get the key. Write
                        // out the error.

                        WriteError(new ErrorRecord(unauthorizedAccessException, unauthorizedAccessException.GetType().FullName, ErrorCategory.PermissionDenied, path));
                    }
                }

                // Write out the key

                WriteRegistryItemObject(key, path);
            }
        }

        #endregion ItemCmdletProvider overrides

        #region ContainerCmdletProvider overrides

        /// <summary>
        /// Gets all the child keys and values of the key at the specified <paramref name="path"/>.
        /// </summary>
        /// <param name="path">
        /// The path to the key to get the child keys of.
        /// </param>/
        /// <param name="recurse">
        /// Determines if the call should be recursive. If true, all subkeys of
        /// the key at the specified path will be written. If false, only the
        /// immediate children of the key at the specified path will be written.
        /// </param>
        /// <param name="depth">
        /// Current depth of recursion; special case uint.MaxValue performs full recursion.
        /// </param>
        protected override void GetChildItems(
            string path,
            bool recurse,
            uint depth)
        {
            s_tracer.WriteLine("recurse = {0}, depth = {1}", recurse, depth);

            if (path == null)
            {
                throw PSTraceSource.NewArgumentNullException(nameof(path));
            }

            if (IsHiveContainer(path))
            {
                // If the path is empty or it is / or \, return all the hives

                foreach (string hiveName in s_hiveNames)
                {
                    // Making sure to obey the StopProcessing.
                    if (Stopping)
                    {
                        return;
                    }

                    GetItem(hiveName);
                }
            }
            else
            {
                // Get the key at the specified path

                IRegistryWrapper key = GetRegkeyForPathWriteIfError(path, false);

                if (key == null)
                {
                    return;
                }

                try
                {
                    // Get all the subkeys of the specified path

                    string[] keyNames = key.GetSubKeyNames();
                    key.Close();

                    if (keyNames != null)
                    {
                        foreach (string subkeyName in keyNames)
                        {
                            // Making sure to obey the StopProcessing.
                            if (Stopping)
                            {
                                return;
                            }

                            if (!string.IsNullOrEmpty(subkeyName))
                            {
                                string keypath = path;

                                try
                                {
                                    // Generate the path for each key name

                                    keypath = MakePath(path, subkeyName, childIsLeaf: true);

                                    if (!string.IsNullOrEmpty(keypath))
                                    {
                                        // Call GetItem to retrieve the RegistryKey object
                                        // and write it to the WriteObject method.

                                        IRegistryWrapper resultKey = GetRegkeyForPath(keypath, false);

                                        if (resultKey != null)
                                        {
                                            WriteRegistryItemObject(resultKey, keypath);
                                        }

                                        // Now recurse if necessary

                                        if (recurse)
                                        {
                                            // Limiter for recursion
                                            if (depth > 0) // this includes special case 'depth == uint.MaxValue' for unlimited recursion
                                            {
                                                GetChildItems(keypath, recurse, depth - 1);
                                            }
                                        }
                                    }
                                }
                                catch (System.IO.IOException ioException)
                                {
                                    // An exception occurred while trying to get the key. Write
                                    // out the error.

                                    WriteError(new ErrorRecord(ioException, ioException.GetType().FullName, ErrorCategory.ReadError, keypath));
                                }
                                catch (System.Security.SecurityException securityException)
                                {
                                    // An exception occurred while trying to get the key. Write
                                    // out the error.

                                    WriteError(new ErrorRecord(securityException, securityException.GetType().FullName, ErrorCategory.PermissionDenied, keypath));
                                }
                                catch (System.UnauthorizedAccessException unauthorizedAccessException)
                                {
                                    // An exception occurred while trying to get the key. Write
                                    // out the error.

                                    WriteError(new ErrorRecord(unauthorizedAccessException, unauthorizedAccessException.GetType().FullName, ErrorCategory.PermissionDenied, keypath));
                                }
                            }
                        }
                    }
                }
                catch (System.IO.IOException ioException)
                {
                    // An exception occurred while trying to get the key. Write
                    // out the error.

                    WriteError(new ErrorRecord(ioException, ioException.GetType().FullName, ErrorCategory.ReadError, path));
                }
                catch (System.Security.SecurityException securityException)
                {
                    // An exception occurred while trying to get the key. Write
                    // out the error.

                    WriteError(new ErrorRecord(securityException, securityException.GetType().FullName, ErrorCategory.PermissionDenied, path));
                }
                catch (System.UnauthorizedAccessException unauthorizedAccessException)
                {
                    // An exception occurred while trying to get the key. Write
                    // out the error.

                    WriteError(new ErrorRecord(unauthorizedAccessException, unauthorizedAccessException.GetType().FullName, ErrorCategory.PermissionDenied, path));
                }
            }
        }

        /// <summary>
        /// Gets all the child key and value names of the key at the specified <paramref name="path"/>.
        /// </summary>
        /// <param name="path">
        /// The path to the key to get the child names from.
        /// </param>
        /// <param name="returnContainers">
        /// Ignored since the registry provider does not implement filtering.
        /// Normally, if this parameter is ReturnAllContainers then all subkeys should be
        /// returned. If it is false, then only those subkeys that match the
        /// filter should be returned.
        /// </param>
        protected override void GetChildNames(
            string path,
            ReturnContainers returnContainers)
        {
            if (path == null)
            {
                throw PSTraceSource.NewArgumentNullException(nameof(path));
            }

            if (path.Length == 0)
            {
                // If the path is empty get the names of the hives

                foreach (string hiveName in s_hiveNames)
                {
                    // Making sure to obey the StopProcessing.
                    if (Stopping)
                    {
                        return;
                    }

                    WriteItemObject(hiveName, hiveName, true);
                }
            }
            else
            {
                // Get the key at the specified path

                IRegistryWrapper key = GetRegkeyForPathWriteIfError(path, false);

                if (key == null)
                {
                    return;
                }

                try
                {
                    // Get the child key names

                    string[] results = key.GetSubKeyNames();
                    key.Close();

                    // Write the child key names to the WriteItemObject method

                    for (int index = 0; index < results.Length; ++index)
                    {
                        // Making sure to obey the StopProcessing.
                        if (Stopping)
                        {
                            return;
                        }

                        string childName = EscapeChildName(results[index]);
                        string childPath = MakePath(path, childName, childIsLeaf: true);

                        WriteItemObject(childName, childPath, true);
                    }
                }
                catch (System.IO.IOException ioException)
                {
                    // An exception occurred while trying to get the key. Write
                    // out the error.

                    WriteError(new ErrorRecord(ioException, ioException.GetType().FullName, ErrorCategory.ReadError, path));
                }
                catch (System.Security.SecurityException securityException)
                {
                    // An exception occurred while trying to get the key. Write
                    // out the error.

                    WriteError(new ErrorRecord(securityException, securityException.GetType().FullName, ErrorCategory.PermissionDenied, path));
                }
                catch (System.UnauthorizedAccessException unauthorizedAccessException)
                {
                    // An exception occurred while trying to get the key. Write
                    // out the error.

                    WriteError(new ErrorRecord(unauthorizedAccessException, unauthorizedAccessException.GetType().FullName, ErrorCategory.PermissionDenied, path));
                }
            }
        }

        private const string charactersThatNeedEscaping = ".*?[]:";

        /// <summary>
        /// Escapes the characters in the registry key path that are used by globbing and
        /// path.
        /// </summary>
        /// <param name="path">
        /// The path to escape.
        /// </param>
        /// <returns>
        /// The escaped path.
        /// </returns>
        /// <remarks>
        /// This method handles surrogate pairs. Please see msdn documentation
        /// </remarks>
        private static string EscapeSpecialChars(string path)
        {
            StringBuilder result = new StringBuilder();

            // Get the text enumerator..this will iterate through each character
            // the character can be a surrogate pair
            System.Globalization.TextElementEnumerator textEnumerator =
                System.Globalization.StringInfo.GetTextElementEnumerator(path);

            Dbg.Diagnostics.Assert(
                textEnumerator != null,
                string.Format(CultureInfo.CurrentCulture, "Cannot get a text enumerator for name {0}", path));

            while (textEnumerator.MoveNext())
            {
                // Iterate through each element and findout whether
                // any text needs escaping
                string textElement = textEnumerator.GetTextElement();

                // NTRAID#Windows Out of Band Releases-939036-2006/07/12-LeeHolm
                // A single character can never contain a string of
                // charactersThatNeedEscaping, so this method does nothing.  The fix
                // is to remove all calls to this escaping code, though, as this escaping
                // should not be done.
                if (textElement.Contains(charactersThatNeedEscaping))
                {
                    // This text element needs espacing
                    result.Append('`');
                }

                result.Append(textElement);
            }

            return result.ToString();
        }

        /// <summary>
        /// Escapes the characters in the registry key name that are used by globbing and
        /// path.
        /// </summary>
        /// <param name="name">
        /// The name to escape.
        /// </param>
        /// <returns>
        /// The escaped name.
        /// </returns>
        /// <remarks>
        /// This method handles surrogate pairs. Please see msdn documentation
        /// </remarks>
        private static string EscapeChildName(string name)
        {
            StringBuilder result = new StringBuilder();

            // Get the text enumerator..this will iterate through each character
            // the character can be a surrogate pair
            System.Globalization.TextElementEnumerator textEnumerator =
                System.Globalization.StringInfo.GetTextElementEnumerator(name);

            Dbg.Diagnostics.Assert(
                textEnumerator != null,
                string.Format(CultureInfo.CurrentCulture, "Cannot get a text enumerator for name {0}", name));

            while (textEnumerator.MoveNext())
            {
                // Iterate through each element and findout whether
                // any text needs escaping
                string textElement = textEnumerator.GetTextElement();

                // NTRAID#Windows Out of Band Releases-939036-2006/07/12-LeeHolm
                // A single character can never contain a string of
                // charactersThatNeedEscaping, so this method does nothing.  The fix
                // is to remove all calls to this escaping code, though, as this escaping
                // should not be done.
                if (textElement.Contains(charactersThatNeedEscaping))
                {
                    // This text element needs espacing
                    result.Append('`');
                }

                result.Append(textElement);
            }

            return result.ToString();
        }

        /// <summary>
        /// Renames the key at the specified <paramref name="path"/> to <paramref name="newName"/>.
        /// </summary>
        /// <param name="path">
        /// The path to the key to rename.
        /// </param>
        /// <param name="newName">
        /// The new name of the key.
        /// </param>
        protected override void RenameItem(
            string path,
            string newName)
        {
            if (string.IsNullOrEmpty(path))
            {
                throw PSTraceSource.NewArgumentException(nameof(path));
            }

            if (string.IsNullOrEmpty(newName))
            {
                throw PSTraceSource.NewArgumentException(nameof(newName));
            }

            s_tracer.WriteLine("newName = {0}", newName);

            string parentPath = GetParentPath(path, null);
            string newPath = MakePath(parentPath, newName);

            // Make sure we aren't going to overwrite an existing item

            bool exists = ItemExists(newPath);

            if (exists)
            {
                Exception e = new ArgumentException(RegistryProviderStrings.RenameItemAlreadyExists);
                WriteError(new ErrorRecord(
                    e,
                    e.GetType().FullName,
                    ErrorCategory.InvalidArgument,
                    newPath));

                return;
            }
            // Confirm the rename item with the user

            string action = RegistryProviderStrings.RenameItemAction;

            string resourceTemplate = RegistryProviderStrings.RenameItemResourceTemplate;

            string resource =
                string.Format(
                    Host.CurrentCulture,
                    resourceTemplate,
                    path,
                    newPath);

            if (ShouldProcess(resource, action))
            {
                // Implement rename as a move operation

                MoveRegistryItem(path, newPath);
            }
        }

        /// <summary>
        /// Creates a new registry key or value at the specified <paramref name="path"/>.
        /// </summary>
        /// <param name="path">
        /// The path to the new key to create.
        /// </param>
        /// <param name="type">
        /// The type is ignored because this provider only creates
        /// registry keys.
        /// </param>
        /// <param name="newItem">
        /// The newItem is ignored because the provider creates the
        /// key based on the path.
        /// </param>
        protected override void NewItem(
            string path,
            string type,
            object newItem)
        {
            if (string.IsNullOrEmpty(path))
            {
                throw PSTraceSource.NewArgumentException(nameof(path));
            }

            // Confirm the new item with the user

            string action = RegistryProviderStrings.NewItemAction;

            string resourceTemplate = RegistryProviderStrings.NewItemResourceTemplate;

            string resource =
                string.Format(
                    Host.CurrentCulture,
                    resourceTemplate,
                    path);
            if (ShouldProcess(resource, action))
            {
                // Check to see if the key already exists
                IRegistryWrapper resultKey = GetRegkeyForPath(path, false);

                if (resultKey != null)
                {
                    if (!Force)
                    {
                        Exception e = new System.IO.IOException(RegistryProviderStrings.KeyAlreadyExists);
                        WriteError(new ErrorRecord(
                            e,
                            e.GetType().FullName,
                            ErrorCategory.ResourceExists,
                            resultKey));

                        resultKey.Close();
                        return;
                    }
                    else
                    {
                        // Remove the existing key before creating the new one
                        resultKey.Close();
                        RemoveItem(path, false);
                    }
                }

                if (Force)
                {
                    if (!CreateIntermediateKeys(path))
                    {
                        // We are unable to create Intermediate keys. Just return.
                        return;
                    }
                }

                // Get the parent and child portions of the path

                string parentPath = GetParentPath(path, null);
                string childName = GetChildName(path);

                // Get the key at the specified path
                IRegistryWrapper key = GetRegkeyForPathWriteIfError(parentPath, true);

                if (key == null)
                {
                    return;
                }

                try
                {
                    // Create the new subkey
                    IRegistryWrapper newKey = key.CreateSubKey(childName);
                    key.Close();

                    try
                    {
                        // Set the default key value if the value and type were specified

                        if (newItem != null)
                        {
                            RegistryValueKind kind;
                            if (!ParseKind(type, out kind))
                            {
                                return;
                            }

                            SetRegistryValue(newKey, string.Empty, newItem, kind, path, false);
                        }
                    }
                    catch (Exception exception)
                    {
                        // The key has been created, but the default value failed to be set.
                        // If possible, just write an error instead of failing the entire operation.

                        if ((exception is ArgumentException) ||
                            (exception is InvalidCastException) ||
                            (exception is System.IO.IOException) ||
                            (exception is System.Security.SecurityException) ||
                            (exception is System.UnauthorizedAccessException) ||
                            (exception is NotSupportedException))
                        {
                            ErrorRecord rec = new ErrorRecord(
                                exception,
                                exception.GetType().FullName,
                                ErrorCategory.WriteError,
                                newKey);
                            rec.ErrorDetails = new ErrorDetails(StringUtil.Format(RegistryProviderStrings.KeyCreatedValueFailed, childName));
                            WriteError(rec);
                        }
                        else
                            throw;
                    }

                    // Write the new key out.
                    WriteRegistryItemObject(newKey, path);
                }
                catch (System.IO.IOException ioException)
                {
                    // An exception occurred while trying to get the key. Write
                    // out the error.

                    WriteError(new ErrorRecord(ioException, ioException.GetType().FullName, ErrorCategory.WriteError, path));
                }
                catch (System.Security.SecurityException securityException)
                {
                    // An exception occurred while trying to get the key. Write
                    // out the error.

                    WriteError(new ErrorRecord(securityException, securityException.GetType().FullName, ErrorCategory.PermissionDenied, path));
                }
                catch (System.UnauthorizedAccessException unauthorizedAccessException)
                {
                    // An exception occurred while trying to get the key. Write
                    // out the error.

                    WriteError(new ErrorRecord(unauthorizedAccessException, unauthorizedAccessException.GetType().FullName, ErrorCategory.PermissionDenied, path));
                }
                catch (ArgumentException argException)
                {
                    WriteError(new ErrorRecord(argException, argException.GetType().FullName, ErrorCategory.InvalidArgument, path));
                }
                catch (NotSupportedException notSupportedException)
                {
                    WriteError(new ErrorRecord(notSupportedException, notSupportedException.GetType().FullName, ErrorCategory.InvalidOperation, path));
                }
            }
        }

        /// <summary>
        /// Removes the specified registry key and all sub-keys.
        /// </summary>
        /// <param name="path">
        /// The path to the key to remove.
        /// </param>
        /// <param name="recurse">
        /// Ignored. All removes are recursive because the
        /// registry provider does not support filters.
        /// </param>
        protected override void RemoveItem(
            string path,
            bool recurse)
        {
            if (string.IsNullOrEmpty(path))
            {
                throw PSTraceSource.NewArgumentException(nameof(path));
            }

            s_tracer.WriteLine("recurse = {0}", recurse);

            // Get the parent and child portions of the path

            string parentPath = GetParentPath(path, null);
            string childName = GetChildName(path);

            // Get the parent key

            IRegistryWrapper key = GetRegkeyForPathWriteIfError(parentPath, true);

            if (key == null)
            {
                return;
            }

            // Confirm the remove item with the user

            string action = RegistryProviderStrings.RemoveKeyAction;

            string resourceTemplate = RegistryProviderStrings.RemoveKeyResourceTemplate;

            string resource =
                    string.Format(
                        Host.CurrentCulture,
                        resourceTemplate,
                        path);

            if (ShouldProcess(resource, action))
            {
                try
                {
                    key.DeleteSubKeyTree(childName);
                }
                catch (ArgumentException argumentException)
                {
                    WriteError(new ErrorRecord(argumentException, argumentException.GetType().FullName, ErrorCategory.WriteError, path));
                }
                catch (System.IO.IOException ioException)
                {
                    // An exception occurred while trying to get the key. Write
                    // out the error.

                    WriteError(new ErrorRecord(ioException, ioException.GetType().FullName, ErrorCategory.WriteError, path));
                }
                catch (System.Security.SecurityException securityException)
                {
                    // An exception occurred while trying to get the key. Write
                    // out the error.

                    WriteError(new ErrorRecord(securityException, securityException.GetType().FullName, ErrorCategory.PermissionDenied, path));
                }
                catch (System.UnauthorizedAccessException unauthorizedAccessException)
                {
                    // An exception occurred while trying to get the key. Write
                    // out the error.

                    WriteError(new ErrorRecord(unauthorizedAccessException, unauthorizedAccessException.GetType().FullName, ErrorCategory.PermissionDenied, path));
                }
                catch (NotSupportedException notSupportedException)
                {
                    WriteError(new ErrorRecord(notSupportedException, notSupportedException.GetType().FullName, ErrorCategory.InvalidOperation, path));
                }
            }

            key.Close();
        }

        /// <summary>
        /// Determines if the key at the specified path exists.
        /// </summary>
        /// <param name="path">
        /// The path to the key to determine if it exists.
        /// </param>
        /// <returns>
        /// True if the key at the specified path exists, false otherwise.
        /// </returns>
        protected override bool ItemExists(string path)
        {
            bool result = false;

            if (path == null)
            {
                throw PSTraceSource.NewArgumentNullException(nameof(path));
            }

            try
            {
                if (IsHiveContainer(path))
                {
                    // an empty path, \ or / are valid because
                    // we will enumerate all the hives
                    result = true;
                }
                else
                {
                    IRegistryWrapper key = GetRegkeyForPath(path, false);

                    if (key != null)
                    {
                        result = true;
                        key.Close();
                    }
                }
            }
            // Catch known non-terminating exceptions
            catch (System.IO.IOException)
            {
            }
            // In these cases, the item does exist
            catch (System.Security.SecurityException)
            {
                result = true;
            }
            catch (System.UnauthorizedAccessException)
            {
                result = true;
            }

            return result;
        }

        /// <summary>
        /// Determines if the specified key has subkeys.
        /// </summary>
        /// <param name="path">
        /// The path to the key to determine if it has sub keys.
        /// </param>
        /// <returns>
        /// True if the specified key has subkeys, false otherwise.
        /// </returns>
        protected override bool HasChildItems(string path)
        {
            bool result = false;

            if (path == null)
            {
                throw PSTraceSource.NewArgumentNullException(nameof(path));
            }

            try
            {
                if (IsHiveContainer(path))
                {
                    // An empty path will enumerate the hives

                    result = s_hiveNames.Length > 0;
                }
                else
                {
                    IRegistryWrapper key = GetRegkeyForPath(path, false);

                    if (key != null)
                    {
                        result = key.SubKeyCount > 0;
                        key.Close();
                    }
                }
            }
            catch (System.IO.IOException)
            {
                result = false;
            }
            catch (System.Security.SecurityException)
            {
                result = false;
            }
            catch (System.UnauthorizedAccessException)
            {
                result = false;
            }

            return result;
        }

        /// <summary>
        /// Copies the specified registry key to the specified <paramref name="path"/>.
        /// </summary>
        /// <param name="path">
        /// The path of the registry key to copy.
        /// </param>
        /// <param name="destination">
        /// The path to copy the key to.
        /// </param>
        /// <param name="recurse">
        /// If true all subkeys should be copied. If false, only the
        /// specified key should be copied.
        /// </param>
        protected override void CopyItem(
            string path,
            string destination,
            bool recurse)
        {
            if (string.IsNullOrEmpty(path))
            {
                throw PSTraceSource.NewArgumentException(nameof(path));
            }

            if (string.IsNullOrEmpty(destination))
            {
                throw PSTraceSource.NewArgumentException(nameof(destination));
            }

            s_tracer.WriteLine("destination = {0}", destination);
            s_tracer.WriteLine("recurse = {0}", recurse);

            IRegistryWrapper key = GetRegkeyForPathWriteIfError(path, false);

            if (key == null)
            {
                return;
            }

            try
            {
                CopyRegistryKey(key, path, destination, recurse, true, false);
            }
            catch (System.IO.IOException ioException)
            {
                // An exception occurred while trying to get the key. Write
                // out the error.

                WriteError(new ErrorRecord(ioException, ioException.GetType().FullName, ErrorCategory.WriteError, path));
            }
            catch (System.Security.SecurityException securityException)
            {
                // An exception occurred while trying to get the key. Write
                // out the error.

                WriteError(new ErrorRecord(securityException, securityException.GetType().FullName, ErrorCategory.PermissionDenied, path));
            }
            catch (System.UnauthorizedAccessException unauthorizedAccessException)
            {
                // An exception occurred while trying to get the key. Write
                // out the error.

                WriteError(new ErrorRecord(unauthorizedAccessException, unauthorizedAccessException.GetType().FullName, ErrorCategory.PermissionDenied, path));
            }

            key.Close();
        }

        private bool CopyRegistryKey(
            IRegistryWrapper key,
            string path,
            string destination,
            bool recurse,
            bool streamResult,
            bool streamFirstOnly)
        {
            bool result = true;

            // Make sure we are not trying to do a recursive copy of a key
            // to itself or a child of itself.

            if (recurse)
            {
                if (ErrorIfDestinationIsSourceOrChildOfSource(path, destination))
                {
                    return false;
                }
            }

            Dbg.Diagnostics.Assert(
                key != null,
                "The key should have been validated by the caller");

            Dbg.Diagnostics.Assert(
                !string.IsNullOrEmpty(path),
                "The path should have been validated by the caller");

            Dbg.Diagnostics.Assert(
                !string.IsNullOrEmpty(destination),
                "The destination should have been validated by the caller");

            s_tracer.WriteLine("destination = {0}", destination);

            // Get the parent key of the destination
            // If the destination already exists and is a key, then it becomes
            // the container of the source. If the key doesn't already exist
            // the parent of the destination path becomes the container of source.

            IRegistryWrapper newParentKey = GetRegkeyForPath(destination, true);
            string destinationName = GetChildName(path);
            string destinationParent = destination;

            if (newParentKey == null)
            {
                destinationParent = GetParentPath(destination, null);
                destinationName = GetChildName(destination);

                newParentKey = GetRegkeyForPathWriteIfError(destinationParent, true);
            }

            if (newParentKey == null)
            {
                // The key was not found.
                // An error should have been written by GetRegkeyForPathWriteIfError
                return false;
            }

            string destinationPath = MakePath(destinationParent, destinationName);

            // Confirm the copy item with the user

            string action = RegistryProviderStrings.CopyKeyAction;

            string resourceTemplate = RegistryProviderStrings.CopyKeyResourceTemplate;

            string resource =
                    string.Format(
                        Host.CurrentCulture,
                        resourceTemplate,
                        path,
                        destination);

            if (ShouldProcess(resource, action))
            {
                // Create new key under the parent

                IRegistryWrapper newKey = null;
                try
                {
                    newKey = newParentKey.CreateSubKey(destinationName);
                }
                catch (NotSupportedException e)
                {
                    WriteError(new ErrorRecord(e, e.GetType().FullName, ErrorCategory.InvalidOperation, destinationName));
                }

                if (newKey != null)
                {
                    // Now copy all the properties from the source to the destination

                    string[] valueNames = key.GetValueNames();

                    for (int index = 0; index < valueNames.Length; ++index)
                    {
                        // Making sure to obey the StopProcessing.
                        if (Stopping)
                        {
                            newParentKey.Close();
                            newKey.Close();
                            return false;
                        }

                        newKey.SetValue(
                            valueNames[index],
                            key.GetValue(valueNames[index], null, RegistryValueOptions.DoNotExpandEnvironmentNames),
                            key.GetValueKind(valueNames[index]));
                    }

                    if (streamResult)
                    {
                        // Write out the key that was copied

                        WriteRegistryItemObject(newKey, destinationPath);

                        if (streamFirstOnly)
                        {
                            streamResult = false;
                        }
                    }
                }
            }

            newParentKey.Close();

            if (recurse)
            {
                // Copy all the subkeys

                string[] subkeyNames = key.GetSubKeyNames();

                for (int keyIndex = 0; keyIndex < subkeyNames.Length; ++keyIndex)
                {
                    // Making sure to obey the StopProcessing.
                    if (Stopping)
                    {
                        return false;
                    }

                    // Make the new path under the copy path.

                    string subKeyPath = MakePath(path, subkeyNames[keyIndex]);
                    string newSubKeyPath = MakePath(destinationPath, subkeyNames[keyIndex]);

                    IRegistryWrapper childKey = GetRegkeyForPath(subKeyPath, false);

                    bool subtreeResult = CopyRegistryKey(childKey, subKeyPath, newSubKeyPath, recurse, streamResult, streamFirstOnly);

                    childKey.Close();

                    if (!subtreeResult)
                    {
                        result = subtreeResult;
                    }
                }
            }

            return result;
        }

        private bool ErrorIfDestinationIsSourceOrChildOfSource(
            string sourcePath,
            string destinationPath)
        {
            s_tracer.WriteLine("destinationPath = {0}", destinationPath);

            // Note the paths have already been normalized so case-insensitive
            // comparisons should be sufficient

            bool result = false;

            while (true)
            {
                // See if the paths are equal

                if (string.Equals(
                        sourcePath,
                        destinationPath,
                        StringComparison.OrdinalIgnoreCase))
                {
                    result = true;
                    break;
                }

                string newDestinationPath = GetParentPath(destinationPath, null);

                if (string.IsNullOrEmpty(newDestinationPath))
                {
                    // We reached the root so the destination must not be a child
                    // of the source
                    break;
                }

                if (string.Equals(
                        newDestinationPath,
                        destinationPath,
                        StringComparison.OrdinalIgnoreCase))
                {
                    // We reached the root so the destination must not be a child
                    // of the source
                    break;
                }

                destinationPath = newDestinationPath;
            }

            if (result)
            {
                Exception e =
                    new ArgumentException(
                        RegistryProviderStrings.DestinationChildOfSource);
                WriteError(new ErrorRecord(
                    e,
                    e.GetType().FullName,
                    ErrorCategory.InvalidArgument,
                    destinationPath));
            }

            return result;
        }

        #endregion ContainerCmdletProvider overrides

        #region NavigationCmdletProvider overrides

        /// <summary>
        /// Determines if the key at the specified <paramref name="path"/> is a container.
        /// </summary>
        /// <param name="path">
        /// The path to a key.
        /// </param>
        /// <returns>
        /// Since all registry keys are containers this method just checks
        /// to see if the key exists and returns true if it is does or
        /// false otherwise.
        /// </returns>
        protected override bool IsItemContainer(string path)
        {
            if (path == null)
            {
                throw PSTraceSource.NewArgumentNullException(nameof(path));
            }

            bool result = false;

            if (IsHiveContainer(path))
            {
                result = true;
            }
            else
            {
                try
                {
                    IRegistryWrapper key = GetRegkeyForPath(path, false);

                    if (key != null)
                    {
                        // All registry keys can be containers. Values are considered
                        // properties
                        key.Close();
                        result = true;
                    }
                }
                // Catch known exceptions that are not terminating
                catch (System.IO.IOException ioException)
                {
                    WriteError(new ErrorRecord(ioException, ioException.GetType().FullName, ErrorCategory.ReadError, path));
                }
                catch (System.Security.SecurityException securityException)
                {
                    WriteError(new ErrorRecord(securityException, securityException.GetType().FullName, ErrorCategory.PermissionDenied, path));
                }
                catch (UnauthorizedAccessException unauthorizedAccess)
                {
                    WriteError(new ErrorRecord(unauthorizedAccess, unauthorizedAccess.GetType().FullName, ErrorCategory.PermissionDenied, path));
                }
            }

            return result;
        }

        /// <summary>
        /// Moves the specified key.
        /// </summary>
        /// <param name="path">
        /// The path of the key to move.
        /// </param>
        /// <param name="destination">
        /// The path to move the key to.
        /// </param>
        protected override void MoveItem(
            string path,
            string destination)
        {
            if (string.IsNullOrEmpty(path))
            {
                throw PSTraceSource.NewArgumentException(nameof(path));
            }

            if (string.IsNullOrEmpty(destination))
            {
                throw PSTraceSource.NewArgumentException(nameof(destination));
            }

            s_tracer.WriteLine("destination = {0}", destination);

            // Confirm the rename item with the user

            string action = RegistryProviderStrings.MoveItemAction;

            string resourceTemplate = RegistryProviderStrings.MoveItemResourceTemplate;

            string resource =
                string.Format(
                    Host.CurrentCulture,
                    resourceTemplate,
                    path,
                    destination);

            if (ShouldProcess(resource, action))
            {
                MoveRegistryItem(path, destination);
            }
        }

        private void MoveRegistryItem(string path, string destination)
        {
            // Implement move by copying the item and then removing it.
            // The copy will write the item to the pipeline

            IRegistryWrapper key = GetRegkeyForPathWriteIfError(path, false);

            if (key == null)
            {
                return;
            }

            bool continueWithRemove = false;
            try
            {
                continueWithRemove = CopyRegistryKey(key, path, destination, true, true, true);
            }
            catch (System.IO.IOException ioException)
            {
                // An exception occurred while trying to get the key. Write
                // out the error.

                WriteError(new ErrorRecord(ioException, ioException.GetType().FullName, ErrorCategory.WriteError, path));
                key.Close();
                return;
            }
            catch (System.Security.SecurityException securityException)
            {
                // An exception occurred while trying to get the key. Write
                // out the error.

                WriteError(new ErrorRecord(securityException, securityException.GetType().FullName, ErrorCategory.PermissionDenied, path));
                key.Close();
                return;
            }
            catch (System.UnauthorizedAccessException unauthorizedAccessException)
            {
                // An exception occurred while trying to get the key. Write
                // out the error.

                WriteError(new ErrorRecord(unauthorizedAccessException, unauthorizedAccessException.GetType().FullName, ErrorCategory.PermissionDenied, path));
                key.Close();
                return;
            }

            key.Close();

            string sourceParent = GetParentPath(path, null);

            // If the destination is the same container as the source container don't do remove
            // the source item because the source and destination are the same.

            if (string.Equals(sourceParent, destination, StringComparison.OrdinalIgnoreCase))
            {
                continueWithRemove = false;
            }

            if (continueWithRemove)
            {
                try
                {
                    RemoveItem(path, true);
                }
                catch (System.IO.IOException ioException)
                {
                    // An exception occurred while trying to get the key. Write
                    // out the error.

                    WriteError(new ErrorRecord(ioException, ioException.GetType().FullName, ErrorCategory.WriteError, path));
                    return;
                }
                catch (System.Security.SecurityException securityException)
                {
                    // An exception occurred while trying to get the key. Write
                    // out the error.

                    WriteError(new ErrorRecord(securityException, securityException.GetType().FullName, ErrorCategory.PermissionDenied, path));
                    return;
                }
                catch (System.UnauthorizedAccessException unauthorizedAccessException)
                {
                    // An exception occurred while trying to get the key. Write
                    // out the error.

                    WriteError(new ErrorRecord(unauthorizedAccessException, unauthorizedAccessException.GetType().FullName, ErrorCategory.PermissionDenied, path));
                    return;
                }
            }
        }

        #endregion NavigationCmdletProvider overrides

        #region IPropertyCmdletProvider

        /// <summary>
        /// Gets the properties of the item specified by the <paramref name="path"/>.
        /// </summary>
        /// <param name="path">
        /// The path to the item to retrieve properties from.
        /// </param>
        /// <param name="providerSpecificPickList">
        /// A list of properties that should be retrieved. If this parameter is null
        /// or empty, all properties should be retrieved.
        /// </param>
        /// <returns>
        /// Nothing. An instance of PSObject representing the properties that were retrieved
        /// should be passed to the WriteObject() method.
        /// </returns>
        public void GetProperty(
            string path,
            Collection<string> providerSpecificPickList)
        {
            if (path == null)
            {
                throw PSTraceSource.NewArgumentNullException(nameof(path));
            }

            if (!CheckOperationNotAllowedOnHiveContainer(path))
            {
                return;
            }

            // get a set of matching properties on the key itself
            IRegistryWrapper key;
            Collection<string> filteredPropertyCollection;
            GetFilteredRegistryKeyProperties(path,
                                            providerSpecificPickList,
                                            true,
                                            false,
                                            out key,
                                            out filteredPropertyCollection);
            if (key == null)
            {
                return;
            }

            bool valueAdded = false;
            PSObject propertyResults = new PSObject();
            foreach (string valueName in filteredPropertyCollection)
            {
                string notePropertyName = valueName;
                if (string.IsNullOrEmpty(valueName))
                {
                    // If the value name is empty then using "(default)"
                    // as the property name when adding the note, as
                    // PSObject does not allow an empty propertyName

                    notePropertyName = LocalizedDefaultToken;
                }

                propertyResults.Properties.Add(new PSNoteProperty(notePropertyName, key.GetValue(valueName)));
                valueAdded = true;
            }

            key.Close();

            if (valueAdded)
            {
                WritePropertyObject(propertyResults, path);
            }
        }

        /// <summary>
        /// Sets the specified properties of the item at the specified <paramref name="path"/>.
        /// </summary>
        /// <param name="path">
        /// The path to the item to set the properties on.
        /// </param>
        /// <param name="propertyValue">
        /// A PSObject which contains a collection of the name, type, value
        /// of the properties to be set.
        /// </param>
        /// <returns>
        /// Nothing. An instance of PSObject representing the properties that were set
        /// should be passed to the WriteObject() method.
        /// </returns>
        public void SetProperty(
            string path,
            PSObject propertyValue)
        {
            if (path == null)
            {
                throw PSTraceSource.NewArgumentNullException(nameof(path));
            }

            if (!CheckOperationNotAllowedOnHiveContainer(path))
            {
                return;
            }

            if (propertyValue == null)
            {
                throw PSTraceSource.NewArgumentNullException(nameof(propertyValue));
            }

            IRegistryWrapper key = GetRegkeyForPathWriteIfError(path, true);

            if (key == null)
            {
                return;
            }

            RegistryValueKind kind = RegistryValueKind.Unknown;

            // Get the kind of the value using the dynamic parameters

            if (DynamicParameters != null)
            {
                RegistryProviderSetItemDynamicParameter dynParams =
                    DynamicParameters as RegistryProviderSetItemDynamicParameter;

                if (dynParams != null)
                {
                    kind = dynParams.Type;
                }
            }

            string action = RegistryProviderStrings.SetPropertyAction;

            string resourceTemplate = RegistryProviderStrings.SetPropertyResourceTemplate;

            foreach (PSMemberInfo property in propertyValue.Properties)
            {
                object newPropertyValue = property.Value;

                string resource =
                    string.Format(
                        Host.CurrentCulture,
                        resourceTemplate,
                        path,
                        property.Name);

                if (ShouldProcess(resource, action))
                {
                    try
                    {
                        SetRegistryValue(key, property.Name, newPropertyValue, kind, path);
                    }
                    catch (InvalidCastException invalidCast)
                    {
                        WriteError(new ErrorRecord(invalidCast, invalidCast.GetType().FullName, ErrorCategory.WriteError, path));
                    }
                    catch (System.IO.IOException ioException)
                    {
                        // An exception occurred while trying to set the value. Write
                        // out the error.

                        WriteError(new ErrorRecord(ioException, ioException.GetType().FullName, ErrorCategory.WriteError, property.Name));
                    }
                    catch (System.Security.SecurityException securityException)
                    {
                        // An exception occurred while trying to set the value. Write
                        // out the error.

                        WriteError(new ErrorRecord(securityException, securityException.GetType().FullName, ErrorCategory.PermissionDenied, property.Name));
                    }
                    catch (System.UnauthorizedAccessException unauthorizedAccessException)
                    {
                        // An exception occurred while trying to get the key. Write
                        // out the error.

                        WriteError(new ErrorRecord(unauthorizedAccessException, unauthorizedAccessException.GetType().FullName, ErrorCategory.PermissionDenied, property.Name));
                    }
                }
            }

            key.Close();
        }

        /// <summary>
        /// Gives the provider a chance to attach additional parameters to the
        /// get-itemproperty cmdlet.
        /// </summary>
        /// <param name="path">
        /// If the path was specified on the command line, this is the path
        /// to the item to get the dynamic parameters for.
        /// </param>
        /// <param name="propertyValue">
        /// A PSObject which contains a collection of the name, type, value
        /// of the properties to be set.
        /// </param>
        /// <returns>
        /// An object that has properties and fields decorated with
        /// parsing attributes similar to a cmdlet class.
        /// </returns>
        public object SetPropertyDynamicParameters(
            string path,
            PSObject propertyValue)
        {
            return new RegistryProviderSetItemDynamicParameter();
        }

        /// <summary>
        /// Clears a property of the item at the specified <paramref name="path"/>.
        /// </summary>
        /// <param name="path">
        /// The path to the item on which to clear the property.
        /// </param>
        /// <param name="propertyToClear">
        /// The name of the property to clear.
        /// </param>
        public void ClearProperty(
            string path,
            Collection<string> propertyToClear)
        {
            if (path == null)
            {
                throw PSTraceSource.NewArgumentNullException(nameof(path));
            }

            if (!CheckOperationNotAllowedOnHiveContainer(path))
            {
                return;
            }

            // get a set of matching properties on the key itself
            IRegistryWrapper key;
            Collection<string> filteredPropertyCollection;
            GetFilteredRegistryKeyProperties(path,
                                            propertyToClear,
                                            false,
                                            true,
                                            out key,
                                            out filteredPropertyCollection);
            if (key == null)
            {
                return;
            }

            string action = RegistryProviderStrings.ClearPropertyAction;

            string resourceTemplate = RegistryProviderStrings.ClearPropertyResourceTemplate;

            bool addedOnce = false;
            PSObject result = new PSObject();

            foreach (string valueName in filteredPropertyCollection)
            {
                string resource =
                string.Format(
                    Host.CurrentCulture,
                    resourceTemplate,
                    path,
                    valueName);

                if (ShouldProcess(resource, action))
                {
                    // reset the value of the property to its default value
                    object defaultValue = ResetRegistryKeyValue(key, valueName);
                    string propertyNameToAdd = valueName;
                    if (string.IsNullOrEmpty(valueName))
                    {
                        propertyNameToAdd = LocalizedDefaultToken;
                    }

                    result.Properties.Add(new PSNoteProperty(propertyNameToAdd, defaultValue));
                    addedOnce = true;
                }
            }

            key.Close();

            if (addedOnce)
            {
                WritePropertyObject(result, path);
            }
        }

        #region Unimplemented methods

        /// <summary>
        /// Gives the provider a chance to attach additional parameters to the
        /// get-itemproperty cmdlet.
        /// </summary>
        /// <param name="path">
        /// If the path was specified on the command line, this is the path
        /// to the item to get the dynamic parameters for.
        /// </param>
        /// <param name="providerSpecificPickList">
        /// A list of properties that should be retrieved. If this parameter is null
        /// or empty, all properties should be retrieved.
        /// </param>
        /// <returns>
        /// An object that has properties and fields decorated with
        /// parsing attributes similar to a cmdlet class.
        /// </returns>
        public object GetPropertyDynamicParameters(
            string path,
            Collection<string> providerSpecificPickList)
        {
            return null;
        }

        /// <summary>
        /// Gives the provider a chance to attach additional parameters to the
        /// clear-itemproperty cmdlet.
        /// </summary>
        /// <param name="path">
        /// If the path was specified on the command line, this is the path
        /// to the item to get the dynamic parameters for.
        /// </param>
        /// <param name="propertyToClear">
        /// The name of the property to clear.
        /// </param>
        /// <returns>
        /// An object that has properties and fields decorated with
        /// parsing attributes similar to a cmdlet class.
        /// </returns>
        public object ClearPropertyDynamicParameters(
            string path,
            Collection<string> propertyToClear)
        {
            return null;
        }
        #endregion Unimplemented methods

        #endregion IPropertyCmdletProvider

        #region IDynamicPropertyCmdletProvider

        /// <summary>
        /// Creates a new property on the specified item.
        /// </summary>
        /// <param name="path">
        /// The path to the item on which the new property should be created.
        /// </param>
        /// <param name="propertyName">
        /// The name of the property that should be created.
        /// </param>
        /// <param name="type">
        /// The type of the property that should be created.
        /// </param>
        /// <param name="value">
        /// The new value of the property that should be created.
        /// </param>
        /// <returns>
        /// Nothing. A PSObject representing the property that was created should
        /// be passed to the WriteObject() method.
        /// </returns>
        /// <!--
        /// Implement this method when you are providing access to a data store
        /// that allows dynamic creation of properties.
        /// -->
        public void NewProperty(
            string path,
            string propertyName,
            string type,
            object value)
        {
            if (path == null)
            {
                throw PSTraceSource.NewArgumentNullException(nameof(path));
            }

            if (!CheckOperationNotAllowedOnHiveContainer(path))
            {
                return;
            }

            IRegistryWrapper key = GetRegkeyForPathWriteIfError(path, true);

            if (key == null)
            {
                return;
            }

            // Confirm the set item with the user

            string action = RegistryProviderStrings.NewPropertyAction;

            string resourceTemplate = RegistryProviderStrings.NewPropertyResourceTemplate;

            string resource =
                string.Format(
                    Host.CurrentCulture,
                    resourceTemplate,
                    path,
                    propertyName);

            if (ShouldProcess(resource, action))
            {
                // convert the type to a RegistryValueKind
                RegistryValueKind kind;
                if (!ParseKind(type, out kind))
                {
                    key.Close();
                    return;
                }

                try
                {
                    // Check to see if the property already exists
                    // or overwrite if frce is on
                    if (Force || key.GetValue(propertyName) == null)
                    {
                        // Create the value
                        SetRegistryValue(key, propertyName, value, kind, path);
                    }
                    else
                    {
                        // The property already exists

                        System.IO.IOException e =
                            new System.IO.IOException(
                                RegistryProviderStrings.PropertyAlreadyExists);
                        WriteError(new ErrorRecord(e, e.GetType().FullName, ErrorCategory.ResourceExists, path));
                        key.Close();
                        return;
                    }
                }
                catch (ArgumentException argumentException)
                {
                    WriteError(new ErrorRecord(argumentException, argumentException.GetType().FullName, ErrorCategory.WriteError, path));
                }
                catch (InvalidCastException invalidCast)
                {
                    WriteError(new ErrorRecord(invalidCast, invalidCast.GetType().FullName, ErrorCategory.WriteError, path));
                }
                catch (System.IO.IOException ioException)
                {
                    // An exception occurred while trying to get the key. Write
                    // out the error.

                    WriteError(new ErrorRecord(ioException, ioException.GetType().FullName, ErrorCategory.WriteError, path));
                }
                catch (System.Security.SecurityException securityException)
                {
                    // An exception occurred while trying to get the key. Write
                    // out the error.

                    WriteError(new ErrorRecord(securityException, securityException.GetType().FullName, ErrorCategory.PermissionDenied, path));
                }
                catch (System.UnauthorizedAccessException unauthorizedAccessException)
                {
                    // An exception occurred while trying to get the key. Write
                    // out the error.

                    WriteError(new ErrorRecord(unauthorizedAccessException, unauthorizedAccessException.GetType().FullName, ErrorCategory.PermissionDenied, path));
                }
            }

            key.Close();
        }

        /// <summary>
        /// Removes a property on the item specified by the path.
        /// </summary>
        /// <param name="path">
        /// The path to the item on which the property should be removed.
        /// </param>
        /// <param name="propertyName">
        /// The name of the property to be removed.
        /// </param>
        /// <remarks>
        /// Implement this method when you are providing access to a data store
        /// that allows dynamic removal of properties.
        /// </remarks>
        public void RemoveProperty(
            string path,
            string propertyName)
        {
            if (path == null)
            {
                throw PSTraceSource.NewArgumentNullException(nameof(path));
            }

            if (!CheckOperationNotAllowedOnHiveContainer(path))
            {
                return;
            }

            IRegistryWrapper key = GetRegkeyForPathWriteIfError(path, true);

            if (key == null)
            {
                return;
            }

            WildcardPattern propertyNamePattern =
                WildcardPattern.Get(propertyName, WildcardOptions.IgnoreCase);

            bool hadAMatch = false;

            foreach (string valueName in key.GetValueNames())
            {
                if (
                    ((!Context.SuppressWildcardExpansion) && (!propertyNamePattern.IsMatch(valueName))) ||
                    (Context.SuppressWildcardExpansion && (!string.Equals(valueName, propertyName, StringComparison.OrdinalIgnoreCase))))
                {
                    continue;
                }

                hadAMatch = true;
                // Confirm the set item with the user

                string action = RegistryProviderStrings.RemovePropertyAction;

                string resourceTemplate = RegistryProviderStrings.RemovePropertyResourceTemplate;

                string resource =
                    string.Format(
                        Host.CurrentCulture,
                        resourceTemplate,
                        path,
                        valueName);

                if (ShouldProcess(resource, action))
                {
                    string propertyNameToRemove = GetPropertyName(valueName);

                    try
                    {
                        // Remove the value
                        key.DeleteValue(propertyNameToRemove);
                    }
                    catch (System.IO.IOException ioException)
                    {
                        // An exception occurred while trying to get the key. Write
                        // out the error.

                        WriteError(new ErrorRecord(ioException, ioException.GetType().FullName, ErrorCategory.WriteError, propertyNameToRemove));
                    }
                    catch (System.Security.SecurityException securityException)
                    {
                        // An exception occurred while trying to get the key. Write
                        // out the error.

                        WriteError(new ErrorRecord(securityException, securityException.GetType().FullName, ErrorCategory.PermissionDenied, propertyNameToRemove));
                    }
                    catch (System.UnauthorizedAccessException unauthorizedAccessException)
                    {
                        // An exception occurred while trying to get the key. Write
                        // out the error.

                        WriteError(new ErrorRecord(unauthorizedAccessException, unauthorizedAccessException.GetType().FullName, ErrorCategory.PermissionDenied, propertyNameToRemove));
                    }
                }
            }

            key.Close();
            WriteErrorIfPerfectMatchNotFound(hadAMatch, path, propertyName);
        }

        /// <summary>
        /// Renames a property of the item at the specified <paramref name="path"/>.
        /// </summary>
        /// <param name="path">
        /// The path to the item on which to rename the property.
        /// </param>
        /// <param name="sourceProperty">
        /// The property to rename.
        /// </param>
        /// <param name="destinationProperty">
        /// The new name of the property.
        /// </param>
        /// <returns>
        /// Nothing. A PSObject that represents the property that was renamed should be
        /// passed to the WriteObject() method.
        /// </returns>
        public void RenameProperty(
            string path,
            string sourceProperty,
            string destinationProperty)
        {
            if (path == null)
            {
                throw PSTraceSource.NewArgumentNullException(nameof(path));
            }

            if (!CheckOperationNotAllowedOnHiveContainer(path))
            {
                return;
            }

            IRegistryWrapper key = GetRegkeyForPathWriteIfError(path, true);

            if (key == null)
            {
                return;
            }

            // Confirm the set item with the user

            string action = RegistryProviderStrings.RenamePropertyAction;

            string resourceTemplate = RegistryProviderStrings.RenamePropertyResourceTemplate;

            string resource =
                string.Format(
                    Host.CurrentCulture,
                    resourceTemplate,
                    path,
                    sourceProperty,
                    destinationProperty);

            if (ShouldProcess(resource, action))
            {
                try
                {
                    MoveProperty(key, key, sourceProperty, destinationProperty);
                }
                catch (System.IO.IOException ioException)
                {
                    // An exception occurred while trying to get the key. Write
                    // out the error.

                    WriteError(new ErrorRecord(ioException, ioException.GetType().FullName, ErrorCategory.WriteError, path));
                }
                catch (System.Security.SecurityException securityException)
                {
                    // An exception occurred while trying to get the key. Write
                    // out the error.

                    WriteError(new ErrorRecord(securityException, securityException.GetType().FullName, ErrorCategory.PermissionDenied, path));
                }
                catch (System.UnauthorizedAccessException unauthorizedAccessException)
                {
                    // An exception occurred while trying to get the key. Write
                    // out the error.

                    WriteError(new ErrorRecord(unauthorizedAccessException, unauthorizedAccessException.GetType().FullName, ErrorCategory.PermissionDenied, path));
                }
            }

            key.Close();
        }

        /// <summary>
        /// Copies a property of the item at the specified <paramref name="path"/> to a new property on the
        /// destination <paramref name="path"/>.
        /// </summary>
        /// <param name="sourcePath">
        /// The path to the item on which to copy the property.
        /// </param>
        /// <param name="sourceProperty">
        /// The name of the property to copy.
        /// </param>
        /// <param name="destinationPath">
        /// The path to the item on which to copy the property to.
        /// </param>
        /// <param name="destinationProperty">
        /// The destination property to copy to.
        /// </param>
        /// <returns>
        /// Nothing. A PSObject that represents the property that was copied should be
        /// passed to the WriteObject() method.
        /// </returns>
        public void CopyProperty(
            string sourcePath,
            string sourceProperty,
            string destinationPath,
            string destinationProperty)
        {
            if (sourcePath == null)
            {
                throw PSTraceSource.NewArgumentNullException(nameof(sourcePath));
            }

            if (destinationPath == null)
            {
                throw PSTraceSource.NewArgumentNullException(nameof(destinationPath));
            }

            if (!CheckOperationNotAllowedOnHiveContainer(sourcePath, destinationPath))
            {
                return;
            }

            IRegistryWrapper key = GetRegkeyForPathWriteIfError(sourcePath, false);

            if (key == null)
            {
                return;
            }

            IRegistryWrapper destinationKey = GetRegkeyForPathWriteIfError(destinationPath, true);
            if (destinationKey == null)
            {
                return;
            }

            // Confirm the set item with the user

            string action = RegistryProviderStrings.CopyPropertyAction;

            string resourceTemplate = RegistryProviderStrings.CopyPropertyResourceTemplate;

            string resource =
                string.Format(
                    Host.CurrentCulture,
                    resourceTemplate,
                    sourcePath,
                    sourceProperty,
                    destinationPath,
                    destinationProperty);

            if (ShouldProcess(resource, action))
            {
                try
                {
                    CopyProperty(key, destinationKey, sourceProperty, destinationProperty, true);
                }
                catch (System.IO.IOException ioException)
                {
                    // An exception occurred while trying to get the key. Write
                    // out the error.

                    WriteError(new ErrorRecord(ioException, ioException.GetType().FullName, ErrorCategory.WriteError, sourcePath));
                }
                catch (System.Security.SecurityException securityException)
                {
                    // An exception occurred while trying to get the key. Write
                    // out the error.

                    WriteError(new ErrorRecord(securityException, securityException.GetType().FullName, ErrorCategory.PermissionDenied, sourcePath));
                }
                catch (System.UnauthorizedAccessException unauthorizedAccessException)
                {
                    // An exception occurred while trying to get the key. Write
                    // out the error.

                    WriteError(new ErrorRecord(unauthorizedAccessException, unauthorizedAccessException.GetType().FullName, ErrorCategory.PermissionDenied, sourcePath));
                }
            }

            key.Close();
        }

        /// <summary>
        /// Moves a property on an item specified by <paramref name="sourcePath"/>.
        /// </summary>
        /// <param name="sourcePath">
        /// The path to the item on which to move the property.
        /// </param>
        /// <param name="sourceProperty">
        /// The name of the property to move.
        /// </param>
        /// <param name="destinationPath">
        /// The path to the item on which to move the property to.
        /// </param>
        /// <param name="destinationProperty">
        /// The destination property to move to.
        /// </param>
        /// <returns>
        /// Nothing. A PSObject that represents the property that was moved should be
        /// passed to the WriteObject() method.
        /// </returns>
        public void MoveProperty(
            string sourcePath,
            string sourceProperty,
            string destinationPath,
            string destinationProperty)
        {
            if (sourcePath == null)
            {
                throw PSTraceSource.NewArgumentNullException(nameof(sourcePath));
            }

            if (destinationPath == null)
            {
                throw PSTraceSource.NewArgumentNullException(nameof(destinationPath));
            }

            if (!CheckOperationNotAllowedOnHiveContainer(sourcePath, destinationPath))
            {
                return;
            }

            IRegistryWrapper key = GetRegkeyForPathWriteIfError(sourcePath, true);

            if (key == null)
            {
                return;
            }

            IRegistryWrapper destinationKey = GetRegkeyForPathWriteIfError(destinationPath, true);
            if (destinationKey == null)
            {
                return;
            }

            // Confirm the set item with the user

            string action = RegistryProviderStrings.MovePropertyAction;

            string resourceTemplate = RegistryProviderStrings.MovePropertyResourceTemplate;

            string resource =
                string.Format(
                    Host.CurrentCulture,
                    resourceTemplate,
                    sourcePath,
                    sourceProperty,
                    destinationPath,
                    destinationProperty);

            if (ShouldProcess(resource, action))
            {
                try
                {
                    MoveProperty(key, destinationKey, sourceProperty, destinationProperty);
                }
                catch (System.IO.IOException ioException)
                {
                    // An exception occurred while trying to get the key. Write
                    // out the error.

                    WriteError(new ErrorRecord(ioException, ioException.GetType().FullName, ErrorCategory.WriteError, sourcePath));
                }
                catch (System.Security.SecurityException securityException)
                {
                    // An exception occurred while trying to get the key. Write
                    // out the error.

                    WriteError(new ErrorRecord(securityException, securityException.GetType().FullName, ErrorCategory.PermissionDenied, sourcePath));
                }
                catch (System.UnauthorizedAccessException unauthorizedAccessException)
                {
                    // An exception occurred while trying to get the key. Write
                    // out the error.

                    WriteError(new ErrorRecord(unauthorizedAccessException, unauthorizedAccessException.GetType().FullName, ErrorCategory.PermissionDenied, sourcePath));
                }
            }

            key.Close();
            destinationKey.Close();
        }

        /// <summary>
        /// Gets the parent path of the given <paramref name="path"/>.
        /// </summary>
        /// <param name="path">
        /// The path to get the parent of.
        /// </param>
        /// <param name="root">
        /// The root of the drive.
        /// </param>
        /// <returns>
        /// The parent path of the given path.
        /// </returns>
        /// <remarks>
        /// Since the base class implementation of GetParentPath of HKLM:\foo would return
        /// HKLM: we must add the \ back on.
        /// </remarks>
        protected override string GetParentPath(string path, string root)
        {
            string parentPath = base.GetParentPath(path, root);

            // If the main path existed, we must do a semantic analysis
            // to find the parent -- since path elements may contain
            // path delimiters. We only need to do this comparison
            // if the base implementation returns something in our namespace.
            if (!string.Equals(parentPath, root, StringComparison.OrdinalIgnoreCase))
            {
                bool originalPathExists = ItemExists(path);
                bool originalPathExistsWithRoot = false;

                // This is an expensive test, only do it if we need to.
                if (!originalPathExists)
                    originalPathExistsWithRoot = ItemExists(MakePath(root, path));

                if ((!string.IsNullOrEmpty(parentPath)) && (originalPathExists || originalPathExistsWithRoot))
                {
                    string parentPathToTest = parentPath;

                    do
                    {
                        parentPathToTest = parentPath;
                        if (originalPathExistsWithRoot)
                            parentPathToTest = MakePath(root, parentPath);

                        if (ItemExists(parentPathToTest))
                            break;

                        parentPath = base.GetParentPath(parentPath, root);
                    } while (!string.IsNullOrEmpty(parentPath));
                }
            }

            return EnsureDriveIsRooted(parentPath);
        }

        /// <summary>
        /// Gets the child name for the given <paramref name="path"/>.
        /// </summary>
        /// <param name="path">
        /// The path to get the leaf element of.
        /// </param>
        /// <returns>
        /// The leaf element of the given path.
        /// </returns>
        /// <remarks>
        /// Since the base class implementation of GetChildName will return
        /// normalized paths (with \), we must change them to forward slashes..
        /// </remarks>
        protected override string GetChildName(string path)
        {
            string childName = base.GetChildName(path);
            return childName.Replace('\\', '/');
        }

        private static string EnsureDriveIsRooted(string path)
        {
            string result = path;

            // Find the drive separator

            int index = path.IndexOf(':');

            if (index != -1)
            {
                // if the drive separator is the end of the path, add
                // the root path separator back

                if (index + 1 == path.Length)
                {
                    result = path + StringLiterals.DefaultPathSeparator;
                }
            }

            return result;
        }

        #region Unimplemented methods

        /// <summary>
        /// Gives the provider a chance to attach additional parameters to the
        /// new-itemproperty cmdlet.
        /// </summary>
        /// <param name="path">
        /// If the path was specified on the command line, this is the path
        /// to the item to get the dynamic parameters for.
        /// </param>
        /// <param name="propertyName">
        /// The name of the property that should be created.
        /// </param>
        /// <param name="type">
        /// The type of the property that should be created.
        /// </param>
        /// <param name="value">
        /// The new value of the property that should be created.
        /// </param>
        /// <returns>
        /// An object that has properties and fields decorated with
        /// parsing attributes similar to a cmdlet class.
        /// </returns>
        public object NewPropertyDynamicParameters(
            string path,
            string propertyName,
            string type,
            object value)
        {
            return null;
        }

        /// <summary>
        /// Gives the provider a chance to attach additional parameters to the
        /// remove-itemproperty cmdlet.
        /// </summary>
        /// <param name="path">
        /// If the path was specified on the command line, this is the path
        /// to the item to get the dynamic parameters for.
        /// </param>
        /// <param name="propertyName">
        /// The name of the property that should be removed.
        /// </param>
        /// <returns>
        /// An object that has properties and fields decorated with
        /// parsing attributes similar to a cmdlet class.
        /// </returns>
        public object RemovePropertyDynamicParameters(
            string path,
            string propertyName)
        {
            return null;
        }

        /// <summary>
        /// Gives the provider a chance to attach additional parameters to the
        /// rename-itemproperty cmdlet.
        /// </summary>
        /// <param name="path">
        /// If the path was specified on the command line, this is the path
        /// to the item to get the dynamic parameters for.
        /// </param>
        /// <param name="sourceProperty">
        /// The property to rename.
        /// </param>
        /// <param name="destinationProperty">
        /// The new name of the property.
        /// </param>
        /// <returns>
        /// An object that has properties and fields decorated with
        /// parsing attributes similar to a cmdlet class.
        /// </returns>
        public object RenamePropertyDynamicParameters(
            string path,
            string sourceProperty,
            string destinationProperty)
        {
            return null;
        }

        /// <summary>
        /// Gives the provider a chance to attach additional parameters to the
        /// copy-itemproperty cmdlet.
        /// </summary>
        /// <param name="sourcePath">
        /// If the path was specified on the command line, this is the path
        /// to the item to get the dynamic parameters for.
        /// </param>
        /// <param name="sourceProperty">
        /// The name of the property to copy.
        /// </param>
        /// <param name="destinationPath">
        /// The path to the item on which to copy the property to.
        /// </param>
        /// <param name="destinationProperty">
        /// The destination property to copy to.
        /// </param>
        /// <returns>
        /// An object that has properties and fields decorated with
        /// parsing attributes similar to a cmdlet class.
        /// </returns>
        public object CopyPropertyDynamicParameters(
            string sourcePath,
            string sourceProperty,
            string destinationPath,
            string destinationProperty)
        {
            return null;
        }

        /// <summary>
        /// Gives the provider a chance to attach additional parameters to the
        /// move-itemproperty cmdlet.
        /// </summary>
        /// <param name="sourcePath">
        /// If the path was specified on the command line, this is the path
        /// to the item to get the dynamic parameters for.
        /// </param>
        /// <param name="sourceProperty">
        /// The name of the property to copy.
        /// </param>
        /// <param name="destinationPath">
        /// The path to the item on which to copy the property to.
        /// </param>
        /// <param name="destinationProperty">
        /// The destination property to copy to.
        /// </param>
        /// <returns>
        /// An object that has properties and fields decorated with
        /// parsing attributes similar to a cmdlet class.
        /// </returns>
        public object MovePropertyDynamicParameters(
            string sourcePath,
            string sourceProperty,
            string destinationPath,
            string destinationProperty)
        {
            return null;
        }

        #endregion Unimplemented methods

        #endregion IDynamicPropertyCmdletProvider

        #region Private members

        private void CopyProperty(
            IRegistryWrapper sourceKey,
            IRegistryWrapper destinationKey,
            string sourceProperty,
            string destinationProperty,
            bool writeOnSuccess)
        {
            string realSourceProperty = GetPropertyName(sourceProperty);
            string realDestinationProperty = GetPropertyName(destinationProperty);

            object sourceValue = sourceKey.GetValue(sourceProperty);
            RegistryValueKind sourceKind = sourceKey.GetValueKind(sourceProperty);

            destinationKey.SetValue(destinationProperty, sourceValue, sourceKind);

            if (writeOnSuccess)
            {
                WriteWrappedPropertyObject(sourceValue, realSourceProperty, sourceKey.Name);
            }
        }

        private void MoveProperty(
            IRegistryWrapper sourceKey,
            IRegistryWrapper destinationKey,
            string sourceProperty,
            string destinationProperty)
        {
            string realSourceProperty = GetPropertyName(sourceProperty);
            string realDestinationProperty = GetPropertyName(destinationProperty);

            try
            {
                // If sourceProperty and destinationProperty happens to be the same
                // then we shouldn't remove the property
                bool continueWithRemove = true;

                if (string.Equals(sourceKey.Name, destinationKey.Name, StringComparison.OrdinalIgnoreCase) &&
                    string.Equals(realSourceProperty, realDestinationProperty, StringComparison.OrdinalIgnoreCase))
                {
                    continueWithRemove = false;
                }

                // Move is implemented by copying the value and then deleting the original
                // Copy property will throw an exception if it fails

                CopyProperty(
                    sourceKey,
                    destinationKey,
                    realSourceProperty,
                    realDestinationProperty,
                    false);

                // Delete sourceproperty only if it is not same as destination property
                if (continueWithRemove)
                {
                    sourceKey.DeleteValue(realSourceProperty);
                }

                object newValue = destinationKey.GetValue(realDestinationProperty);
                WriteWrappedPropertyObject(newValue, destinationProperty, destinationKey.Name);
            }
            catch (System.IO.IOException ioException)
            {
                // An exception occurred while trying to get the key. Write
                // out the error.

                WriteError(new ErrorRecord(ioException, ioException.GetType().FullName, ErrorCategory.WriteError, sourceKey.Name));
                return;
            }
            catch (System.Security.SecurityException securityException)
            {
                // An exception occurred while trying to get the key. Write
                // out the error.

                WriteError(new ErrorRecord(securityException, securityException.GetType().FullName, ErrorCategory.PermissionDenied, sourceKey.Name));
                return;
            }
            catch (System.UnauthorizedAccessException unauthorizedAccessException)
            {
                // An exception occurred while trying to get the key. Write
                // out the error.

                WriteError(new ErrorRecord(unauthorizedAccessException, unauthorizedAccessException.GetType().FullName, ErrorCategory.PermissionDenied, sourceKey.Name));
                return;
            }
        }

        /// <summary>
        /// Converts all / in the path to \
        /// </summary>
        /// <param name="path">
        /// The path to normalize.
        /// </param>
        /// <returns>
        /// The path with all / normalized to \
        /// </returns>
        private string NormalizePath(string path)
        {
            string result = path;

            if (!string.IsNullOrEmpty(path))
            {
                result = path.Replace(StringLiterals.AlternatePathSeparator, StringLiterals.DefaultPathSeparator);

                // Remove relative path tokens
                if (HasRelativePathTokens(path))
                {
                    result = NormalizeRelativePath(result, null);
                }
            }

            return result;
        }

        private static bool HasRelativePathTokens(string path)
        {
            return (
                path.StartsWith('\\') ||
                path.Contains("\\.\\") ||
                path.Contains("\\..\\") ||
                path.EndsWith("\\..", StringComparison.OrdinalIgnoreCase) ||
                path.EndsWith("\\.", StringComparison.OrdinalIgnoreCase) ||
                path.StartsWith("..\\", StringComparison.OrdinalIgnoreCase) ||
                path.StartsWith(".\\", StringComparison.OrdinalIgnoreCase) ||
                path.StartsWith('~'));
        }

        private void GetFilteredRegistryKeyProperties(string path,
                                                                    Collection<string> propertyNames,
                                                                    bool getAll,
                                                                    bool writeAccess,
                                                                    out IRegistryWrapper key,
                                                                    out Collection<string> filteredCollection)
        {
            bool expandAll = false;

            if (string.IsNullOrEmpty(path))
            {
                throw PSTraceSource.NewArgumentException(nameof(path));
            }

            filteredCollection = new Collection<string>();
            key = GetRegkeyForPathWriteIfError(path, writeAccess);

            if (key == null)
            {
                return;
            }

            // If properties were not specified, get all the values

            if (propertyNames == null)
            {
                propertyNames = new Collection<string>();
            }

            if (propertyNames.Count == 0 && getAll)
            {
                propertyNames.Add("*");
                expandAll = true;
            }

            string[] valueNames;
            try
            {
                valueNames = key.GetValueNames();
            }
            catch (System.IO.IOException ioException)
            {
                // An exception occurred while trying to get the key. Write
                // out the error.

                WriteError(new ErrorRecord(ioException, ioException.GetType().FullName, ErrorCategory.ReadError, path));
                return;
            }
            catch (System.Security.SecurityException securityException)
            {
                // An exception occurred while trying to get the key. Write
                // out the error.

                WriteError(new ErrorRecord(securityException, securityException.GetType().FullName, ErrorCategory.PermissionDenied, path));
                return;
            }
            catch (System.UnauthorizedAccessException unauthorizedAccessException)
            {
                // An exception occurred while trying to get the key. Write
                // out the error.

                WriteError(new ErrorRecord(unauthorizedAccessException, unauthorizedAccessException.GetType().FullName, ErrorCategory.PermissionDenied, path));
                return;
            }

            foreach (string requestedValueName in propertyNames)
            {
                WildcardPattern valueNameMatcher =
                    WildcardPattern.Get(
                        requestedValueName,

                        WildcardOptions.IgnoreCase);

                bool hadAMatch = false;

                foreach (string valueName in valueNames)
                {
                    string valueNameToMatch = valueName;

                    // Need to convert the default value name to "(default)"
                    if (string.IsNullOrEmpty(valueName))
                    {
                        // Only do the conversion if the caller isn't asking for
                        // "" or null.

                        if (!string.IsNullOrEmpty(requestedValueName))
                        {
                            valueNameToMatch = LocalizedDefaultToken;
                        }
                    }

                    if (
                        expandAll ||
                        ((!Context.SuppressWildcardExpansion) && (valueNameMatcher.IsMatch(valueNameToMatch))) ||
                       ((Context.SuppressWildcardExpansion) && (string.Equals(valueNameToMatch, requestedValueName, StringComparison.OrdinalIgnoreCase))))
                    {
                        if (string.IsNullOrEmpty(valueNameToMatch))
                        {
                            // If the value name is empty then using "(default)"
                            // as the property name when adding the note, as
                            // PSObject does not allow an empty propertyName

                            valueNameToMatch = LocalizedDefaultToken;
                        }

                        hadAMatch = true;
                        filteredCollection.Add(valueName);
                    }
                }

                WriteErrorIfPerfectMatchNotFound(hadAMatch, path, requestedValueName);
            }
        }

        private void WriteErrorIfPerfectMatchNotFound(bool hadAMatch, string path, string requestedValueName)
        {
            if (!hadAMatch && !WildcardPattern.ContainsWildcardCharacters(requestedValueName))
            {
                // we did not have any match and the requested name did not have
                // any globbing characters (perfect match attempted)
                // we need to write an error

                string formatString = RegistryProviderStrings.PropertyNotAtPath;
                Exception e =
                    new PSArgumentException(
                        string.Format(
                            CultureInfo.CurrentCulture,
                            formatString,
                            requestedValueName,
                            path),
                        (Exception)null);
                WriteError(new ErrorRecord(
                    e,
                    e.GetType().FullName,
                    ErrorCategory.InvalidArgument,
                    requestedValueName));
            }
        }

        /// <summary>
        /// IT resets the a registry key value to its default.
        /// </summary>
        /// <param name="key">Key whose value has to be reset.</param>
        /// <param name="valueName">Name of the value to reset.</param>
        /// <returns>Default value the key was set to.</returns>
        private object ResetRegistryKeyValue(IRegistryWrapper key, string valueName)
        {
            RegistryValueKind valueKind = key.GetValueKind(valueName);
            object defaultValue = null;

            switch (valueKind)
            {
                // NOTICE: we assume that an unknown type is treated as
                // the same as a binary blob
                case RegistryValueKind.Binary:
                case RegistryValueKind.Unknown:
                    {
                        defaultValue = Array.Empty<byte>();
                    }

                    break;
                case RegistryValueKind.DWord:
                    {
                        defaultValue = (int)0;
                    }

                    break;
                case RegistryValueKind.ExpandString:
                case RegistryValueKind.String:
                    {
                        defaultValue = string.Empty;
                    }

                    break;
                case RegistryValueKind.MultiString:
                    {
                        defaultValue = Array.Empty<string>();
                    }

                    break;
                case RegistryValueKind.QWord:
                    {
                        defaultValue = (long)0;
                    }

                    break;
            }

            try
            {
                key.SetValue(valueName, defaultValue, valueKind);
            }
            catch (System.IO.IOException ioException)
            {
                // An exception occurred while trying to set the value. Write
                // out the error.

                WriteError(new ErrorRecord(ioException, ioException.GetType().FullName, ErrorCategory.WriteError, valueName));
            }
            catch (System.Security.SecurityException securityException)
            {
                // An exception occurred while trying to set the value. Write
                // out the error.

                WriteError(new ErrorRecord(securityException, securityException.GetType().FullName, ErrorCategory.PermissionDenied, valueName));
            }
            catch (System.UnauthorizedAccessException unauthorizedAccessException)
            {
                // An exception occurred while trying to get the key. Write
                // out the error.

                WriteError(new ErrorRecord(unauthorizedAccessException, unauthorizedAccessException.GetType().FullName, ErrorCategory.PermissionDenied, valueName));
            }

            return defaultValue;
        }

        /// <summary>
        /// Checks if the given path is the top container path (the one containing the hives)
        /// </summary>
        /// <param name="path">
        /// path to check
        /// </param>
        /// <returns>
        /// true if the path is empty, a \ or a /, else false
        /// </returns>
        private static bool IsHiveContainer(string path)
        {
            bool result = false;
            if (path == null)
            {
                throw PSTraceSource.NewArgumentNullException(nameof(path));
            }

            if (string.IsNullOrEmpty(path) ||
                string.Equals(path, "\\", StringComparison.OrdinalIgnoreCase) ||
                string.Equals(path, "/", StringComparison.OrdinalIgnoreCase))
            {
                result = true;
            }

            return result;
        }

        /// <summary>
        /// Checks the container. if the container is the hive container (Registry::\)
        /// it throws an exception.
        /// </summary>
        /// <param name="path">Path to check.</param>
        /// <returns>False if the operation is not allowed.</returns>
        private bool CheckOperationNotAllowedOnHiveContainer(string path)
        {
            if (IsHiveContainer(path))
            {
                string message = RegistryProviderStrings.ContainerInvalidOperationTemplate;

                InvalidOperationException ex = new InvalidOperationException(message);
                WriteError(new ErrorRecord(ex, "InvalidContainer", ErrorCategory.InvalidArgument, path));
                return false;
            }

            return true;
        }

        /// <summary>
        /// Checks the container. if the container is the hive container (Registry::\)
        /// it throws an exception.
        /// </summary>
        /// <param name="sourcePath">Source path to check.</param>
        /// <param name="destinationPath">Destination path to check.</param>
        private bool CheckOperationNotAllowedOnHiveContainer(string sourcePath, string destinationPath)
        {
            if (IsHiveContainer(sourcePath))
            {
                string message = RegistryProviderStrings.SourceContainerInvalidOperationTemplate;
                InvalidOperationException ex = new InvalidOperationException(message);
                WriteError(new ErrorRecord(ex, "InvalidContainer", ErrorCategory.InvalidArgument, sourcePath));
                return false;
            }

            if (IsHiveContainer(destinationPath))
            {
                string message =
                RegistryProviderStrings.DestinationContainerInvalidOperationTemplate;
                InvalidOperationException ex = new InvalidOperationException(message);
                WriteError(new ErrorRecord(ex, "InvalidContainer", ErrorCategory.InvalidArgument, destinationPath));
                return false;
            }

            return true;
        }

        /// <summary>
        /// Gets the appropriate hive root name for the specified path.
        /// </summary>
        /// <param name="path">
        /// The path to get the hive root name from.
        /// </param>
        /// <returns>
        /// A registry key for the hive root specified by the path.
        /// </returns>
        private IRegistryWrapper GetHiveRoot(string path)
        {
            if (string.IsNullOrEmpty(path))
            {
                throw PSTraceSource.NewArgumentException(nameof(path));
            }

            if (TransactionAvailable())
            {
                for (int k = 0; k < s_wellKnownHivesTx.Length; k++)
                {
                    if (string.Equals(path, s_hiveNames[k], StringComparison.OrdinalIgnoreCase) ||
                        string.Equals(path, s_hiveShortNames[k], StringComparison.OrdinalIgnoreCase))
                    {
                        using (CurrentPSTransaction)
                        {
                            return new TransactedRegistryWrapper(s_wellKnownHivesTx[k], this);
                        }
                    }
                }
            }
            else
            {
                for (int k = 0; k < s_wellKnownHives.Length; k++)
                {
                    if (string.Equals(path, s_hiveNames[k], StringComparison.OrdinalIgnoreCase) ||
                        string.Equals(path, s_hiveShortNames[k], StringComparison.OrdinalIgnoreCase))
                        return new RegistryWrapper(s_wellKnownHives[k]);
                }
            }

            return null;
        }

        /// <summary>
        /// Creates the parent for the keypath specified by <paramref name="path"/>.
        /// </summary>
        /// <param name="path">RegistryKey path.</param>
        /// <returns>
        /// True if key is created or already exist,False otherwise.
        /// </returns>
        /// <remarks>
        /// This method wont call ShouldProcess. Callers should do this before
        /// calling this method.
        /// </remarks>
        private bool CreateIntermediateKeys(string path)
        {
            bool result = false;

            // Check input.
            if (string.IsNullOrEmpty(path))
            {
                throw PSTraceSource.NewArgumentException(nameof(path));
            }

            try
            {
                // 1. Normalize path ( for "//","." etc )
                // 2. Open the root
                // 3. Create subkey

                path = NormalizePath(path);

                int index = path.IndexOf('\\');
                if (index == 0)
                {
                    // The user may precede a path with \
                    path = path.Substring(1);
                    index = path.IndexOf('\\');
                }

                if (index == -1)
                {
                    // we are at root..there is no subkey to create
                    // just return

                    return true;
                }

                string keyRoot = path.Substring(0, index);

                // NormalizePath will trim "\" at the end. So there is always something
                // after index. Asserting just in case..
                Dbg.Diagnostics.Assert(index + 1 < path.Length, "Bad path");
                string remainingPath = path.Substring(index + 1);

                IRegistryWrapper rootKey = GetHiveRoot(keyRoot);

                if (remainingPath.Length == 0 || rootKey == null)
                {
                    throw PSTraceSource.NewArgumentException(nameof(path));
                }

                // Create new subkey..and close
                IRegistryWrapper subKey = rootKey.CreateSubKey(remainingPath);

                if (subKey != null)
                {
                    subKey.Close();
                }
                else
                {
                    // SubKey is null
                    // Unable to create intermediate keys
                    throw PSTraceSource.NewArgumentException(nameof(path));
                }

                result = true;
            }
            catch (ArgumentException argumentException)
            {
                // An exception occurred while trying to get the key. Write
                // out the error.
                WriteError(new ErrorRecord(argumentException, argumentException.GetType().FullName, ErrorCategory.OpenError, path));
                return result;
            }
            catch (System.IO.IOException ioException)
            {
                // An exception occurred while trying to get the key. Write
                // out the error.

                WriteError(new ErrorRecord(ioException, ioException.GetType().FullName, ErrorCategory.OpenError, path));
                return result;
            }
            catch (System.Security.SecurityException securityException)
            {
                // An exception occurred while trying to get the key. Write
                // out the error.

                WriteError(new ErrorRecord(securityException, securityException.GetType().FullName, ErrorCategory.PermissionDenied, path));
                return result;
            }
            catch (System.UnauthorizedAccessException unauthorizedAccessException)
            {
                // An exception occurred while trying to get the key. Write
                // out the error.

                WriteError(new ErrorRecord(unauthorizedAccessException, unauthorizedAccessException.GetType().FullName, ErrorCategory.PermissionDenied, path));
                return result;
            }
            catch (NotSupportedException notSupportedException)
            {
                WriteError(new ErrorRecord(notSupportedException, notSupportedException.GetType().FullName, ErrorCategory.InvalidOperation, path));
            }

            return result;
        }

        /// <summary>
        /// A private helper method that retrieves a RegistryKey for the specified
        /// path and if an exception is thrown retrieving the key, an error is written
        /// and null is returned.
        /// </summary>
        /// <param name="path">
        /// The path to the registry key to retrieve.
        /// </param>
        /// <param name="writeAccess">
        /// If write access is required the key then this should be true. If false,
        /// the key will be opened with read access only.
        /// </param>
        /// <returns>
        /// The RegistryKey associated with the specified path.
        /// </returns>
        private IRegistryWrapper GetRegkeyForPathWriteIfError(string path, bool writeAccess)
        {
            IRegistryWrapper result = null;
            try
            {
                result = GetRegkeyForPath(path, writeAccess);

                if (result == null)
                {
                    // The key was not found, write out an error.

                    ArgumentException exception =
                        new ArgumentException(
                        RegistryProviderStrings.KeyDoesNotExist);
                    WriteError(new ErrorRecord(exception, exception.GetType().FullName, ErrorCategory.InvalidArgument, path));

                    return null;
                }
            }
            catch (ArgumentException argumentException)
            {
                WriteError(new ErrorRecord(argumentException, argumentException.GetType().FullName, ErrorCategory.OpenError, path));
                return result;
            }
            catch (System.IO.IOException ioException)
            {
                // An exception occurred while trying to get the key. Write
                // out the error.

                WriteError(new ErrorRecord(ioException, ioException.GetType().FullName, ErrorCategory.OpenError, path));
                return result;
            }
            catch (System.Security.SecurityException securityException)
            {
                // An exception occurred while trying to get the key. Write
                // out the error.

                WriteError(new ErrorRecord(securityException, securityException.GetType().FullName, ErrorCategory.PermissionDenied, path));
                return result;
            }
            catch (System.UnauthorizedAccessException unauthorizedAccessException)
            {
                // An exception occurred while trying to get the key. Write
                // out the error.

                WriteError(new ErrorRecord(unauthorizedAccessException, unauthorizedAccessException.GetType().FullName, ErrorCategory.PermissionDenied, path));
                return result;
            }

            return result;
        }

        /// <summary>
        /// A private helper method that retrieves a RegistryKey for the specified
        /// path.
        /// </summary>
        /// <param name="path">
        /// The path to the registry key to retrieve.
        /// </param>
        /// <param name="writeAccess">
        /// If write access is required the key then this should be true. If false,
        /// the key will be opened with read access only.
        /// </param>
        /// <returns>
        /// The RegistryKey associated with the specified path.
        /// </returns>
        private IRegistryWrapper GetRegkeyForPath(string path, bool writeAccess)
        {
            if (string.IsNullOrEmpty(path))
            {
                // The key was not found, write out an error.

                ArgumentException exception =
                    new ArgumentException(
                    RegistryProviderStrings.KeyDoesNotExist);
                throw exception;
            }

            // Making sure to obey the StopProcessing.
            if (Stopping)
            {
                return null;
            }

            s_tracer.WriteLine("writeAccess = {0}", writeAccess);

            IRegistryWrapper result = null;

            do // false loop
            {
                int index = path.IndexOf('\\');

                if (index == 0)
                {
                    // The user may proceed a path with \

                    path = path.Substring(1);
                    index = path.IndexOf('\\');
                }

                if (index == -1)
                {
                    result = GetHiveRoot(path);
                    break;
                }

                string keyRoot = path.Substring(0, index);
                string remainingPath = path.Substring(index + 1);

                IRegistryWrapper resultRoot = GetHiveRoot(keyRoot);

                if (remainingPath.Length == 0 || resultRoot == null)
                {
                    result = resultRoot;
                    break;
                }

                try
                {
                    result = resultRoot.OpenSubKey(remainingPath, writeAccess);
                }
                catch (NotSupportedException e)
                {
                    WriteError(new ErrorRecord(e, e.GetType().FullName, ErrorCategory.InvalidOperation, path));
                }

                // If we could not open the key, see if we can find the subkey that matches.
                if (result == null)
                {
                    IRegistryWrapper currentKey = resultRoot;
                    IRegistryWrapper tempKey = null;

                    // While there is still more to process
                    while (!string.IsNullOrEmpty(remainingPath))
                    {
                        bool foundSubkey = false;

                        foreach (string subKey in currentKey.GetSubKeyNames())
                        {
                            string normalizedSubkey = subKey;

                            // Check if the remaining path starts with the subkey name
                            if (!remainingPath.Equals(subKey, StringComparison.OrdinalIgnoreCase) &&
                                !remainingPath.StartsWith(subKey + StringLiterals.DefaultPathSeparator, StringComparison.OrdinalIgnoreCase))
                            {
                                // Actually normalize the subkey and then check again
                                normalizedSubkey = NormalizePath(subKey);

                                if (!remainingPath.Equals(normalizedSubkey, StringComparison.OrdinalIgnoreCase) &&
                                    !remainingPath.StartsWith(normalizedSubkey + StringLiterals.DefaultPathSeparator, StringComparison.OrdinalIgnoreCase))
                                {
                                    continue;
                                }
                            }

                            tempKey = currentKey.OpenSubKey(subKey, writeAccess);
                            currentKey.Close();
                            currentKey = tempKey;

                            foundSubkey = true;

                            remainingPath = remainingPath.Equals(normalizedSubkey, StringComparison.OrdinalIgnoreCase)
                                                ? string.Empty
                                                : remainingPath.Substring((normalizedSubkey + StringLiterals.DefaultPathSeparator).Length);

                            break;
                        }

                        if (!foundSubkey)
                        {
                            return null;
                        }
                    }

                    return currentKey;
                }
            } while (false);

            return result;
        }

        // NB: The HKEY_DYN_DATA hive is left out of the following lists because
        // it is only available on Win98/ME and we do not support that platform.

        private static readonly string[] s_hiveNames = new string[] {
            "HKEY_LOCAL_MACHINE",
            "HKEY_CURRENT_USER",
            "HKEY_CLASSES_ROOT",
            "HKEY_CURRENT_CONFIG",
            "HKEY_USERS",
            "HKEY_PERFORMANCE_DATA"
        };

        private static readonly string[] s_hiveShortNames = new string[] {
            "HKLM",
            "HKCU",
            "HKCR",
            "HKCC",
            "HKU",
            "HKPD"
        };

        private static readonly RegistryKey[] s_wellKnownHives = new RegistryKey[] {
            Registry.LocalMachine,
            Registry.CurrentUser,
            Registry.ClassesRoot,
            Registry.CurrentConfig,
            Registry.Users,
            Registry.PerformanceData
        };

        private static readonly TransactedRegistryKey[] s_wellKnownHivesTx = new TransactedRegistryKey[] {
            TransactedRegistry.LocalMachine,
            TransactedRegistry.CurrentUser,
            TransactedRegistry.ClassesRoot,
            TransactedRegistry.CurrentConfig,
            TransactedRegistry.Users
        };

        /// <summary>
        /// Sets or creates a registry value on a key.
        /// </summary>
        /// <param name="key">
        /// The key to set or create the value on.
        /// </param>
        /// <param name="propertyName">
        /// The name of the value to set or create.
        /// </param>
        /// <param name="value">
        /// The new data for the value.
        /// </param>
        /// <param name="kind">
        /// The RegistryValueKind of the value.
        /// </param>
        /// <param name="path">
        /// The path to the key that the value is being set on.
        /// </param>
        private void SetRegistryValue(IRegistryWrapper key, string propertyName, object value, RegistryValueKind kind, string path)
        {
            SetRegistryValue(key, propertyName, value, kind, path, true);
        }

        /// <summary>
        /// Sets or creates a registry value on a key.
        /// </summary>
        /// <param name="key">
        /// The key to set or create the value on.
        /// </param>
        /// <param name="propertyName">
        /// The name of the value to set or create.
        /// </param>
        /// <param name="value">
        /// The new data for the value.
        /// </param>
        /// <param name="kind">
        /// The RegistryValueKind of the value.
        /// </param>
        /// <param name="path">
        /// The path to the key that the value is being set on.
        /// </param>
        /// <param name="writeResult">
        /// If true, the value that is set will be written out.
        /// </param>
        private void SetRegistryValue(
            IRegistryWrapper key,
            string propertyName,
            object value,
            RegistryValueKind kind,
            string path,
            bool writeResult)
        {
            Dbg.Diagnostics.Assert(
                key != null,
                "Caller should have verified key");

            string propertyNameToSet = GetPropertyName(propertyName);

            RegistryValueKind existingKind = RegistryValueKind.Unknown;

            // If user does not specify a kind: get the valuekind if the property
            // already exists
            if (kind == RegistryValueKind.Unknown)
            {
                existingKind = GetValueKindForProperty(key, propertyNameToSet);
            }

            // try to do a conversion based on the existing kind, if we
            // were able to retrieve one
            if (existingKind != RegistryValueKind.Unknown)
            {
                try
                {
                    value = ConvertValueToKind(value, existingKind);
                    kind = existingKind;
                }
                catch (InvalidCastException)
                {
                    // failed attempt, we reset to unknown to let the
                    // default conversion process take over
                    existingKind = RegistryValueKind.Unknown;
                }
            }

            // set the kind as defined by the user
            if (existingKind == RegistryValueKind.Unknown)
            {
                // we use to kind passed in, either because we had
                // a valid one or because we failed to retrieve an existing kind to match
                if (kind == RegistryValueKind.Unknown)
                {
                    // set the kind based on value
                    if (value != null)
                    {
                        kind = GetValueKindFromObject(value);
                    }
                    else
                    {
                        // if no value and unknown kind, then default to empty string
                        kind = RegistryValueKind.String;
                    }
                }

                value = ConvertValueToKind(value, kind);
            }

            key.SetValue(propertyNameToSet, value, kind);

            if (writeResult)
            {
                // Now write out the value
                object newValue = key.GetValue(propertyNameToSet);

                WriteWrappedPropertyObject(newValue, propertyName, path);
            }
        }

        /// <summary>
        /// Helper to wrap property values when sent to the pipeline into an PSObject;
        /// it adds the name of the property as a note.
        /// </summary>
        /// <param name="value">The property to be written.</param>
        /// <param name="propertyName">Name of the property being written.</param>
        /// <param name="path">The path of the item being written.</param>
        private void WriteWrappedPropertyObject(object value, string propertyName, string path)
        {
            PSObject result = new PSObject();

            string propertyNameToAdd = propertyName;
            if (string.IsNullOrEmpty(propertyName))
            {
                propertyNameToAdd = LocalizedDefaultToken;
            }

            result.Properties.Add(new PSNoteProperty(propertyNameToAdd, value));

            WritePropertyObject(result, path);
        }

        /// <summary>
        /// Uses LanguagePrimitives.ConvertTo to convert the value to the type that is appropriate
        /// for the specified RegistryValueKind.
        /// </summary>
        /// <param name="value">
        /// The value to convert.
        /// </param>
        /// <param name="kind">
        /// The RegistryValueKind type to convert the value to.
        /// </param>
        /// <returns>
        /// The converted value.
        /// </returns>
        private static object ConvertValueToKind(object value, RegistryValueKind kind)
        {
            switch (kind)
            {
                case RegistryValueKind.Binary:
                    value = (value != null)
                        ? (byte[])LanguagePrimitives.ConvertTo(
                            value,
                            typeof(byte[]),
                            CultureInfo.CurrentCulture)
                        : Array.Empty<byte>();
                    break;

                case RegistryValueKind.DWord:
                    {
                        if (value != null)
                        {
                            try
                            {
                                value = (int)LanguagePrimitives.ConvertTo(value, typeof(int), CultureInfo.CurrentCulture);
                            }
                            catch (PSInvalidCastException)
                            {
                                value = (UInt32)LanguagePrimitives.ConvertTo(value, typeof(UInt32), CultureInfo.CurrentCulture);
                            }
                        }
                        else
                        {
                            value = 0;
                        }
                    }

                    break;

                case RegistryValueKind.ExpandString:
                    value = (value != null)
                        ? (string)LanguagePrimitives.ConvertTo(
                            value,
                            typeof(string),
                            CultureInfo.CurrentCulture)
                        : string.Empty;
                    break;

                case RegistryValueKind.MultiString:
                    value = (value != null)
                        ? (string[])LanguagePrimitives.ConvertTo(
                            value,
                            typeof(string[]),
                            CultureInfo.CurrentCulture)
                        : Array.Empty<string>();
                    break;

                case RegistryValueKind.QWord:
                    {
                        if (value != null)
                        {
                            try
                            {
                                value = (long)LanguagePrimitives.ConvertTo(value, typeof(long), CultureInfo.CurrentCulture);
                            }
                            catch (PSInvalidCastException)
                            {
                                value = (UInt64)LanguagePrimitives.ConvertTo(value, typeof(UInt64), CultureInfo.CurrentCulture);
                            }
                        }
                        else
                        {
                            value = 0;
                        }
                    }

                    break;

                case RegistryValueKind.String:
                    value = (value != null)
                        ? (string)LanguagePrimitives.ConvertTo(
                            value,
                            typeof(string),
                            CultureInfo.CurrentCulture)
                        : string.Empty;
                    break;

                    // If kind is Unknown then just leave the value as-is.
            }

            return value;
        }

        /// <summary>
        /// Helper to infer the RegistryValueKind from an object.
        /// </summary>
        /// <param name="value">Object whose RegistryValueKind has to be determined.</param>
        /// <returns>Corresponding RegistryValueKind.</returns>
        private static RegistryValueKind GetValueKindFromObject(object value)
        {
            if (value == null)
            {
                throw PSTraceSource.NewArgumentNullException(nameof(value));
            }

            RegistryValueKind result = RegistryValueKind.Unknown;

            Type valueType = value.GetType();
            if (valueType == typeof(byte[]))
            {
                result = RegistryValueKind.Binary;
            }
            else if (valueType == typeof(int))
            {
                result = RegistryValueKind.DWord;
            }

            if (valueType == typeof(string))
            {
                result = RegistryValueKind.String;
            }

            if (valueType == typeof(string[]))
            {
                result = RegistryValueKind.MultiString;
            }

            if (valueType == typeof(long))
            {
                result = RegistryValueKind.QWord;
            }

            return result;
        }

        /// <summary>
        /// Helper to get RegistryValueKind for a Property.
        /// </summary>
        /// <param name="key">RegistryKey containing property.</param>
        /// <param name="valueName">Property for which RegistryValueKind is requested.</param>
        /// <returns>RegistryValueKind of the property. If the property does not exit,returns RegistryValueKind.Unknown.</returns>
        private static RegistryValueKind GetValueKindForProperty(IRegistryWrapper key, string valueName)
        {
            try
            {
                return key.GetValueKind(valueName);
            }
            catch (System.ArgumentException)
            {
                // RegistryKey that contains the specified value does not exist
            }
            catch (System.IO.IOException)
            {
            }
            catch (System.Security.SecurityException)
            {
            }
            catch (System.UnauthorizedAccessException)
            {
            }

            return RegistryValueKind.Unknown;
        }

        /// <summary>
        /// Helper to read back an existing registry key value.
        /// </summary>
        /// <param name="key">Key to read the value from.</param>
        /// <param name="valueName">Name of the value to read.</param>
        /// <returns>Value of the key, null if it could not retrieve
        /// it because known exceptions were thrown, else an exception is percolated up
        /// </returns>
        private static object ReadExistingKeyValue(IRegistryWrapper key, string valueName)
        {
            try
            {
                // Since SetValue can munge the data to a specified
                // type (RegistryValueKind), retrieve the value again
                // to output it in the correct form to the user.

                return key.GetValue(valueName, null, RegistryValueOptions.DoNotExpandEnvironmentNames);
            }
            catch (System.IO.IOException)
            {
            }
            catch (System.Security.SecurityException)
            {
            }
            catch (System.UnauthorizedAccessException)
            {
            }

            return null;
        }

        /// <summary>
        /// Wraps a registry item in a PSObject and sets the TreatAs to
        /// Microsoft.Win32.RegistryKey. This way values will be presented
        /// in the same format as keys.
        /// </summary>
        /// <param name="key">
        /// The registry key to be written out.
        /// </param>
        /// <param name="path">
        /// The path to the item being written out.
        /// </param>
        private void WriteRegistryItemObject(
            IRegistryWrapper key,
            string path)
        {
            if (key == null)
            {
                Dbg.Diagnostics.Assert(
                    key != null,
                    "The RegistryProvider should never attempt to write out a null value");

                // Don't error, but don't write out anything either.
                return;
            }

            // Escape any wildcard characters in the path
            path = EscapeSpecialChars(path);

            // Wrap the key in an PSObject
            PSObject outputObject = PSObject.AsPSObject(key.RegistryKey);

            // Add the registry values to the PSObject
            string[] valueNames = key.GetValueNames();

            for (int index = 0; index < valueNames.Length; ++index)
            {
                if (string.IsNullOrEmpty(valueNames[index]))
                {
                    // The first unnamed value becomes the default value
                    valueNames[index] = LocalizedDefaultToken;
                    break;
                }
            }

            outputObject.AddOrSetProperty("Property", valueNames);

            WriteItemObject(outputObject, path, true);
        }

        /// <summary>
        /// Takes a string and tries to parse it into a RegistryValueKind enum
        /// type.
        /// If the conversion fails, WriteError() is called.
        /// </summary>
        /// <param name="type">
        /// The type as specified by the user that should be parsed into a RegistryValueKind enum.
        /// </param>
        /// <param name="kind">Output for the RegistryValueKind for the string.</param>
        /// <returns>
        /// true if the conversion succeeded
        /// </returns>
        private bool ParseKind(string type, out RegistryValueKind kind)
        {
            kind = RegistryValueKind.Unknown;

            if (string.IsNullOrEmpty(type))
            {
                return true;
            }

            bool success = true;
            Exception innerException = null;
            try
            {
                // Convert the parameter to a RegistryValueKind
                kind = (RegistryValueKind)Enum.Parse(typeof(RegistryValueKind), type, true);
            }
            catch (InvalidCastException invalidCast)
            {
                innerException = invalidCast;
            }
            catch (ArgumentException argException)
            {
                innerException = argException;
            }

            if (innerException != null)
            {
                success = false;

                string formatString =
                    RegistryProviderStrings.TypeParameterBindingFailure;
                Exception e =
                    new ArgumentException(
                        string.Format(
                            CultureInfo.CurrentCulture,
                            formatString,
                            type,
                            typeof(RegistryValueKind).FullName),
                        innerException);
                WriteError(new ErrorRecord(
                    e,
                    e.GetType().FullName,
                    ErrorCategory.InvalidArgument,
                    type));
            }

            return success;
        }

        /// <summary>
        /// Gets the default value name token from the resource.
        /// In English that token is "(default)" without the quotes.
        /// </summary>
        /// <remarks>
        /// This should not be localized as it will break scripts.
        /// </remarks>
        /// <returns>
        /// A string containing the default value name.
        /// </returns>
<<<<<<< HEAD
        private static string GetLocalizedDefaultToken()
        {
            // This shouldn't be localized as it will break scripts

            string defaultValueName = "(default)";
            return defaultValueName;
        }
=======
        private string LocalizedDefaultToken => "(default)";
>>>>>>> 9f1f6762

        /// <summary>
        /// Converts an empty or null userEnteredPropertyName to the localized
        /// string for the default property name.
        /// </summary>
        /// <param name="userEnteredPropertyName">
        /// The property name to convert.
        /// </param>
        /// <returns>
        /// If userEnteredPropertyName is null or empty, the localized default
        /// property name is returned, else the userEnteredPropertyName is returned.
        /// </returns>
        private string GetPropertyName(string userEnteredPropertyName)
        {
            string result = userEnteredPropertyName;

            if (!string.IsNullOrEmpty(userEnteredPropertyName))
            {
                var stringComparer = Host.CurrentCulture.CompareInfo;

                if (stringComparer.Compare(
                        userEnteredPropertyName,
                        LocalizedDefaultToken,
                        CompareOptions.IgnoreCase) == 0)
                {
                    result = null;
                }
            }

            return result;
        }
        #endregion Private members
    }

    /// <summary>
    /// Defines dynamic parameters for the registry provider.
    /// </summary>
    public class RegistryProviderSetItemDynamicParameter
    {
        /// <summary>
        /// Gets or sets the Type parameter as a dynamic parameter for
        /// the registry provider's SetItem method.
        /// </summary>
        /// <remarks>
        /// The only acceptable values for this parameter are those found
        /// in the RegistryValueKind enum
        /// </remarks>
        [Parameter(ValueFromPipelineByPropertyName = true)]
        public RegistryValueKind Type { get; set; } = RegistryValueKind.Unknown;
    }
}
#endif // !UNIX<|MERGE_RESOLUTION|>--- conflicted
+++ resolved
@@ -4114,17 +4114,7 @@
         /// <returns>
         /// A string containing the default value name.
         /// </returns>
-<<<<<<< HEAD
-        private static string GetLocalizedDefaultToken()
-        {
-            // This shouldn't be localized as it will break scripts
-
-            string defaultValueName = "(default)";
-            return defaultValueName;
-        }
-=======
-        private string LocalizedDefaultToken => "(default)";
->>>>>>> 9f1f6762
+        private static string LocalizedDefaultToken => "(default)";
 
         /// <summary>
         /// Converts an empty or null userEnteredPropertyName to the localized
