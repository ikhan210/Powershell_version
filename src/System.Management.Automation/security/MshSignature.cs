// Copyright (c) Microsoft Corporation. All rights reserved.
// Licensed under the MIT License.

using Dbg = System.Management.Automation;
using System.Management.Automation.Internal;
using System.Security.Cryptography.X509Certificates;
using System.ComponentModel;
using DWORD = System.UInt32;

namespace System.Management.Automation
{
    internal static class Win32Errors
    {
        internal const DWORD NO_ERROR = 0;
        internal const DWORD E_FAIL = 0x80004005;
        internal const DWORD TRUST_E_NOSIGNATURE = 0x800b0100;
        internal const DWORD TRUST_E_BAD_DIGEST = 0x80096010;
        internal const DWORD TRUST_E_PROVIDER_UNKNOWN = 0x800b0001;
        internal const DWORD TRUST_E_SUBJECT_FORM_UNKNOWN = 0x800B0003;
        internal const DWORD CERT_E_UNTRUSTEDROOT = 0x800b0109;
        internal const DWORD TRUST_E_EXPLICIT_DISTRUST = 0x800B0111;
        internal const DWORD CRYPT_E_BAD_MSG = 0x8009200d;
        internal const DWORD NTE_BAD_ALGID = 0x80090008;
    }

    /// <summary>
    /// Defines the valid status flags that a signature
    /// on a file may have.
    /// </summary>
    public enum SignatureStatus
    {
        /// <summary>
        /// The file has a valid signature.  This means only that
        /// the signature is syntactically valid.  It does not
        /// imply trust in any way.
        /// </summary>
        Valid,

        /// <summary>
        /// The file has an invalid signature.
        /// </summary>
        UnknownError,

        /// <summary>
        /// The file has no signature.
        /// </summary>
        NotSigned,

        /// <summary>
        /// The hash of the file does not match the hash stored
        /// along with the signature.
        /// </summary>
        HashMismatch,

        /// <summary>
        /// The certificate was signed by a publisher not trusted
        /// on the system.
        /// </summary>
        NotTrusted,

        /// <summary>
        /// The specified file format is not supported by the system
        /// for signing operations.  This usually means that the
        /// system does not know how to sign or verify the file
        /// type requested.
        /// </summary>
        NotSupportedFileFormat,

        /// <summary>
        /// The signature cannot be verified because it is incompatible
        /// with the current system.
        /// </summary>
        Incompatible
    };

    /// <summary>
    /// Defines the valid types of signatures.
    /// </summary>
    public enum SignatureType
    {
        /// <summary>
        /// The file is not signed.
        /// </summary>
        None = 0,

        /// <summary>
        /// The signature is an Authenticode signature embedded into the file itself.
        /// </summary>
        Authenticode = 1,

        /// <summary>
        /// The signature is a catalog signature.
        /// </summary>
        Catalog = 2
    };

    /// <summary>
    /// Represents a digital signature on a signed
    /// file.
    /// </summary>
    public sealed class Signature
    {
        private string _path;
        private SignatureStatus _status = SignatureStatus.UnknownError;
        private DWORD _win32Error;
        private X509Certificate2 _signerCert;
        private string _statusMessage = String.Empty;
        private X509Certificate2 _timeStamperCert;
        //private DateTime signedOn = new DateTime(0);

        // Three states:
        //   - True: we can rely on the catalog API to check catalog signature.
        //   - False: we cannot rely on the catalog API, either because it doesn't exist in the OS (win7),
        //            or it's not working properly (OneCore SKUs or dev environment where powershell might
        //            be updated/refreshed).
        //   - Null: it's not determined yet whether catalog API can be relied on or not.
        internal static bool? CatalogApiAvailable = null;

        /// <summary>
        /// Gets the X509 certificate of the publisher that
        /// signed the file.
        /// </summary>
        public X509Certificate2 SignerCertificate
        {
            get
            {
                return _signerCert;
            }
        }

        /// <summary>
        /// Gets the X509 certificate of the authority that
        /// time-stamped the file.
        /// </summary>
        public X509Certificate2 TimeStamperCertificate
        {
            get
            {
                return _timeStamperCert;
            }
        }

        /// <summary>
        /// Gets the status of the signature on the file.
        /// </summary>
        public SignatureStatus Status
        {
            get
            {
                return _status;
            }
        }

        /// <summary>
        /// Gets the message corresponding to the status of the
        /// signature on the file.
        /// </summary>
        public string StatusMessage
        {
            get
            {
                return _statusMessage;
            }
        }

        /// <summary>
        /// Gets the path of the file to which this signature
        /// applies.
        /// </summary>
        public string Path
        {
            get
            {
                return _path;
            }
        }

        /// <summary>
        /// Returns the signature type of the signature
        /// </summary>
        public SignatureType SignatureType { get; internal set; }

        /// <summary>
        /// True if the item is signed as part of an operating system release
        /// </summary>
        public bool IsOSBinary { get; internal set; }

        /// <summary>
        /// Constructor for class Signature
        ///
        /// Call this to create a validated time-stamped signature object.
        /// </summary>
        /// <param name="filePath"> this signature is found in this file </param>
        /// <param name="error"> win32 error code </param>
        /// <param name="signer"> cert of the signer </param>
        /// <param name="timestamper"> cert of the time stamper </param>
<<<<<<< HEAD
        /// <returns> constructed object </returns>
=======
        /// <returns>Constructed object.</returns>
        /// <remarks>  </remarks>
>>>>>>> 871ce569
        internal Signature(string filePath,
                           DWORD error,
                           X509Certificate2 signer,
                           X509Certificate2 timestamper)
        {
            Utils.CheckArgForNullOrEmpty(filePath, "filePath");
            Utils.CheckArgForNull(signer, "signer");
            Utils.CheckArgForNull(timestamper, "timestamper");

            Init(filePath, signer, error, timestamper);
        }

        /// <summary>
        /// Constructor for class Signature
        ///
        /// Call this to create a validated signature object.
        /// </summary>
        /// <param name="filePath"> this signature is found in this file </param>
        /// <param name="signer"> cert of the signer </param>
<<<<<<< HEAD
        /// <returns> constructed object </returns>
=======
        /// <returns>Constructed object.</returns>
        /// <remarks>  </remarks>
>>>>>>> 871ce569
        internal Signature(string filePath,
                           X509Certificate2 signer)
        {
            Utils.CheckArgForNullOrEmpty(filePath, "filePath");
            Utils.CheckArgForNull(signer, "signer");

            Init(filePath, signer, 0, null);
        }

        /// <summary>
        /// Constructor for class Signature
        ///
        /// Call this ctor when creating an invalid signature object
        /// </summary>
        /// <param name="filePath"> this signature is found in this file </param>
        /// <param name="error"> win32 error code </param>
        /// <param name="signer"> cert of the signer </param>
<<<<<<< HEAD
        /// <returns> constructed object </returns>
=======
        /// <returns>Constructed object.</returns>
        /// <remarks>  </remarks>
>>>>>>> 871ce569
        internal Signature(string filePath,
                           DWORD error,
                           X509Certificate2 signer)
        {
            Utils.CheckArgForNullOrEmpty(filePath, "filePath");
            Utils.CheckArgForNull(signer, "signer");

            Init(filePath, signer, error, null);
        }

        /// <summary>
        /// Constructor for class Signature
        ///
        /// Call this ctor when creating an invalid signature object
        /// </summary>
        /// <param name="filePath"> this signature is found in this file </param>
        /// <param name="error"> win32 error code </param>
<<<<<<< HEAD
        /// <returns> constructed object </returns>
=======
        /// <returns>Constructed object.</returns>
        /// <remarks>  </remarks>
>>>>>>> 871ce569
        internal Signature(string filePath, DWORD error)
        {
            Utils.CheckArgForNullOrEmpty(filePath, "filePath");

            Init(filePath, null, error, null);
        }

        private void Init(string filePath,
                          X509Certificate2 signer,
                          DWORD error,
                          X509Certificate2 timestamper)
        {
            _path = filePath;
            _win32Error = error;
            _signerCert = signer;
            _timeStamperCert = timestamper;
            SignatureType = SignatureType.None;

            SignatureStatus isc =
                GetSignatureStatusFromWin32Error(error);

            _status = isc;

            _statusMessage = GetSignatureStatusMessage(isc,
                                                      error,
                                                      filePath);
        }

        private static SignatureStatus GetSignatureStatusFromWin32Error(DWORD error)
        {
            SignatureStatus isc = SignatureStatus.UnknownError;

            switch (error)
            {
                case Win32Errors.NO_ERROR:
                    isc = SignatureStatus.Valid;
                    break;

                case Win32Errors.NTE_BAD_ALGID:
                    isc = SignatureStatus.Incompatible;
                    break;

                case Win32Errors.TRUST_E_NOSIGNATURE:
                    isc = SignatureStatus.NotSigned;
                    break;

                case Win32Errors.TRUST_E_BAD_DIGEST:
                case Win32Errors.CRYPT_E_BAD_MSG:
                    isc = SignatureStatus.HashMismatch;
                    break;

                case Win32Errors.TRUST_E_PROVIDER_UNKNOWN:
                    isc = SignatureStatus.NotSupportedFileFormat;
                    break;

                case Win32Errors.TRUST_E_EXPLICIT_DISTRUST:
                    isc = SignatureStatus.NotTrusted;
                    break;
            }

            return isc;
        }

        private static string GetSignatureStatusMessage(SignatureStatus status,
                                                 DWORD error,
                                                 string filePath)
        {
            string message = null;
            string resourceString = null;
            string arg = null;

            switch (status)
            {
                case SignatureStatus.Valid:
                    resourceString = MshSignature.MshSignature_Valid;
                    break;

                case SignatureStatus.UnknownError:
                    int intError = SecuritySupport.GetIntFromDWORD(error);
                    Win32Exception e = new Win32Exception(intError);
                    message = e.Message;
                    break;

                case SignatureStatus.Incompatible:
                    if (error == Win32Errors.NTE_BAD_ALGID)
                    {
                        resourceString = MshSignature.MshSignature_Incompatible_HashAlgorithm;
                    }
                    else
                    {
                        resourceString = MshSignature.MshSignature_Incompatible;
                    }

                    arg = filePath;
                    break;

                case SignatureStatus.NotSigned:
                    resourceString = MshSignature.MshSignature_NotSigned;
                    arg = filePath;
                    break;

                case SignatureStatus.HashMismatch:
                    resourceString = MshSignature.MshSignature_HashMismatch;
                    arg = filePath;
                    break;

                case SignatureStatus.NotTrusted:
                    resourceString = MshSignature.MshSignature_NotTrusted;
                    arg = filePath;
                    break;

                case SignatureStatus.NotSupportedFileFormat:
                    resourceString = MshSignature.MshSignature_NotSupportedFileFormat;
                    arg = System.IO.Path.GetExtension(filePath);

                    if (String.IsNullOrEmpty(arg))
                    {
                        resourceString = MshSignature.MshSignature_NotSupportedFileFormat_NoExtension;
                        arg = null;
                    }

                    break;
            }

            if (message == null)
            {
                if (arg == null)
                {
                    message = resourceString;
                }
                else
                {
                    message = StringUtil.Format(resourceString, arg);
                }
            }

            return message;
        }
    };
}
<|MERGE_RESOLUTION|>--- conflicted
+++ resolved
@@ -194,12 +194,7 @@
         /// <param name="error"> win32 error code </param>
         /// <param name="signer"> cert of the signer </param>
         /// <param name="timestamper"> cert of the time stamper </param>
-<<<<<<< HEAD
-        /// <returns> constructed object </returns>
-=======
         /// <returns>Constructed object.</returns>
-        /// <remarks>  </remarks>
->>>>>>> 871ce569
         internal Signature(string filePath,
                            DWORD error,
                            X509Certificate2 signer,
@@ -219,12 +214,7 @@
         /// </summary>
         /// <param name="filePath"> this signature is found in this file </param>
         /// <param name="signer"> cert of the signer </param>
-<<<<<<< HEAD
-        /// <returns> constructed object </returns>
-=======
         /// <returns>Constructed object.</returns>
-        /// <remarks>  </remarks>
->>>>>>> 871ce569
         internal Signature(string filePath,
                            X509Certificate2 signer)
         {
@@ -242,12 +232,7 @@
         /// <param name="filePath"> this signature is found in this file </param>
         /// <param name="error"> win32 error code </param>
         /// <param name="signer"> cert of the signer </param>
-<<<<<<< HEAD
-        /// <returns> constructed object </returns>
-=======
         /// <returns>Constructed object.</returns>
-        /// <remarks>  </remarks>
->>>>>>> 871ce569
         internal Signature(string filePath,
                            DWORD error,
                            X509Certificate2 signer)
@@ -265,12 +250,7 @@
         /// </summary>
         /// <param name="filePath"> this signature is found in this file </param>
         /// <param name="error"> win32 error code </param>
-<<<<<<< HEAD
-        /// <returns> constructed object </returns>
-=======
         /// <returns>Constructed object.</returns>
-        /// <remarks>  </remarks>
->>>>>>> 871ce569
         internal Signature(string filePath, DWORD error)
         {
             Utils.CheckArgForNullOrEmpty(filePath, "filePath");
