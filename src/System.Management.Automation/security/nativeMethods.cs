// Copyright (c) Microsoft Corporation.
// Licensed under the MIT License.

#pragma warning disable 1634, 1691
#pragma warning disable 56523

using System.Runtime.InteropServices;
using System.Security.Cryptography.X509Certificates;
using System.Management.Automation.Internal;
using DWORD = System.UInt32;
using BOOL = System.UInt32;

namespace System.Management.Automation.Security
{
    // Crypto API native constants
    internal partial class NativeConstants
    {
        internal const int CRYPT_OID_INFO_OID_KEY = 1;
        internal const int CRYPT_OID_INFO_NAME_KEY = 2;
        internal const int CRYPT_OID_INFO_CNG_ALGID_KEY = 5;
    }

    // Safer native constants
    internal partial class NativeConstants
    {
        /// <Summary>
        /// SAFER_TOKEN_NULL_IF_EQUAL -> 0x00000001.
        /// </Summary>
        public const int SAFER_TOKEN_NULL_IF_EQUAL = 1;

        /// <Summary>
        /// SAFER_TOKEN_COMPARE_ONLY -> 0x00000002.
        /// </Summary>
        public const int SAFER_TOKEN_COMPARE_ONLY = 2;

        /// <Summary>
        /// SAFER_TOKEN_MAKE_INERT -> 0x00000004.
        /// </Summary>
        public const int SAFER_TOKEN_MAKE_INERT = 4;

        /// <Summary>
        /// SAFER_CRITERIA_IMAGEPATH -> 0x00001.
        /// </Summary>
        public const int SAFER_CRITERIA_IMAGEPATH = 1;

        /// <Summary>
        /// SAFER_CRITERIA_NOSIGNEDHASH -> 0x00002.
        /// </Summary>
        public const int SAFER_CRITERIA_NOSIGNEDHASH = 2;

        /// <Summary>
        /// SAFER_CRITERIA_IMAGEHASH -> 0x00004.
        /// </Summary>
        public const int SAFER_CRITERIA_IMAGEHASH = 4;

        /// <Summary>
        /// SAFER_CRITERIA_AUTHENTICODE -> 0x00008.
        /// </Summary>
        public const int SAFER_CRITERIA_AUTHENTICODE = 8;

        /// <Summary>
        /// SAFER_CRITERIA_URLZONE -> 0x00010.
        /// </Summary>
        public const int SAFER_CRITERIA_URLZONE = 16;

        /// <Summary>
        /// SAFER_CRITERIA_IMAGEPATH_NT -> 0x01000.
        /// </Summary>
        public const int SAFER_CRITERIA_IMAGEPATH_NT = 4096;

        /// <Summary>
        /// WTD_UI_NONE -> 0x00002.
        /// </Summary>
        public const int WTD_UI_NONE = 2;

        /// <Summary>
        /// S_OK -> ((HRESULT)0L)
        /// </Summary>
        public const int S_OK = 0;

        /// <Summary>
        /// S_FALSE -> ((HRESULT)1L)
        /// </Summary>
        public const int S_FALSE = 1;

        /// <Summary>
        /// ERROR_MORE_DATA -> 234L.
        /// </Summary>
        public const int ERROR_MORE_DATA = 234;

        /// <Summary>
        /// ERROR_ACCESS_DISABLED_BY_POLICY -> 1260L.
        /// </Summary>
        public const int ERROR_ACCESS_DISABLED_BY_POLICY = 1260;

        /// <Summary>
        /// ERROR_ACCESS_DISABLED_NO_SAFER_UI_BY_POLICY -> 786L.
        /// </Summary>
        public const int ERROR_ACCESS_DISABLED_NO_SAFER_UI_BY_POLICY = 786;

        /// <Summary>
        /// SAFER_MAX_HASH_SIZE -> 64.
        /// </Summary>
        public const int SAFER_MAX_HASH_SIZE = 64;

        /// <Summary>
        /// SRP_POLICY_SCRIPT -> L"SCRIPT"
        /// </Summary>
        public const string SRP_POLICY_SCRIPT = "SCRIPT";

        /// <Summary>
        /// SIGNATURE_DISPLAYNAME_LENGTH -> MAX_PATH.
        /// </Summary>
        internal const int SIGNATURE_DISPLAYNAME_LENGTH = NativeConstants.MAX_PATH;

        /// <Summary>
        /// SIGNATURE_PUBLISHER_LENGTH -> 128.
        /// </Summary>
        internal const int SIGNATURE_PUBLISHER_LENGTH = 128;

        /// <Summary>
        /// SIGNATURE_HASH_LENGTH -> 64.
        /// </Summary>
        internal const int SIGNATURE_HASH_LENGTH = 64;

        /// <Summary>
        /// MAX_PATH -> 260.
        /// </Summary>
        internal const int MAX_PATH = 260;

        /// <Summary>
        /// This function is not supported on this system.
        /// </Summary>
        internal const int FUNCTION_NOT_SUPPORTED = 120;
    }

    /// <summary>
    /// Pinvoke methods from crypt32.dll.
    /// </summary>
    internal static partial class NativeMethods
    {
        // -------------------------------------------------------------------
        // crypt32.dll stuff
        //

        [DllImport("crypt32.dll", SetLastError = true, CharSet = CharSet.Unicode)]
        internal static extern
        bool CertEnumSystemStore(CertStoreFlags Flags,
                                 IntPtr notUsed1,
                                 IntPtr notUsed2,
                                 CertEnumSystemStoreCallBackProto fn);

        /// <summary>
        /// Signature of call back function used by CertEnumSystemStore.
        /// </summary>
        internal delegate
        bool CertEnumSystemStoreCallBackProto([MarshalAs(UnmanagedType.LPWStr)]
                                               string storeName,
                                               DWORD dwFlagsNotUsed,
                                               IntPtr notUsed1,
                                               IntPtr notUsed2,
                                               IntPtr notUsed3);

        /// <summary>
        /// Signature of cert enumeration function.
        /// </summary>
        [DllImport("crypt32.dll", SetLastError = true, CharSet = CharSet.Unicode)]
        internal static extern
        IntPtr CertEnumCertificatesInStore(IntPtr storeHandle,
                                            IntPtr certContext);

        /// <summary>
        /// Signature of cert find function.
        /// </summary>
        [DllImport("crypt32.dll", SetLastError = true, CharSet = CharSet.Unicode)]
        internal static extern
        IntPtr CertFindCertificateInStore(
            IntPtr hCertStore,
            Security.NativeMethods.CertOpenStoreEncodingType dwEncodingType,
            DWORD dwFindFlags,                  // 0
            Security.NativeMethods.CertFindType dwFindType,
            [MarshalAs(UnmanagedType.LPWStr)] string pvFindPara,
            IntPtr notUsed1);                   // pPrevCertContext

        [Flags]
        internal enum CertFindType
        {                                                       // pvFindPara:
            CERT_COMPARE_ANY = 0 << 16,         // null
            CERT_FIND_ISSUER_STR = (8 << 16) | 4,   // substring
            CERT_FIND_SUBJECT_STR = (8 << 16) | 7,   // substring
            CERT_FIND_CROSS_CERT_DIST_POINTS = 17 << 16,        // null
            CERT_FIND_SUBJECT_INFO_ACCESS = 19 << 16,        // null
            CERT_FIND_HASH_STR = 20 << 16,        // thumbprint
        }

        [DllImport("crypt32.dll", SetLastError = true, CharSet = CharSet.Unicode)]
        internal static extern
        bool CertCloseStore(IntPtr hCertStore, int dwFlags);

        [Flags]
        internal enum CertStoreFlags
        {
            CERT_SYSTEM_STORE_CURRENT_USER = 1 << 16,
            CERT_SYSTEM_STORE_LOCAL_MACHINE = 2 << 16,
            CERT_SYSTEM_STORE_CURRENT_SERVICE = 4 << 16,
            CERT_SYSTEM_STORE_SERVICES = 5 << 16,
            CERT_SYSTEM_STORE_USERS = 6 << 16,
            CERT_SYSTEM_STORE_CURRENT_USER_GROUP_POLICY = 7 << 16,
            CERT_SYSTEM_STORE_LOCAL_MACHINE_GROUP_POLICY = 8 << 16,
            CERT_SYSTEM_STORE_LOCAL_MACHINE_ENTERPRISE = 9 << 16,
        }

        [DllImport("crypt32.dll", SetLastError = true, CharSet = CharSet.Unicode)]
        internal static extern
        bool CertGetEnhancedKeyUsage(IntPtr pCertContext, // PCCERT_CONTEXT
                                      DWORD dwFlags,
                                      IntPtr pUsage,       // PCERT_ENHKEY_USAGE
                                      out int pcbUsage);  // DWORD*

        [DllImport("Crypt32.dll", SetLastError = true, CharSet = CharSet.Unicode)]
        internal static extern
        IntPtr CertOpenStore(CertOpenStoreProvider storeProvider,
                              CertOpenStoreEncodingType dwEncodingType,
                              IntPtr notUsed1,          // hCryptProv
                              CertOpenStoreFlags dwFlags,
                              [MarshalAs(UnmanagedType.LPWStr)]
                              string storeName);

        [Flags]
        internal enum CertOpenStoreFlags
        {
            CERT_STORE_NO_CRYPT_RELEASE_FLAG = 0x00000001,
            CERT_STORE_SET_LOCALIZED_NAME_FLAG = 0x00000002,
            CERT_STORE_DEFER_CLOSE_UNTIL_LAST_FREE_FLAG = 0x00000004,
            CERT_STORE_DELETE_FLAG = 0x00000010,
            CERT_STORE_UNSAFE_PHYSICAL_FLAG = 0x00000020,
            CERT_STORE_SHARE_STORE_FLAG = 0x00000040,
            CERT_STORE_SHARE_CONTEXT_FLAG = 0x00000080,
            CERT_STORE_MANIFOLD_FLAG = 0x00000100,
            CERT_STORE_ENUM_ARCHIVED_FLAG = 0x00000200,
            CERT_STORE_UPDATE_KEYID_FLAG = 0x00000400,
            CERT_STORE_BACKUP_RESTORE_FLAG = 0x00000800,
            CERT_STORE_READONLY_FLAG = 0x00008000,
            CERT_STORE_OPEN_EXISTING_FLAG = 0x00004000,
            CERT_STORE_CREATE_NEW_FLAG = 0x00002000,
            CERT_STORE_MAXIMUM_ALLOWED_FLAG = 0x00001000,

            CERT_SYSTEM_STORE_CURRENT_USER = 1 << 16,
            CERT_SYSTEM_STORE_LOCAL_MACHINE = 2 << 16,
            CERT_SYSTEM_STORE_CURRENT_SERVICE = 4 << 16,
            CERT_SYSTEM_STORE_SERVICES = 5 << 16,
            CERT_SYSTEM_STORE_USERS = 6 << 16,
            CERT_SYSTEM_STORE_CURRENT_USER_GROUP_POLICY = 7 << 16,
            CERT_SYSTEM_STORE_LOCAL_MACHINE_GROUP_POLICY = 8 << 16,
            CERT_SYSTEM_STORE_LOCAL_MACHINE_ENTERPRISE = 9 << 16,
        }

        [Flags]
        internal enum CertOpenStoreProvider
        {
            CERT_STORE_PROV_MEMORY = 2,
            CERT_STORE_PROV_SYSTEM = 10,
            CERT_STORE_PROV_SYSTEM_REGISTRY = 13,
        }

        [Flags]
        internal enum CertOpenStoreEncodingType
        {
            X509_ASN_ENCODING = 0x00000001,
        }

        [DllImport("Crypt32.dll", SetLastError = true, CharSet = CharSet.Unicode)]
        internal static extern
        bool CertControlStore(
                        IntPtr hCertStore,
                        DWORD dwFlags,
                        CertControlStoreType dwCtrlType,
                        IntPtr pvCtrlPara);

        [Flags]
        internal enum CertControlStoreType : uint
        {
            CERT_STORE_CTRL_RESYNC = 1,
            CERT_STORE_CTRL_COMMIT = 3,
            CERT_STORE_CTRL_AUTO_RESYNC = 4,
        }

        [Flags]
        internal enum AddCertificateContext : uint
        {
            CERT_STORE_ADD_NEW = 1,
            CERT_STORE_ADD_USE_EXISTING = 2,
            CERT_STORE_ADD_REPLACE_EXISTING = 3,
            CERT_STORE_ADD_ALWAYS = 4,
            CERT_STORE_ADD_REPLACE_EXISTING_INHERIT_PROPERTIES = 5,
            CERT_STORE_ADD_NEWER = 6,
            CERT_STORE_ADD_NEWER_INHERIT_PROPERTIES = 7
        }

        [Flags]
        internal enum CertPropertyId
        {
            CERT_KEY_PROV_HANDLE_PROP_ID = 1,
            CERT_KEY_PROV_INFO_PROP_ID = 2,   // CRYPT_KEY_PROV_INFO
            CERT_SHA1_HASH_PROP_ID = 3,
            CERT_MD5_HASH_PROP_ID = 4,
            CERT_SEND_AS_TRUSTED_ISSUER_PROP_ID = 102,
        }

        [Flags]
        internal enum NCryptDeletKeyFlag
        {
            NCRYPT_MACHINE_KEY_FLAG = 0x00000020,  // same as CAPI CRYPT_MACHINE_KEYSET
            NCRYPT_SILENT_FLAG = 0x00000040,  // same as CAPI CRYPT_SILENT
        }

        [Flags]
        internal enum ProviderFlagsEnum : uint
        {
            CRYPT_VERIFYCONTEXT = 0xF0000000,
            CRYPT_NEWKEYSET = 0x00000008,
            CRYPT_DELETEKEYSET = 0x00000010,
            CRYPT_MACHINE_KEYSET = 0x00000020,
            CRYPT_SILENT = 0x00000040,
        }

        internal enum ProviderParam : int
        {
            PP_CLIENT_HWND = 1,
        }

        internal enum PROV : uint
        {
            /// <summary>
            /// The PROV_RSA_FULL type.
            /// </summary>
            RSA_FULL = 1,

            /// <summary>
            /// The PROV_RSA_SIG type.
            /// </summary>
            RSA_SIG = 2,

            /// <summary>
            /// The PROV_RSA_DSS type.
            /// </summary>
            DSS = 3,

            /// <summary>
            /// The PROV_FORTEZZA type.
            /// </summary>
            FORTEZZA = 4,

            /// <summary>
            /// The PROV_MS_EXCHANGE type.
            /// </summary>
            MS_EXCHANGE = 5,

            /// <summary>
            /// The PROV_SSL type.
            /// </summary>
            SSL = 6,

            /// <summary>
            /// The PROV_RSA_SCHANNEL type. SSL certificates are generated with these providers.
            /// </summary>
            RSA_SCHANNEL = 12,

            /// <summary>
            /// The PROV_DSS_DH type.
            /// </summary>
            DSS_DH = 13,

            /// <summary>
            /// The PROV_EC_ECDSA type.
            /// </summary>
            EC_ECDSA_SIG = 14,

            /// <summary>
            /// The PROV_EC_ECNRA_SIG type.
            /// </summary>
            EC_ECNRA_SIG = 15,

            /// <summary>
            /// The PROV_EC_ECDSA_FULL type.
            /// </summary>
            EC_ECDSA_FULL = 16,

            /// <summary>
            /// The PROV_EC_ECNRA_FULL type.
            /// </summary>
            EC_ECNRA_FULL = 17,

            /// <summary>
            /// The PROV_DH_SCHANNEL type.
            /// </summary>
            DH_SCHANNEL = 18,

            /// <summary>
            /// The PROV_SPYRUS_LYNKS type.
            /// </summary>
            SPYRUS_LYNKS = 20,

            /// <summary>
            /// The PROV_RNG type.
            /// </summary>
            RNG = 21,

            /// <summary>
            /// The PROV_INTEL_SEC type.
            /// </summary>
            INTEL_SEC = 22
        }

        [StructLayout(LayoutKind.Sequential, CharSet = CharSet.Unicode)]
        internal struct CRYPT_KEY_PROV_INFO
        {
            /// <summary>
            /// String naming a key container within a particular CSP.
            /// </summary>
            public string pwszContainerName;

            /// <summary>
            /// String that names a CSP.
            /// </summary>
            public string pwszProvName;

            /// <summary>
            /// CSP type.
            /// </summary>
            public PROV dwProvType;

            /// <summary>
            /// Flags value indicating whether a key container is to be created or destroyed, and
            /// whether an application is allowed access to a key container.
            /// </summary>
            public uint dwFlags;

            /// <summary>
            /// Number of elements in the rgProvParam array.
            /// </summary>
            public uint cProvParam;

            /// <summary>
            /// Array of pointers to CRYPT_KEY_PROV_PARAM structures.
            /// </summary>
            public IntPtr rgProvParam;

            /// <summary>
            /// The specification of the private key to retrieve. AT_KEYEXCHANGE and AT_SIGNATURE
            /// are defined for the default provider.
            /// </summary>
            public uint dwKeySpec;
        }

        internal const string NCRYPT_WINDOW_HANDLE_PROPERTY = "HWND Handle";

        [DllImport("crypt32.dll", SetLastError = true, CharSet = CharSet.Unicode)]
        internal static extern
        bool CertDeleteCertificateFromStore(IntPtr pCertContext);

        [DllImport("crypt32.dll", SetLastError = true, CharSet = CharSet.Unicode)]
        internal static extern
        IntPtr CertDuplicateCertificateContext(IntPtr pCertContext);

        [DllImport("crypt32.dll", SetLastError = true, CharSet = CharSet.Unicode)]
        internal static extern
        bool CertAddCertificateContextToStore(IntPtr hCertStore,
                                              IntPtr pCertContext,
                                              DWORD dwAddDisposition,
                                              ref IntPtr ppStoreContext);

        [DllImport("crypt32.dll", SetLastError = true, CharSet = CharSet.Unicode)]
        internal static extern
        bool CertFreeCertificateContext(IntPtr certContext);

        [DllImport("crypt32.dll", SetLastError = true, CharSet = CharSet.Unicode)]
        internal static extern
        bool CertGetCertificateContextProperty(IntPtr pCertContext,
                                               CertPropertyId dwPropId,
                                               IntPtr pvData,
                                               ref int pcbData);

        [DllImport("crypt32.dll", SetLastError = true, CharSet = CharSet.Unicode)]
        internal static extern
        bool CertSetCertificateContextProperty(IntPtr pCertContext,
                                               CertPropertyId dwPropId,
                                               DWORD dwFlags,
                                               IntPtr pvData);

        [DllImport("crypt32.dll", SetLastError = true, CharSet = CharSet.Unicode)]
        internal static extern
        IntPtr CryptFindLocalizedName(string pwszCryptName);

        [DllImport(PinvokeDllNames.CryptAcquireContextDllName, SetLastError = true, CharSet = CharSet.Unicode)]
        internal static extern
        bool CryptAcquireContext(ref IntPtr hProv,
                                 string strContainerName,
                                 string strProviderName,
                                 int nProviderType,
                                 uint uiProviderFlags);

        [DllImport(PinvokeDllNames.CryptReleaseContextDllName, SetLastError = true, CharSet = CharSet.Unicode)]
        internal static extern
        bool CryptReleaseContext(IntPtr hProv, int dwFlags);

        [DllImport(PinvokeDllNames.CryptSetProvParamDllName, SetLastError = true)]
        internal static extern unsafe
        bool CryptSetProvParam(IntPtr hProv, ProviderParam dwParam, void* pbData, int dwFlags);

        [DllImport("ncrypt.dll", CharSet = CharSet.Unicode)]
        internal static extern
        int NCryptOpenStorageProvider(ref IntPtr hProv,
                                      string strProviderName,
                                      uint dwFlags);

        [DllImport("ncrypt.dll", CharSet = CharSet.Unicode)]
        internal static extern
        int NCryptOpenKey(IntPtr hProv,
                          ref IntPtr hKey,
                          string strKeyName,
                          uint dwLegacySpec,
                          uint dwFlags);

        [DllImport("ncrypt.dll", CharSet = CharSet.Unicode)]
        internal static extern unsafe
        int NCryptSetProperty(IntPtr hProv, string pszProperty, void* pbInput, int cbInput, int dwFlags);

        [DllImport("ncrypt.dll", CharSet = CharSet.Unicode)]
        internal static extern
        int NCryptDeleteKey(IntPtr hKey,
                            uint dwFlags);

        [DllImport("ncrypt.dll", CharSet = CharSet.Unicode)]
        internal static extern
        int NCryptFreeObject(IntPtr hObject);

        // -----------------------------------------------------------------
        // cryptUI.dll stuff
        //

        //
        // CryptUIWizDigitalSign() function and associated structures/enums
        //

        [DllImport("cryptUI.dll", SetLastError = true, CharSet = CharSet.Unicode)]
        internal static extern
        bool CryptUIWizDigitalSign(DWORD dwFlags,
                                   IntPtr hwndParentNotUsed,
                                   IntPtr pwszWizardTitleNotUsed,
                                   IntPtr pDigitalSignInfo,
                                   IntPtr ppSignContextNotUsed);

        [Flags]
        internal enum CryptUIFlags
        {
            CRYPTUI_WIZ_NO_UI = 0x0001
            // other flags not used
        }

        [StructLayout(LayoutKind.Sequential)]
        internal struct CRYPTUI_WIZ_DIGITAL_SIGN_INFO
        {
            internal DWORD dwSize;
            internal DWORD dwSubjectChoice;

            [MarshalAs(UnmanagedType.LPWStr)]
            internal string pwszFileName;

            internal DWORD dwSigningCertChoice;
            internal IntPtr pSigningCertContext; // PCCERT_CONTEXT

            [MarshalAs(UnmanagedType.LPWStr)]
            internal string pwszTimestampURL;

            internal DWORD dwAdditionalCertChoice;
            internal IntPtr pSignExtInfo; // PCCRYPTUI_WIZ_DIGITAL_SIGN_EXTENDED_INFO
        }

        [Flags]
        internal enum SignInfoSubjectChoice
        {
            CRYPTUI_WIZ_DIGITAL_SIGN_SUBJECT_FILE = 0x01
            // CRYPTUI_WIZ_DIGITAL_SIGN_SUBJECT_BLOB = 0x02 NotUsed
        }

        [Flags]
        internal enum SignInfoCertChoice
        {
            CRYPTUI_WIZ_DIGITAL_SIGN_CERT = 0x01
            // CRYPTUI_WIZ_DIGITAL_SIGN_STORE = 0x02, NotUsed
            // CRYPTUI_WIZ_DIGITAL_SIGN_PVK = 0x03, NotUsed
        }

        [Flags]
        internal enum SignInfoAdditionalCertChoice
        {
            CRYPTUI_WIZ_DIGITAL_SIGN_ADD_CHAIN = 1,
            CRYPTUI_WIZ_DIGITAL_SIGN_ADD_CHAIN_NO_ROOT = 2
        }

        [StructLayout(LayoutKind.Sequential)]
        internal struct CRYPTUI_WIZ_DIGITAL_SIGN_EXTENDED_INFO
        {
            internal DWORD dwSize;
            internal DWORD dwAttrFlagsNotUsed;

            [MarshalAs(UnmanagedType.LPWStr)]
            internal string pwszDescription;

            [MarshalAs(UnmanagedType.LPWStr)]
            internal string pwszMoreInfoLocation;

            [MarshalAs(UnmanagedType.LPStr)]
            internal string pszHashAlg;

            internal IntPtr pwszSigningCertDisplayStringNotUsed; // LPCWSTR
            internal IntPtr hAdditionalCertStoreNotUsed; // HCERTSTORE
            internal IntPtr psAuthenticatedNotUsed;      // PCRYPT_ATTRIBUTES
            internal IntPtr psUnauthenticatedNotUsed;    // PCRYPT_ATTRIBUTES
        }

        [ArchitectureSensitive]
        internal static CRYPTUI_WIZ_DIGITAL_SIGN_EXTENDED_INFO
            InitSignInfoExtendedStruct(string description,
                                       string moreInfoUrl,
                                       string hashAlgorithm)
        {
            CRYPTUI_WIZ_DIGITAL_SIGN_EXTENDED_INFO siex =
                new CRYPTUI_WIZ_DIGITAL_SIGN_EXTENDED_INFO();

            siex.dwSize = (DWORD)Marshal.SizeOf(siex);
            siex.dwAttrFlagsNotUsed = 0;
            siex.pwszDescription = description;
            siex.pwszMoreInfoLocation = moreInfoUrl;
            siex.pszHashAlg = null;
            siex.pwszSigningCertDisplayStringNotUsed = IntPtr.Zero;
            siex.hAdditionalCertStoreNotUsed = IntPtr.Zero;
            siex.psAuthenticatedNotUsed = IntPtr.Zero;
            siex.psUnauthenticatedNotUsed = IntPtr.Zero;

            if (hashAlgorithm != null)
            {
                siex.pszHashAlg = hashAlgorithm;
            }

            return siex;
        }

        [StructLayout(LayoutKind.Sequential)]
        internal struct CRYPT_OID_INFO
        {
            /// DWORD->unsigned int
            public uint cbSize;

            /// LPCSTR->CHAR*
            [MarshalAsAttribute(UnmanagedType.LPStr)]
            public string pszOID;

            /// LPCWSTR->WCHAR*
            [MarshalAsAttribute(UnmanagedType.LPWStr)]
            public string pwszName;

            /// DWORD->unsigned int
            public uint dwGroupId;

            /// Anonymous_a3ae7823_8a1d_432c_bc07_a72b6fc6c7d8
            public Anonymous_a3ae7823_8a1d_432c_bc07_a72b6fc6c7d8 Union1;

            /// CRYPT_DATA_BLOB->_CRYPTOAPI_BLOB
            public CRYPT_ATTR_BLOB ExtraInfo;
        }

        [StructLayout(LayoutKind.Explicit)]
        internal struct Anonymous_a3ae7823_8a1d_432c_bc07_a72b6fc6c7d8
        {
            /// DWORD->unsigned int
            [FieldOffset(0)]
            public uint dwValue;

            /// ALG_ID->unsigned int
            [FieldOffset(0)]
            public uint Algid;

            /// DWORD->unsigned int
            [FieldOffset(0)]
            public uint dwLength;
        }

        [StructLayout(LayoutKind.Sequential)]
        internal struct CRYPT_ATTR_BLOB
        {
            /// DWORD->unsigned int
            public uint cbData;

            /// BYTE*
            public System.IntPtr pbData;
        }

        [StructLayout(LayoutKind.Sequential)]
        internal struct CRYPT_DATA_BLOB
        {
            /// DWORD->unsigned int
            public uint cbData;

            /// BYTE*
            public System.IntPtr pbData;
        }

        [StructLayout(LayoutKind.Sequential)]
        internal struct CERT_CONTEXT
        {
            public int dwCertEncodingType;
            public IntPtr pbCertEncoded;
            public int cbCertEncoded;
            public IntPtr pCertInfo;
            public IntPtr hCertStore;
        }

        // Return the OID info for a given algorithm
        [DllImport("crypt32.dll", EntryPoint = "CryptFindOIDInfo")]
        internal static extern IntPtr CryptFindOIDInfo(
            uint dwKeyType,
            System.IntPtr pvKey,
            uint dwGroupId);

        [ArchitectureSensitive]
        internal static DWORD GetCertChoiceFromSigningOption(
            SigningOption option)
        {
            DWORD cc = 0;

            switch (option)
            {
                case SigningOption.AddOnlyCertificate:
                    cc = 0;
                    break;

                case SigningOption.AddFullCertificateChain:
                    cc = (DWORD)SignInfoAdditionalCertChoice.CRYPTUI_WIZ_DIGITAL_SIGN_ADD_CHAIN;
                    break;

                case SigningOption.AddFullCertificateChainExceptRoot:
                    cc = (DWORD)SignInfoAdditionalCertChoice.CRYPTUI_WIZ_DIGITAL_SIGN_ADD_CHAIN_NO_ROOT;
                    break;

                default:
                    cc = (DWORD)SignInfoAdditionalCertChoice.CRYPTUI_WIZ_DIGITAL_SIGN_ADD_CHAIN_NO_ROOT;
                    break;
            }

            return cc;
        }

        [ArchitectureSensitive]
        internal static CRYPTUI_WIZ_DIGITAL_SIGN_INFO
            InitSignInfoStruct(string fileName,
                               X509Certificate2 signingCert,
                               string timeStampServerUrl,
                               string hashAlgorithm,
                               SigningOption option)
        {
            CRYPTUI_WIZ_DIGITAL_SIGN_INFO si = new CRYPTUI_WIZ_DIGITAL_SIGN_INFO();

            si.dwSize = (DWORD)Marshal.SizeOf(si);
            si.dwSubjectChoice = (DWORD)SignInfoSubjectChoice.CRYPTUI_WIZ_DIGITAL_SIGN_SUBJECT_FILE;
            si.pwszFileName = fileName;
            si.dwSigningCertChoice = (DWORD)SignInfoCertChoice.CRYPTUI_WIZ_DIGITAL_SIGN_CERT;
            si.pSigningCertContext = signingCert.Handle;
            si.pwszTimestampURL = timeStampServerUrl;
            si.dwAdditionalCertChoice = GetCertChoiceFromSigningOption(option);

            CRYPTUI_WIZ_DIGITAL_SIGN_EXTENDED_INFO siex =
                InitSignInfoExtendedStruct(string.Empty, string.Empty, hashAlgorithm);
            IntPtr pSiexBuffer = Marshal.AllocCoTaskMem(Marshal.SizeOf(siex));
            Marshal.StructureToPtr(siex, pSiexBuffer, false);
            si.pSignExtInfo = pSiexBuffer;

            return si;
        }

        // -----------------------------------------------------------------
        // wintrust.dll stuff
        //

        //
        // WinVerifyTrust() function and associated structures/enums
        //

        [DllImport("wintrust.dll", SetLastError = true, CharSet = CharSet.Unicode)]
        internal static extern
        DWORD WinVerifyTrust(
            IntPtr hWndNotUsed, // HWND
            IntPtr pgActionID, // GUID*
            IntPtr pWinTrustData // WINTRUST_DATA*
        );

        [StructLayout(LayoutKind.Sequential)]
        internal struct WINTRUST_FILE_INFO
        {
            internal DWORD cbStruct;               // = sizeof(WINTRUST_FILE_INFO)

            [MarshalAs(UnmanagedType.LPWStr)]
            internal string pcwszFilePath;         // LPCWSTR

            internal IntPtr hFileNotUsed;          // optional, HANDLE to pcwszFilePath
            internal IntPtr pgKnownSubjectNotUsed; // optional: GUID* : fill if the
                                                   // subject type is known
        }

        [StructLayoutAttribute(LayoutKind.Sequential)]
        internal struct WINTRUST_BLOB_INFO
        {
            /// DWORD->unsigned int
            internal uint cbStruct;

            /// GUID->_GUID
            internal Guid gSubject;

            /// LPCWSTR->WCHAR*
            [MarshalAsAttribute(UnmanagedType.LPWStr)]
            internal string pcwszDisplayName;

            /// DWORD->unsigned int
            internal uint cbMemObject;

            /// BYTE*
            internal System.IntPtr pbMemObject;

            /// DWORD->unsigned int
            internal uint cbMemSignedMsg;

            /// BYTE*
            internal System.IntPtr pbMemSignedMsg;
        }

        [ArchitectureSensitive]
        internal static WINTRUST_FILE_INFO InitWintrustFileInfoStruct(string fileName)
        {
            WINTRUST_FILE_INFO fi = new WINTRUST_FILE_INFO();

            fi.cbStruct = (DWORD)Marshal.SizeOf(fi);
            fi.pcwszFilePath = fileName;
            fi.hFileNotUsed = IntPtr.Zero;
            fi.pgKnownSubjectNotUsed = IntPtr.Zero;

            return fi;
        }

        [ArchitectureSensitive]
        internal static WINTRUST_BLOB_INFO InitWintrustBlobInfoStruct(string fileName, string content)
        {
            WINTRUST_BLOB_INFO bi = new WINTRUST_BLOB_INFO();
            byte[] contentBytes = System.Text.Encoding.Unicode.GetBytes(content);

            // The GUID of the PowerShell SIP
            bi.gSubject = new Guid(0x603bcc1f, 0x4b59, 0x4e08, new byte[] { 0xb7, 0x24, 0xd2, 0xc6, 0x29, 0x7e, 0xf3, 0x51 });
            bi.cbStruct = (DWORD)Marshal.SizeOf(bi);
            bi.pcwszDisplayName = fileName;
            bi.cbMemObject = (uint)contentBytes.Length;
            bi.pbMemObject = Marshal.AllocCoTaskMem(contentBytes.Length);
            Marshal.Copy(contentBytes, 0, bi.pbMemObject, contentBytes.Length);

            return bi;
        }

        [Flags]
        internal enum WintrustUIChoice
        {
            WTD_UI_ALL = 1,
            WTD_UI_NONE = 2,
            WTD_UI_NOBAD = 3,
            WTD_UI_NOGOOD = 4
        }

        [Flags]
        internal enum WintrustUnionChoice
        {
            WTD_CHOICE_FILE = 1,
            // WTD_CHOICE_CATALOG = 2,
            WTD_CHOICE_BLOB = 3,
            // WTD_CHOICE_SIGNER = 4,
            // WTD_CHOICE_CERT = 5,
        }

        [Flags]
        internal enum WintrustProviderFlags
        {
            WTD_PROV_FLAGS_MASK = 0x0000FFFF,
            WTD_USE_IE4_TRUST_FLAG = 0x00000001,
            WTD_NO_IE4_CHAIN_FLAG = 0x00000002,
            WTD_NO_POLICY_USAGE_FLAG = 0x00000004,
            WTD_REVOCATION_CHECK_NONE = 0x00000010,
            WTD_REVOCATION_CHECK_END_CERT = 0x00000020,
            WTD_REVOCATION_CHECK_CHAIN = 0x00000040,
            WTD_REVOCATION_CHECK_CHAIN_EXCLUDE_ROOT = 0x00000080,
            WTD_SAFER_FLAG = 0x00000100,
            WTD_HASH_ONLY_FLAG = 0x00000200,
            WTD_USE_DEFAULT_OSVER_CHECK = 0x00000400,
            WTD_LIFETIME_SIGNING_FLAG = 0x00000800,
            WTD_CACHE_ONLY_URL_RETRIEVAL = 0x00001000
        }

        [Flags]
        internal enum WintrustAction
        {
            WTD_STATEACTION_IGNORE = 0x00000000,
            WTD_STATEACTION_VERIFY = 0x00000001,
            WTD_STATEACTION_CLOSE = 0x00000002,
            WTD_STATEACTION_AUTO_CACHE = 0x00000003,
            WTD_STATEACTION_AUTO_CACHE_FLUSH = 0x00000004
        }

        [StructLayoutAttribute(LayoutKind.Explicit)]
        internal struct WinTrust_Choice
        {
            /// WINTRUST_FILE_INFO_*
            [FieldOffsetAttribute(0)]
            internal System.IntPtr pFile;

            /// WINTRUST_CATALOG_INFO_*
            [FieldOffsetAttribute(0)]
            internal System.IntPtr pCatalog;

            /// WINTRUST_BLOB_INFO_*
            [FieldOffsetAttribute(0)]
            internal System.IntPtr pBlob;

            /// WINTRUST_SGNR_INFO_*
            [FieldOffsetAttribute(0)]
            internal System.IntPtr pSgnr;

            /// WINTRUST_CERT_INFO_*
            [FieldOffsetAttribute(0)]
            internal System.IntPtr pCert;
        }

        [StructLayoutAttribute(LayoutKind.Sequential)]
        internal struct WINTRUST_DATA
        {
            /// DWORD->unsigned int
            internal uint cbStruct;

            /// LPVOID->void*
            internal System.IntPtr pPolicyCallbackData;

            /// LPVOID->void*
            internal System.IntPtr pSIPClientData;

            /// DWORD->unsigned int
            internal uint dwUIChoice;

            /// DWORD->unsigned int
            internal uint fdwRevocationChecks;

            /// DWORD->unsigned int
            internal uint dwUnionChoice;

            /// WinTrust_Choice struct
            internal WinTrust_Choice Choice;

            /// DWORD->unsigned int
            internal uint dwStateAction;

            /// HANDLE->void*
            internal System.IntPtr hWVTStateData;

            /// WCHAR*
            [MarshalAsAttribute(UnmanagedType.LPWStr)]
            internal string pwszURLReference;

            /// DWORD->unsigned int
            internal uint dwProvFlags;

            /// DWORD->unsigned int
            internal uint dwUIContext;
        }

        [ArchitectureSensitive]
        internal static WINTRUST_DATA InitWintrustDataStructFromFile(WINTRUST_FILE_INFO wfi)
        {
            WINTRUST_DATA wtd = new WINTRUST_DATA();

            wtd.cbStruct = (DWORD)Marshal.SizeOf(wtd);
            wtd.pPolicyCallbackData = IntPtr.Zero;
            wtd.pSIPClientData = IntPtr.Zero;
            wtd.dwUIChoice = (DWORD)WintrustUIChoice.WTD_UI_NONE;
            wtd.fdwRevocationChecks = 0;
            wtd.dwUnionChoice = (DWORD)WintrustUnionChoice.WTD_CHOICE_FILE;

            IntPtr pFileBuffer = Marshal.AllocCoTaskMem(Marshal.SizeOf(wfi));
            Marshal.StructureToPtr(wfi, pFileBuffer, false);
            wtd.Choice.pFile = pFileBuffer;

            wtd.dwStateAction = (DWORD)WintrustAction.WTD_STATEACTION_VERIFY;
            wtd.hWVTStateData = IntPtr.Zero;
            wtd.pwszURLReference = null;
            wtd.dwProvFlags = 0;

            return wtd;
        }

        [ArchitectureSensitive]
        internal static WINTRUST_DATA InitWintrustDataStructFromBlob(WINTRUST_BLOB_INFO wbi)
        {
            WINTRUST_DATA wtd = new WINTRUST_DATA();

            wtd.cbStruct = (DWORD)Marshal.SizeOf(wbi);
            wtd.pPolicyCallbackData = IntPtr.Zero;
            wtd.pSIPClientData = IntPtr.Zero;
            wtd.dwUIChoice = (DWORD)WintrustUIChoice.WTD_UI_NONE;
            wtd.fdwRevocationChecks = 0;
            wtd.dwUnionChoice = (DWORD)WintrustUnionChoice.WTD_CHOICE_BLOB;

            IntPtr pBlob = Marshal.AllocCoTaskMem(Marshal.SizeOf(wbi));
            Marshal.StructureToPtr(wbi, pBlob, false);
            wtd.Choice.pBlob = pBlob;

            wtd.dwStateAction = (DWORD)WintrustAction.WTD_STATEACTION_VERIFY;
            wtd.hWVTStateData = IntPtr.Zero;
            wtd.pwszURLReference = null;
            wtd.dwProvFlags = 0;

            return wtd;
        }

        [ArchitectureSensitive]
        internal static DWORD DestroyWintrustDataStruct(WINTRUST_DATA wtd)
        {
            DWORD dwResult = Win32Errors.E_FAIL;
            IntPtr WINTRUST_ACTION_GENERIC_VERIFY_V2 = IntPtr.Zero;
            IntPtr wtdBuffer = IntPtr.Zero;

            Guid actionVerify =
                new Guid("00AAC56B-CD44-11d0-8CC2-00C04FC295EE");

            try
            {
                WINTRUST_ACTION_GENERIC_VERIFY_V2 =
                    Marshal.AllocCoTaskMem(Marshal.SizeOf(actionVerify));
                Marshal.StructureToPtr(actionVerify,
                                       WINTRUST_ACTION_GENERIC_VERIFY_V2,
                                       false);

                wtd.dwStateAction = (DWORD)WintrustAction.WTD_STATEACTION_CLOSE;
                wtdBuffer = Marshal.AllocCoTaskMem(Marshal.SizeOf(wtd));
                Marshal.StructureToPtr(wtd, wtdBuffer, false);

                // The GetLastWin32Error of this is checked, but PreSharp doesn't seem to be
                // able to see that.
#pragma warning disable 56523
                dwResult = WinVerifyTrust(
                    IntPtr.Zero,
                    WINTRUST_ACTION_GENERIC_VERIFY_V2,
                    wtdBuffer);
#pragma warning restore 56523

                wtd = Marshal.PtrToStructure<WINTRUST_DATA>(wtdBuffer);
            }
            finally
            {
                Marshal.DestroyStructure<WINTRUST_DATA>(wtdBuffer);
                Marshal.FreeCoTaskMem(wtdBuffer);
                Marshal.DestroyStructure<Guid>(WINTRUST_ACTION_GENERIC_VERIFY_V2);
                Marshal.FreeCoTaskMem(WINTRUST_ACTION_GENERIC_VERIFY_V2);
            }

            // Clear the blob or file info, depending on the type of
            // verification that was done.
            if (wtd.dwUnionChoice == (DWORD)WintrustUnionChoice.WTD_CHOICE_BLOB)
            {
                WINTRUST_BLOB_INFO originalBlob =
                    (WINTRUST_BLOB_INFO)Marshal.PtrToStructure<WINTRUST_BLOB_INFO>(wtd.Choice.pBlob);
                Marshal.FreeCoTaskMem(originalBlob.pbMemObject);

                Marshal.DestroyStructure<WINTRUST_BLOB_INFO>(wtd.Choice.pBlob);
                Marshal.FreeCoTaskMem(wtd.Choice.pBlob);
            }
            else
            {
                Marshal.DestroyStructure<WINTRUST_FILE_INFO>(wtd.Choice.pFile);
                Marshal.FreeCoTaskMem(wtd.Choice.pFile);
            }

            return dwResult;
        }

        [StructLayout(LayoutKind.Sequential)]
        internal struct CRYPT_PROVIDER_CERT
        {
            private DWORD _cbStruct;
            internal IntPtr pCert; // PCCERT_CONTEXT
            private BOOL _fCommercial;
            private BOOL _fTrustedRoot;
            private BOOL _fSelfSigned;
            private BOOL _fTestCert;
            private DWORD _dwRevokedReason;
            private DWORD _dwConfidence;
            private DWORD _dwError;
            private IntPtr _pTrustListContext; // CTL_CONTEXT*
            private BOOL _fTrustListSignerCert;
            private IntPtr _pCtlContext; // PCCTL_CONTEXT
            private DWORD _dwCtlError;
            private BOOL _fIsCyclic;
            private IntPtr _pChainElement; // PCERT_CHAIN_ELEMENT
        }

        [StructLayout(LayoutKind.Sequential)]
        internal struct CRYPT_PROVIDER_SGNR
        {
            private DWORD _cbStruct;
            private FILETIME _sftVerifyAsOf;
            private DWORD _csCertChain;
            private IntPtr _pasCertChain; // CRYPT_PROVIDER_CERT*
            private DWORD _dwSignerType;
            private IntPtr _psSigner; // CMSG_SIGNER_INFO*
            private DWORD _dwError;
            internal DWORD csCounterSigners;
            internal IntPtr pasCounterSigners; // CRYPT_PROVIDER_SGNR*
            private IntPtr _pChainContext; // PCCERT_CHAIN_CONTEXT
        }

        [DllImport("wintrust.dll", SetLastError = true, CharSet = CharSet.Unicode)]
        internal static extern
            IntPtr // CRYPT_PROVIDER_DATA*
            WTHelperProvDataFromStateData(IntPtr hStateData);

        [DllImport("wintrust.dll", SetLastError = true, CharSet = CharSet.Unicode)]
        internal static extern
            IntPtr // CRYPT_PROVIDER_SGNR*
            WTHelperGetProvSignerFromChain(
                IntPtr pProvData, // CRYPT_PROVIDER_DATA*
                DWORD idxSigner,
                BOOL fCounterSigner,
                DWORD idxCounterSigner
            );

        [DllImport("wintrust.dll", SetLastError = true, CharSet = CharSet.Unicode)]
        internal static extern
            IntPtr // CRYPT_PROVIDER_CERT*
            WTHelperGetProvCertFromChain(
                IntPtr pSgnr, // CRYPT_PROVIDER_SGNR*
                DWORD idxCert
            );

        /// Return Type: HRESULT->LONG->int
        ///pszFile: PCWSTR->WCHAR*
        ///hFile: HANDLE->void*
        ///sigInfoFlags: SIGNATURE_INFO_FLAGS->Anonymous_5157c654_2076_48e7_9241_84ac648615e9
        ///psiginfo: SIGNATURE_INFO*
        ///ppCertContext: void**
        ///phWVTStateData: HANDLE*
        [DllImportAttribute("wintrust.dll", EntryPoint = "WTGetSignatureInfo", CallingConvention = CallingConvention.StdCall)]
        internal static extern int WTGetSignatureInfo([InAttribute()][MarshalAsAttribute(UnmanagedType.LPWStr)] string pszFile, [InAttribute()] System.IntPtr hFile, SIGNATURE_INFO_FLAGS sigInfoFlags, ref SIGNATURE_INFO psiginfo, ref System.IntPtr ppCertContext, ref System.IntPtr phWVTStateData);

        internal static void FreeWVTStateData(System.IntPtr phWVTStateData)
        {
            WINTRUST_DATA wtd = new WINTRUST_DATA();
            DWORD dwResult = Win32Errors.E_FAIL;
            IntPtr WINTRUST_ACTION_GENERIC_VERIFY_V2 = IntPtr.Zero;
            IntPtr wtdBuffer = IntPtr.Zero;

            Guid actionVerify =
                new Guid("00AAC56B-CD44-11d0-8CC2-00C04FC295EE");

            try
            {
                WINTRUST_ACTION_GENERIC_VERIFY_V2 =
                    Marshal.AllocCoTaskMem(Marshal.SizeOf(actionVerify));
                Marshal.StructureToPtr(actionVerify,
                                       WINTRUST_ACTION_GENERIC_VERIFY_V2,
                                       false);

                wtd.cbStruct = (DWORD)Marshal.SizeOf(wtd);
                wtd.dwUIChoice = (DWORD)WintrustUIChoice.WTD_UI_NONE;
                wtd.fdwRevocationChecks = 0;
                wtd.dwUnionChoice = (DWORD)WintrustUnionChoice.WTD_CHOICE_BLOB;
                wtd.dwStateAction = (DWORD)WintrustAction.WTD_STATEACTION_CLOSE;
                wtd.hWVTStateData = phWVTStateData;

                wtdBuffer = Marshal.AllocCoTaskMem(Marshal.SizeOf(wtd));
                Marshal.StructureToPtr(wtd, wtdBuffer, false);

                // The GetLastWin32Error of this is checked, but PreSharp doesn't seem to be
                // able to see that.
#pragma warning disable 56523
                dwResult = WinVerifyTrust(
                    IntPtr.Zero,
                    WINTRUST_ACTION_GENERIC_VERIFY_V2,
                    wtdBuffer);
#pragma warning restore 56523
            }
            finally
            {
                Marshal.DestroyStructure<WINTRUST_DATA>(wtdBuffer);
                Marshal.FreeCoTaskMem(wtdBuffer);
                Marshal.DestroyStructure<Guid>(WINTRUST_ACTION_GENERIC_VERIFY_V2);
                Marshal.FreeCoTaskMem(WINTRUST_ACTION_GENERIC_VERIFY_V2);
            }
        }

        //
        // stuff required for getting cert extensions
        //

        [StructLayout(LayoutKind.Sequential)]
        internal struct CERT_ENHKEY_USAGE
        {
            internal DWORD cUsageIdentifier;
            // [MarshalAs(UnmanagedType.LPArray, ArraySubType=UnmanagedType.LPStr, SizeParamIndex=0)]
            // internal string[] rgpszUsageIdentifier; // LPSTR*
            internal IntPtr rgpszUsageIdentifier;
        }

        internal enum SIGNATURE_STATE
        {
            /// SIGNATURE_STATE_UNSIGNED_MISSING -> 0
            SIGNATURE_STATE_UNSIGNED_MISSING = 0,

            SIGNATURE_STATE_UNSIGNED_UNSUPPORTED,

            SIGNATURE_STATE_UNSIGNED_POLICY,

            SIGNATURE_STATE_INVALID_CORRUPT,

            SIGNATURE_STATE_INVALID_POLICY,

            SIGNATURE_STATE_VALID,

            SIGNATURE_STATE_TRUSTED,

            SIGNATURE_STATE_UNTRUSTED,
        }

        internal enum SIGNATURE_INFO_FLAGS
        {
            /// SIF_NONE -> 0x0000
            SIF_NONE = 0,

            /// SIF_AUTHENTICODE_SIGNED -> 0x0001
            SIF_AUTHENTICODE_SIGNED = 1,

            /// SIF_CATALOG_SIGNED -> 0x0002
            SIF_CATALOG_SIGNED = 2,

            /// SIF_VERSION_INFO -> 0x0004
            SIF_VERSION_INFO = 4,

            /// SIF_CHECK_OS_BINARY -> 0x0800
            SIF_CHECK_OS_BINARY = 2048,

            /// SIF_BASE_VERIFICATION -> 0x1000
            SIF_BASE_VERIFICATION = 4096,

            /// SIF_CATALOG_FIRST -> 0x2000
            SIF_CATALOG_FIRST = 8192,

            /// SIF_MOTW -> 0x4000
            SIF_MOTW = 16384,
        }

        internal enum SIGNATURE_INFO_AVAILABILITY
        {
            /// SIA_DISPLAYNAME -> 0x0001
            SIA_DISPLAYNAME = 1,

            /// SIA_PUBLISHERNAME -> 0x0002
            SIA_PUBLISHERNAME = 2,

            /// SIA_MOREINFOURL -> 0x0004
            SIA_MOREINFOURL = 4,

            /// SIA_HASH -> 0x0008
            SIA_HASH = 8,
        }

        internal enum SIGNATURE_INFO_TYPE
        {
            /// SIT_UNKNOWN -> 0
            SIT_UNKNOWN = 0,

            SIT_AUTHENTICODE,

            SIT_CATALOG,
        }

        [StructLayoutAttribute(LayoutKind.Sequential)]
        internal struct SIGNATURE_INFO
        {
            /// DWORD->unsigned int
            internal uint cbSize;

            /// SIGNATURE_STATE->Anonymous_7e0526d8_af30_47f9_9233_a77658d0f1e5
            internal SIGNATURE_STATE nSignatureState;

            /// SIGNATURE_INFO_TYPE->Anonymous_27075e4b_faa5_4e57_ada0_6d49fae74187
            internal SIGNATURE_INFO_TYPE nSignatureType;

            /// DWORD->unsigned int
            internal uint dwSignatureInfoAvailability;

            /// DWORD->unsigned int
            internal uint dwInfoAvailability;

            /// PWSTR->WCHAR*
            [MarshalAsAttribute(UnmanagedType.LPWStr)]
            internal string pszDisplayName;

            /// DWORD->unsigned int
            internal uint cchDisplayName;

            /// PWSTR->WCHAR*
            [MarshalAsAttribute(UnmanagedType.LPWStr)]
            internal string pszPublisherName;

            /// DWORD->unsigned int
            internal uint cchPublisherName;

            /// PWSTR->WCHAR*
            [MarshalAsAttribute(UnmanagedType.LPWStr)]
            internal string pszMoreInfoURL;

            /// DWORD->unsigned int
            internal uint cchMoreInfoURL;

            /// LPBYTE->BYTE*
            internal System.IntPtr prgbHash;

            /// DWORD->unsigned int
            internal uint cbHash;

            /// BOOL->int
            internal int fOSBinary;
        }

        [StructLayoutAttribute(LayoutKind.Sequential)]
        internal struct CERT_INFO
        {
            /// DWORD->unsigned int
            internal uint dwVersion;

            /// CRYPT_INTEGER_BLOB->_CRYPTOAPI_BLOB
            internal CRYPT_ATTR_BLOB SerialNumber;

            /// CRYPT_ALGORITHM_IDENTIFIER->_CRYPT_ALGORITHM_IDENTIFIER
            internal CRYPT_ALGORITHM_IDENTIFIER SignatureAlgorithm;

            /// CERT_NAME_BLOB->_CRYPTOAPI_BLOB
            internal CRYPT_ATTR_BLOB Issuer;

            /// FILETIME->_FILETIME
            internal FILETIME NotBefore;

            /// FILETIME->_FILETIME
            internal FILETIME NotAfter;

            /// CERT_NAME_BLOB->_CRYPTOAPI_BLOB
            internal CRYPT_ATTR_BLOB Subject;

            /// CERT_PUBLIC_KEY_INFO->_CERT_PUBLIC_KEY_INFO
            internal CERT_PUBLIC_KEY_INFO SubjectPublicKeyInfo;

            /// CRYPT_BIT_BLOB->_CRYPT_BIT_BLOB
            internal CRYPT_BIT_BLOB IssuerUniqueId;

            /// CRYPT_BIT_BLOB->_CRYPT_BIT_BLOB
            internal CRYPT_BIT_BLOB SubjectUniqueId;

            /// DWORD->unsigned int
            internal uint cExtension;

            /// PCERT_EXTENSION->_CERT_EXTENSION*
            internal System.IntPtr rgExtension;
        }

        [StructLayoutAttribute(LayoutKind.Sequential)]
        internal struct CRYPT_ALGORITHM_IDENTIFIER
        {
            /// LPSTR->CHAR*
            [MarshalAsAttribute(UnmanagedType.LPStr)]
            internal string pszObjId;

            /// CRYPT_OBJID_BLOB->_CRYPTOAPI_BLOB
            internal CRYPT_ATTR_BLOB Parameters;
        }

        [StructLayoutAttribute(LayoutKind.Sequential)]
        internal struct FILETIME
        {
            /// DWORD->unsigned int
            internal uint dwLowDateTime;

            /// DWORD->unsigned int
            internal uint dwHighDateTime;
        }

        [StructLayoutAttribute(LayoutKind.Sequential)]
        internal struct CERT_PUBLIC_KEY_INFO
        {
            /// CRYPT_ALGORITHM_IDENTIFIER->_CRYPT_ALGORITHM_IDENTIFIER
            internal CRYPT_ALGORITHM_IDENTIFIER Algorithm;

            /// CRYPT_BIT_BLOB->_CRYPT_BIT_BLOB
            internal CRYPT_BIT_BLOB PublicKey;
        }

        [StructLayoutAttribute(LayoutKind.Sequential)]
        internal struct CRYPT_BIT_BLOB
        {
            /// DWORD->unsigned int
            internal uint cbData;

            /// BYTE*
            internal System.IntPtr pbData;

            /// DWORD->unsigned int
            internal uint cUnusedBits;
        }

        [StructLayoutAttribute(LayoutKind.Sequential)]
        internal struct CERT_EXTENSION
        {
            /// LPSTR->CHAR*
            [MarshalAsAttribute(UnmanagedType.LPStr)]
            internal string pszObjId;

            /// BOOL->int
            internal int fCritical;

            /// CRYPT_OBJID_BLOB->_CRYPTOAPI_BLOB
            internal CRYPT_ATTR_BLOB Value;
        }
    }

    /// <summary>
    /// Pinvoke methods from certca.dll.
    /// </summary>
    internal static partial class NativeMethods
    {
        internal const int CRYPT_E_NOT_FOUND = unchecked((int)0x80092004);
        internal const int E_INVALID_DATA = unchecked((int)0x8007000d);
        internal const int NTE_NOT_SUPPORTED = unchecked((int)0x80090029);

        internal enum AltNameType : uint
        {
            CERT_ALT_NAME_OTHER_NAME = 1,
            CERT_ALT_NAME_RFC822_NAME = 2,
            CERT_ALT_NAME_DNS_NAME = 3,
            CERT_ALT_NAME_X400_ADDRESS = 4,
            CERT_ALT_NAME_DIRECTORY_NAME = 5,
            CERT_ALT_NAME_EDI_PARTY_NAME = 6,
            CERT_ALT_NAME_URL = 7,
            CERT_ALT_NAME_IP_ADDRESS = 8,
            CERT_ALT_NAME_REGISTERED_ID = 9,
        }

        internal enum CryptDecodeFlags : uint
        {
            CRYPT_DECODE_ENABLE_PUNYCODE_FLAG = 0x02000000,
            CRYPT_DECODE_ENABLE_UTF8PERCENT_FLAG = 0x04000000,
            CRYPT_DECODE_ENABLE_IA5CONVERSION_FLAG = (CRYPT_DECODE_ENABLE_PUNYCODE_FLAG | CRYPT_DECODE_ENABLE_UTF8PERCENT_FLAG),
        }
    }

    #region SAFER_APIs

    // SAFER native methods
    internal static partial class NativeMethods
    {
        /// Return Type: BOOL->int
        ///dwNumProperties: DWORD->unsigned int
        ///pCodeProperties: PSAFER_CODE_PROPERTIES->_SAFER_CODE_PROPERTIES*
        ///pLevelHandle: SAFER_LEVEL_HANDLE*
        ///lpReserved: LPVOID->void*
        [DllImportAttribute("advapi32.dll", EntryPoint = "SaferIdentifyLevel", SetLastError = true)]
        [return: MarshalAsAttribute(UnmanagedType.Bool)]
        internal static extern bool SaferIdentifyLevel(
            uint dwNumProperties,
            [InAttribute()]
            ref SAFER_CODE_PROPERTIES pCodeProperties,
            out IntPtr pLevelHandle,
            [InAttribute()]
            [MarshalAsAttribute(UnmanagedType.LPWStr)]
            string bucket);

        /// Return Type: BOOL->int
        ///LevelHandle: SAFER_LEVEL_HANDLE->SAFER_LEVEL_HANDLE__*
        ///InAccessToken: HANDLE->void*
        ///OutAccessToken: PHANDLE->HANDLE*
        ///dwFlags: DWORD->unsigned int
        ///lpReserved: LPVOID->void*
        [DllImportAttribute("advapi32.dll", EntryPoint = "SaferComputeTokenFromLevel", SetLastError = true)]
        [return: MarshalAsAttribute(UnmanagedType.Bool)]
        internal static extern bool SaferComputeTokenFromLevel(
            [InAttribute()]
            IntPtr LevelHandle,
            [InAttribute()]
            System.IntPtr InAccessToken,
            ref System.IntPtr OutAccessToken,
            uint dwFlags,
            System.IntPtr lpReserved);

        /// Return Type: BOOL->int
        ///hLevelHandle: SAFER_LEVEL_HANDLE->SAFER_LEVEL_HANDLE__*
        [DllImportAttribute("advapi32.dll", EntryPoint = "SaferCloseLevel")]
        [return: MarshalAsAttribute(UnmanagedType.Bool)]
        internal static extern bool SaferCloseLevel([InAttribute()] IntPtr hLevelHandle);

        /// Return Type: BOOL->int
        ///hObject: HANDLE->void*
        [DllImportAttribute(PinvokeDllNames.CloseHandleDllName, EntryPoint = "CloseHandle")]
        [return: MarshalAsAttribute(UnmanagedType.Bool)]
        internal static extern bool CloseHandle([InAttribute()] System.IntPtr hObject);
    }

    [StructLayoutAttribute(LayoutKind.Sequential)]
    internal struct SAFER_CODE_PROPERTIES
    {
        /// DWORD->unsigned int
        public uint cbSize;

        /// DWORD->unsigned int
        public uint dwCheckFlags;

        /// LPCWSTR->WCHAR*
        [MarshalAsAttribute(UnmanagedType.LPWStr)]
        public string ImagePath;

        /// HANDLE->void*
        public System.IntPtr hImageFileHandle;

        /// DWORD->unsigned int
        public uint UrlZoneId;

        /// BYTE[SAFER_MAX_HASH_SIZE]
        [MarshalAsAttribute(
            UnmanagedType.ByValArray,
            SizeConst = NativeConstants.SAFER_MAX_HASH_SIZE,
            ArraySubType = UnmanagedType.I1)]
        public byte[] ImageHash;

        /// DWORD->unsigned int
        public uint dwImageHashSize;

        /// LARGE_INTEGER->_LARGE_INTEGER
        public LARGE_INTEGER ImageSize;

        /// ALG_ID->unsigned int
        public uint HashAlgorithm;

        /// LPBYTE->BYTE*
        public System.IntPtr pByteBlock;

        /// HWND->HWND__*
        public System.IntPtr hWndParent;

        /// DWORD->unsigned int
        public uint dwWVTUIChoice;
    }

    [StructLayoutAttribute(LayoutKind.Explicit)]
    internal struct LARGE_INTEGER
    {
        /// Anonymous_9320654f_2227_43bf_a385_74cc8c562686
        [FieldOffsetAttribute(0)]
        public Anonymous_9320654f_2227_43bf_a385_74cc8c562686 Struct1;

        /// Anonymous_947eb392_1446_4e25_bbd4_10e98165f3a9
        [FieldOffsetAttribute(0)]
        public Anonymous_947eb392_1446_4e25_bbd4_10e98165f3a9 u;

        /// LONGLONG->__int64
        [FieldOffsetAttribute(0)]
        public long QuadPart;
    }

    [StructLayoutAttribute(LayoutKind.Sequential)]
    internal struct HWND__
    {
        /// int
        public int unused;
    }

    [StructLayoutAttribute(LayoutKind.Sequential)]
    internal struct Anonymous_9320654f_2227_43bf_a385_74cc8c562686
    {
        /// DWORD->unsigned int
        public uint LowPart;

        /// LONG->int
        public int HighPart;
    }

    [StructLayoutAttribute(LayoutKind.Sequential)]
    internal struct Anonymous_947eb392_1446_4e25_bbd4_10e98165f3a9
    {
        /// DWORD->unsigned int
        public uint LowPart;

        /// LONG->int
        public int HighPart;
    }

    #endregion SAFER_APIs

    /// <summary>
    /// Pinvoke methods from advapi32.dll.
    /// </summary>
    internal static partial class NativeMethods
    {
        //
        // This is duplicating some of the effort made in Win32Native.cs,
        // namespace = Microsoft.PowerShell.Commands.Internal.Win32Native
        //
        internal const uint ERROR_SUCCESS = 0;
        internal const uint ERROR_NO_TOKEN = 0x3f0;

        internal const uint STATUS_SUCCESS = 0;
        internal const uint STATUS_INVALID_PARAMETER = 0xC000000D;

        internal const uint ACL_REVISION = 2;

        internal const uint SYSTEM_SCOPED_POLICY_ID_ACE_TYPE = 0x13;

        internal const uint SUB_CONTAINERS_AND_OBJECTS_INHERIT = 0x3;
        internal const uint INHERIT_ONLY_ACE = 0x8;

        internal const uint TOKEN_ASSIGN_PRIMARY = 0x0001;
        internal const uint TOKEN_DUPLICATE = 0x0002;
        internal const uint TOKEN_IMPERSONATE = 0x0004;
        internal const uint TOKEN_QUERY = 0x0008;
        internal const uint TOKEN_QUERY_SOURCE = 0x0010;
        internal const uint TOKEN_ADJUST_PRIVILEGES = 0x0020;
        internal const uint TOKEN_ADJUST_GROUPS = 0x0040;
        internal const uint TOKEN_ADJUST_DEFAULT = 0x0080;
        internal const uint TOKEN_ADJUST_SESSIONID = 0x0100;

        internal const uint SE_PRIVILEGE_ENABLED_BY_DEFAULT = 0x00000001;
        internal const uint SE_PRIVILEGE_ENABLED = 0x00000002;
        internal const uint SE_PRIVILEGE_REMOVED = 0X00000004;
        internal const uint SE_PRIVILEGE_USED_FOR_ACCESS = 0x80000000;

        internal enum SeObjectType : uint
        {
            SE_UNKNOWN_OBJECT_TYPE = 0,
            SE_FILE_OBJECT = 1,
            SE_SERVICE = 2,
            SE_PRINTER = 3,
            SE_REGISTRY_KEY = 4,
            SE_LMSHARE = 5,
            SE_KERNEL_OBJECT = 6,
            SE_WINDOW_OBJECT = 7,
            SE_DS_OBJECT = 8,
            SE_DS_OBJECT_ALL = 9,
            SE_PROVIDER_DEFINED_OBJECT = 10,
            SE_WMIGUID_OBJECT = 11,
            SE_REGISTRY_WOW64_32KEY = 12
        }

        internal enum SecurityInformation : uint
        {
            OWNER_SECURITY_INFORMATION = 0x00000001,
            GROUP_SECURITY_INFORMATION = 0x00000002,
            DACL_SECURITY_INFORMATION = 0x00000004,
            SACL_SECURITY_INFORMATION = 0x00000008,
            LABEL_SECURITY_INFORMATION = 0x00000010,
            ATTRIBUTE_SECURITY_INFORMATION = 0x00000020,
            SCOPE_SECURITY_INFORMATION = 0x00000040,
            BACKUP_SECURITY_INFORMATION = 0x00010000,
            PROTECTED_DACL_SECURITY_INFORMATION = 0x80000000,
            PROTECTED_SACL_SECURITY_INFORMATION = 0x40000000,
            UNPROTECTED_DACL_SECURITY_INFORMATION = 0x20000000,
            UNPROTECTED_SACL_SECURITY_INFORMATION = 0x10000000
        }

        [StructLayout(LayoutKind.Sequential, CharSet = CharSet.Unicode)]
        internal struct LUID
        {
            internal uint LowPart;
            internal uint HighPart;
        }

        [StructLayout(LayoutKind.Sequential, CharSet = CharSet.Unicode)]
        internal struct LUID_AND_ATTRIBUTES
        {
            internal LUID Luid;
            internal uint Attributes;
        }

        [StructLayout(LayoutKind.Sequential, CharSet = CharSet.Unicode)]
        internal struct TOKEN_PRIVILEGE
        {
            internal uint PrivilegeCount;
            internal LUID_AND_ATTRIBUTES Privilege;
        }

        [StructLayout(LayoutKind.Sequential, CharSet = CharSet.Unicode)]
        internal struct ACL
        {
            internal byte AclRevision;
            internal byte Sbz1;
            internal ushort AclSize;
            internal ushort AceCount;
            internal ushort Sbz2;
        }

        [StructLayout(LayoutKind.Sequential, CharSet = CharSet.Unicode)]
        internal struct ACE_HEADER
        {
            internal byte AceType;
            internal byte AceFlags;
            internal ushort AceSize;
        }

        [StructLayout(LayoutKind.Sequential, CharSet = CharSet.Unicode)]
        internal struct SYSTEM_AUDIT_ACE
        {
            internal ACE_HEADER Header;
            internal uint Mask;
            internal uint SidStart;
        }

        [StructLayout(LayoutKind.Sequential, CharSet = CharSet.Unicode)]
        internal struct LSA_UNICODE_STRING
        {
            internal ushort Length;
            internal ushort MaximumLength;
            internal IntPtr Buffer;
        }

        [StructLayout(LayoutKind.Sequential, CharSet = CharSet.Unicode)]
        internal struct CENTRAL_ACCESS_POLICY
        {
            internal IntPtr CAPID;
            internal LSA_UNICODE_STRING Name;
            internal LSA_UNICODE_STRING Description;
            internal LSA_UNICODE_STRING ChangeId;
            internal uint Flags;
            internal uint CAPECount;
            internal IntPtr CAPEs;
        }

        [DllImport(PinvokeDllNames.GetNamedSecurityInfoDllName, CharSet = CharSet.Unicode)]
        internal static extern uint GetNamedSecurityInfo(
            string pObjectName,
            SeObjectType ObjectType,
            SecurityInformation SecurityInfo,
            out IntPtr ppsidOwner,
            out IntPtr ppsidGroup,
            out IntPtr ppDacl,
            out IntPtr ppSacl,
            out IntPtr ppSecurityDescriptor
        );

        [DllImport(PinvokeDllNames.SetNamedSecurityInfoDllName, CharSet = CharSet.Unicode)]
        internal static extern uint SetNamedSecurityInfo(
            string pObjectName,
            SeObjectType ObjectType,
            SecurityInformation SecurityInfo,
            IntPtr psidOwner,
            IntPtr psidGroup,
            IntPtr pDacl,
            IntPtr pSacl);

        [DllImport(PinvokeDllNames.ConvertStringSidToSidDllName, CharSet = CharSet.Unicode, SetLastError = true)]
        [return: MarshalAs(UnmanagedType.Bool)]
        internal static extern bool ConvertStringSidToSid(
            string StringSid,
            out IntPtr Sid);

        [DllImport(PinvokeDllNames.IsValidSidDllName, CharSet = CharSet.Unicode, SetLastError = true)]
        [return: MarshalAs(UnmanagedType.Bool)]
        internal static extern bool IsValidSid(IntPtr pSid);

        [DllImport(PinvokeDllNames.GetLengthSidDllName, CharSet = CharSet.Unicode)]
        internal static extern uint GetLengthSid(IntPtr pSid);

        [DllImport("Advapi32.dll", CharSet = CharSet.Unicode)]
        internal static extern uint LsaQueryCAPs(
            IntPtr[] CAPIDs,
            uint CAPIDCount,
            out IntPtr CAPs,
            out uint CAPCount);

        [DllImport(PinvokeDllNames.LsaFreeMemoryDllName, CharSet = CharSet.Unicode)]
        internal static extern uint LsaFreeMemory(IntPtr Buffer);

        [DllImport(PinvokeDllNames.InitializeAclDllName, CharSet = CharSet.Unicode, SetLastError = true)]
        [return: MarshalAs(UnmanagedType.Bool)]
        internal static extern bool InitializeAcl(
            IntPtr pAcl,
            uint nAclLength,
            uint dwAclRevision);

        [DllImport("api-ms-win-security-base-l1-2-0.dll", CharSet = CharSet.Unicode)]
        internal static extern uint AddScopedPolicyIDAce(
            IntPtr Acl,
            uint AceRevision,
            uint AceFlags,
            uint AccessMask,
            IntPtr Sid);

        [DllImport(PinvokeDllNames.GetCurrentProcessDllName, CharSet = CharSet.Unicode, SetLastError = true)]
        internal static extern IntPtr GetCurrentProcess();

        [DllImport(PinvokeDllNames.GetCurrentThreadDllName, CharSet = CharSet.Unicode, SetLastError = true)]
        internal static extern IntPtr GetCurrentThread();

        [DllImport(PinvokeDllNames.OpenProcessTokenDllName, CharSet = CharSet.Unicode, SetLastError = true)]
        [return: MarshalAs(UnmanagedType.Bool)]
        internal static extern bool OpenProcessToken(
            IntPtr ProcessHandle,
            uint DesiredAccess,
            out IntPtr TokenHandle);

        [DllImport(PinvokeDllNames.OpenThreadTokenDllName, CharSet = CharSet.Unicode, SetLastError = true)]
        [return: MarshalAs(UnmanagedType.Bool)]
        internal static extern bool OpenThreadToken(
            IntPtr ThreadHandle,
            uint DesiredAccess,
            bool OpenAsSelf,
            out IntPtr TokenHandle);

        [DllImport(PinvokeDllNames.LookupPrivilegeValueDllName, CharSet = CharSet.Unicode, SetLastError = true)]
        [return: MarshalAs(UnmanagedType.Bool)]
        internal static extern bool LookupPrivilegeValue(
            string lpSystemName,
            string lpName,
            ref LUID lpLuid);

        [DllImport(PinvokeDllNames.AdjustTokenPrivilegesDllName, CharSet = CharSet.Unicode, SetLastError = true)]
        [return: MarshalAs(UnmanagedType.Bool)]
        internal static extern bool AdjustTokenPrivileges(
            IntPtr TokenHandle,
            bool DisableAllPrivileges,
            ref TOKEN_PRIVILEGE NewState,
            uint BufferLength,
            ref TOKEN_PRIVILEGE PreviousState,
            ref uint ReturnLength);

        [DllImport(PinvokeDllNames.LocalFreeDllName, CharSet = CharSet.Unicode, SetLastError = true)]
        internal static extern IntPtr LocalFree(IntPtr hMem);

        internal const uint DONT_RESOLVE_DLL_REFERENCES = 0x00000001;
        internal const uint LOAD_LIBRARY_AS_DATAFILE = 0x00000002;
        internal const uint LOAD_WITH_ALTERED_SEARCH_PATH = 0x00000008;
        internal const uint LOAD_IGNORE_CODE_AUTHZ_LEVEL = 0x00000010;
        internal const uint LOAD_LIBRARY_AS_IMAGE_RESOURCE = 0x00000020;
        internal const uint LOAD_LIBRARY_AS_DATAFILE_EXCLUSIVE = 0x00000040;
        internal const uint LOAD_LIBRARY_REQUIRE_SIGNED_TARGET = 0x00000080;
        internal const uint LOAD_LIBRARY_SEARCH_DLL_LOAD_DIR = 0x00000100;
        internal const uint LOAD_LIBRARY_SEARCH_APPLICATION_DIR = 0x00000200;
        internal const uint LOAD_LIBRARY_SEARCH_USER_DIRS = 0x00000400;
        internal const uint LOAD_LIBRARY_SEARCH_SYSTEM32 = 0x00000800;
        internal const uint LOAD_LIBRARY_SEARCH_DEFAULT_DIRS = 0x00001000;

        [DllImport(PinvokeDllNames.LoadLibraryEx, CharSet = CharSet.Unicode, SetLastError = true)]
        internal static extern IntPtr LoadLibraryExW(
            string DllName,
            IntPtr reserved,
            uint Flags);

        [DllImport(PinvokeDllNames.FreeLibrary, CharSet = CharSet.Unicode, SetLastError = true)]
        [return: MarshalAs(UnmanagedType.Bool)]
        internal static extern bool FreeLibrary(
            IntPtr Module);

        internal static bool IsSystem32DllPresent(string DllName)
        {
            bool DllExists = false;

            try
            {
                IntPtr module = LoadLibraryExW(
                                        DllName,
                                        IntPtr.Zero,
                                        NativeMethods.LOAD_LIBRARY_AS_DATAFILE |
                                            NativeMethods.LOAD_LIBRARY_AS_IMAGE_RESOURCE |
                                            NativeMethods.LOAD_LIBRARY_SEARCH_SYSTEM32);
                if (module != IntPtr.Zero)
                {
                    FreeLibrary(module);
                    DllExists = true;
                }
            }
            catch (Exception)
            {
            }

            return DllExists;
        }
    }

    // Constants needed for Catalog Error Handling
    internal partial class NativeConstants
    {
        // CRYPTCAT_E_AREA_HEADER = "0x00000000";
        public const int CRYPTCAT_E_AREA_HEADER = 0;

        // CRYPTCAT_E_AREA_MEMBER = "0x00010000";
        public const int CRYPTCAT_E_AREA_MEMBER = 65536;

        // CRYPTCAT_E_AREA_ATTRIBUTE = "0x00020000";
        public const int CRYPTCAT_E_AREA_ATTRIBUTE = 131072;

        // CRYPTCAT_E_CDF_UNSUPPORTED = "0x00000001";
        public const int CRYPTCAT_E_CDF_UNSUPPORTED = 1;

        // CRYPTCAT_E_CDF_DUPLICATE = "0x00000002";
        public const int CRYPTCAT_E_CDF_DUPLICATE = 2;

        // CRYPTCAT_E_CDF_TAGNOTFOUND = "0x00000004";
        public const int CRYPTCAT_E_CDF_TAGNOTFOUND = 4;

        // CRYPTCAT_E_CDF_MEMBER_FILE_PATH = "0x00010001";
        public const int CRYPTCAT_E_CDF_MEMBER_FILE_PATH = 65537;

        // CRYPTCAT_E_CDF_MEMBER_INDIRECTDATA = "0x00010002";
        public const int CRYPTCAT_E_CDF_MEMBER_INDIRECTDATA = 65538;

        // CRYPTCAT_E_CDF_MEMBER_FILENOTFOUND = "0x00010004";
        public const int CRYPTCAT_E_CDF_MEMBER_FILENOTFOUND = 65540;

        // CRYPTCAT_E_CDF_BAD_GUID_CONV = "0x00020001";
        public const int CRYPTCAT_E_CDF_BAD_GUID_CONV = 131073;

        // CRYPTCAT_E_CDF_ATTR_TOOFEWVALUES = "0x00020002";
        public const int CRYPTCAT_E_CDF_ATTR_TOOFEWVALUES = 131074;

        // CRYPTCAT_E_CDF_ATTR_TYPECOMBO = "0x00020004";
        public const int CRYPTCAT_E_CDF_ATTR_TYPECOMBO = 131076;
    }

    /// <summary>
    /// Pinvoke methods from wintrust.dll
    /// These are added to Generate and Validate Window Catalog Files.
    /// </summary>
    internal static partial class NativeMethods
    {
        [StructLayout(LayoutKind.Sequential)]
        internal struct CRYPT_ATTRIBUTE_TYPE_VALUE
        {
            [MarshalAs(UnmanagedType.LPStr)]
            internal string pszObjId;

            internal CRYPT_ATTR_BLOB Value;
        }

        [StructLayout(LayoutKind.Sequential)]
        internal struct SIP_INDIRECT_DATA
        {
            internal CRYPT_ATTRIBUTE_TYPE_VALUE Data;
            internal CRYPT_ALGORITHM_IDENTIFIER DigestAlgorithm;
            internal CRYPT_ATTR_BLOB Digest;
        }

        [StructLayout(LayoutKind.Sequential)]
        internal readonly struct CRYPTCATCDF
        {
            private readonly DWORD _cbStruct;
            private readonly IntPtr _hFile;
            private readonly DWORD _dwCurFilePos;
            private readonly DWORD _dwLastMemberOffset;
            private readonly BOOL _fEOF;

            [MarshalAs(UnmanagedType.LPWStr)]
            private readonly string _pwszResultDir;

<<<<<<< HEAD
            private readonly IntPtr _hCATStore;
        };
=======
            private IntPtr _hCATStore;
        }
>>>>>>> bb4a0f46

        [StructLayout(LayoutKind.Sequential)]
        internal struct CRYPTCATMEMBER
        {
            internal DWORD cbStruct;

            [MarshalAs(UnmanagedType.LPWStr)]
            internal string pwszReferenceTag;

            [MarshalAs(UnmanagedType.LPWStr)]
            internal string pwszFileName;

            internal Guid gSubjectType;
            internal DWORD fdwMemberFlags;
            internal IntPtr pIndirectData;
            internal DWORD dwCertVersion;
            internal DWORD dwReserved;
            internal IntPtr hReserved;
            internal CRYPT_ATTR_BLOB sEncodedIndirectData;
            internal CRYPT_ATTR_BLOB sEncodedMemberInfo;
        }

        [StructLayout(LayoutKind.Sequential)]
        internal struct CRYPTCATATTRIBUTE
        {
            private DWORD _cbStruct;

            [MarshalAs(UnmanagedType.LPWStr)]
            internal string pwszReferenceTag;

            private DWORD _dwAttrTypeAndAction;
            internal DWORD cbValue;
            internal System.IntPtr pbValue;
            private DWORD _dwReserved;
        }

        [StructLayout(LayoutKind.Sequential)]
        internal struct CRYPTCATSTORE
        {
            private DWORD _cbStruct;
            internal DWORD dwPublicVersion;

            [MarshalAs(UnmanagedType.LPWStr)]
            internal string pwszP7File;

            private IntPtr _hProv;
            private DWORD _dwEncodingType;
            private DWORD _fdwStoreFlags;
            private IntPtr _hReserved;
            private IntPtr _hAttrs;
            private IntPtr _hCryptMsg;
            private IntPtr _hSorted;
        }

        [DllImport("wintrust.dll", CharSet = CharSet.Unicode)]
        internal static extern IntPtr CryptCATCDFOpen(
            [MarshalAs(UnmanagedType.LPWStr)]
            string pwszFilePath,
            CryptCATCDFOpenCallBack pfnParseError
        );

        [DllImport("wintrust.dll")]
        [return: MarshalAs(UnmanagedType.Bool)]
        internal static extern bool CryptCATCDFClose(
            IntPtr pCDF
        );

        [DllImport("wintrust.dll", CharSet = CharSet.Unicode)]
        internal static extern IntPtr CryptCATCDFEnumCatAttributes(
            IntPtr pCDF,
            IntPtr pPrevAttr,
            CryptCATCDFOpenCallBack pfnParseError
        );

        [DllImport("wintrust.dll", CharSet = CharSet.Unicode)]
        internal static extern IntPtr CryptCATCDFEnumMembersByCDFTagEx(
            IntPtr pCDF,
            IntPtr pwszPrevCDFTag,
            CryptCATCDFEnumMembersByCDFTagExErrorCallBack fn,
            ref IntPtr ppMember,
            bool fContinueOnError,
            IntPtr pvReserved
        );

        [DllImport("wintrust.dll", CharSet = CharSet.Unicode)]
        internal static extern IntPtr CryptCATCDFEnumAttributesWithCDFTag(
            IntPtr pCDF,
            IntPtr pwszMemberTag,
            IntPtr pMember,
            IntPtr pPrevAttr,
            CryptCATCDFEnumMembersByCDFTagExErrorCallBack fn
        );

        [DllImport("wintrust.dll", CharSet = CharSet.Unicode)]
        internal static extern IntPtr CryptCATOpen(
            [MarshalAs(UnmanagedType.LPWStr)]
            string pwszFilePath,
            DWORD fdwOpenFlags,
            IntPtr hProv,
            DWORD dwPublicVersion,
            DWORD dwEncodingType
         );

        [DllImport("wintrust.dll")]
        [return: MarshalAs(UnmanagedType.Bool)]
        internal static extern bool CryptCATClose(
          IntPtr hCatalog
        );

        [DllImport("wintrust.dll", CharSet = CharSet.Unicode)]
        internal static extern IntPtr CryptCATStoreFromHandle(
            IntPtr hCatalog
        );

        [DllImport("wintrust.dll", CharSet = CharSet.Unicode)]
        [return: MarshalAs(UnmanagedType.Bool)]
        internal static extern bool CryptCATAdminAcquireContext2(
          ref IntPtr phCatAdmin,
          IntPtr pgSubsystem,
          [MarshalAs(UnmanagedType.LPWStr)]
          string pwszHashAlgorithm,
          IntPtr pStrongHashPolicy,
          DWORD dwFlags
      );

        [DllImport("wintrust.dll", CharSet = CharSet.Unicode)]
        [return: MarshalAs(UnmanagedType.Bool)]
        internal static extern bool CryptCATAdminReleaseContext(
            IntPtr phCatAdmin,
            DWORD dwFlags
        );

        [DllImport("kernel32", SetLastError = true, CharSet = CharSet.Unicode)]
        internal static extern unsafe IntPtr CreateFile(
            string lpFileName,
            DWORD dwDesiredAccess,
            DWORD dwShareMode,
            DWORD lpSecurityAttributes,
            DWORD dwCreationDisposition,
            DWORD dwFlagsAndAttributes,
            IntPtr hTemplateFile
           );

        [DllImport("wintrust.dll", SetLastError = true, CharSet = CharSet.Unicode)]
        [return: MarshalAs(UnmanagedType.Bool)]
        internal static extern bool CryptCATAdminCalcHashFromFileHandle2(
            IntPtr hCatAdmin,
            IntPtr hFile,
            [In, Out] ref DWORD pcbHash,
            IntPtr pbHash,
            DWORD dwFlags
        );

        [DllImport("wintrust.dll", CharSet = CharSet.Unicode)]
        internal static extern IntPtr CryptCATEnumerateCatAttr(
            IntPtr hCatalog,
            IntPtr pPrevAttr
        );

        [DllImport("wintrust.dll", CharSet = CharSet.Unicode)]
        internal static extern IntPtr CryptCATEnumerateMember(
                IntPtr hCatalog,
                IntPtr pPrevMember
        );

        [DllImport("wintrust.dll", CharSet = CharSet.Unicode)]
        internal static extern IntPtr CryptCATEnumerateAttr(
            IntPtr hCatalog,
            IntPtr pCatMember,
            IntPtr pPrevAttr
        );

        /// <summary>
        /// Signature of call back function used by CryptCATCDFOpen.
        /// </summary>
        internal delegate
        void CryptCATCDFOpenCallBack(DWORD NotUsedDWORD1,
                                      DWORD NotUsedDWORD2,
                                      [MarshalAs(UnmanagedType.LPWStr)]
                                      string NotUsedString);

        /// <summary>
        /// Signature of call back function used by CryptCATCDFEnumMembersByCDFTagEx.
        /// </summary>
        internal delegate
        void CryptCATCDFEnumMembersByCDFTagExErrorCallBack(DWORD NotUsedDWORD1,
                                      DWORD NotUsedDWORD2,
                                      [MarshalAs(UnmanagedType.LPWStr)]
                                      string NotUsedString);
    }
}

#pragma warning restore 56523<|MERGE_RESOLUTION|>--- conflicted
+++ resolved
@@ -1966,13 +1966,8 @@
             [MarshalAs(UnmanagedType.LPWStr)]
             private readonly string _pwszResultDir;
 
-<<<<<<< HEAD
             private readonly IntPtr _hCATStore;
-        };
-=======
-            private IntPtr _hCATStore;
-        }
->>>>>>> bb4a0f46
+        }
 
         [StructLayout(LayoutKind.Sequential)]
         internal struct CRYPTCATMEMBER
