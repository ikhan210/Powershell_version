// Copyright (c) Microsoft Corporation. All rights reserved.
// Licensed under the MIT License.

using System;
using System.IO;
using System.Security;
using System.Security.Cryptography;
using System.Runtime.InteropServices;
using System.Globalization;
using System.Management.Automation;
using System.Management.Automation.Internal;
using System.Text;

namespace Microsoft.PowerShell
{
    /// <summary>
    /// helper class for secure string related functionality
    /// </summary>
    internal static class SecureStringHelper
    {
        // Some random hex characters to identify the beginning of a
        // V2-exported SecureString.
        internal static string SecureStringExportHeader = "76492d1116743f0423413b16050a5345";

        /// <summary>
        /// Create a new SecureString based on the specified binary data.
        ///
        /// The binary data must be byte[] version of unicode char[],
        /// otherwise the results are unpredictable.
        /// </summary>
        /// <param name="data"> input data </param>
        /// <returns>A SecureString .</returns>
        private static SecureString New(byte[] data)
        {
            if ((data.Length % 2) != 0)
            {
                // If the data is not an even length, they supplied an invalid key
                string error = Serialization.InvalidKey;
                throw new PSArgumentException(error);
            }

            char ch;
            SecureString ss = new SecureString();

            //
            // each unicode char is 2 bytes.
            //
            int len = data.Length / 2;

            for (int i = 0; i < len; i++)
            {
                ch = (char)(data[2 * i + 1] * 256 + data[2 * i]);
                ss.AppendChar(ch);

                //
                // zero out the data slots as soon as we use them
                //
                data[2 * i] = 0;
                data[2 * i + 1] = 0;
            }

            return ss;
        }

        /// <summary>
        /// get the contents of a SecureString as byte[]
        /// </summary>
        /// <param name="s"> input string </param>
        /// <returns>Contents of s (char[]) converted to byte[].</returns>
        [ArchitectureSensitive]
        internal static byte[] GetData(SecureString s)
        {
            //
            // each unicode char is 2 bytes.
            //
            byte[] data = new byte[s.Length * 2];

            if (s.Length > 0)
            {
                IntPtr ptr = Marshal.SecureStringToCoTaskMemUnicode(s);

                try
                {
                    Marshal.Copy(ptr, data, 0, data.Length);
                }
                finally
                {
                    Marshal.ZeroFreeCoTaskMemUnicode(ptr);
                }
            }

            return data;
        }

        /// <summary>
        /// Encode the specified byte[] as a unicode string.
        ///
        /// Currently we use simple hex encoding but this
        /// method can be changed to use a better encoding
        /// such as base64.
        /// </summary>
        /// <param name="data"> binary data to encode  </param>
        /// <returns>A string representing encoded data.</returns>
        internal static string ByteArrayToString(byte[] data)
        {
            StringBuilder sb = new StringBuilder();

            for (int i = 0; i < data.Length; i++)
            {
                sb.Append(data[i].ToString("x2", System.Globalization.CultureInfo.InvariantCulture));
            }

            return sb.ToString();
        }

        /// <summary>
        /// Convert a string obtained using ByteArrayToString()
        /// back to byte[] format.
        /// </summary>
        /// <param name="s"> encoded input string  </param>
        /// <returns>Bin data as byte[].</returns>
        internal static byte[] ByteArrayFromString(string s)
        {
            //
            // two hex chars per byte
            //
            int dataLen = s.Length / 2;
            byte[] data = new byte[dataLen];

            if (s.Length > 0)
            {
                for (int i = 0; i < dataLen; i++)
                {
                    data[i] = byte.Parse(s.Substring(2 * i, 2),
                                         NumberStyles.AllowHexSpecifier,
                                         System.Globalization.CultureInfo.InvariantCulture);
                }
            }

            return data;
        }

        /// <summary>
        /// return contents of the SecureString after encrypting
        /// using DPAPI and encoding the encrypted blob as a string
        /// </summary>
        /// <param name="input"> SecureString to protect </param>
        /// <returns>A string (see summary) .</returns>
        internal static string Protect(SecureString input)
        {
            Utils.CheckSecureStringArg(input, "input");

            string output = string.Empty;
            byte[] data = null;
            byte[] protectedData = null;

            data = GetData(input);
            protectedData = ProtectedData.Protect(data, null,
                                                  DataProtectionScope.CurrentUser);
            for (int i = 0; i < data.Length; i++)
            {
                data[i] = 0;
            }

            output = ByteArrayToString(protectedData);

            return output;
        }

        /// <summary>
        /// Decrypts the specified string using DPAPI and return
        /// equivalent SecureString.
        ///
        /// The string must be obtained earlier by a call to Protect()
        /// </summary>
        /// <param name="input"> encrypted string </param>
        /// <returns>SecureString .</returns>
        internal static SecureString Unprotect(string input)
        {
            Utils.CheckArgForNullOrEmpty(input, "input");
            if ((input.Length % 2) != 0)
            {
                throw PSTraceSource.NewArgumentException("input", Serialization.InvalidEncryptedString, input);
            }

            byte[] data = null;
            byte[] protectedData = null;
            SecureString s;

            protectedData = ByteArrayFromString(input);

            data = ProtectedData.Unprotect(protectedData, null,
                                           DataProtectionScope.CurrentUser);

            s = New(data);

            return s;
        }

        /// <summary>
        /// return contents of the SecureString after encrypting
        /// using the specified key and encoding the encrypted blob as a string
        /// </summary>
        /// <param name="input"> input string to encrypt </param>
        /// <param name="key"> encryption key </param>
<<<<<<< HEAD
        /// <returns> a string (see summary)  </returns>
=======
        /// <returns>A string (see summary) .</returns>
        /// <remarks>  </remarks>
>>>>>>> 871ce569
        internal static EncryptionResult Encrypt(SecureString input, SecureString key)
        {
            EncryptionResult output = null;

            //
            // get clear text key from the SecureString key
            //
            byte[] keyBlob = GetData(key);

            //
            // encrypt the data
            //
            output = Encrypt(input, keyBlob);

            //
            // clear the clear text key
            //
            Array.Clear(keyBlob, 0, keyBlob.Length);

            return output;
        }

        /// <summary>
        /// return contents of the SecureString after encrypting
        /// using the specified key and encoding the encrypted blob as a string
        /// </summary>
        /// <param name="input"> input string to encrypt </param>
        /// <param name="key"> encryption key </param>
<<<<<<< HEAD
        /// <returns> a string (see summary)  </returns>
=======
        /// <returns>A string (see summary) .</returns>
        /// <remarks>  </remarks>
>>>>>>> 871ce569
        internal static EncryptionResult Encrypt(SecureString input, byte[] key)
        {
            return Encrypt(input, key, null);
        }

        internal static EncryptionResult Encrypt(SecureString input, byte[] key, byte[] iv)
        {
            Utils.CheckSecureStringArg(input, "input");
            Utils.CheckKeyArg(key, "key");

            byte[] encryptedData = null;
            MemoryStream ms = null;
            ICryptoTransform encryptor = null;
            CryptoStream cs = null;

            //
            // prepare the crypto stuff. Initialization Vector is
            // randomized by default.
            //
            Aes aes = Aes.Create();
            if (iv == null)
                iv = aes.IV;

            encryptor = aes.CreateEncryptor(key, iv);
            ms = new MemoryStream();

            using (cs = new CryptoStream(ms, encryptor, CryptoStreamMode.Write))
            {
                //
                // get clear text data from the input SecureString
                //
                byte[] data = GetData(input);

                //
                // encrypt it
                //
                cs.Write(data, 0, data.Length);
                cs.FlushFinalBlock();

                //
                // clear the clear text data array
                //
                Array.Clear(data, 0, data.Length);

                //
                // convert the encrypted blob to a string
                //
                encryptedData = ms.ToArray();

                EncryptionResult output = new EncryptionResult(ByteArrayToString(encryptedData), Convert.ToBase64String(iv));

                return output;
            }
        }

        /// <summary>
        /// Decrypts the specified string using the specified key
        /// and return equivalent SecureString.
        ///
        /// The string must be obtained earlier by a call to Encrypt()
        /// </summary>
        /// <param name="input"> encrypted string </param>
        /// <param name="key"> encryption key </param>
        /// <param name="IV"> encryption initialization vector. If this is set to null, the method uses internally computed strong random number as IV </param>
        /// <returns>SecureString .</returns>
        internal static SecureString Decrypt(string input, SecureString key, byte[] IV)
        {
            SecureString output = null;

            //
            // get clear text key from the SecureString key
            //
            byte[] keyBlob = GetData(key);

            //
            // decrypt the data
            //
            output = Decrypt(input, keyBlob, IV);

            //
            // clear the clear text key
            //
            Array.Clear(keyBlob, 0, keyBlob.Length);

            return output;
        }

        /// <summary>
        /// Decrypts the specified string using the specified key
        /// and return equivalent SecureString.
        ///
        /// The string must be obtained earlier by a call to Encrypt()
        /// </summary>
        /// <param name="input"> encrypted string </param>
        /// <param name="key"> encryption key </param>
        /// <param name="IV"> encryption initialization vector. If this is set to null, the method uses internally computed strong random number as IV </param>
        /// <returns>SecureString .</returns>
        internal static SecureString Decrypt(string input, byte[] key, byte[] IV)
        {
            Utils.CheckArgForNullOrEmpty(input, "input");
            Utils.CheckKeyArg(key, "key");

            byte[] decryptedData = null;
            byte[] encryptedData = null;
            SecureString s = null;

            //
            // prepare the crypto stuff
            //
            Aes aes = Aes.Create();
            encryptedData = ByteArrayFromString(input);

            var decryptor = aes.CreateDecryptor(key, IV ?? aes.IV);

            MemoryStream ms = new MemoryStream(encryptedData);

            using (CryptoStream cs = new CryptoStream(ms, decryptor, CryptoStreamMode.Read))
            {
                byte[] tempDecryptedData = new byte[encryptedData.Length];

                int numBytesRead = 0;

                //
                // decrypt the data
                //
                numBytesRead = cs.Read(tempDecryptedData, 0,
                                       tempDecryptedData.Length);

                decryptedData = new byte[numBytesRead];

                for (int i = 0; i < numBytesRead; i++)
                {
                    decryptedData[i] = tempDecryptedData[i];
                }

                s = New(decryptedData);
                Array.Clear(decryptedData, 0, decryptedData.Length);
                Array.Clear(tempDecryptedData, 0, tempDecryptedData.Length);

                return s;
            }
        }
    }

    /// <summary>
    /// Helper class to return encryption results, and the IV used to
    /// do the encryption
    /// </summary>
    internal class EncryptionResult
    {
        internal EncryptionResult(string encrypted, string IV)
        {
            EncryptedData = encrypted;
            this.IV = IV;
        }

        /// <summary>
        /// Gets the encrypted data
        /// </summary>
        internal string EncryptedData { get; }

        /// <summary>
        /// Gets the IV used to encrypt the data
        /// </summary>
        internal string IV { get; }
    }

#if CORECLR

    // The DPAPIs implemented in this section are temporary workaround.
    // CoreCLR team will bring 'ProtectedData' type to Project K eventually.

    #region DPAPI

    internal enum DataProtectionScope
    {
        CurrentUser = 0x00,
        LocalMachine = 0x01
    }

    internal static class ProtectedData
    {
        /// <summary>
        /// Protect
        /// </summary>
        public static byte[] Protect(byte[] userData, byte[] optionalEntropy, DataProtectionScope scope)
        {
            if (userData == null)
                throw new ArgumentNullException("userData");

            GCHandle pbDataIn = new GCHandle();
            GCHandle pOptionalEntropy = new GCHandle();
            CAPI.CRYPTOAPI_BLOB blob = new CAPI.CRYPTOAPI_BLOB();

            try
            {
                pbDataIn = GCHandle.Alloc(userData, GCHandleType.Pinned);
                CAPI.CRYPTOAPI_BLOB dataIn = new CAPI.CRYPTOAPI_BLOB();
                dataIn.cbData = (uint)userData.Length;
                dataIn.pbData = pbDataIn.AddrOfPinnedObject();
                CAPI.CRYPTOAPI_BLOB entropy = new CAPI.CRYPTOAPI_BLOB();
                if (optionalEntropy != null)
                {
                    pOptionalEntropy = GCHandle.Alloc(optionalEntropy, GCHandleType.Pinned);
                    entropy.cbData = (uint)optionalEntropy.Length;
                    entropy.pbData = pOptionalEntropy.AddrOfPinnedObject();
                }

                uint dwFlags = CAPI.CRYPTPROTECT_UI_FORBIDDEN;
                if (scope == DataProtectionScope.LocalMachine)
                    dwFlags |= CAPI.CRYPTPROTECT_LOCAL_MACHINE;
                unsafe
                {
                    if (!CAPI.CryptProtectData(new IntPtr(&dataIn),
                                                String.Empty,
                                                new IntPtr(&entropy),
                                                IntPtr.Zero,
                                                IntPtr.Zero,
                                                dwFlags,
                                                new IntPtr(&blob)))
                    {
                        int lastWin32Error = Marshal.GetLastWin32Error();

                        // One of the most common reasons that DPAPI operations fail is that the user
                        // profile is not loaded (for instance in the case of impersonation or running in a
                        // service.  In those cases, throw an exception that provides more specific details
                        // about what happened.
                        if (CAPI.ErrorMayBeCausedByUnloadedProfile(lastWin32Error))
                        {
                            throw new CryptographicException("Cryptography_DpApi_ProfileMayNotBeLoaded");
                        }
                        else
                        {
                            throw new CryptographicException(lastWin32Error);
                        }
                    }
                }

                // In some cases, the API would fail due to OOM but simply return a null pointer.
                if (blob.pbData == IntPtr.Zero)
                    throw new OutOfMemoryException();

                byte[] encryptedData = new byte[(int)blob.cbData];
                Marshal.Copy(blob.pbData, encryptedData, 0, encryptedData.Length);

                return encryptedData;
            }
            finally
            {
                if (pbDataIn.IsAllocated)
                    pbDataIn.Free();
                if (pOptionalEntropy.IsAllocated)
                    pOptionalEntropy.Free();
                if (blob.pbData != IntPtr.Zero)
                {
                    CAPI.ZeroMemory(blob.pbData, blob.cbData);
                    CAPI.LocalFree(blob.pbData);
                }
            }
        }

        /// <summary>
        /// Unprotect
        /// </summary>
        public static byte[] Unprotect(byte[] encryptedData, byte[] optionalEntropy, DataProtectionScope scope)
        {
#if UNIX
            throw new PlatformNotSupportedException(Serialization.DeserializeSecureStringNotSupported);
#else
            if (encryptedData == null)
                throw new ArgumentNullException("encryptedData");

            GCHandle pbDataIn = new GCHandle();
            GCHandle pOptionalEntropy = new GCHandle();
            CAPI.CRYPTOAPI_BLOB userData = new CAPI.CRYPTOAPI_BLOB();

            try
            {
                pbDataIn = GCHandle.Alloc(encryptedData, GCHandleType.Pinned);
                CAPI.CRYPTOAPI_BLOB dataIn = new CAPI.CRYPTOAPI_BLOB();
                dataIn.cbData = (uint)encryptedData.Length;
                dataIn.pbData = pbDataIn.AddrOfPinnedObject();
                CAPI.CRYPTOAPI_BLOB entropy = new CAPI.CRYPTOAPI_BLOB();
                if (optionalEntropy != null)
                {
                    pOptionalEntropy = GCHandle.Alloc(optionalEntropy, GCHandleType.Pinned);
                    entropy.cbData = (uint)optionalEntropy.Length;
                    entropy.pbData = pOptionalEntropy.AddrOfPinnedObject();
                }

                uint dwFlags = CAPI.CRYPTPROTECT_UI_FORBIDDEN;
                if (scope == DataProtectionScope.LocalMachine)
                    dwFlags |= CAPI.CRYPTPROTECT_LOCAL_MACHINE;
                unsafe
                {
                    if (!CAPI.CryptUnprotectData(new IntPtr(&dataIn),
                                                 IntPtr.Zero,
                                                 new IntPtr(&entropy),
                                                 IntPtr.Zero,
                                                 IntPtr.Zero,
                                                 dwFlags,
                                                 new IntPtr(&userData)))
                        throw new CryptographicException(Marshal.GetLastWin32Error());
                }

                // In some cases, the API would fail due to OOM but simply return a null pointer.
                if (userData.pbData == IntPtr.Zero)
                    throw new OutOfMemoryException();

                byte[] data = new byte[(int)userData.cbData];
                Marshal.Copy(userData.pbData, data, 0, data.Length);

                return data;
            }
            finally
            {
                if (pbDataIn.IsAllocated)
                    pbDataIn.Free();
                if (pOptionalEntropy.IsAllocated)
                    pOptionalEntropy.Free();
                if (userData.pbData != IntPtr.Zero)
                {
                    CAPI.ZeroMemory(userData.pbData, userData.cbData);
                    CAPI.LocalFree(userData.pbData);
                }
            }
#endif
        }
    }

    internal static class CAPI
    {
        internal const uint CRYPTPROTECT_UI_FORBIDDEN = 0x1;
        internal const uint CRYPTPROTECT_LOCAL_MACHINE = 0x4;

        internal const int E_FILENOTFOUND = unchecked((int)0x80070002); // File not found
        internal const int ERROR_FILE_NOT_FOUND = 2;                    // File not found

        [StructLayout(LayoutKind.Sequential, CharSet = CharSet.Unicode)]
        internal struct CRYPTOAPI_BLOB
        {
            internal uint cbData;
            internal IntPtr pbData;
        }

        internal static bool ErrorMayBeCausedByUnloadedProfile(int errorCode)
        {
            // CAPI returns a file not found error if the user profile is not yet loaded
            return errorCode == E_FILENOTFOUND ||
                   errorCode == ERROR_FILE_NOT_FOUND;
        }

        [DllImport("CRYPT32.dll", CharSet = CharSet.Unicode, SetLastError = true)]
        internal static extern bool CryptProtectData(
                [In]     IntPtr pDataIn,
                [In]     string szDataDescr,
                [In]     IntPtr pOptionalEntropy,
                [In]     IntPtr pvReserved,
                [In]     IntPtr pPromptStruct,
                [In]     uint dwFlags,
                [In, Out] IntPtr pDataBlob);

        [DllImport("CRYPT32.dll", CharSet = CharSet.Unicode, SetLastError = true)]
        internal static extern bool CryptUnprotectData(
                [In]     IntPtr pDataIn,
                [In]     IntPtr ppszDataDescr,
                [In]     IntPtr pOptionalEntropy,
                [In]     IntPtr pvReserved,
                [In]     IntPtr pPromptStruct,
                [In]     uint dwFlags,
                [In, Out] IntPtr pDataBlob);

        [DllImport("ntdll.dll", EntryPoint = "RtlZeroMemory", SetLastError = true)]
        internal static extern void ZeroMemory(IntPtr handle, uint length);

        [DllImport(PinvokeDllNames.LocalFreeDllName, SetLastError = true)]
        internal static extern IntPtr LocalFree(IntPtr handle);
    }

    #endregion DPAPI

#endif
}
<|MERGE_RESOLUTION|>--- conflicted
+++ resolved
@@ -203,12 +203,7 @@
         /// </summary>
         /// <param name="input"> input string to encrypt </param>
         /// <param name="key"> encryption key </param>
-<<<<<<< HEAD
-        /// <returns> a string (see summary)  </returns>
-=======
-        /// <returns>A string (see summary) .</returns>
-        /// <remarks>  </remarks>
->>>>>>> 871ce569
+        /// <returns>A string (see summary).</returns>
         internal static EncryptionResult Encrypt(SecureString input, SecureString key)
         {
             EncryptionResult output = null;
@@ -237,12 +232,7 @@
         /// </summary>
         /// <param name="input"> input string to encrypt </param>
         /// <param name="key"> encryption key </param>
-<<<<<<< HEAD
-        /// <returns> a string (see summary)  </returns>
-=======
-        /// <returns>A string (see summary) .</returns>
-        /// <remarks>  </remarks>
->>>>>>> 871ce569
+        /// <returns>A string (see summary).</returns>
         internal static EncryptionResult Encrypt(SecureString input, byte[] key)
         {
             return Encrypt(input, key, null);
