// Copyright (c) Microsoft Corporation.
// Licensed under the MIT License.

using System.Collections.Generic;
using System.ComponentModel;
using System.IO;
using System.Runtime.InteropServices;

using Microsoft.Win32;
using Microsoft.Win32.SafeHandles;

namespace System.Management.Automation
{
    /// <summary>
    /// These are platform abstractions and platform specific implementations.
    /// </summary>
    public static class Platform
    {
        /// <summary>
        /// True if the current platform is Linux.
        /// </summary>
        public static bool IsLinux
        {
            get
            {
                return RuntimeInformation.IsOSPlatform(OSPlatform.Linux);
            }
        }

        /// <summary>
        /// True if the current platform is macOS.
        /// </summary>
        public static bool IsMacOS
        {
            get
            {
                return RuntimeInformation.IsOSPlatform(OSPlatform.OSX);
            }
        }

        /// <summary>
        /// True if the current platform is Windows.
        /// </summary>
        public static bool IsWindows
        {
            get
            {
                return RuntimeInformation.IsOSPlatform(OSPlatform.Windows);
            }
        }

        /// <summary>
        /// True if PowerShell was built targeting .NET Core.
        /// </summary>
        public static bool IsCoreCLR
        {
            get
            {
                return true;
            }
        }

        /// <summary>
        /// True if the underlying system is NanoServer.
        /// </summary>
        public static bool IsNanoServer
        {
            get
            {
#if UNIX
                return false;
#else
                if (_isNanoServer.HasValue) { return _isNanoServer.Value; }

                _isNanoServer = false;
                using (RegistryKey regKey = Registry.LocalMachine.OpenSubKey(@"SOFTWARE\Microsoft\Windows NT\CurrentVersion\Server\ServerLevels"))
                {
                    if (regKey != null)
                    {
                        object value = regKey.GetValue("NanoServer");
                        if (value != null && regKey.GetValueKind("NanoServer") == RegistryValueKind.DWord)
                        {
                            _isNanoServer = (int)value == 1;
                        }
                    }
                }

                return _isNanoServer.Value;
#endif
            }
        }

        /// <summary>
        /// True if the underlying system is IoT.
        /// </summary>
        public static bool IsIoT
        {
            get
            {
#if UNIX
                return false;
#else
                if (_isIoT.HasValue) { return _isIoT.Value; }

                _isIoT = false;
                using (RegistryKey regKey = Registry.LocalMachine.OpenSubKey(@"SOFTWARE\Microsoft\Windows NT\CurrentVersion"))
                {
                    if (regKey != null)
                    {
                        object value = regKey.GetValue("ProductName");
                        if (value != null && regKey.GetValueKind("ProductName") == RegistryValueKind.String)
                        {
                            _isIoT = string.Equals("IoTUAP", (string)value, StringComparison.OrdinalIgnoreCase);
                        }
                    }
                }

                return _isIoT.Value;
#endif
            }
        }

        /// <summary>
        /// True if underlying system is Windows Desktop.
        /// </summary>
        public static bool IsWindowsDesktop
        {
            get
            {
#if UNIX
                return false;
#else
                if (_isWindowsDesktop.HasValue) { return _isWindowsDesktop.Value; }

                _isWindowsDesktop = !IsNanoServer && !IsIoT;
                return _isWindowsDesktop.Value;
#endif
            }
        }

        /// <summary>
        /// Gets a value indicating whether the underlying system supports single-threaded apartment.
        /// </summary>
        public static bool IsStaSupported
        {
            get
            {
#if UNIX
                return false;
#else
                return _isStaSupported.Value;
#endif
            }
        }

#if UNIX
        // Gets the location for cache and config folders.
        internal static readonly string CacheDirectory = Platform.SelectProductNameForDirectory(Platform.XDG_Type.CACHE);
        internal static readonly string ConfigDirectory = Platform.SelectProductNameForDirectory(Platform.XDG_Type.CONFIG);
#else
        // Gets the location for cache and config folders.
        internal static readonly string CacheDirectory = Environment.GetFolderPath(Environment.SpecialFolder.LocalApplicationData) + @"\Microsoft\PowerShell";
        internal static readonly string ConfigDirectory = Environment.GetFolderPath(Environment.SpecialFolder.Personal) + @"\PowerShell";
        private static readonly Lazy<bool> _isStaSupported = new Lazy<bool>(() =>
        {
            // See objbase.h
            const int COINIT_APARTMENTTHREADED = 0x2;
            const int E_NOTIMPL = unchecked((int)0X80004001);
            int result = Windows.NativeMethods.CoInitializeEx(IntPtr.Zero, COINIT_APARTMENTTHREADED);

            // If 0 is returned the thread has been initialized for the first time
            // as an STA and thus supported and needs to be uninitialized.
            if (result > 0)
            {
                Windows.NativeMethods.CoUninitialize();
            }

            return result != E_NOTIMPL;
        });

        private static bool? _isNanoServer = null;
        private static bool? _isIoT = null;
        private static bool? _isWindowsDesktop = null;
#endif

        // format files
        internal static readonly List<string> FormatFileNames = new()
        {
            "Certificate.format.ps1xml",
            "Diagnostics.format.ps1xml",
            "DotNetTypes.format.ps1xml",
            "Event.format.ps1xml",
            "FileSystem.format.ps1xml",
            "Help.format.ps1xml",
            "HelpV3.format.ps1xml",
            "PowerShellCore.format.ps1xml",
            "PowerShellTrace.format.ps1xml",
            "Registry.format.ps1xml",
            "WSMan.format.ps1xml"
        };

        private static string _tempDirectory = null;

        /// <summary>
        /// Some common environment variables used in PS have different
        /// names in different OS platforms.
        /// </summary>
        internal static class CommonEnvVariableNames
        {
#if UNIX
            internal const string Home = "HOME";
#else
            internal const string Home = "USERPROFILE";
#endif
        }

        /// <summary>
        /// Remove the temporary directory created for the current process.
        /// </summary>
        internal static void RemoveTemporaryDirectory()
        {
            if (_tempDirectory == null)
            {
                return;
            }

            try
            {
                Directory.Delete(_tempDirectory, true);
            }
            catch
            {
                // ignore if there is a failure
            }

            _tempDirectory = null;
        }

        /// <summary>
        /// Get a temporary directory to use for the current process.
        /// </summary>
        internal static string GetTemporaryDirectory()
        {
            if (_tempDirectory != null)
            {
                return _tempDirectory;
            }

            _tempDirectory = PsUtils.GetTemporaryDirectory();
            return _tempDirectory;
        }

#if UNIX
        /// <summary>
        /// X Desktop Group configuration type enum.
        /// </summary>
        public enum XDG_Type
        {
            /// <summary> XDG_CONFIG_HOME/powershell </summary>
            CONFIG,
            /// <summary> XDG_CACHE_HOME/powershell </summary>
            CACHE,
            /// <summary> XDG_DATA_HOME/powershell </summary>
            DATA,
            /// <summary> XDG_DATA_HOME/powershell/Modules </summary>
            USER_MODULES,
            /// <summary> /usr/local/share/powershell/Modules </summary>
            SHARED_MODULES,
            /// <summary> XDG_CONFIG_HOME/powershell </summary>
            DEFAULT
        }

        private static string s_tempHomeDir = null;

        /// <summary>
        /// Function for choosing directory location of PowerShell for profile loading.
        /// </summary>
        public static string SelectProductNameForDirectory(Platform.XDG_Type dirpath)
        {
            // TODO: XDG_DATA_DIRS implementation as per GitHub issue #1060

            string xdgconfighome = System.Environment.GetEnvironmentVariable("XDG_CONFIG_HOME");
            string xdgdatahome = System.Environment.GetEnvironmentVariable("XDG_DATA_HOME");
            string xdgcachehome = System.Environment.GetEnvironmentVariable("XDG_CACHE_HOME");
            string envHome = System.Environment.GetEnvironmentVariable(CommonEnvVariableNames.Home);
            if (envHome == null)
            {
                s_tempHomeDir ??= GetTemporaryDirectory();
                envHome = s_tempHomeDir;
            }

            string xdgConfigHomeDefault = Path.Combine(envHome, ".config", "powershell");
            string xdgDataHomeDefault = Path.Combine(envHome, ".local", "share", "powershell");
            string xdgModuleDefault = Path.Combine(xdgDataHomeDefault, "Modules");
            string xdgCacheDefault = Path.Combine(envHome, ".cache", "powershell");

            switch (dirpath)
            {
                case Platform.XDG_Type.CONFIG:
                    // the user has set XDG_CONFIG_HOME corresponding to profile path
                    if (string.IsNullOrEmpty(xdgconfighome))
                    {
                        // xdg values have not been set
                        return xdgConfigHomeDefault;
                    }

                    else
                    {
                        return Path.Combine(xdgconfighome, "powershell");
                    }

                case Platform.XDG_Type.DATA:
                    // the user has set XDG_DATA_HOME corresponding to module path
                    if (string.IsNullOrEmpty(xdgdatahome))
                    {
                        // create the xdg folder if needed
                        if (!Directory.Exists(xdgDataHomeDefault))
                        {
                            try
                            {
                                Directory.CreateDirectory(xdgDataHomeDefault);
                            }
                            catch (UnauthorizedAccessException)
                            {
                                // service accounts won't have permission to create user folder
                                return GetTemporaryDirectory();
                            }
                        }

                        return xdgDataHomeDefault;
                    }
                    else
                    {
                        return Path.Combine(xdgdatahome, "powershell");
                    }

                case Platform.XDG_Type.USER_MODULES:
                    // the user has set XDG_DATA_HOME corresponding to module path
                    if (string.IsNullOrEmpty(xdgdatahome))
                    {
                        // xdg values have not been set
                        if (!Directory.Exists(xdgModuleDefault)) // module folder not always guaranteed to exist
                        {
                            try
                            {
                                Directory.CreateDirectory(xdgModuleDefault);
                            }
                            catch (UnauthorizedAccessException)
                            {
                                // service accounts won't have permission to create user folder
                                return GetTemporaryDirectory();
                            }
                        }

                        return xdgModuleDefault;
                    }
                    else
                    {
                        return Path.Combine(xdgdatahome, "powershell", "Modules");
                    }

                case Platform.XDG_Type.SHARED_MODULES:
                    return "/usr/local/share/powershell/Modules";

                case Platform.XDG_Type.CACHE:
                    // the user has set XDG_CACHE_HOME
                    if (string.IsNullOrEmpty(xdgcachehome))
                    {
                        // xdg values have not been set
                        if (!Directory.Exists(xdgCacheDefault)) // module folder not always guaranteed to exist
                        {
                            try
                            {
                                Directory.CreateDirectory(xdgCacheDefault);
                            }
                            catch (UnauthorizedAccessException)
                            {
                                // service accounts won't have permission to create user folder
                                return GetTemporaryDirectory();
                            }
                        }

                        return xdgCacheDefault;
                    }
                    else
                    {
                        if (!Directory.Exists(Path.Combine(xdgcachehome, "powershell")))
                        {
                            try
                            {
                                Directory.CreateDirectory(Path.Combine(xdgcachehome, "powershell"));
                            }
                            catch (UnauthorizedAccessException)
                            {
                                // service accounts won't have permission to create user folder
                                return GetTemporaryDirectory();
                            }
                        }

                        return Path.Combine(xdgcachehome, "powershell");
                    }

                case Platform.XDG_Type.DEFAULT:
                    // default for profile location
                    return xdgConfigHomeDefault;

                default:
                    // xdgConfigHomeDefault needs to be created in the edge case that we do not have the folder or it was deleted
                    // This folder is the default in the event of all other failures for data storage
                    if (!Directory.Exists(xdgConfigHomeDefault))
                    {
                        try
                        {
                            Directory.CreateDirectory(xdgConfigHomeDefault);
                        }
                        catch
                        {
                            Console.Error.WriteLine("Failed to create default data directory: " + xdgConfigHomeDefault);
                        }
                    }

                    return xdgConfigHomeDefault;
            }
        }
#endif

        /// <summary>
        /// The code is copied from the .NET implementation.
        /// </summary>
        internal static string GetFolderPath(System.Environment.SpecialFolder folder)
        {
            return InternalGetFolderPath(folder);
        }

        /// <summary>
        /// The API set 'api-ms-win-shell-shellfolders-l1-1-0.dll' was removed from NanoServer, so we cannot depend on 'SHGetFolderPathW'
        /// to get the special folder paths. Instead, we need to rely on the basic environment variables to get the special folder paths.
        /// </summary>
        /// <returns>
        /// The path to the specified system special folder, if that folder physically exists on your computer.
        /// Otherwise, an empty string (string.Empty).
        /// </returns>
        private static string InternalGetFolderPath(System.Environment.SpecialFolder folder)
        {
            string folderPath = null;
#if UNIX
            string envHome = System.Environment.GetEnvironmentVariable(Platform.CommonEnvVariableNames.Home);
            if (envHome == null)
            {
                envHome = Platform.GetTemporaryDirectory();
            }

            switch (folder)
            {
                case System.Environment.SpecialFolder.ProgramFiles:
                    folderPath = "/bin";
                    if (!System.IO.Directory.Exists(folderPath)) { folderPath = null; }

                    break;
                case System.Environment.SpecialFolder.ProgramFilesX86:
                    folderPath = "/usr/bin";
                    if (!System.IO.Directory.Exists(folderPath)) { folderPath = null; }

                    break;
                case System.Environment.SpecialFolder.System:
                case System.Environment.SpecialFolder.SystemX86:
                    folderPath = "/sbin";
                    if (!System.IO.Directory.Exists(folderPath)) { folderPath = null; }

                    break;
                case System.Environment.SpecialFolder.Personal:
                    folderPath = envHome;
                    break;
                case System.Environment.SpecialFolder.LocalApplicationData:
                    folderPath = System.IO.Path.Combine(envHome, ".config");
                    if (!System.IO.Directory.Exists(folderPath))
                    {
                        try
                        {
                            System.IO.Directory.CreateDirectory(folderPath);
                        }
                        catch (UnauthorizedAccessException)
                        {
                            // directory creation may fail if the account doesn't have filesystem permission such as some service accounts
                            folderPath = string.Empty;
                        }
                    }

                    break;
                default:
                    throw new NotSupportedException();
            }
#else
            folderPath = System.Environment.GetFolderPath(folder);
#endif
            return folderPath ?? string.Empty;
        }

        // Platform methods prefixed NonWindows are:
        // - non-windows by the definition of the IsWindows method above
        // - here, because porting to Linux and other operating systems
        //   should not move the original Windows code out of the module
        //   it belongs to, so this way the windows code can remain in it's
        //   original source file and only the non-windows code has been moved
        //   out here
        // - only to be used with the IsWindows feature query, and only if
        //   no other more specific feature query makes sense

        internal static bool NonWindowsIsHardLink(ref IntPtr handle)
        {
            return Unix.IsHardLink(ref handle);
        }

        internal static bool NonWindowsIsHardLink(FileSystemInfo fileInfo)
        {
            return Unix.IsHardLink(fileInfo);
        }

        internal static string NonWindowsInternalGetTarget(string path)
        {
            return Unix.NativeMethods.FollowSymLink(path);
        }

        internal static string NonWindowsGetUserFromPid(int path)
        {
            return Unix.NativeMethods.GetUserFromPid(path);
        }

        internal static string NonWindowsInternalGetLinkType(FileSystemInfo fileInfo)
        {
            if (fileInfo.Attributes.HasFlag(System.IO.FileAttributes.ReparsePoint))
            {
                return "SymbolicLink";
            }

            if (NonWindowsIsHardLink(fileInfo))
            {
                return "HardLink";
            }

            return null;
        }

        internal static bool NonWindowsCreateSymbolicLink(string path, string target)
        {
            // Linux doesn't care if target is a directory or not
            return Unix.NativeMethods.CreateSymLink(path, target) == 0;
        }

        internal static bool NonWindowsCreateHardLink(string path, string strTargetPath)
        {
            return Unix.NativeMethods.CreateHardLink(path, strTargetPath) == 0;
        }

        internal static unsafe bool NonWindowsSetDate(DateTime dateToUse)
        {
            Unix.NativeMethods.UnixTm tm = Unix.NativeMethods.DateTimeToUnixTm(dateToUse);
            return Unix.NativeMethods.SetDate(&tm) == 0;
        }

        internal static bool NonWindowsIsSameFileSystemItem(string pathOne, string pathTwo)
        {
            return Unix.NativeMethods.IsSameFileSystemItem(pathOne, pathTwo);
        }

        internal static bool NonWindowsGetInodeData(string path, out System.ValueTuple<UInt64, UInt64> inodeData)
        {
            UInt64 device = 0UL;
            UInt64 inode = 0UL;
            var result = Unix.NativeMethods.GetInodeData(path, out device, out inode);

            inodeData = (device, inode);
            return result == 0;
        }

        internal static bool NonWindowsIsExecutable(string path)
        {
            return Unix.NativeMethods.IsExecutable(path);
        }

        internal static uint NonWindowsGetThreadId()
        {
            return Unix.NativeMethods.GetCurrentThreadId();
        }

        internal static int NonWindowsGetProcessParentPid(int pid)
        {
            return IsMacOS ? Unix.NativeMethods.GetPPid(pid) : Unix.GetProcFSParentPid(pid);
        }

        internal static bool NonWindowsKillProcess(int pid)
        {
            return Unix.NativeMethods.KillProcess(pid);
        }

        internal static int NonWindowsWaitPid(int pid, bool nohang)
        {
            return Unix.NativeMethods.WaitPid(pid, nohang);
        }

        internal static class Windows
        {
            /// <summary>The native methods class.</summary>
            internal static class NativeMethods
            {
                private const string ole32Lib = "api-ms-win-core-com-l1-1-0.dll";

                [DllImport(ole32Lib)]
                internal static extern int CoInitializeEx(IntPtr reserve, int coinit);

                [DllImport(ole32Lib)]
                internal static extern void CoUninitialize();
            }
        }

        // Please note that `Win32Exception(Marshal.GetLastWin32Error())`
        // works *correctly* on Linux in that it creates an exception with
        // the string perror would give you for the last set value of errno.
        // No manual mapping is required. .NET Core maps the Linux errno
        // to a PAL value and calls strerror_r underneath to generate the message.

        /// <summary>Unix specific implementations of required functionality.</summary>
        internal static class Unix
        {
<<<<<<< HEAD
            private static readonly Dictionary<int, string> usernameCache = new Dictionary<int, string>();
            private static readonly Dictionary<int, string> groupnameCache = new Dictionary<int, string>();
=======
            private static Dictionary<int, string> usernameCache = new();
            private static Dictionary<int, string> groupnameCache = new();
>>>>>>> b77bbf86

            /// <summary>The type of a Unix file system item.</summary>
            public enum ItemType
            {
                /// <summary>The item is a Directory.</summary>
                Directory,

                /// <summary>The item is a File.</summary>
                File,

                /// <summary>The item is a Symbolic Link.</summary>
                SymbolicLink,

                /// <summary>The item is a Block Device.</summary>
                BlockDevice,

                /// <summary>The item is a Character Device.</summary>
                CharacterDevice,

                /// <summary>The item is a Named Pipe.</summary>
                NamedPipe,

                /// <summary>The item is a Socket.</summary>
                Socket,
            }

            /// <summary>The mask to use to retrieve specific mode bits from the mode value in the stat class.</summary>
            public enum StatMask
            {
                /// <summary>The mask to collect the owner mode.</summary>
                OwnerModeMask = 0x1C0,

                /// <summary>The mask to get the owners read bit.</summary>
                OwnerRead = 0x100,

                /// <summary>The mask to get the owners write bit.</summary>
                OwnerWrite = 0x080,

                /// <summary>The mask to get the owners execute bit.</summary>
                OwnerExecute = 0x040,

                /// <summary>The mask to get the group mode.</summary>
                GroupModeMask = 0x038,

                /// <summary>The mask to get the group mode.</summary>
                GroupRead = 0x20,

                /// <summary>The mask to get the group mode.</summary>
                GroupWrite = 0x10,

                /// <summary>The mask to get the group mode.</summary>
                GroupExecute = 0x8,

                /// <summary>The mask to get the "other" mode.</summary>
                OtherModeMask = 0x007,

                /// <summary>The mask to get the "other" read bit.</summary>
                OtherRead = 0x004,

                /// <summary>The mask to get the "other" write bit.</summary>
                OtherWrite = 0x002,

                /// <summary>The mask to get the "other" execute bit.</summary>
                OtherExecute = 0x001,

                /// <summary>The mask to retrieve the sticky bit.</summary>
                SetStickyMask = 0x200,

                /// <summary>The mask to retrieve the setgid bit.</summary>
                SetGidMask = 0x400,

                /// <summary>The mask to retrieve the setuid bit.</summary>
                SetUidMask = 0x800,
            }

            /// <summary>The Common Stat class.</summary>
            public class CommonStat
            {
                /// <summary>The inode of the filesystem item.</summary>
                public long Inode;

                /// <summary>The Mode of the filesystem item.</summary>
                public int Mode;

                /// <summary>The user id of the filesystem item.</summary>
                public int UserId;

                /// <summary>The group id of the filesystem item.</summary>
                public int GroupId;

                /// <summary>The number of hard links for the filesystem item.</summary>
                public int HardlinkCount;

                /// <summary>The size in bytes of the filesystem item.</summary>
                public long Size;

                /// <summary>The last access time of the filesystem item.</summary>
                public DateTime AccessTime;

                /// <summary>The last modified time for the filesystem item.</summary>
                public DateTime ModifiedTime;

                /// <summary>The last time the status changes for the filesystem item.</summary>
                public DateTime StatusChangeTime;

                /// <summary>The block size of the filesystem.</summary>
                public long BlockSize;

                /// <summary>The device id of the filesystem item.</summary>
                public int DeviceId;

                /// <summary>The number of blocks used by the filesystem item.</summary>
                public int NumberOfBlocks;

                /// <summary>The type of the filesystem item.</summary>
                public ItemType ItemType;

                /// <summary>Whether the filesystem item has the setuid bit enabled.</summary>
                public bool IsSetUid;

                /// <summary>Whether the filesystem item has the setgid bit enabled.</summary>
                public bool IsSetGid;

                /// <summary>Whether the filesystem item has the sticky bit enabled. This is only available for directories.</summary>
                public bool IsSticky;

                private const char CanRead = 'r';
                private const char CanWrite = 'w';
                private const char CanExecute = 'x';

                // helper for getting unix mode
<<<<<<< HEAD
                private readonly Dictionary<StatMask, char> modeMap = new Dictionary<StatMask, char>()
=======
                private Dictionary<StatMask, char> modeMap = new()
>>>>>>> b77bbf86
                {
                        { StatMask.OwnerRead, CanRead },
                        { StatMask.OwnerWrite, CanWrite },
                        { StatMask.OwnerExecute, CanExecute },
                        { StatMask.GroupRead, CanRead },
                        { StatMask.GroupWrite, CanWrite },
                        { StatMask.GroupExecute, CanExecute },
                        { StatMask.OtherRead, CanRead },
                        { StatMask.OtherWrite, CanWrite },
                        { StatMask.OtherExecute, CanExecute },
                };

                private readonly StatMask[] permissions = new StatMask[]
                {
                    StatMask.OwnerRead,
                    StatMask.OwnerWrite,
                    StatMask.OwnerExecute,
                    StatMask.GroupRead,
                    StatMask.GroupWrite,
                    StatMask.GroupExecute,
                    StatMask.OtherRead,
                    StatMask.OtherWrite,
                    StatMask.OtherExecute
                };

                // The item type and the character representation for the first element in the stat string
<<<<<<< HEAD
                private readonly Dictionary<ItemType, char> itemTypeTable = new Dictionary<ItemType, char>()
=======
                private Dictionary<ItemType, char> itemTypeTable = new()
>>>>>>> b77bbf86
                {
                    { ItemType.BlockDevice, 'b' },
                    { ItemType.CharacterDevice, 'c' },
                    { ItemType.Directory, 'd' },
                    { ItemType.File, '-' },
                    { ItemType.NamedPipe, 'p' },
                    { ItemType.Socket, 's' },
                    { ItemType.SymbolicLink, 'l' },
                };

                /// <summary>Convert the mode to a string which is usable in our formatting.</summary>
                /// <returns>The mode converted into a Unix style string similar to the output of ls.</returns>
                public string GetModeString()
                {
                    int offset = 0;
                    char[] modeCharacters = new char[10];
                    modeCharacters[offset++] = itemTypeTable[ItemType];

                    foreach (StatMask permission in permissions)
                    {
                        // determine whether we are setuid, sticky, or the usual rwx.
                        if ((Mode & (int)permission) == (int)permission)
                        {
                            if ((permission == StatMask.OwnerExecute && IsSetUid) || (permission == StatMask.GroupExecute && IsSetGid))
                            {
                                // Check for setuid and add 's'
                                modeCharacters[offset] = 's';
                            }
                            else if (permission == StatMask.OtherExecute && IsSticky && (ItemType == ItemType.Directory))
                            {
                                // Directories are sticky, rather than setuid
                                modeCharacters[offset] = 't';
                            }
                            else
                            {
                                modeCharacters[offset] = modeMap[permission];
                            }
                        }
                        else
                        {
                            modeCharacters[offset] = '-';
                        }

                        offset++;
                    }

                    return new string(modeCharacters);
                }

                /// <summary>
                /// Get the user name. This is used in formatting, but we shouldn't
                /// do the pinvoke this unless we're going to use it.
                /// </summary>
                /// <returns>The user name.</returns>
                public string GetUserName()
                {
                    if (usernameCache.TryGetValue(UserId, out string username))
                    {
                        return username;
                    }

                    // Get and add the user name to the cache so we don't need to
                    // have a pinvoke for each file.
                    username = NativeMethods.GetPwUid(UserId);
                    usernameCache.Add(UserId, username);

                    return username;
                }

                /// <summary>
                /// Get the group name. This is used in formatting, but we shouldn't
                /// do the pinvoke this unless we're going to use it.
                /// </summary>
                /// <returns>The name of the group.</returns>
                public string GetGroupName()
                {
                    if (groupnameCache.TryGetValue(GroupId, out string groupname))
                    {
                        return groupname;
                    }

                    // Get and add the group name to the cache so we don't need to
                    // have a pinvoke for each file.
                    groupname = NativeMethods.GetGrGid(GroupId);
                    groupnameCache.Add(GroupId, groupname);

                    return groupname;
                }
            }

            // This is a helper that attempts to map errno into a PowerShell ErrorCategory
            internal static ErrorCategory GetErrorCategory(int errno)
            {
                return (ErrorCategory)Unix.NativeMethods.GetErrorCategory(errno);
            }

            /// <summary>Is this a hardlink.</summary>
            /// <param name="handle">The handle to a file.</param>
            /// <returns>A boolean that represents whether the item is a hardlink.</returns>
            public static bool IsHardLink(ref IntPtr handle)
            {
                // TODO:PSL implement using fstat to query inode refcount to see if it is a hard link
                return false;
            }

            /// <summary>Determine if the item is a hardlink.</summary>
            /// <param name="fs">A FileSystemInfo to check to determine if it is a hardlink.</param>
            /// <returns>A boolean that represents whether the item is a hardlink.</returns>
            public static bool IsHardLink(FileSystemInfo fs)
            {
                if (!fs.Exists || (fs.Attributes & FileAttributes.Directory) == FileAttributes.Directory)
                {
                    return false;
                }

                int count;
                string filePath = fs.FullName;
                int ret = NativeMethods.GetLinkCount(filePath, out count);
                if (ret == 0)
                {
                    return count > 1;
                }

                throw new Win32Exception(Marshal.GetLastWin32Error());
            }

            /// <summary>
            /// Create a managed replica of the native stat structure.
            /// </summary>
            /// <param name="css">The common stat structure from which we copy.</param>
            /// <returns>A managed common stat class instance.</returns>
            private static CommonStat CopyStatStruct(NativeMethods.CommonStatStruct css)
            {
                CommonStat cs = new();
                cs.Inode = css.Inode;
                cs.Mode = css.Mode;
                cs.UserId = css.UserId;
                cs.GroupId = css.GroupId;
                cs.HardlinkCount = css.HardlinkCount;
                cs.Size = css.Size;

                // These can sometime throw if we get too large a number back (seen on Raspbian).
                // As a fallback, set the time to UnixEpoch.
                try
                {
                    cs.AccessTime = DateTime.UnixEpoch.AddSeconds(css.AccessTime).ToLocalTime();
                }
                catch
                {
                    cs.AccessTime = DateTime.UnixEpoch.ToLocalTime();
                }

                try
                {
                    cs.ModifiedTime = DateTime.UnixEpoch.AddSeconds(css.ModifiedTime).ToLocalTime();
                }
                catch
                {
                    cs.ModifiedTime = DateTime.UnixEpoch.ToLocalTime();
                }

                try
                {
                    cs.StatusChangeTime = DateTime.UnixEpoch.AddSeconds(css.StatusChangeTime).ToLocalTime();
                }
                catch
                {
                    cs.StatusChangeTime = DateTime.UnixEpoch.ToLocalTime();
                }

                cs.BlockSize = css.BlockSize;
                cs.DeviceId = css.DeviceId;
                cs.NumberOfBlocks = css.NumberOfBlocks;

                if (css.IsDirectory == 1)
                {
                    cs.ItemType = ItemType.Directory;
                }
                else if (css.IsFile == 1)
                {
                    cs.ItemType = ItemType.File;
                }
                else if (css.IsSymbolicLink == 1)
                {
                    cs.ItemType = ItemType.SymbolicLink;
                }
                else if (css.IsBlockDevice == 1)
                {
                    cs.ItemType = ItemType.BlockDevice;
                }
                else if (css.IsCharacterDevice == 1)
                {
                    cs.ItemType = ItemType.CharacterDevice;
                }
                else if (css.IsNamedPipe == 1)
                {
                    cs.ItemType = ItemType.NamedPipe;
                }
                else
                {
                    cs.ItemType = ItemType.Socket;
                }

                cs.IsSetUid = css.IsSetUid == 1;
                cs.IsSetGid = css.IsSetGid == 1;
                cs.IsSticky = css.IsSticky == 1;

                return cs;
            }

            /// <summary>Get the lstat info from a path.</summary>
            /// <param name="path">The path to the lstat information.</param>
            /// <returns>An instance of the CommonStat for the path.</returns>
            public static CommonStat GetLStat(string path)
            {
                NativeMethods.CommonStatStruct css;
                if (NativeMethods.GetCommonLStat(path, out css) == 0)
                {
                    return CopyStatStruct(css);
                }

                throw new Win32Exception(Marshal.GetLastWin32Error());
            }

            /// <summary>Get the stat info from a path.</summary>
            /// <param name="path">The path to the stat information.</param>
            /// <returns>An instance of the CommonStat for the path.</returns>
            public static CommonStat GetStat(string path)
            {
                NativeMethods.CommonStatStruct css;
                if (NativeMethods.GetCommonStat(path, out css) == 0)
                {
                    return CopyStatStruct(css);
                }

                throw new Win32Exception(Marshal.GetLastWin32Error());
            }

            /// <summary>Read the /proc file system for information about the parent.</summary>
            /// <param name="pid">The process id used to get the parent process.</param>
            /// <returns>The process id.</returns>
            public static int GetProcFSParentPid(int pid)
            {
                const int invalidPid = -1;

                // read /proc/<pid>/stat
                // 4th column will contain the ppid, 92 in the example below
                // ex: 93 (bash) S 92 93 2 4294967295 ...
                var path = $"/proc/{pid}/stat";
                try
                {
                    var stat = System.IO.File.ReadAllText(path);
                    var parts = stat.Split(' ', 5);
                    if (parts.Length < 5)
                    {
                        return invalidPid;
                    }

                    return Int32.Parse(parts[3]);
                }
                catch (Exception)
                {
                    return invalidPid;
                }
            }

            /// <summary>The native methods class.</summary>
            internal static class NativeMethods
            {
                private const string psLib = "libpsl-native";

                // Ansi is a misnomer, it is hardcoded to UTF-8 on Linux and macOS
                // C bools are 1 byte and so must be marshaled as I1

                [DllImport(psLib, CharSet = CharSet.Ansi)]
                internal static extern int GetErrorCategory(int errno);

                [DllImport(psLib)]
                internal static extern int GetPPid(int pid);

                [DllImport(psLib, CharSet = CharSet.Ansi, SetLastError = true)]
                internal static extern int GetLinkCount([MarshalAs(UnmanagedType.LPStr)] string filePath, out int linkCount);

                [DllImport(psLib, CharSet = CharSet.Ansi, SetLastError = true)]
                [return: MarshalAs(UnmanagedType.I1)]
                internal static extern bool IsExecutable([MarshalAs(UnmanagedType.LPStr)] string filePath);

                [DllImport(psLib, CharSet = CharSet.Ansi)]
                internal static extern uint GetCurrentThreadId();

                [DllImport(psLib)]
                [return: MarshalAs(UnmanagedType.Bool)]
                internal static extern bool KillProcess(int pid);

                [DllImport(psLib)]
                internal static extern int WaitPid(int pid, bool nohang);

                // This is a struct tm from <time.h>.
                [StructLayout(LayoutKind.Sequential)]
                internal unsafe struct UnixTm
                {
                    /// <summary>Seconds (0-60).</summary>
                    internal int tm_sec;

                    /// <summary>Minutes (0-59).</summary>
                    internal int tm_min;

                    /// <summary>Hours (0-23).</summary>
                    internal int tm_hour;

                    /// <summary>Day of the month (1-31).</summary>
                    internal int tm_mday;

                    /// <summary>Month (0-11).</summary>
                    internal int tm_mon;

                    /// <summary>The year - 1900.</summary>
                    internal int tm_year;

                    /// <summary>Day of the week (0-6, Sunday = 0).</summary>
                    internal int tm_wday;

                    /// <summary>Day in the year (0-365, 1 Jan = 0).</summary>
                    internal int tm_yday;

                    /// <summary>Daylight saving time.</summary>
                    internal int tm_isdst;
                }

                // We need a way to convert a DateTime to a unix date.
                internal static UnixTm DateTimeToUnixTm(DateTime date)
                {
                    UnixTm tm;
                    tm.tm_sec = date.Second;
                    tm.tm_min = date.Minute;
                    tm.tm_hour = date.Hour;
                    tm.tm_mday = date.Day;
                    tm.tm_mon = date.Month - 1; // needs to be 0 indexed
                    tm.tm_year = date.Year - 1900; // years since 1900
                    tm.tm_wday = 0; // this is ignored by mktime
                    tm.tm_yday = 0; // this is also ignored
                    tm.tm_isdst = date.IsDaylightSavingTime() ? 1 : 0;
                    return tm;
                }

                [DllImport(psLib, CharSet = CharSet.Ansi, SetLastError = true)]
                internal static extern unsafe int SetDate(UnixTm* tm);

                [DllImport(psLib, CharSet = CharSet.Ansi, SetLastError = true)]
                internal static extern int CreateSymLink([MarshalAs(UnmanagedType.LPStr)] string filePath,
                                                         [MarshalAs(UnmanagedType.LPStr)] string target);

                [DllImport(psLib, CharSet = CharSet.Ansi, SetLastError = true)]
                internal static extern int CreateHardLink([MarshalAs(UnmanagedType.LPStr)] string filePath,
                                                          [MarshalAs(UnmanagedType.LPStr)] string target);

                [DllImport(psLib, CharSet = CharSet.Ansi, SetLastError = true)]
                [return: MarshalAs(UnmanagedType.LPStr)]
                internal static extern string FollowSymLink([MarshalAs(UnmanagedType.LPStr)] string filePath);

                [DllImport(psLib, CharSet = CharSet.Ansi, SetLastError = true)]
                [return: MarshalAs(UnmanagedType.LPStr)]
                internal static extern string GetUserFromPid(int pid);

                [DllImport(psLib, CharSet = CharSet.Ansi, SetLastError = true)]
                [return: MarshalAs(UnmanagedType.I1)]
                internal static extern bool IsSameFileSystemItem([MarshalAs(UnmanagedType.LPStr)] string filePathOne,
                                                                 [MarshalAs(UnmanagedType.LPStr)] string filePathTwo);

                [DllImport(psLib, CharSet = CharSet.Ansi, SetLastError = true)]
                internal static extern int GetInodeData([MarshalAs(UnmanagedType.LPStr)] string path,
                                                        out UInt64 device, out UInt64 inode);

                /// <summary>
                /// This is a struct from getcommonstat.h in the native library.
                /// It presents each member of the stat structure as the largest type of that member across
                /// all stat structures on the platforms we support. This allows us to present a common
                /// stat structure for all our platforms.
                /// </summary>
                [StructLayout(LayoutKind.Sequential)]
                internal struct CommonStatStruct
                {
                    /// <summary>The inode of the filesystem item.</summary>
                    internal long Inode;

                    /// <summary>The mode of the filesystem item.</summary>
                    internal int Mode;

                    /// <summary>The user id of the filesystem item.</summary>
                    internal int UserId;

                    /// <summary>The group id of the filesystem item.</summary>
                    internal int GroupId;

                    /// <summary>The number of hard links to the filesystem item.</summary>
                    internal int HardlinkCount;

                    /// <summary>The size in bytes of the filesystem item.</summary>
                    internal long Size;

                    /// <summary>The time of the last access for the filesystem item.</summary>
                    internal long AccessTime;

                    /// <summary>The time of the last modification for the filesystem item.</summary>
                    internal long ModifiedTime;

                    /// <summary>The time of the last status change for the filesystem item.</summary>
                    internal long StatusChangeTime;

                    /// <summary>The size in bytes of the file system.</summary>
                    internal long BlockSize;

                    /// <summary>The device id for the filesystem item.</summary>
                    internal int DeviceId;

                    /// <summary>The number of filesystem blocks that the filesystem item uses.</summary>
                    internal int NumberOfBlocks;

                    /// <summary>This filesystem item is a directory.</summary>
                    internal int IsDirectory;

                    /// <summary>This filesystem item is a file.</summary>
                    internal int IsFile;

                    /// <summary>This filesystem item is a symbolic link.</summary>
                    internal int IsSymbolicLink;

                    /// <summary>This filesystem item is a block device.</summary>
                    internal int IsBlockDevice;

                    /// <summary>This filesystem item is a character device.</summary>
                    internal int IsCharacterDevice;

                    /// <summary>This filesystem item is a named pipe.</summary>
                    internal int IsNamedPipe;

                    /// <summary>This filesystem item is a socket.</summary>
                    internal int IsSocket;

                    /// <summary>This filesystem item will run as the owner if executed.</summary>
                    internal int IsSetUid;

                    /// <summary>This filesystem item will run as the group if executed.</summary>
                    internal int IsSetGid;

                    /// <summary>Whether the sticky bit is set on the filesystem item.</summary>
                    internal int IsSticky;
                }

                [DllImport(psLib, CharSet = CharSet.Ansi, SetLastError = true)]
                internal static extern unsafe int GetCommonLStat(string filePath, [Out] out CommonStatStruct cs);

                [DllImport(psLib, CharSet = CharSet.Ansi, SetLastError = true)]
                internal static extern unsafe int GetCommonStat(string filePath, [Out] out CommonStatStruct cs);

                [DllImport(psLib, CharSet = CharSet.Ansi, SetLastError = true)]
                internal static extern string GetPwUid(int id);

                [DllImport(psLib, CharSet = CharSet.Ansi, SetLastError = true)]
                internal static extern string GetGrGid(int id);
            }
        }
    }
}<|MERGE_RESOLUTION|>--- conflicted
+++ resolved
@@ -622,13 +622,8 @@
         /// <summary>Unix specific implementations of required functionality.</summary>
         internal static class Unix
         {
-<<<<<<< HEAD
-            private static readonly Dictionary<int, string> usernameCache = new Dictionary<int, string>();
-            private static readonly Dictionary<int, string> groupnameCache = new Dictionary<int, string>();
-=======
-            private static Dictionary<int, string> usernameCache = new();
-            private static Dictionary<int, string> groupnameCache = new();
->>>>>>> b77bbf86
+            private static readonly Dictionary<int, string> usernameCache = new();
+            private static readonly Dictionary<int, string> groupnameCache = new();
 
             /// <summary>The type of a Unix file system item.</summary>
             public enum ItemType
@@ -760,11 +755,7 @@
                 private const char CanExecute = 'x';
 
                 // helper for getting unix mode
-<<<<<<< HEAD
-                private readonly Dictionary<StatMask, char> modeMap = new Dictionary<StatMask, char>()
-=======
-                private Dictionary<StatMask, char> modeMap = new()
->>>>>>> b77bbf86
+                private readonly Dictionary<StatMask, char> modeMap = new()
                 {
                         { StatMask.OwnerRead, CanRead },
                         { StatMask.OwnerWrite, CanWrite },
@@ -791,11 +782,7 @@
                 };
 
                 // The item type and the character representation for the first element in the stat string
-<<<<<<< HEAD
-                private readonly Dictionary<ItemType, char> itemTypeTable = new Dictionary<ItemType, char>()
-=======
-                private Dictionary<ItemType, char> itemTypeTable = new()
->>>>>>> b77bbf86
+                private readonly Dictionary<ItemType, char> itemTypeTable = new()
                 {
                     { ItemType.BlockDevice, 'b' },
                     { ItemType.CharacterDevice, 'c' },
