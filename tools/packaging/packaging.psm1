# Copyright (c) Microsoft Corporation.
# Licensed under the MIT License.

$Environment = Get-EnvironmentInformation
$RepoRoot = (Resolve-Path -Path "$PSScriptRoot/../..").Path

$packagingStrings = Import-PowerShellDataFile "$PSScriptRoot\packaging.strings.psd1"
Import-Module "$PSScriptRoot\..\Xml" -ErrorAction Stop -Force
$DebianDistributions = @("deb")
$RedhatDistributions = @("rh","cm1")
$AllDistributions = @()
$AllDistributions += $DebianDistributions
$AllDistributions += $RedhatDistributions
$AllDistributions += 'macOs'
$script:netCoreRuntime = 'net7.0'
$script:iconFileName = "Powershell_black_64.png"
$script:iconPath = Join-Path -path $PSScriptRoot -ChildPath "../../assets/$iconFileName" -Resolve

function Start-PSPackage {
    [CmdletBinding(DefaultParameterSetName='Version',SupportsShouldProcess=$true)]
    param(
        # PowerShell packages use Semantic Versioning https://semver.org/
        [Parameter(ParameterSetName = "Version")]
        [string]$Version,

        [Parameter(ParameterSetName = "ReleaseTag")]
        [ValidatePattern("^v\d+\.\d+\.\d+(-\w+(\.\d{1,2})?)?$")]
        [ValidateNotNullOrEmpty()]
        [string]$ReleaseTag,

        # Package name
        [ValidatePattern("^powershell")]
        [string]$Name = "powershell",

        # Ubuntu, CentOS, Fedora, macOS, and Windows packages are supported
        [ValidateSet("msix", "deb", "osxpkg", "rpm", "msi", "zip", "zip-pdb", "nupkg", "tar", "tar-arm", "tar-arm64", "tar-alpine", "fxdependent", "fxdependent-win-desktop", "min-size")]
        [string[]]$Type,

        # Generate windows downlevel package
        [ValidateSet("win7-x86", "win7-x64", "win-arm", "win-arm64")]
        [ValidateScript({$Environment.IsWindows})]
        [string] $WindowsRuntime,

        [ValidateSet('osx-x64', 'osx-arm64')]
        [ValidateScript({$Environment.IsMacOS})]
        [string] $MacOSRuntime,

        [Switch] $Force,

        [Switch] $SkipReleaseChecks,

        [switch] $NoSudo,

        [switch] $LTS
    )

    DynamicParam {
        if ($Type -in ('zip', 'min-size') -or $Type -like 'fxdependent*') {
            # Add a dynamic parameter '-IncludeSymbols' when the specified package type is 'zip' only.
            # The '-IncludeSymbols' parameter can be used to indicate that the package should only contain powershell binaries and symbols.
            $ParameterAttr = New-Object "System.Management.Automation.ParameterAttribute"
            $Attributes = New-Object "System.Collections.ObjectModel.Collection``1[System.Attribute]"
            $Attributes.Add($ParameterAttr) > $null

            $Parameter = New-Object "System.Management.Automation.RuntimeDefinedParameter" -ArgumentList ("IncludeSymbols", [switch], $Attributes)
            $Dict = New-Object "System.Management.Automation.RuntimeDefinedParameterDictionary"
            $Dict.Add("IncludeSymbols", $Parameter) > $null
            return $Dict
        }
    }

    End {
        $IncludeSymbols = $null
        if ($PSBoundParameters.ContainsKey('IncludeSymbols')) {
            Write-Log 'setting IncludeSymbols'
            $IncludeSymbols = $PSBoundParameters['IncludeSymbols']
        }

        # Runtime and Configuration settings required by the package
        ($Runtime, $Configuration) = if ($WindowsRuntime) {
            $WindowsRuntime, "Release"
        } elseif ($MacOSRuntime) {
           $MacOSRuntime, "Release"
        } elseif ($Type.Count -eq 1 -and $Type[0] -eq "tar-alpine") {
            New-PSOptions -Configuration "Release" -Runtime "alpine-x64" -WarningAction SilentlyContinue | ForEach-Object { $_.Runtime, $_.Configuration }
        } elseif ($Type.Count -eq 1 -and $Type[0] -eq "tar-arm") {
            New-PSOptions -Configuration "Release" -Runtime "Linux-ARM" -WarningAction SilentlyContinue | ForEach-Object { $_.Runtime, $_.Configuration }
        } elseif ($Type.Count -eq 1 -and $Type[0] -eq "tar-arm64") {
            if ($IsMacOS) {
                New-PSOptions -Configuration "Release" -Runtime "osx-arm64" -WarningAction SilentlyContinue | ForEach-Object { $_.Runtime, $_.Configuration }
            } else {
                New-PSOptions -Configuration "Release" -Runtime "Linux-ARM64" -WarningAction SilentlyContinue | ForEach-Object { $_.Runtime, $_.Configuration }
            }
        } else {
            New-PSOptions -Configuration "Release" -WarningAction SilentlyContinue | ForEach-Object { $_.Runtime, $_.Configuration }
        }

        if ($Environment.IsWindows) {
            # Runtime will be one of win7-x64, win7-x86, "win-arm" and "win-arm64" on Windows.
            # Build the name suffix for universal win-plat packages.
            switch ($Runtime) {
                "win-arm"   { $NameSuffix = "win-arm32" }
                "win-arm64" { $NameSuffix = "win-arm64" }
                default     { $NameSuffix = $_ -replace 'win\d+', 'win' }
            }
        }

        if ($Type -eq 'fxdependent') {
            $NameSuffix = "win-fxdependent"
            Write-Log "Packaging : '$Type'; Packaging Configuration: '$Configuration', Runtime: '$Runtime'"
        } elseif ($Type -eq 'fxdependent-win-desktop') {
            $NameSuffix = "win-fxdependentWinDesktop"
            Write-Log "Packaging : '$Type'; Packaging Configuration: '$Configuration', Runtime: '$Runtime'"
        } elseif ($MacOSRuntime) {
            $NameSuffix = $MacOSRuntime
            Write-Log "Packaging : '$Type'; Packaging Configuration: '$Configuration', Runtime: '$Runtime'"
        } else {
            Write-Log "Packaging RID: '$Runtime'; Packaging Configuration: '$Configuration'"
        }

        $Script:Options = Get-PSOptions
        $actualParams = @()

        $PSModuleRestoreCorrect = $false

        # Require PSModuleRestore for packaging without symbols
        # But Disallow it when packaging with symbols
        if (!$IncludeSymbols.IsPresent -and $Script:Options.PSModuleRestore) {
            $actualParams += '-PSModuleRestore'
            $PSModuleRestoreCorrect = $true
        }
        elseif ($IncludeSymbols.IsPresent -and !$Script:Options.PSModuleRestore) {
            $PSModuleRestoreCorrect = $true
        }
        else {
            $actualParams += '-PSModuleRestore'
        }

        $precheckFailed = if ($Type -like 'fxdependent*' -or $Type -eq 'tar-alpine') {
            ## We do not check on runtime for framework dependent package.
            -not $Script:Options -or                                ## Start-PSBuild hasn't been executed yet
            -not $PSModuleRestoreCorrect -or                        ## Last build didn't specify '-PSModuleRestore' correctly
            $Script:Options.Configuration -ne $Configuration -or    ## Last build was with configuration other than 'Release'
            $Script:Options.Framework -ne $script:netCoreRuntime    ## Last build wasn't for CoreCLR
        } else {
            -not $Script:Options -or                                ## Start-PSBuild hasn't been executed yet
            -not $PSModuleRestoreCorrect -or                        ## Last build didn't specify '-PSModuleRestore' correctly
            $Script:Options.Runtime -ne $Runtime -or                ## Last build wasn't for the required RID
            $Script:Options.Configuration -ne $Configuration -or    ## Last build was with configuration other than 'Release'
            $Script:Options.Framework -ne $script:netCoreRuntime    ## Last build wasn't for CoreCLR
        }

        # Make sure the most recent build satisfies the package requirement
        if ($precheckFailed) {
            # It's possible that the most recent build doesn't satisfy the package requirement but
            # an earlier build does.
            # It's also possible that the last build actually satisfies the package requirement but
            # then `Start-PSPackage` runs from a new PS session or `build.psm1` was reloaded.
            #
            # In these cases, the user will be asked to build again even though it's technically not
            # necessary. However, we want it that way -- being very explict when generating packages.
            # This check serves as a simple gate to ensure that the user knows what he is doing, and
            # also ensure `Start-PSPackage` does what the user asks/expects, because once packages
            # are generated, it'll be hard to verify if they were built from the correct content.

            Write-Warning -Message "Start-PSPackage: The build PreCheck has failed."
            if (-not $Script:Options) {
                Write-Warning -Message "Start-PSPackage: builid options variable is null indicating Start-PSBuild hasn't been run yet."
            }
            if (-not $PSModuleRestoreCorrect) {
                Write-Warning -Message "Start-PSPackage: PSModuleRestoreCorrect variable is null indicating build -PSModuleRestore was not performed."
            }
            if ($Script:Options.Configuration -ne $Configuration) {
                Write-Warning -Message "Start-PSPackage: Build configuration is incorrect: Expected: $Configuration Actual: $($Script:Options.Configuration)"
            }
            if ($Script:Options.Framework -ne $script:netCoreRuntime) {
                Write-Warning -Message "Start-PSPackage: Build .NET version is incorrect: Expected: $($script:netCoreRuntime) Actual: $($Script:Options.Framework)"
            }
            if (($Type -notlike 'fxdependent*' -and $Type -ne 'tar-alpine') -and ($Script:Options.Runtime -ne $Runtime)) {
                Write-Warning -Message "Start-PSPackage: Build RID does not match expected RID: Expected: $Runtime Actual: $($Script:Options.Runtime)"
            }

            $params = @('-Clean')

            if (!$IncludeSymbols.IsPresent) {
                $params += '-PSModuleRestore'
            }

            $actualParams += '-Runtime ' + $Script:Options.Runtime

            if ($Type -eq 'fxdependent') {
                $params += '-Runtime', 'fxdependent'
            } elseif ($Type -eq 'fxdependent-win-desktop') {
                $params += '-Runtime', 'fxdependent-win-desktop'
            } else {
                $params += '-Runtime', $Runtime
            }

            $params += '-Configuration', $Configuration
            $actualParams += '-Configuration ' + $Script:Options.Configuration

            Write-Warning "Build started with unexpected parameters 'Start-PSBuild $actualParams"
            throw "Please ensure you have run 'Start-PSBuild $params'!"
        }

        if ($SkipReleaseChecks.IsPresent) {
            Write-Warning "Skipping release checks."
        }
        elseif (!$Script:Options.RootInfo.IsValid){
            throw $Script:Options.RootInfo.Warning
        }

        # If ReleaseTag is specified, use the given tag to calculate Version
        if ($PSCmdlet.ParameterSetName -eq "ReleaseTag") {
            $Version = $ReleaseTag -Replace '^v'
        }

        # Use Git tag if not given a version
        if (-not $Version) {
            $Version = (git --git-dir="$RepoRoot/.git" describe) -Replace '^v'
        }

        $Source = Split-Path -Path $Script:Options.Output -Parent

        # Copy the ThirdPartyNotices.txt so it's part of the package
        Copy-Item "$RepoRoot/ThirdPartyNotices.txt" -Destination $Source -Force

        # Copy the default.help.txt so it's part of the package
        Copy-Item "$RepoRoot/assets/default.help.txt" -Destination "$Source/en-US" -Force

        if (-not $SkipGenerateReleaseFiles -and -not $env:TF_BUILD) {
            # Make sure psoptions.json file exists so appropriate files.wsx is generated
            $psOptionsPath = (Join-Path -Path $Source "psoptions.json")
            if (-not (Test-Path -Path $psOptionsPath)) {
                $createdOptionsFile = New-Item -Path $psOptionsPath -Force
                Write-Verbose -Verbose "Created psoptions file: $createdOptionsFile"
            }

            # Make sure _manifest\spdx_2.2\manifest.spdx.json file exists so appropriate files.wxs is generated
            $manifestSpdxPath = (Join-Path -Path $Source "_manifest\spdx_2.2\manifest.spdx.json")
            if (-not (Test-Path -Path $manifestSpdxPath)) {
                $createdSpdxPath = New-Item -Path $manifestSpdxPath -Force
                Write-Verbose -Verbose "Created manifest.spdx.json file: $createdSpdxPath"
            }

            $manifestSpdxPathSha = (Join-Path -Path $Source "_manifest\spdx_2.2\manifest.spdx.json.sha256")
            if (-not (Test-Path -Path $manifestSpdxPathSha)) {
                $createdSpdxPathSha = New-Item -Path $manifestSpdxPathSha -Force
                Write-Verbose -Verbose "Created manifest.spdx.json.sha256 file: $createdSpdxPathSha"
            }
        }

        # If building a symbols package, we add a zip of the parent to publish
        if ($IncludeSymbols.IsPresent)
        {
            $publishSource = $Source
            $buildSource = Split-Path -Path $Source -Parent
            $Source = New-TempFolder
            $symbolsSource = New-TempFolder

            try
            {
                # Copy files which go into the root package
                Get-ChildItem -Path $publishSource | Copy-Item -Destination $Source -Recurse

                $signingXml = [xml] (Get-Content (Join-Path $PSScriptRoot "..\releaseBuild\signing.xml" -Resolve))
                # Only include the files we sign for compliance scanning, those are the files we build.
                $filesToInclude = $signingXml.SignConfigXML.job.file.src | Where-Object {  -not $_.endswith('pwsh.exe') -and ($_.endswith(".dll") -or $_.endswith(".exe")) } | ForEach-Object { ($_ -split '\\')[-1] }
                $filesToInclude += $filesToInclude | ForEach-Object { $_ -replace '.dll', '.pdb' }
                Get-ChildItem -Path $buildSource | Where-Object { $_.Name -in $filesToInclude } | Copy-Item -Destination $symbolsSource -Recurse

                # Zip symbols.zip to the root package
                $zipSource = Join-Path $symbolsSource -ChildPath '*'
                $zipPath = Join-Path -Path $Source -ChildPath 'symbols.zip'
                Save-PSOptions -PSOptionsPath (Join-Path -Path $source -ChildPath 'psoptions.json') -Options $Script:Options
                Compress-Archive -Path $zipSource -DestinationPath $zipPath
            }
            finally
            {
                Remove-Item -Path $symbolsSource -Recurse -Force -ErrorAction SilentlyContinue
            }
        }

        Write-Log "Packaging Source: '$Source'"

        # Decide package output type
        if (-not $Type) {
            $Type = if ($Environment.IsLinux) {
                if ($Environment.LinuxInfo.ID -match "ubuntu") {
                    "deb", "nupkg", "tar"
                } elseif ($Environment.IsRedHatFamily) {
                    "rpm", "nupkg"
                } elseif ($Environment.IsSUSEFamily) {
                    "rpm", "nupkg"
                } else {
                    throw "Building packages for $($Environment.LinuxInfo.PRETTY_NAME) is unsupported!"
                }
            } elseif ($Environment.IsMacOS) {
                "osxpkg", "nupkg", "tar"
            } elseif ($Environment.IsWindows) {
                "msi", "nupkg", "msix"
            }
            Write-Warning "-Type was not specified, continuing with $Type!"
        }
        Write-Log "Packaging Type: $Type"

        # Add the symbols to the suffix
        # if symbols are specified to be included
        if ($IncludeSymbols.IsPresent -and $NameSuffix) {
            $NameSuffix = "symbols-$NameSuffix"
        }
        elseif ($IncludeSymbols.IsPresent) {
            $NameSuffix = "symbols"
        }

        switch ($Type) {
            "zip" {
                $Arguments = @{
                    PackageNameSuffix = $NameSuffix
                    PackageSourcePath = $Source
                    PackageVersion = $Version
                    Force = $Force
                }

                if ($PSCmdlet.ShouldProcess("Create Zip Package")) {
                    New-ZipPackage @Arguments
                }
            }
            "zip-pdb" {
                $Arguments = @{
                    PackageNameSuffix = $NameSuffix
                    PackageSourcePath = $Source
                    PackageVersion = $Version
                    Force = $Force
                }

                if ($PSCmdlet.ShouldProcess("Create Symbols Zip Package")) {
                    New-PdbZipPackage @Arguments
                }
            }
            "min-size" {
                # Add suffix '-gc' because this package is for the Guest Config team.
                if ($Environment.IsWindows) {
                    $Arguments = @{
                        PackageNameSuffix = "$NameSuffix-gc"
                        PackageSourcePath = $Source
                        PackageVersion = $Version
                        Force = $Force
                    }

                    if ($PSCmdlet.ShouldProcess("Create Zip Package")) {
                        New-ZipPackage @Arguments
                    }
                }
                elseif ($Environment.IsLinux) {
                    $Arguments = @{
                        PackageSourcePath = $Source
                        Name = $Name
                        PackageNameSuffix = 'gc'
                        Version = $Version
                        Force = $Force
                    }

                    if ($PSCmdlet.ShouldProcess("Create tar.gz Package")) {
                        New-TarballPackage @Arguments
                    }
                }
            }
            { $_ -like "fxdependent*" } {
                if ($Environment.IsWindows) {
                    $Arguments = @{
                        PackageNameSuffix = $NameSuffix
                        PackageSourcePath = $Source
                        PackageVersion = $Version
                        Force = $Force
                    }

                    if ($PSCmdlet.ShouldProcess("Create Zip Package")) {
                        New-ZipPackage @Arguments
                    }
                } elseif ($Environment.IsLinux) {
                    $Arguments = @{
                        PackageSourcePath = $Source
                        Name = $Name
                        PackageNameSuffix = 'fxdependent'
                        Version = $Version
                        Force = $Force
                    }

                    if ($PSCmdlet.ShouldProcess("Create tar.gz Package")) {
                        New-TarballPackage @Arguments
                    }
                }
            }
            "msi" {
                $TargetArchitecture = "x64"
                if ($Runtime -match "-x86") {
                    $TargetArchitecture = "x86"
                }
                Write-Verbose "TargetArchitecture = $TargetArchitecture" -Verbose

                $Arguments = @{
                    ProductNameSuffix = $NameSuffix
                    ProductSourcePath = $Source
                    ProductVersion = $Version
                    AssetsPath = "$RepoRoot\assets"
                    ProductTargetArchitecture = $TargetArchitecture
                    Force = $Force
                }

                if ($PSCmdlet.ShouldProcess("Create MSI Package")) {
                    New-MSIPackage @Arguments
                }
            }
            "msix" {
                $Arguments = @{
                    ProductNameSuffix = $NameSuffix
                    ProductSourcePath = $Source
                    ProductVersion = $Version
                    Architecture = $WindowsRuntime.Split('-')[1]
                    Force = $Force
                }

                if ($PSCmdlet.ShouldProcess("Create MSIX Package")) {
                    New-MSIXPackage @Arguments
                }
            }
            'nupkg' {
                $Arguments = @{
                    PackageNameSuffix = $NameSuffix
                    PackageSourcePath = $Source
                    PackageVersion = $Version
                    PackageRuntime = $Runtime
                    PackageConfiguration = $Configuration
                    Force = $Force
                }

                if ($PSCmdlet.ShouldProcess("Create NuPkg Package")) {
                    New-NugetContentPackage @Arguments
                }
            }
            "tar" {
                $Arguments = @{
                    PackageSourcePath = $Source
                    Name = $Name
                    Version = $Version
                    Force = $Force
                }

                if ($MacOSRuntime) {
                    $Arguments['Architecture'] = $MacOSRuntime.Split('-')[1]
                }

                if ($PSCmdlet.ShouldProcess("Create tar.gz Package")) {
                    New-TarballPackage @Arguments
                }
            }
            "tar-arm" {
                $Arguments = @{
                    PackageSourcePath = $Source
                    Name = $Name
                    Version = $Version
                    Force = $Force
                    Architecture = "arm32"
                    ExcludeSymbolicLinks = $true
                }

                if ($PSCmdlet.ShouldProcess("Create tar.gz Package")) {
                    New-TarballPackage @Arguments
                }
            }
            "tar-arm64" {
                $Arguments = @{
                    PackageSourcePath = $Source
                    Name = $Name
                    Version = $Version
                    Force = $Force
                    Architecture = "arm64"
                    ExcludeSymbolicLinks = $true
                }

                if ($PSCmdlet.ShouldProcess("Create tar.gz Package")) {
                    New-TarballPackage @Arguments
                }
            }
            "tar-alpine" {
                $Arguments = @{
                    PackageSourcePath = $Source
                    Name = $Name
                    Version = $Version
                    Force = $Force
                    Architecture = "alpine-x64"
                    ExcludeSymbolicLinks = $true
                }

                if ($PSCmdlet.ShouldProcess("Create tar.gz Package")) {
                    New-TarballPackage @Arguments
                }
            }
            'deb' {
                $Arguments = @{
                    Type = 'deb'
                    PackageSourcePath = $Source
                    Name = $Name
                    Version = $Version
                    Force = $Force
                    NoSudo = $NoSudo
                    LTS = $LTS
                }
                foreach ($Distro in $Script:DebianDistributions) {
                    $Arguments["Distribution"] = $Distro
                    if ($PSCmdlet.ShouldProcess("Create DEB Package for $Distro")) {
                        New-UnixPackage @Arguments
                    }
                }
            }
            'rpm' {
                $Arguments = @{
                    Type = 'rpm'
                    PackageSourcePath = $Source
                    Name = $Name
                    Version = $Version
                    Force = $Force
                    NoSudo = $NoSudo
                    LTS = $LTS
                }
                foreach ($Distro in $Script:RedhatDistributions) {
                    $Arguments["Distribution"] = $Distro
                    if ($PSCmdlet.ShouldProcess("Create RPM Package for $Distro")) {
                        Write-Verbose -Verbose "Creating RPM Package for $Distro"
                        New-UnixPackage @Arguments
                    }
                }
            }
            'osxpkg' {
                $HostArchitecture = "x86_64"
                if ($MacOSRuntime -match "-arm64") {
                    $HostArchitecture = "arm64"
                }
                Write-Verbose "HostArchitecture = $HostArchitecture" -Verbose

                $Arguments = @{
                    Type = 'osxpkg'
                    PackageSourcePath = $Source
                    Name = $Name
                    Version = $Version
                    Force = $Force
                    NoSudo = $NoSudo
                    LTS = $LTS
                    HostArchitecture = $HostArchitecture
                }


                if ($PSCmdlet.ShouldProcess("Create macOS Package")) {
                    New-UnixPackage @Arguments
                }
            }
            default {
                $Arguments = @{
                    Type = $_
                    PackageSourcePath = $Source
                    Name = $Name
                    Version = $Version
                    Force = $Force
                    NoSudo = $NoSudo
                    LTS = $LTS
                }

                if ($PSCmdlet.ShouldProcess("Create $_ Package")) {
                    New-UnixPackage @Arguments
                }
            }
        }

        if ($IncludeSymbols.IsPresent)
        {
            # Source is a temporary folder when -IncludeSymbols is present.  So, we should remove it.
            Remove-Item -Path $Source -Recurse -Force -ErrorAction SilentlyContinue
        }
    }
}

function New-TarballPackage {
    [CmdletBinding(SupportsShouldProcess=$true)]
    param (
        [Parameter(Mandatory)]
        [string] $PackageSourcePath,

        # Must start with 'powershell' but may have any suffix
        [Parameter(Mandatory)]
        [ValidatePattern("^powershell")]
        [string] $Name,

        # Suffix of the Name
        [string] $PackageNameSuffix,

        [Parameter(Mandatory)]
        [string] $Version,

        [Parameter()]
        [string] $Architecture = "x64",

        [switch] $Force,

        [switch] $ExcludeSymbolicLinks,

        [string] $CurrentLocation = (Get-Location)
    )

    if ($PackageNameSuffix) {
        $packageName = "$Name-$Version-{0}-$Architecture-$PackageNameSuffix.tar.gz"
    } else {
        $packageName = "$Name-$Version-{0}-$Architecture.tar.gz"
    }

    if ($Environment.IsWindows) {
        throw "Must be on Linux or macOS to build 'tar.gz' packages!"
    } elseif ($Environment.IsLinux) {
        $packageName = $packageName -f "linux"
    } elseif ($Environment.IsMacOS) {
        $packageName = $packageName -f "osx"
    }

    $packagePath = Join-Path -Path $CurrentLocation -ChildPath $packageName
    Write-Verbose "Create package $packageName"
    Write-Verbose "Package destination path: $packagePath"

    if (Test-Path -Path $packagePath) {
        if ($Force -or $PSCmdlet.ShouldProcess("Overwrite existing package file")) {
            Write-Verbose "Overwrite existing package file at $packagePath" -Verbose
            Remove-Item -Path $packagePath -Force -ErrorAction Stop -Confirm:$false
        }
    }

    $Staging = "$PSScriptRoot/staging"
    New-StagingFolder -StagingPath $Staging -PackageSourcePath $PackageSourcePath

    if (Get-Command -Name tar -CommandType Application -ErrorAction Ignore) {
        if ($Force -or $PSCmdlet.ShouldProcess("Create tarball package")) {
            $options = "-czf"
            if ($PSBoundParameters.ContainsKey('Verbose') -and $PSBoundParameters['Verbose'].IsPresent) {
                # Use the verbose mode '-v' if '-Verbose' is specified
                $options = "-czvf"
            }

            try {
                Push-Location -Path $Staging
                tar $options $packagePath .
            } finally {
                Pop-Location
            }

            if (Test-Path -Path $packagePath) {
                Write-Log "You can find the tarball package at $packagePath"
                return (Get-Item $packagePath)
            } else {
                throw "Failed to create $packageName"
            }
        }
    } else {
        throw "Failed to create the package because the application 'tar' cannot be found"
    }
}

function New-TempFolder
{
    $tempPath = [System.IO.Path]::GetTempPath()

    $tempFolder = Join-Path -Path $tempPath -ChildPath ([System.IO.Path]::GetRandomFileName())
    if (!(Test-Path -Path $tempFolder))
    {
        $null = New-Item -Path $tempFolder -ItemType Directory
    }

    return $tempFolder
}

function New-PSSignedBuildZip
{
    param(
        [Parameter(Mandatory)]
        [string]$BuildPath,
        [Parameter(Mandatory)]
        [string]$SignedFilesPath,
        [Parameter(Mandatory)]
        [string]$DestinationFolder,
        [parameter(HelpMessage='VSTS variable to set for path to zip')]
        [string]$VstsVariableName
    )

    Update-PSSignedBuildFolder -BuildPath $BuildPath -SignedFilesPath $SignedFilesPath

    # Remove '$signedFilesPath' now that signed binaries are copied
    if (Test-Path $signedFilesPath)
    {
        Remove-Item -Recurse -Force -Path $signedFilesPath
    }

    New-PSBuildZip -BuildPath $BuildPath -DestinationFolder $DestinationFolder -VstsVariableName $VstsVariableName
}

function New-PSBuildZip
{
    param(
        [Parameter(Mandatory)]
        [string]$BuildPath,
        [Parameter(Mandatory)]
        [string]$DestinationFolder,
        [parameter(HelpMessage='VSTS variable to set for path to zip')]
        [string]$VstsVariableName
    )

    $name = Split-Path -Path $BuildPath -Leaf
    $zipLocationPath = Join-Path -Path $DestinationFolder -ChildPath "$name-signed.zip"
    Compress-Archive -Path $BuildPath\* -DestinationPath $zipLocationPath
    if ($VstsVariableName)
    {
        # set VSTS variable with path to package files
        Write-Log "Setting $VstsVariableName to $zipLocationPath"
        Write-Host "##vso[task.setvariable variable=$VstsVariableName]$zipLocationPath"
    }
    else
    {
        return $zipLocationPath
    }
}


function Update-PSSignedBuildFolder
{
    param(
        [Parameter(Mandatory)]
        [string]$BuildPath,
        [Parameter(Mandatory)]
        [string]$SignedFilesPath,
        [string[]] $RemoveFilter = ('*.pdb', '*.zip')
    )

    # Replace unsigned binaries with signed
    $signedFilesFilter = Join-Path -Path $SignedFilesPath -ChildPath '*'
    Get-ChildItem -Path $signedFilesFilter -Recurse -File | Select-Object -ExpandProperty FullName | ForEach-Object -Process {
        $relativePath = $_.ToLowerInvariant().Replace($SignedFilesPath.ToLowerInvariant(),'')
        $destination = Join-Path -Path $BuildPath -ChildPath $relativePath
        Write-Log "replacing $destination with $_"
        Copy-Item -Path $_ -Destination $destination -Force
    }

    foreach($filter in $RemoveFilter) {
        $removePath = Join-Path -Path $BuildPath -ChildPath $filter
        Remove-Item -Path $removePath -Recurse -Force
    }
}


function Expand-PSSignedBuild
{
    param(
        [Parameter(Mandatory)]
        [string]$BuildZip,

        [Switch]$SkipPwshExeCheck
    )

    $psModulePath = Split-Path -Path $PSScriptRoot
    # Expand signed build
    $buildPath = Join-Path -Path $psModulePath -ChildPath 'ExpandedBuild'
    $null = New-Item -Path $buildPath -ItemType Directory -Force
    Expand-Archive -Path $BuildZip -DestinationPath $buildPath -Force
    # Remove the zip file that contains only those files from the parent folder of 'publish'.
    # That zip file is used for compliance scan.
    Remove-Item -Path (Join-Path -Path $buildPath -ChildPath '*.zip') -Recurse

    if ($SkipPwshExeCheck) {
        $executablePath = (Join-Path $buildPath -ChildPath 'pwsh.dll')
    } else {
        if ($IsMacOS -or $IsLinux) {
            $executablePath = (Join-Path $buildPath -ChildPath 'pwsh')
        } else {
            $executablePath = (Join-Path $buildPath -ChildPath 'pwsh.exe')
        }
    }

    Restore-PSModuleToBuild -PublishPath $buildPath

    $psOptionsPath = Join-Path $buildPath -ChildPath 'psoptions.json'
    Restore-PSOptions -PSOptionsPath $psOptionsPath

    $options = Get-PSOptions

    $options.PSModuleRestore = $true

    if (Test-Path -Path $executablePath) {
        $options.Output = $executablePath
    } else {
        throw 'Could not find pwsh'
    }

    Set-PSOptions -Options $options
}

function New-UnixPackage {
    [CmdletBinding(SupportsShouldProcess=$true)]
    param(
        [Parameter(Mandatory)]
        [ValidateSet("deb", "osxpkg", "rpm")]
        [string]$Type,

        [Parameter(Mandatory)]
        [string]$PackageSourcePath,

        # Must start with 'powershell' but may have any suffix
        [Parameter(Mandatory)]
        [ValidatePattern("^powershell")]
        [string]$Name,

        [Parameter(Mandatory)]
        [string]$Version,

        # Package iteration version (rarely changed)
        # This is a string because strings are appended to it
        [string]$Iteration = "1",

        [Switch]
        $Force,

        [switch]
        $NoSudo,

        [switch]
        $LTS,

        [string]
        $CurrentLocation = (Get-Location)
    )

    DynamicParam {
        if ($Type -eq "deb" -or $Type -eq 'rpm') {
            # Add a dynamic parameter '-Distribution' when the specified package type is 'deb'.
            # The '-Distribution' parameter can be used to indicate which Debian distro this pacakge is targeting.
            $ParameterAttr = New-Object "System.Management.Automation.ParameterAttribute"
            if($type -eq 'deb')
            {
                $ValidateSetAttr = New-Object "System.Management.Automation.ValidateSetAttribute" -ArgumentList $Script:DebianDistributions
            }
            else
            {
                $ValidateSetAttr = New-Object "System.Management.Automation.ValidateSetAttribute" -ArgumentList $Script:RedHatDistributions
            }
            $Attributes = New-Object "System.Collections.ObjectModel.Collection``1[System.Attribute]"
            $Attributes.Add($ParameterAttr) > $null
            $Attributes.Add($ValidateSetAttr) > $null

            $Parameter = New-Object "System.Management.Automation.RuntimeDefinedParameter" -ArgumentList ("Distribution", [string], $Attributes)
            $Dict = New-Object "System.Management.Automation.RuntimeDefinedParameterDictionary"
            $Dict.Add("Distribution", $Parameter) > $null
            return $Dict
        } elseif ($Type -eq "osxpkg") {
            # Add a dynamic parameter '-HostArchitecture' when the specified package type is 'osxpkg'.
            # The '-HostArchitecture' parameter is used to indicate which Mac processor this package is targeting,
            # Intel (x86_64) or Apple Silicon (arm64).
            $ParameterAttr = New-Object "System.Management.Automation.ParameterAttribute"
            $ValidateSetAttr = New-Object "System.Management.Automation.ValidateSetAttribute" -ArgumentList "x86_64", "arm64"
            $Attributes = New-Object "System.Collections.ObjectModel.Collection``1[System.Attribute]"
            $Attributes.Add($ParameterAttr) > $null
            $Attributes.Add($ValidateSetAttr) > $null
            $Parameter = New-Object "System.Management.Automation.RuntimeDefinedParameter" -ArgumentList ("HostArchitecture", [string], $Attributes)
            $Dict = New-Object "System.Management.Automation.RuntimeDefinedParameterDictionary"
            $Dict.Add("HostArchitecture", $Parameter) > $null
            return $Dict
        }
    }

    End {
        # This allows sudo install to be optional; needed when running in containers / as root
        # Note that when it is null, Invoke-Expression (but not &) must be used to interpolate properly
        $sudo = if (!$NoSudo) { "sudo" }

        # Validate platform
        $ErrorMessage = "Must be on {0} to build '$Type' packages!"
        switch ($Type) {
            "deb" {
                $packageVersion = Get-LinuxPackageSemanticVersion -Version $Version
                if (!$Environment.IsUbuntu -and !$Environment.IsDebian) {
                    throw ($ErrorMessage -f "Ubuntu or Debian")
                }

                if ($PSBoundParameters.ContainsKey('Distribution')) {
                    $DebDistro = $PSBoundParameters['Distribution']
                } elseif ($Environment.IsUbuntu16) {
                    $DebDistro = "ubuntu.16.04"
                } elseif ($Environment.IsUbuntu18) {
                    $DebDistro = "ubuntu.18.04"
                } elseif ($Environment.IsUbuntu20) {
                    $DebDistro = "ubuntu.20.04"
                } elseif ($Environment.IsDebian9) {
                    $DebDistro = "debian.9"
                } else {
                    throw "The current Debian distribution is not supported."
                }

                # iteration is "debian_revision"
                # usage of this to differentiate distributions is allowed by non-standard
                $Iteration += ".$DebDistro"
            }
            "rpm" {
                if ($PSBoundParameters.ContainsKey('Distribution')) {
                    $DebDistro = $PSBoundParameters['Distribution']

                } elseif ($Environment.IsRedHatFamily) {
                    $DebDistro = "rhel.7"
                } else {
                    throw "The current distribution is not supported."
                }

                $packageVersion = Get-LinuxPackageSemanticVersion -Version $Version
            }
            "osxpkg" {
                $packageVersion = $Version
                if (!$Environment.IsMacOS) {
                    throw ($ErrorMessage -f "macOS")
                }

                $HostArchitecture = $PSBoundParameters['HostArchitecture']
                $DebDistro = 'macOS'
            }
        }

        # Determine if the version is a preview version
        $IsPreview = Test-IsPreview -Version $Version -IsLTS:$LTS

        # Preview versions have preview in the name
        $Name = if($LTS) {
            "powershell-lts"
        }
        elseif ($IsPreview) {
            "powershell-preview"
        }
        else {
            "powershell"
        }

        # Verify dependencies are installed and in the path
        Test-Dependencies

        $Description = $packagingStrings.Description

        # Break the version down into its components, we are interested in the major version
        $VersionMatch = [regex]::Match($Version, '(\d+)(?:.(\d+)(?:.(\d+)(?:-preview(?:.(\d+))?)?)?)?')
        $MajorVersion = $VersionMatch.Groups[1].Value

        # Suffix is used for side-by-side preview/release package installation
        $Suffix = if ($IsPreview) { $MajorVersion + "-preview" } elseif ($LTS) { $MajorVersion + "-lts" } else { $MajorVersion }

        # Setup staging directory so we don't change the original source directory
        $Staging = "$PSScriptRoot/staging"
        if ($PSCmdlet.ShouldProcess("Create staging folder")) {
            New-StagingFolder -StagingPath $Staging -PackageSourcePath $PackageSourcePath
        }

        # Follow the Filesystem Hierarchy Standard for Linux and macOS
        $Destination = if ($Environment.IsLinux) {
            "/opt/microsoft/powershell/$Suffix"
        } elseif ($Environment.IsMacOS) {
            "/usr/local/microsoft/powershell/$Suffix"
        }

        # Destination for symlink to powershell executable
        $Link = Get-PwshExecutablePath -IsPreview:$IsPreview
        $links = @(New-LinkInfo -LinkDestination $Link -LinkTarget "$Destination/pwsh")

        if($LTS) {
            $links += New-LinkInfo -LinkDestination (Get-PwshExecutablePath -IsLTS:$LTS) -LinkTarget "$Destination/pwsh"
        }

        if ($PSCmdlet.ShouldProcess("Create package file system"))
        {
            # Generate After Install and After Remove scripts
            $AfterScriptInfo = New-AfterScripts -Link $Link -Distribution $DebDistro -Destination $Destination

            # there is a weird bug in fpm
            # if the target of the powershell symlink exists, `fpm` aborts
            # with a `utime` error on macOS.
            # so we move it to make symlink broken
            # refers to executable, does not vary by channel
            $symlink_dest = "$Destination/pwsh"
            $hack_dest = "./_fpm_symlink_hack_powershell"
            if ($Environment.IsMacOS) {
                if (Test-Path $symlink_dest) {
                    Write-Warning "Move $symlink_dest to $hack_dest (fpm utime bug)"
                    Start-NativeExecution ([ScriptBlock]::Create("$sudo mv $symlink_dest $hack_dest"))
                }
            }

            # Generate gzip of man file
            $ManGzipInfo = New-ManGzip -IsPreview:$IsPreview -IsLTS:$LTS

            # Change permissions for packaging
            Write-Log "Setting permissions..."
            Start-NativeExecution {
                find $Staging -type d | xargs chmod 755
                find $Staging -type f | xargs chmod 644
                chmod 644 $ManGzipInfo.GzipFile
                # refers to executable, does not vary by channel
                chmod 755 "$Staging/pwsh" #only the executable file should be granted the execution permission
            }
        }

        # Add macOS powershell launcher
        if ($Type -eq "osxpkg")
        {
            Write-Log "Adding macOS launch application..."
            if ($PSCmdlet.ShouldProcess("Add macOS launch application"))
            {
                # Generate launcher app folder
                $AppsFolder = New-MacOSLauncher -Version $Version
            }
        }

        $packageDependenciesParams = @{}
        if ($DebDistro)
        {
            $packageDependenciesParams['Distribution']=$DebDistro
        }

        # Setup package dependencies
        $Dependencies = @(Get-PackageDependencies @packageDependenciesParams)

        $Arguments = Get-FpmArguments `
            -Name $Name `
            -Version $packageVersion `
            -Iteration $Iteration `
            -Description $Description `
            -Type $Type `
            -Dependencies $Dependencies `
            -AfterInstallScript $AfterScriptInfo.AfterInstallScript `
            -AfterRemoveScript $AfterScriptInfo.AfterRemoveScript `
            -Staging $Staging `
            -Destination $Destination `
            -ManGzipFile $ManGzipInfo.GzipFile `
            -ManDestination $ManGzipInfo.ManFile `
            -LinkInfo $Links `
            -AppsFolder $AppsFolder `
            -Distribution $DebDistro `
            -ErrorAction Stop

        # Build package
        try {
            if ($PSCmdlet.ShouldProcess("Create $type package")) {
                Write-Log "Creating package with fpm $Arguments..."
                try {
                    $Output = Start-NativeExecution { fpm $Arguments }
                }
                catch {
                    Write-Verbose -Message "!!!Handling error in FPM!!!" -Verbose -ErrorAction SilentlyContinue
                    Write-Verbose -Message "$Output" -Verbose -ErrorAction SilentlyContinue
                    Get-Error -InputObject $_
                    throw
                }
            }
        } finally {
            if ($Environment.IsMacOS) {
                Write-Log "Starting Cleanup for mac packaging..."
                if ($PSCmdlet.ShouldProcess("Cleanup macOS launcher"))
                {
                    Clear-MacOSLauncher
                }

                # this is continuation of a fpm hack for a weird bug
                if (Test-Path $hack_dest) {
                    Write-Warning "Move $hack_dest to $symlink_dest (fpm utime bug)"
                    Start-NativeExecution -sb ([ScriptBlock]::Create("$sudo mv $hack_dest $symlink_dest")) -VerboseOutputOnError
                }
            }
            if ($AfterScriptInfo.AfterInstallScript) {
                Remove-Item -ErrorAction 'silentlycontinue' $AfterScriptInfo.AfterInstallScript -Force
            }
            if ($AfterScriptInfo.AfterRemoveScript) {
                Remove-Item -ErrorAction 'silentlycontinue' $AfterScriptInfo.AfterRemoveScript -Force
            }
            Remove-Item -Path $ManGzipInfo.GzipFile -Force -ErrorAction SilentlyContinue
        }

        # Magic to get path output
        $createdPackage = Get-Item (Join-Path $CurrentLocation (($Output[-1] -split ":path=>")[-1] -replace '["{}]'))

        if ($Environment.IsMacOS) {
            if ($PSCmdlet.ShouldProcess("Add distribution information and Fix PackageName"))
            {
                $createdPackage = New-MacOsDistributionPackage -FpmPackage $createdPackage -HostArchitecture $HostArchitecture -IsPreview:$IsPreview
            }
        }

        if (Test-Path $createdPackage)
        {
            Write-Verbose "Created package: $createdPackage" -Verbose
            return $createdPackage
        }
        else
        {
            throw "Failed to create $createdPackage"
        }
    }
}

Function New-LinkInfo
{
    [CmdletBinding(SupportsShouldProcess=$true)]
    param(
        [Parameter(Mandatory)]
        [string]
        $LinkDestination,
        [Parameter(Mandatory)]
        [string]
        $linkTarget
    )

    $linkDir = Join-Path -Path '/tmp' -ChildPath ([System.IO.Path]::GetRandomFileName())
    $null = New-Item -ItemType Directory -Path $linkDir
    $linkSource = Join-Path -Path $linkDir -ChildPath 'pwsh'

    Write-Log "Creating link to target '$LinkTarget', with a temp source of '$LinkSource' and a Package Destination of '$LinkDestination'"
    if ($PSCmdlet.ShouldProcess("Create package symbolic from $linkDestination to $linkTarget"))
    {
        # refers to executable, does not vary by channel
        New-Item -Force -ItemType SymbolicLink -Path $linkSource -Target $LinkTarget > $null
    }

    [LinkInfo] @{
        Source = $linkSource
        Destination = $LinkDestination
    }
}

function New-MacOsDistributionPackage
{
    param(
        [Parameter(Mandatory,HelpMessage='The FileInfo of the file created by FPM')]
        [System.IO.FileInfo]$FpmPackage,

        [Parameter(HelpMessage='x86_64 for Intel or arm64 for Apple Silicon')]
        [ValidateSet("x86_64", "arm64")]
        [string] $HostArchitecture = "x86_64",

        [Switch] $IsPreview
    )

    if (!$Environment.IsMacOS)
    {
        throw 'New-MacOsDistributionPackage is only supported on macOS!'
    }

    $packageName = Split-Path -Leaf -Path $FpmPackage

    # Create a temp directory to store the needed files
    $tempDir = Join-Path ([System.IO.Path]::GetTempPath()) ([System.IO.Path]::GetRandomFileName())
    New-Item -ItemType Directory -Path $tempDir -Force > $null

    $resourcesDir = Join-Path -Path $tempDir -ChildPath 'resources'
    New-Item -ItemType Directory -Path $resourcesDir -Force > $null
    #Copy background file to temp directory
    $backgroundFile = "$RepoRoot/assets/macDialog.png"
    Copy-Item -Path $backgroundFile -Destination $resourcesDir
    # Move the current package to the temp directory
    $tempPackagePath = Join-Path -Path $tempDir -ChildPath $packageName
    Move-Item -Path $FpmPackage -Destination $tempPackagePath -Force

    # Add the OS information to the macOS package file name.
    $packageExt = [System.IO.Path]::GetExtension($FpmPackage.Name)

    # get the package name from fpm without the extension, but replace powershell-preview at the beginning of the name with powershell.
    $packageNameWithoutExt = [System.IO.Path]::GetFileNameWithoutExtension($FpmPackage.Name) -replace '^powershell\-preview' , 'powershell'

    $newPackageName = "{0}-{1}{2}" -f $packageNameWithoutExt, $script:Options.Runtime, $packageExt
    $newPackagePath = Join-Path $FpmPackage.DirectoryName $newPackageName

    # -Force is not deleting the NewName if it exists, so delete it if it does
    if ($Force -and (Test-Path -Path $newPackagePath))
    {
        Remove-Item -Force $newPackagePath
    }

    # Create the distribution xml
    $distributionXmlPath = Join-Path -Path $tempDir -ChildPath 'powershellDistribution.xml'

    $packageId = Get-MacOSPackageId -IsPreview:$IsPreview.IsPresent

    # format distribution template with:
    # 0 - title
    # 1 - version
    # 2 - package path
    # 3 - minimum os version
    # 4 - Package Identifier
    # 5 - host architecture (x86_64 for Intel or arm64 for Apple Silicon)
    $PackagingStrings.OsxDistributionTemplate -f "PowerShell - $packageVersion", $packageVersion, $packageName, '10.14', $packageId, $HostArchitecture | Out-File -Encoding ascii -FilePath $distributionXmlPath -Force

    Write-Log "Applying distribution.xml to package..."
    Push-Location $tempDir
    try
    {
        # productbuild is an xcode command line tool, and those tools are installed when you install brew
        Start-NativeExecution -sb {productbuild --distribution $distributionXmlPath --resources $resourcesDir $newPackagePath} -VerboseOutputOnError
    }
    finally
    {
        Pop-Location
        Remove-Item -Path $tempDir -Recurse -Force
    }

    return (Get-Item $newPackagePath)
}

Class LinkInfo
{
    [string] $Source
    [string] $Destination
}

function Get-FpmArguments
{
    param(
        [Parameter(Mandatory,HelpMessage='Package Name')]
        [String]$Name,

        [Parameter(Mandatory,HelpMessage='Package Version')]
        [String]$Version,

        [Parameter(Mandatory)]
        [String]$Iteration,

        [Parameter(Mandatory,HelpMessage='Package description')]
        [String]$Description,

        # From start-PSPackage without modification, already validated
        # Values: deb, rpm, osxpkg
        [Parameter(Mandatory,HelpMessage='Installer Type')]
        [String]$Type,

        [Parameter(Mandatory,HelpMessage='Staging folder for installation files')]
        [String]$Staging,

        [Parameter(Mandatory,HelpMessage='Install path on target machine')]
        [String]$Destination,

        [Parameter(Mandatory,HelpMessage='The built and gzipped man file.')]
        [String]$ManGzipFile,

        [Parameter(Mandatory,HelpMessage='The destination of the man file')]
        [String]$ManDestination,

        [Parameter(Mandatory,HelpMessage='Symlink to powershell executable')]
        [LinkInfo[]]$LinkInfo,

        [Parameter(HelpMessage='Packages required to install this package.  Not applicable for MacOS.')]
        [ValidateScript({
            if (!$Environment.IsMacOS -and $_.Count -eq 0)
            {
                throw "Must not be null or empty on this environment."
            }
            return $true
        })]
        [String[]]$Dependencies,

        [Parameter(HelpMessage='Script to run after the package installation.')]
        [AllowNull()]
        [ValidateScript({
            if (!$Environment.IsMacOS -and !$_)
            {
                throw "Must not be null on this environment."
            }
            return $true
        })]
        [String]$AfterInstallScript,

        [Parameter(HelpMessage='Script to run after the package removal.')]
        [AllowNull()]
        [ValidateScript({
            if (!$Environment.IsMacOS -and !$_)
            {
                throw "Must not be null on this environment."
            }
            return $true
        })]
        [String]$AfterRemoveScript,

        [Parameter(HelpMessage='AppsFolder used to add macOS launcher')]
        [AllowNull()]
        [ValidateScript({
            if ($Environment.IsMacOS -and !$_)
            {
                throw "Must not be null on this environment."
            }
            return $true
        })]
        [String]$AppsFolder,
        [String]$Distribution = 'rhel.7'
    )

    $Arguments = @(
        "--force", "--verbose",
        "--name", $Name,
        "--version", $Version,
        "--iteration", $Iteration,
        "--maintainer", "PowerShell Team <PowerShellTeam@hotmail.com>",
        "--vendor", "Microsoft Corporation",
        "--url", "https://microsoft.com/powershell",
        "--description", $Description,
        "--category", "shells",
        "-t", $Type,
        "-s", "dir"
    )
<<<<<<< HEAD
    if ($Distribution -eq 'rh') {
        $Arguments += @("--rpm-digest", "sha256")
=======
    if ($Distribution -in $script:RedHatDistributions) {
>>>>>>> 8d453da2
        $Arguments += @("--rpm-dist", $Distribution)
        $Arguments += @("--rpm-os", "linux")
        $Arguments += @("--license", "MIT")
    } else {
        $Arguments += @("--license", "MIT License")
    }

    if ($Environment.IsMacOS) {
        $Arguments += @("--osxpkg-identifier-prefix", "com.microsoft")
    }

    foreach ($Dependency in $Dependencies) {
        $Arguments += @("--depends", $Dependency)
    }

    if ($AfterInstallScript) {
        $Arguments += @("--after-install", $AfterInstallScript)
    }

    if ($AfterRemoveScript) {
        $Arguments += @("--after-remove", $AfterRemoveScript)
    }

    $Arguments += @(
        "$Staging/=$Destination/",
        "$ManGzipFile=$ManDestination"
    )

    foreach($link in $LinkInfo)
    {
        $linkArgument = "$($link.Source)=$($link.Destination)"
        $Arguments += $linkArgument
    }

    if ($AppsFolder)
    {
        $Arguments += "$AppsFolder=/"
    }

    return $Arguments
}

function Get-PackageDependencies
{
    [CmdletBinding()]
    param()
    DynamicParam {
        # Add a dynamic parameter '-Distribution' when the specified package type is 'deb'.
        # The '-Distribution' parameter can be used to indicate which Debian distro this pacakge is targeting.
        $ParameterAttr = New-Object "System.Management.Automation.ParameterAttribute"
        $ParameterAttr.Mandatory = $true
        $ValidateSetAttr = New-Object "System.Management.Automation.ValidateSetAttribute" -ArgumentList $Script:AllDistributions
        $Attributes = New-Object "System.Collections.ObjectModel.Collection``1[System.Attribute]"
        $Attributes.Add($ParameterAttr) > $null
        $Attributes.Add($ValidateSetAttr) > $null

        $Parameter = New-Object "System.Management.Automation.RuntimeDefinedParameter" -ArgumentList ("Distribution", [string], $Attributes)
        $Dict = New-Object "System.Management.Automation.RuntimeDefinedParameterDictionary"
        $Dict.Add("Distribution", $Parameter) > $null
        return $Dict
    }

    End {
        if ($PSBoundParameters.ContainsKey('Distribution')) {
            $Distribution = $PSBoundParameters['Distribution']
        }

        # These should match those in the Dockerfiles, but exclude tools like Git, which, and curl
        $Dependencies = @()
        if ($Distribution -eq 'deb') {
            $Dependencies = @(
                "libc6",
                "libgcc1",
                "libgssapi-krb5-2",
                "libstdc++6",
                "zlib1g",
                "libicu72|libicu71|libicu70|libicu69|libicu68|libicu67|libicu66|libicu65|libicu63|libicu60|libicu57|libicu55|libicu52",
                "libssl1.1|libssl1.0.2|libssl1.0.0"
            )

        } elseif ($Distribution -eq 'rh') {
            $Dependencies = @(
                "openssl-libs",
                "libicu"
            )
        } elseif ($Distribution -eq 'cm1') {
            # Taken from the list here:
            # https://github.com/dotnet/dotnet-docker/blob/d451d6e9427f58c8508f1297c862663a27eb609f/src/runtime-deps/6.0/cbl-mariner1.0/amd64/Dockerfile#L6
            $Dependencies = @(
                "glibc"
                "libgcc"
                "krb5"
                "libstdc++"
                "zlib"
                "icu"
                "openssl-libs"
            )
        } elseif ($Distribution -eq 'macOS') {
            # do nothing
        } else {
            throw "Unknown distribution $Distribution"
        }

        return $Dependencies
    }
}

function Test-Dependencies
{
    foreach ($Dependency in "fpm", "ronn") {
        if (!(precheck $Dependency "Package dependency '$Dependency' not found. Run Start-PSBootstrap -Package")) {
            # These tools are not added to the path automatically on OpenSUSE 13.2
            # try adding them to the path and re-tesing first
            [string] $gemsPath = $null
            [string] $depenencyPath = $null
            $gemsPath = Get-ChildItem -Path /usr/lib64/ruby/gems | Sort-Object -Property LastWriteTime -Descending | Select-Object -First 1 -ExpandProperty FullName
            if ($gemsPath) {
                $depenencyPath  = Get-ChildItem -Path (Join-Path -Path $gemsPath -ChildPath "gems" -AdditionalChildPath $Dependency) -Recurse | Sort-Object -Property LastWriteTime -Descending | Select-Object -First 1 -ExpandProperty DirectoryName
                $originalPath = $env:PATH
                $env:PATH = $ENV:PATH +":" + $depenencyPath
                if ((precheck $Dependency "Package dependency '$Dependency' not found. Run Start-PSBootstrap -Package")) {
                    continue
                }
                else {
                    $env:PATH = $originalPath
                }
            }

            throw "Dependency precheck failed!"
        }
    }
}

function New-AfterScripts
{
    param(
        [Parameter(Mandatory)]
        [string]
        $Link,

        [Parameter(Mandatory)]
        [string]
        $Distribution,

        [Parameter(Mandatory)]
        [string]
        $Destination
    )

    Write-Verbose -Message "AfterScript Distribution: $Distribution" -Verbose

    if ($Distribution -in $script:RedHatDistributions) {
        $AfterInstallScript = (Join-Path $env:HOME $([System.IO.Path]::GetRandomFileName()))
        $AfterRemoveScript = (Join-Path $env:HOME $([System.IO.Path]::GetRandomFileName()))
        $packagingStrings.RedHatAfterInstallScript -f "$Link", $Destination  | Out-File -FilePath $AfterInstallScript -Encoding ascii
        $packagingStrings.RedHatAfterRemoveScript -f "$Link", $Destination | Out-File -FilePath $AfterRemoveScript -Encoding ascii
    }
    elseif ($Environment.IsDebianFamily -or $Environment.IsSUSEFamily) {
        $AfterInstallScript = (Join-Path $env:HOME $([System.IO.Path]::GetRandomFileName()))
        $AfterRemoveScript = (Join-Path $env:HOME $([System.IO.Path]::GetRandomFileName()))
        $packagingStrings.UbuntuAfterInstallScript -f "$Link", $Destination | Out-File -FilePath $AfterInstallScript -Encoding ascii
        $packagingStrings.UbuntuAfterRemoveScript -f "$Link", $Destination | Out-File -FilePath $AfterRemoveScript -Encoding ascii
    }
    elseif ($Environment.IsMacOS) {
        # NOTE: The macos pkgutil doesn't support uninstall actions so we did not implement it.
        # Handling uninstall can be done in Homebrew so we'll take advantage of that in the brew formula.
        $AfterInstallScript = (Join-Path $env:HOME $([System.IO.Path]::GetRandomFileName()))
        $packagingStrings.MacOSAfterInstallScript -f "$Link" | Out-File -FilePath $AfterInstallScript -Encoding ascii
    }

    return [PSCustomObject] @{
        AfterInstallScript = $AfterInstallScript
        AfterRemoveScript = $AfterRemoveScript
    }
}

function New-ManGzip
{
    param(
        [switch]
        $IsPreview,

        [switch]
        $IsLTS
    )

    Write-Log "Creating man gz..."
    # run ronn to convert man page to roff
    $RonnFile = "$RepoRoot/assets/pwsh.1.ronn"

    if ($IsPreview.IsPresent -or $IsLTS.IsPresent)
    {
        $prodName = if ($IsLTS) { 'pwsh-lts' } else { 'pwsh-preview' }
        $newRonnFile = $RonnFile -replace 'pwsh', $prodName
        Copy-Item -Path $RonnFile -Destination $newRonnFile -Force
        $RonnFile = $newRonnFile
    }

    $RoffFile = $RonnFile -replace "\.ronn$"

    # Run ronn on assets file
    Write-Log "Creating man gz - running ronn..."
    Start-NativeExecution { ronn --roff $RonnFile }

    if ($IsPreview.IsPresent)
    {
        Remove-Item $RonnFile
    }

    # gzip in assets directory
    $GzipFile = "$RoffFile.gz"
    Write-Log "Creating man gz - running gzip..."
    Start-NativeExecution { gzip -f $RoffFile } -VerboseOutputOnError

    $ManFile = Join-Path "/usr/local/share/man/man1" (Split-Path -Leaf $GzipFile)

    return [PSCustomObject ] @{
        GZipFile = $GzipFile
        ManFile = $ManFile
    }
}

# Returns the macOS Package Identifier
function Get-MacOSPackageId
{
    param(
        [switch]
        $IsPreview
    )
    if ($IsPreview.IsPresent)
    {
        return 'com.microsoft.powershell-preview'
    }
    else
    {
        return 'com.microsoft.powershell'
    }
}

# Dynamically build macOS launcher application.
function New-MacOSLauncher
{
    param(
        [Parameter(Mandatory)]
        [String]$Version,

        [switch]$LTS
    )

    $IsPreview = Test-IsPreview -Version $Version -IsLTS:$LTS
    $packageId = Get-MacOSPackageId -IsPreview:$IsPreview

    # Define folder for launcher application.
    $suffix = if ($IsPreview) { "-preview" } elseif ($LTS) { "-lts" }
    $macosapp = "$PSScriptRoot/macos/launcher/ROOT/Applications/PowerShell$suffix.app"

    # Create folder structure for launcher application.
    New-Item -Force -ItemType Directory -Path "$macosapp/Contents/MacOS" | Out-Null
    New-Item -Force -ItemType Directory -Path "$macosapp/Contents/Resources" | Out-Null

    # Define icns file information.
    if ($IsPreview)
    {
        $iconfile = "$RepoRoot/assets/Powershell-preview.icns"
    }
    else
    {
        $iconfile = "$RepoRoot/assets/Powershell.icns"
    }
    $iconfilebase = (Get-Item -Path $iconfile).BaseName

    # Copy icns file.
    Copy-Item -Force -Path $iconfile -Destination "$macosapp/Contents/Resources"

    # Create plist file.
    $plist = "$macosapp/Contents/Info.plist"
    $plistcontent = $packagingStrings.MacOSLauncherPlistTemplate -f $packageId, $Version, $iconfilebase
    $plistcontent | Out-File -Force -Path $plist -Encoding utf8

    # Create shell script.
    $executablepath = Get-PwshExecutablePath -IsPreview:$IsPreview -IsLTS:$LTS
    $shellscript = "$macosapp/Contents/MacOS/PowerShell.sh"
    $shellscriptcontent = $packagingStrings.MacOSLauncherScript -f $executablepath
    $shellscriptcontent | Out-File -Force -Path $shellscript -Encoding utf8

    # Set permissions for plist and shell script.
    Start-NativeExecution {
        chmod 644 $plist
        chmod 755 $shellscript
    }

    # Add app folder to fpm paths.
    $appsfolder = (Resolve-Path -Path "$macosapp/..").Path

    return $appsfolder
}

function Get-PwshExecutablePath
{
    param(
        [switch] $IsPreview,
        [switch] $IsLTS
    )

    if ($IsPreview -and $IsLTS)
    {
        throw "Cannot be LTS and Preview"
    }

    $executableName = if ($IsPreview) {
        "pwsh-preview"
    } elseif ($IsLTS) {
        "pwsh-lts"
    } else {
        "pwsh"
    }

    if ($Environment.IsLinux) {
        "/usr/bin/$executableName"
    } elseif ($Environment.IsMacOS) {
        "/usr/local/bin/$executableName"
    }
}

function Clear-MacOSLauncher
{
    # This is needed to prevent installer from picking up
    # the launcher app in the build structure and updating
    # it which locks out subsequent package builds due to
    # increase permissions.

    # Remove launcher application.
    $macosfolder = "$PSScriptRoot/macos"
    Remove-Item -Force -Recurse -Path $macosfolder
}

function New-StagingFolder
{
    param(
        [Parameter(Mandatory)]
        [string]
        $StagingPath,
        [Parameter(Mandatory)]
        [string]
        $PackageSourcePath,
        [string]
        $Filter = '*'
    )

    Remove-Item -Recurse -Force -ErrorAction SilentlyContinue $StagingPath
    Copy-Item -Recurse $PackageSourcePath $StagingPath -Filter $Filter
}

# Function to create a zip file for Nano Server and xcopy deployment
function New-ZipPackage
{
    [CmdletBinding(SupportsShouldProcess=$true)]
    param (

        # Name of the Product
        [ValidateNotNullOrEmpty()]
        [string] $PackageName = 'PowerShell',

        # Suffix of the Name
        [string] $PackageNameSuffix,

        # Version of the Product
        [Parameter(Mandatory = $true)]
        [ValidateNotNullOrEmpty()]
        [string] $PackageVersion,

        # Source Path to the Product Files - required to package the contents into an Zip
        [Parameter(Mandatory = $true)]
        [ValidateNotNullOrEmpty()]
        [string] $PackageSourcePath,

        [switch] $Force,

        [string] $CurrentLocation = (Get-Location)
    )

    $ProductSemanticVersion = Get-PackageSemanticVersion -Version $PackageVersion

    $zipPackageName = $PackageName + "-" + $ProductSemanticVersion
    if ($PackageNameSuffix) {
        $zipPackageName = $zipPackageName, $PackageNameSuffix -join "-"
    }

    Write-Verbose "Create Zip for Product $zipPackageName"

    $zipLocationPath = Join-Path $CurrentLocation "$zipPackageName.zip"

    if ($Force.IsPresent)
    {
        if (Test-Path $zipLocationPath)
        {
            Remove-Item $zipLocationPath
        }
    }

    if (Get-Command Compress-Archive -ErrorAction Ignore)
    {
        if ($PSCmdlet.ShouldProcess("Create zip package"))
        {
            $staging = "$PSScriptRoot/staging"
            New-StagingFolder -StagingPath $staging -PackageSourcePath $PackageSourcePath

            Compress-Archive -Path $staging\* -DestinationPath $zipLocationPath
        }

        if (Test-Path $zipLocationPath)
        {
            Write-Log "You can find the Zip @ $zipLocationPath"
            $zipLocationPath
        }
        else
        {
            throw "Failed to create $zipLocationPath"
        }
    }
    else
    {
        Write-Error -Message "Compress-Archive cmdlet is missing in this PowerShell version"
    }
}

# Function to create a zip file of PDB
function New-PdbZipPackage
{
    [CmdletBinding(SupportsShouldProcess=$true)]
    param (

        # Name of the Product
        [ValidateNotNullOrEmpty()]
        [string] $PackageName = 'PowerShell-Symbols',

        # Suffix of the Name
        [string] $PackageNameSuffix,

        # Version of the Product
        [Parameter(Mandatory = $true)]
        [string] $PackageVersion,

        # Source Path to the Product Files - required to package the contents into an Zip
        [Parameter(Mandatory = $true)]
        [string] $PackageSourcePath,

        [switch] $Force,

        [string] $CurrentLocation = (Get-Location)
    )

    $ProductSemanticVersion = Get-PackageSemanticVersion -Version $PackageVersion

    $zipPackageName = $PackageName + "-" + $ProductSemanticVersion
    if ($PackageNameSuffix) {
        $zipPackageName = $zipPackageName, $PackageNameSuffix -join "-"
    }

    Write-Verbose "Create Symbols Zip for Product $zipPackageName"

    $zipLocationPath = Join-Path $CurrentLocation "$zipPackageName.zip"

    if ($Force.IsPresent)
    {
        if (Test-Path $zipLocationPath)
        {
            Remove-Item $zipLocationPath
        }
    }

    if (Get-Command Compress-Archive -ErrorAction Ignore)
    {
        if ($PSCmdlet.ShouldProcess("Create zip package"))
        {
            $staging = "$PSScriptRoot/staging"
            New-StagingFolder -StagingPath $staging -PackageSourcePath $PackageSourcePath -Filter *.pdb

            Compress-Archive -Path $staging\* -DestinationPath $zipLocationPath
        }

        if (Test-Path $zipLocationPath)
        {
            Write-Log "You can find the Zip @ $zipLocationPath"
            $zipLocationPath
        }
        else
        {
            throw "Failed to create $zipLocationPath"
        }
    }
    else
    {
        Write-Error -Message "Compress-Archive cmdlet is missing in this PowerShell version"
    }
}


function CreateNugetPlatformFolder
{
    param(
        [Parameter(Mandatory = $true)]
        [string] $FileName,

        [Parameter(Mandatory = $true)]
        [string] $Platform,

        [Parameter(Mandatory = $true)]
        [string] $PackageRuntimesFolder,

        [Parameter(Mandatory = $true)]
        [string] $PlatformBinPath
    )

    $destPath = New-Item -ItemType Directory -Path (Join-Path $PackageRuntimesFolder "$Platform/lib/$script:netCoreRuntime")
    $fullPath = Join-Path $PlatformBinPath $FileName

    if (-not(Test-Path $fullPath)) {
        throw "File not found: $fullPath"
    }

    Copy-Item -Path $fullPath -Destination $destPath
    Write-Log "Copied $FileName to $Platform at path: $destPath"
}

<#
.SYNOPSIS
Creates a CGManifest file containing package dependencies for specified file.

.PARAMETER FilePath
File path name of CGManifest file to be created.

.PARAMETER Dependencies
Array list of dependency tuples:
[tuple[ [tuple[string, string]], [tuple[string, string]] ] []]
["Id", "Microsoft.PowerShell.SecretStore"], ["Version", "1.1.1.0"]
#>
function New-CGManifest
{
    param (
        [parameter(Mandatory = $true)]
        [string] $FilePath,

        [parameter(Mandatory = $false)]
        [tuple[ [tuple[string, string]], [tuple[string, string]] ] []] $Dependencies
    )

    Write-Verbose -Verbose -Message "Creating CGManifest for SBOM: $Filepath"

    $Registrations = @()

    foreach ($dependency in $Dependencies) {
        $component = @{
            Component = @{
                Type = "nuget";
                NuGet = @{
                    Name = ($dependency.Item1.Item2); Version = ($dependency.Item2.Item2)
                }
            };
            DevelopmentDependency = "true"
        }

        $Registrations += $component
    }

    $manifest = @{ Registrations = $Registrations }
    $jsonManifest = $manifest | ConvertTo-Json -Depth 10

    $jsonManifest | Out-File -FilePath $FilePath
}

function New-FileDependencies
{
    param (
        [parameter(Mandatory = $true)]
        [string] $FileBaseName,

        [parameter(Mandatory = $true)]
        [string] $PackageVersion
    )

    # Filed a tracking bug for automating generation of dependecy list: https://github.com/PowerShell/PowerShell/issues/6247
    $deps = [System.Collections.ArrayList]::new()

    switch ($FileBaseName) {
        'Microsoft.Management.Infrastructure.CimCmdlets' {
            $deps.Add([tuple]::Create([tuple]::Create('id', 'System.Management.Automation'), [tuple]::Create('version', $PackageVersion))) > $null
        }

        'Microsoft.PowerShell.Commands.Diagnostics' {
            $deps.Add([tuple]::Create([tuple]::Create('id', 'System.Management.Automation'), [tuple]::Create('version', $PackageVersion))) > $null
        }

        'Microsoft.PowerShell.Commands.Management' {
            $deps.Add([tuple]::Create([tuple]::Create('id', 'Microsoft.PowerShell.Security'), [tuple]::Create('version', $PackageVersion))) > $null
            foreach($packageInfo in (Get-ProjectPackageInformation -ProjectName $FileBaseName))
            {
                $deps.Add([tuple]::Create([tuple]::Create('id', $packageInfo.Name), [tuple]::Create('version', $packageInfo.Version))) > $null
            }
        }

        'Microsoft.PowerShell.Commands.Utility' {
            $deps.Add([tuple]::Create([tuple]::Create('id', 'System.Management.Automation'), [tuple]::Create('version', $PackageVersion))) > $null

            foreach($packageInfo in (Get-ProjectPackageInformation -ProjectName $FileBaseName))
            {
                $deps.Add([tuple]::Create([tuple]::Create('id', $packageInfo.Name), [tuple]::Create('version', $packageInfo.Version))) > $null
            }
        }

        'Microsoft.PowerShell.ConsoleHost' {
            $deps.Add([tuple]::Create( [tuple]::Create('id', 'System.Management.Automation'), [tuple]::Create('version', $PackageVersion))) > $null
            foreach($packageInfo in (Get-ProjectPackageInformation -ProjectName $FileBaseName))
            {
                $deps.Add([tuple]::Create([tuple]::Create('id', $packageInfo.Name), [tuple]::Create('version', $packageInfo.Version))) > $null
            }
        }

        'Microsoft.PowerShell.CoreCLR.Eventing' {
            foreach($packageInfo in (Get-ProjectPackageInformation -ProjectName $FileBaseName))
            {
                $deps.Add([tuple]::Create([tuple]::Create('id', $packageInfo.Name), [tuple]::Create('version', $packageInfo.Version))) > $null
            }
        }

        'Microsoft.PowerShell.SDK' {
            $deps.Add([tuple]::Create([tuple]::Create('id', 'Microsoft.PowerShell.Commands.Management'), [tuple]::Create('version', $PackageVersion))) > $null
            $deps.Add([tuple]::Create([tuple]::Create('id', 'Microsoft.PowerShell.Commands.Utility'), [tuple]::Create('version', $PackageVersion))) > $null
            $deps.Add([tuple]::Create([tuple]::Create('id', 'Microsoft.PowerShell.ConsoleHost'), [tuple]::Create('version', $PackageVersion))) > $null
            $deps.Add([tuple]::Create([tuple]::Create('id', 'Microsoft.PowerShell.Security'), [tuple]::Create('version', $PackageVersion))) > $null
            $deps.Add([tuple]::Create([tuple]::Create('id', 'System.Management.Automation'), [tuple]::Create('version', $PackageVersion))) > $null
            foreach($packageInfo in (Get-ProjectPackageInformation -ProjectName $FileBaseName))
            {
                $deps.Add([tuple]::Create([tuple]::Create('id', $packageInfo.Name), [tuple]::Create('version', $packageInfo.Version))) > $null
            }
            $deps.Add([tuple]::Create([tuple]::Create('id', 'Microsoft.WSMan.Management'), [tuple]::Create('version', $PackageVersion))) > $null
            $deps.Add([tuple]::Create([tuple]::Create('id', 'Microsoft.PowerShell.Commands.Diagnostics'), [tuple]::Create('version', $PackageVersion))) > $null
            $deps.Add([tuple]::Create([tuple]::Create('id', 'Microsoft.Management.Infrastructure.CimCmdlets'), [tuple]::Create('version', $PackageVersion))) > $null
        }

        'Microsoft.PowerShell.Security' {
            $deps.Add([tuple]::Create([tuple]::Create('id', 'System.Management.Automation'), [tuple]::Create('version', $PackageVersion))) > $null
        }

        'Microsoft.WSMan.Management' {
            $deps.Add([tuple]::Create([tuple]::Create('id', 'System.Management.Automation'), [tuple]::Create('version', $PackageVersion))) > $null
            $deps.Add([tuple]::Create([tuple]::Create('id', 'Microsoft.WSMan.Runtime'), [tuple]::Create('version', $PackageVersion))) > $null
            foreach($packageInfo in (Get-ProjectPackageInformation -ProjectName $FileBaseName))
            {
                $deps.Add([tuple]::Create([tuple]::Create('id', $packageInfo.Name), [tuple]::Create('version', $packageInfo.Version))) > $null
            }
        }

        'Microsoft.WSMan.Runtime' {
            ## No dependencies
        }

        'System.Management.Automation' {
            $deps.Add([tuple]::Create([tuple]::Create('id', 'Microsoft.PowerShell.CoreCLR.Eventing'), [tuple]::Create('version', $PackageVersion))) > $null
            foreach($packageInfo in (Get-ProjectPackageInformation -ProjectName $FileBaseName))
            {
                $deps.Add([tuple]::Create([tuple]::Create('id', $packageInfo.Name), [tuple]::Create('version', $packageInfo.Version))) > $null
            }
        }
    }

    Write-Output $deps
}

<#
.SYNOPSIS
Creates nuget package sources for a single provided binary file.

.DESCRIPTION
Creates IL assemblies, for a single binary file, to be packaged in a NuGet file.
Includes runtime assemblies for linux and Windows runtime assemblies.

.PARAMETER FileName
File name of binary to create nuget sources for.

.PARAMETER PackagePath
Path where the package source files will be created.

.PARAMETER PackageVersion
Version of the created package.

.PARAMETER WinFxdBinPath
Path to source folder containing Windows framework dependent assemblies.

.PARAMETER LinuxFxdBinPath
Path to source folder containing Linux framework dependent assemblies.

.PARAMETER GenAPIToolPath
Path to the GenAPI.exe tool.
#>
function New-ILNugetPackageSource
{
    [CmdletBinding(SupportsShouldProcess = $true)]
    param (
        [Parameter(Mandatory = $true)]
        [string] $FileName,

        [Parameter(Mandatory = $true)]
        [string] $PackagePath,

        [Parameter(Mandatory = $true)]
        [string] $PackageVersion,

        [Parameter(Mandatory = $true)]
        [string] $WinFxdBinPath,

        [Parameter(Mandatory = $true)]
        [string] $LinuxFxdBinPath,

        [Parameter(Mandatory = $true)]
        [string] $GenAPIToolPath,

        [Parameter(Mandatory = $true)]
        [string] $CGManifestPath
    )

    if (! $Environment.IsWindows)
    {
        throw "New-ILNugetPackageSource can be only executed on Windows platform."
    }

    if (! $PSCmdlet.ShouldProcess("Create nuget packages at: $PackagePath"))
    {
        return
    }

    $fileList = @(
        "Microsoft.Management.Infrastructure.CimCmdlets.dll",
        "Microsoft.PowerShell.Commands.Diagnostics.dll",
        "Microsoft.PowerShell.Commands.Management.dll",
        "Microsoft.PowerShell.Commands.Utility.dll",
        "Microsoft.PowerShell.ConsoleHost.dll",
        "Microsoft.PowerShell.CoreCLR.Eventing.dll",
        "Microsoft.PowerShell.Security.dll",
        "Microsoft.PowerShell.SDK.dll",
        "Microsoft.WSMan.Management.dll",
        "Microsoft.WSMan.Runtime.dll",
        "System.Management.Automation.dll")

    $linuxExceptionList = @(
        "Microsoft.Management.Infrastructure.CimCmdlets.dll",
        "Microsoft.PowerShell.Commands.Diagnostics.dll",
        "Microsoft.PowerShell.CoreCLR.Eventing.dll",
        "Microsoft.WSMan.Management.dll",
        "Microsoft.WSMan.Runtime.dll")

    $refBinPath = New-TempFolder
    $SnkFilePath = "$RepoRoot\src\signing\visualstudiopublic.snk"

    New-ReferenceAssembly -linux64BinPath $LinuxFxdBinPath -RefAssemblyDestinationPath $refBinPath -RefAssemblyVersion $PackageVersion -SnkFilePath $SnkFilePath -GenAPIToolPath $GenAPIToolPath

    if (! (Test-Path $PackagePath)) {
        $null = New-Item -Path $PackagePath -ItemType Directory
    }

    # Remove '.dll' at the end
    $fileBaseName = [System.IO.Path]::GetFileNameWithoutExtension($FileName)
    $filePackageFolder = New-Item (Join-Path $PackagePath $fileBaseName) -ItemType Directory -Force
    $packageRuntimesFolder = New-Item (Join-Path $filePackageFolder.FullName 'runtimes') -ItemType Directory

    Write-Verbose -Verbose "New-ILNugetPackageSource: Creating package source folder for file: $FileName at: $filePackageFolder"

    #region ref
    $refFolder = New-Item (Join-Path $filePackageFolder.FullName "ref/$script:netCoreRuntime") -ItemType Directory -Force
    CopyReferenceAssemblies -assemblyName $fileBaseName -refBinPath $refBinPath -refNugetPath $refFolder -assemblyFileList $fileList
    #endregion ref

    $packageRuntimesFolderPath = $packageRuntimesFolder.FullName

    CreateNugetPlatformFolder -FileName $FileName -Platform 'win' -PackageRuntimesFolder $packageRuntimesFolderPath -PlatformBinPath $WinFxdBinPath

    if ($linuxExceptionList -notcontains $FileName )
    {
        CreateNugetPlatformFolder -FileName $FileName -Platform 'unix' -PackageRuntimesFolder $packageRuntimesFolderPath -PlatformBinPath $LinuxFxdBinPath
    }

    if ($FileName -eq "Microsoft.PowerShell.SDK.dll")
    {
        # Copy the '$PSHOME\ref' folder to the NuGet package, so 'dotnet publish' can deploy the 'ref' folder to the publish folder.
        # This is to make 'Add-Type' work in application that hosts PowerShell.

        $contentFolder = New-Item (Join-Path $filePackageFolder "contentFiles\any\any") -ItemType Directory -Force
        $dotnetRefAsmFolder = Join-Path -Path $WinFxdBinPath -ChildPath "ref"
        Copy-Item -Path $dotnetRefAsmFolder -Destination $contentFolder -Recurse -Force
        Write-Log "Copied the reference assembly folder to contentFiles for the SDK package"

        # Copy the built-in module folders to the NuGet package, so 'dotnet publish' can deploy those modules to the $pshome module path.
        # This is for enabling applications that hosts PowerShell to ship the built-in modules.

        $winBuiltInModules = @(
            "CimCmdlets",
            "Microsoft.PowerShell.Diagnostics",
            "Microsoft.PowerShell.Host",
            "Microsoft.PowerShell.Management",
            "Microsoft.PowerShell.Security",
            "Microsoft.PowerShell.Utility",
            "Microsoft.WSMan.Management",
            "PSDiagnostics"
        )

        $unixBuiltInModules = @(
            "Microsoft.PowerShell.Host",
            "Microsoft.PowerShell.Management",
            "Microsoft.PowerShell.Security",
            "Microsoft.PowerShell.Utility"
        )

        $winModuleFolder = New-Item (Join-Path $contentFolder "runtimes\win\lib\$script:netCoreRuntime\Modules") -ItemType Directory -Force
        $unixModuleFolder = New-Item (Join-Path $contentFolder "runtimes\unix\lib\$script:netCoreRuntime\Modules") -ItemType Directory -Force

        foreach ($module in $winBuiltInModules) {
            $source = Join-Path $WinFxdBinPath "Modules\$module"
            Copy-Item -Path $source -Destination $winModuleFolder -Recurse -Force
        }

        foreach ($module in $unixBuiltInModules) {
            $source = Join-Path $LinuxFxdBinPath "Modules\$module"
            Copy-Item -Path $source -Destination $unixModuleFolder -Recurse -Force
        }

        Write-Log "Copied the built-in modules to contentFiles for the SDK package"
    }

    # Create a CGManifest file that lists all dependencies for this package, which is used when creating the SBOM.
    if (! (Test-Path -Path $CGManifestPath)) {
        $null = New-Item -Path $CGManifestPath -ItemType Directory
    }
    $deps = New-FileDependencies -FileBaseName $fileBaseName -PackageVersion $PackageVersion
    New-CGManifest -FilePath (Join-Path -Path $CGManifestPath -ChildPath "CGManifest.json") -Dependencies $deps

    if (Test-Path $refBinPath) {
        Remove-Item $refBinPath -Recurse -Force -ErrorAction SilentlyContinue
    }
}

<#
.SYNOPSIS
Creates a nuget package file from the provided source path.

.PARAMETER FileName
File name of binary to create nuget package for.

.PARAMETER PackagePath
Path for the source files and the created NuGet package file.
#>
function New-ILNugetPackageFromSource
{
    [CmdletBinding(SupportsShouldProcess = $true)]
    param (
        [Parameter(Mandatory = $true)]
        [string] $FileName,

        [Parameter(Mandatory = $true)]
        [string] $PackageVersion,

        [Parameter(Mandatory = $true)]
        [string] $PackagePath
    )

    if (! $Environment.IsWindows)
    {
        throw "New-ILNugetPackageFromSource can be only executed on Windows platform."
    }

    if (! $PSCmdlet.ShouldProcess("Create nuget package for file $FileName at: $PackagePath"))
    {
        return
    }

    $fileBaseName = [System.IO.Path]::GetFileNameWithoutExtension($FileName)

    $deps = New-FileDependencies -FileBaseName $fileBaseName -PackageVersion $PackageVersion

    $srcFilePackagePath = Join-Path $PackagePath $fileBaseName

    Write-Verbose -Verbose "New-ILNugetPackageFromSource: Creating nuget package for file: $FileName from source path: $srcFilePackagePath"

    if (! (Test-Path $srcFilePackagePath)) {
        $msg = "Expected nuget source path $srcFilePackagePath for file $fileBaseName does not exist."
        Write-Verbose -Verbose -Message $msg
        throw $msg
    }

    # Remove the CGManifest file used to create the SBOM.
    $cgManifestPath = Join-Path -Path $PackagePath -ChildPath 'CGManifest'
    $cgManifestFilePath = Join-Path -Path $cgManifestPath -ChildPath 'CGManifest.json'
    if (Test-Path -Path $cgManifestFilePath)
    {
        Write-Verbose -Verbose "Removing CGManifest file: $cgManifestFilePath"
        Remove-Item -Path $cgManifestFilePath -Force -ErrorAction Continue
    }

    New-NuSpec -PackageId $fileBaseName -PackageVersion $PackageVersion -Dependency $deps -FilePath (Join-Path $srcFilePackagePath "$fileBaseName.nuspec")

    # Copy icon file to package
    Copy-Item -Path $iconPath -Destination "$srcFilePackagePath/$iconFileName" -Verbose

    New-NugetPackage -NuSpecPath $srcFilePackagePath -PackageDestinationPath $PackagePath

    # Remove file nuget package source directory
    Remove-Item $srcFilePackagePath -Recurse -Force -ErrorAction SilentlyContinue
}

<#
  Copy the generated reference assemblies to the 'ref/net7.0' folder properly.
  This is a helper function used by 'New-ILNugetPackageSource'.
#>
function CopyReferenceAssemblies
{
    param(
        [string] $assemblyName,
        [string] $refBinPath,
        [string] $refNugetPath,
        [string[]] $assemblyFileList
    )

    $supportedRefList = @(
        "Microsoft.PowerShell.Commands.Utility",
        "Microsoft.PowerShell.ConsoleHost")

    switch ($assemblyName) {
        { $_ -in $supportedRefList } {
            $refDll = Join-Path -Path $refBinPath -ChildPath "$assemblyName.dll"
            $refDoc = Join-Path -Path $refBinPath -ChildPath "$assemblyName.xml"
            Copy-Item $refDll, $refDoc -Destination $refNugetPath -Force
            Write-Log "Copied file '$refDll' and '$refDoc' to '$refNugetPath'"
        }

        "Microsoft.PowerShell.SDK" {
            foreach ($asmFileName in $assemblyFileList) {
                $refFile = Join-Path -Path $refBinPath -ChildPath $asmFileName
                if (Test-Path -Path $refFile) {
                    $refDoc = Join-Path -Path $refBinPath -ChildPath ([System.IO.Path]::ChangeExtension($asmFileName, "xml"))
                    Copy-Item $refFile, $refDoc -Destination $refNugetPath -Force
                    Write-Log "Copied file '$refFile' and '$refDoc' to '$refNugetPath'"
                }
            }
        }

        default {
            $ref_SMA = Join-Path -Path $refBinPath -ChildPath System.Management.Automation.dll
            $ref_doc = Join-Path -Path $refBinPath -ChildPath System.Management.Automation.xml
            Copy-Item $ref_SMA, $ref_doc -Destination $refNugetPath -Force
            Write-Log "Copied file '$ref_SMA' and '$ref_doc' to '$refNugetPath'"
        }
    }
}

<#
.SYNOPSIS
Return the list of packages and versions used by a project

.PARAMETER ProjectName
The name of the project to get the projects for.
#>
function Get-ProjectPackageInformation
{
    param(
        [Parameter(Mandatory = $true)]
        [string]
        $ProjectName
    )

    $csproj = "$RepoRoot\src\$ProjectName\$ProjectName.csproj"
    [xml] $csprojXml = (Get-Content -Raw -Path $csproj)

    # get the package references
    $packages=$csprojXml.Project.ItemGroup.PackageReference

    # check to see if there is a newer package for each refernce
    foreach($package in $packages)
    {
        if ($package.Version -notmatch '\*' -and $package.Include)
        {
            # Get the name of the package
            [PSCustomObject] @{
                Name = $package.Include
                Version = $package.Version
            }
        }
    }
}

<#
.SYNOPSIS
Creates a nuspec file.

.PARAMETER PackageId
ID of the package.

.PARAMETER PackageVersion
Version of the package.

.PARAMETER Dependency
Depedencies of the package.

.PARAMETER FilePath
Path to create the nuspec file.
#>
function New-NuSpec {
    param(
        [Parameter(Mandatory = $true)]
        [string] $PackageId,

        [Parameter(Mandatory = $true)]
        [string] $PackageVersion,

        [Parameter(Mandatory = $false)]
        # An array of tuples of tuples to define the dependencies.
        # First tuple defines 'id' and value eg: ["id", "System.Data.SqlClient"]
        # Second tuple defines 'version' and value eg: ["version", "4.4.2"]
        # Both these tuples combined together define one dependency.
        # An array represents all the dependencies.
        [tuple[ [tuple[string, string]], [tuple[string, string]] ] []] $Dependency,

        [Parameter(Mandatory = $true)]
        [string] $FilePath
    )

    if (-not $Environment.IsWindows)
    {
        throw "New-NuSpec can be only executed on Windows platform."
    }

    $nuspecTemplate = $packagingStrings.NuspecTemplate -f $PackageId,$PackageVersion,$iconFileName
    $nuspecObj = [xml] $nuspecTemplate

    if ( ($null -ne $Dependency) -and $Dependency.Count -gt 0 ) {

        foreach($dep in $Dependency) {
            # Each item is [tuple[ [tuple[string, string]], [tuple[string, string]] ]
            $d = $nuspecObj.package.metadata.dependencies.group.AppendChild($nuspecObj.CreateElement("dependency"))

            # 'id' and value
            $d.SetAttribute($dep.Item1.Item1, $dep.Item1.Item2)

            # 'version' and value
            $d.SetAttribute($dep.Item2.Item1, $dep.Item2.Item2)
        }
    }

    $nuspecObj.Save($filePath)
}

<#
.SYNOPSIS
Create a reference assembly from System.Management.Automation.dll

.DESCRIPTION
A unix variant of System.Management.Automation.dll is converted to a reference assembly.
GenAPI.exe generated the CS file containing the APIs.
This file is cleaned up and then compiled into a dll.

.PARAMETER Unix64BinPath
Path to the folder containing unix 64 bit assemblies.

.PARAMETER RefAssemblyDestinationPath
Path to the folder where the reference assembly is created.

.PARAMETER RefAssemblyVersion
Version of the reference assembly.

.PARAMETER GenAPIToolPath
Path to GenAPI.exe. Tool from https://www.nuget.org/packages/Microsoft.DotNet.BuildTools.GenAPI/

.PARAMETER SnkFilePath
Path to the snk file for strong name signing.
#>

function New-ReferenceAssembly
{
    param(
        [Parameter(Mandatory = $true)]
        [string] $Linux64BinPath,

        [Parameter(Mandatory = $true)]
        [string] $RefAssemblyDestinationPath,

        [Parameter(Mandatory = $true)]
        [string] $RefAssemblyVersion,

        [Parameter(Mandatory = $true)]
        [string] $GenAPIToolPath,

        [Parameter(Mandatory = $true)]
        [string] $SnkFilePath
    )

    if (-not $Environment.IsWindows)
    {
        throw "New-ReferenceAssembly can be only executed on Windows platform."
    }

    $genAPIExe = Get-ChildItem -Path "$GenAPIToolPath/*GenAPI.exe" -Recurse

    if (-not (Test-Path $genAPIExe))
    {
        throw "GenAPI.exe was not found at: $GenAPIToolPath"
    }

    Write-Log "GenAPI nuget package saved and expanded."

    $genAPIFolder = New-TempFolder
    Write-Log "Working directory: $genAPIFolder."

    $SMAReferenceAssembly = $null
    $assemblyNames = @(
        "System.Management.Automation",
        "Microsoft.PowerShell.Commands.Utility",
        "Microsoft.PowerShell.ConsoleHost"
    )

    # Ensure needed dotNet version is available.  Find-DotNet does this, and is part of build.psm1 which should already be imported.
    Find-DotNet -Verbose

    foreach ($assemblyName in $assemblyNames) {

        Write-Log "Building reference assembly for '$assemblyName'"
        $projectFolder = New-Item -Path "$genAPIFolder/$assemblyName" -ItemType Directory -Force
        $generatedSource = Join-Path $projectFolder "$assemblyName.cs"
        $filteredSource = Join-Path $projectFolder "${assemblyName}_Filtered.cs"

        $linuxDllPath = Join-Path $Linux64BinPath "$assemblyName.dll"
        if (-not (Test-Path $linuxDllPath)) {
            throw "$assemblyName.dll was not found at: $Linux64BinPath"
        }

        $dllXmlDoc = Join-Path $Linux64BinPath "$assemblyName.xml"
        if (-not (Test-Path $dllXmlDoc)) {
            throw "$assemblyName.xml was not found at: $Linux64BinPath"
        }

        $genAPIArgs = "$linuxDllPath","-libPath:$Linux64BinPath,$Linux64BinPath\ref"
        Write-Log "GenAPI cmd: $genAPIExe $genAPIArgs"

        Start-NativeExecution { & $genAPIExe $genAPIArgs } | Out-File $generatedSource -Force
        Write-Log "Reference assembly file generated at: $generatedSource"

        CleanupGeneratedSourceCode -assemblyName $assemblyName -generatedSource $generatedSource -filteredSource $filteredSource

        try
        {
            Push-Location $projectFolder

            $sourceProjectRoot = Join-Path $PSScriptRoot "projects/reference/$assemblyName"
            $sourceProjectFile = Join-Path $sourceProjectRoot "$assemblyName.csproj"

            $destProjectFile = Join-Path $projectFolder "$assemblyName.csproj"
            $nugetConfigFile = Join-Path $PSScriptRoot "../../nuget.config"

            Copy-Item -Path $sourceProjectFile -Destination $destProjectFile -Force -Verbose
            Copy-Item -Path $nugetConfigFile -Destination $projectFolder -Verbose

            Write-Host "##vso[artifact.upload containerfolder=artifact;artifactname=artifact]$destProjectFile"
            Write-Host "##vso[artifact.upload containerfolder=artifact;artifactname=artifact]$generatedSource"

            $arguments = GenerateBuildArguments -AssemblyName $assemblyName -RefAssemblyVersion $RefAssemblyVersion -SnkFilePath $SnkFilePath -SMAReferencePath $SMAReferenceAssembly

            Write-Log "Running: dotnet $arguments"
            Start-NativeExecution -sb {dotnet $arguments}

            $refBinPath = Join-Path $projectFolder "bin/Release/$script:netCoreRuntime/$assemblyName.dll"
            if ($null -eq $refBinPath) {
                throw "Reference assembly was not built."
            }

            Copy-Item $refBinPath $RefAssemblyDestinationPath -Force
            Write-Log "Reference assembly '$assemblyName.dll' built and copied to $RefAssemblyDestinationPath"

            Copy-Item $dllXmlDoc $RefAssemblyDestinationPath -Force
            Write-Log "Xml document '$assemblyName.xml' copied to $RefAssemblyDestinationPath"

            if ($assemblyName -eq "System.Management.Automation") {
                $SMAReferenceAssembly = $refBinPath
            }
        }
        finally
        {
            Pop-Location
        }
    }

    if (Test-Path $genAPIFolder)
    {
        Remove-Item $genAPIFolder -Recurse -Force -ErrorAction SilentlyContinue
    }
}

<#
  Helper function for New-ReferenceAssembly to further clean up the
  C# source code generated from GenApi.exe.
#>
function CleanupGeneratedSourceCode
{
    param(
        [string] $assemblyName,
        [string] $generatedSource,
        [string] $filteredSource
    )

    $patternsToRemove = @(
        '[System.Management.Automation.ArgumentToEncodingTransformationAttribute]'
        'typeof(System.Security.AccessControl.FileSecurity)'
        '[System.Management.Automation.ArgumentTypeConverterAttribute'
        '[System.Runtime.CompilerServices.IteratorStateMachineAttribute'
        '[Microsoft.PowerShell.Commands.ArgumentToModuleTransformationAttribute]'
        '[Microsoft.PowerShell.Commands.SetStrictModeCommand.ArgumentToVersionTransformationAttribute]'
        '[Microsoft.PowerShell.Commands.SetStrictModeCommand.ValidateVersionAttribute]'
        '[System.Management.Automation.OutputTypeAttribute(typeof(System.Management.Automation.PSRemotingJob))]'
        'typeof(System.Management.Automation.LanguagePrimitives.EnumMultipleTypeConverter)'
        '[System.Management.Automation.Internal.CommonParameters.ValidateVariableName]'
        '[System.Management.Automation.ArgumentEncodingCompletionsAttribute]'
        '[Microsoft.PowerShell.Commands.AddMemberCommand'
        '[System.Management.Automation.ArgumentCompleterAttribute(typeof(Microsoft.PowerShell.Commands.Utility.JoinItemCompleter))]'
        '[System.Management.Automation.ArgumentCompleterAttribute(typeof(System.Management.Automation.PropertyNameCompleter))]'
        '[Microsoft.PowerShell.Commands.ArgumentToTypeNameTransformationAttribute]'
        '[System.Management.Automation.Internal.ArchitectureSensitiveAttribute]'
        '[Microsoft.PowerShell.Commands.SelectStringCommand.FileinfoToStringAttribute]'
        '[System.Runtime.CompilerServices.IsReadOnlyAttribute]'
        '[System.Runtime.CompilerServices.NullableContextAttribute('
        '[System.Runtime.CompilerServices.NullableAttribute((byte)0)]'
        '[System.Runtime.CompilerServices.NullableAttribute(new byte[]{ (byte)2, (byte)1, (byte)1})]'
        '[System.Runtime.CompilerServices.AsyncStateMachineAttribute'
        '[Microsoft.PowerShell.Commands.SetStrictModeCommand.ArgumentToPSVersionTransformationAttribute]'
        '[Microsoft.PowerShell.Commands.HttpVersionCompletionsAttribute]'
        '[System.Management.Automation.ArgumentToVersionTransformationAttribute]'
        '[Microsoft.PowerShell.Commands.InvokeCommandCommand.ArgumentToPSVersionTransformationAttribute]'
        '[Microsoft.PowerShell.Commands.InvokeCommandCommand.ValidateVersionAttribute]'
        )

    $patternsToReplace = @(
        @{
            ApplyTo = @("Microsoft.PowerShell.Commands.Utility")
            Pattern = "[System.Runtime.CompilerServices.IsReadOnlyAttribute]ref Microsoft.PowerShell.Commands.JsonObject.ConvertToJsonContext"
            Replacement = "in Microsoft.PowerShell.Commands.JsonObject.ConvertToJsonContext"
        },
        @{
            ApplyTo = @("Microsoft.PowerShell.Commands.Utility")
            Pattern = "public partial struct ConvertToJsonContext"
            Replacement = "public readonly struct ConvertToJsonContext"
        },
        @{
            ApplyTo = @("Microsoft.PowerShell.Commands.Utility")
            Pattern = "Unable to resolve assembly 'Assembly(Name=Newtonsoft.Json"
            Replacement = "// Unable to resolve assembly 'Assembly(Name=Newtonsoft.Json"
        },
        @{
            ApplyTo = @("System.Management.Automation")
            Pattern = "Unable to resolve assembly 'Assembly(Name=System.Security.Principal.Windows"
            Replacement = "// Unable to resolve assembly 'Assembly(Name=System.Security.Principal.Windows"
        },
        @{
            ApplyTo = @("System.Management.Automation")
            Pattern = "Unable to resolve assembly 'Assembly(Name=Microsoft.Management.Infrastructure"
            Replacement = "// Unable to resolve assembly 'Assembly(Name=Microsoft.Management.Infrastructure"
        },
        @{
            ApplyTo = @("System.Management.Automation")
            Pattern = "Unable to resolve assembly 'Assembly(Name=System.Security.AccessControl"
            Replacement = "// Unable to resolve assembly 'Assembly(Name=System.Security.AccessControl"
        },
        @{
            ApplyTo = @("System.Management.Automation")
            Pattern = "[System.Runtime.CompilerServices.NullableAttribute(new byte[]{ (byte)1, (byte)2, (byte)1})]"
            Replacement = "/* [System.Runtime.CompilerServices.NullableAttribute(new byte[]{ (byte)1, (byte)2, (byte)1})] */ "
        },
        @{
            ApplyTo = @("System.Management.Automation")
            Pattern = "[System.Runtime.CompilerServices.NullableAttribute(new byte[]{ (byte)2, (byte)1})]"
            Replacement = "/* [System.Runtime.CompilerServices.NullableAttribute(new byte[]{ (byte)2, (byte)1})] */ "
        },
        @{
            ApplyTo = @("System.Management.Automation")
            Pattern = "[System.Runtime.CompilerServices.CompilerGeneratedAttribute, System.Runtime.CompilerServices.NullableContextAttribute((byte)2)]"
            Replacement = "/* [System.Runtime.CompilerServices.CompilerGeneratedAttribute, System.Runtime.CompilerServices.NullableContextAttribute((byte)2)] */ "
        },
        @{
            ApplyTo = @("System.Management.Automation")
            Pattern = "[System.Runtime.CompilerServices.CompilerGeneratedAttribute, System.Runtime.CompilerServices.IsReadOnlyAttribute]"
            Replacement = "/* [System.Runtime.CompilerServices.CompilerGeneratedAttribute, System.Runtime.CompilerServices.IsReadOnlyAttribute] */ "
        },
        @{
            ApplyTo = @("System.Management.Automation", "Microsoft.PowerShell.ConsoleHost")
            Pattern = "[System.Runtime.CompilerServices.NullableAttribute((byte)2)]"
            Replacement = "/* [System.Runtime.CompilerServices.NullableAttribute((byte)2)] */"
        },
        @{
            ApplyTo = @("System.Management.Automation", "Microsoft.PowerShell.ConsoleHost")
            Pattern = "[System.Runtime.CompilerServices.NullableAttribute((byte)1)]"
            Replacement = "/* [System.Runtime.CompilerServices.NullableAttribute((byte)1)] */"
        }
    )

    $reader = [System.IO.File]::OpenText($generatedSource)
    $writer = [System.IO.File]::CreateText($filteredSource)

    while($null -ne ($line = $reader.ReadLine()))
    {
        $lineWasProcessed = $false
        foreach ($patternToReplace in $patternsToReplace)
        {
            if ($assemblyName -in $patternToReplace.ApplyTo -and $line.Contains($patternToReplace.Pattern)) {
                $line = $line.Replace($patternToReplace.Pattern, $patternToReplace.Replacement)
                $lineWasProcessed = $true
            }
        }

        if (!$lineWasProcessed) {
            $match = Select-String -InputObject $line -Pattern $patternsToRemove -SimpleMatch
            if ($null -ne $match)
            {
                $line = "//$line"
            }
        }

        $writer.WriteLine($line)
    }

    if ($null -ne $reader)
    {
        $reader.Close()
    }

    if ($null -ne $writer)
    {
        $writer.Close()
    }

    Move-Item $filteredSource $generatedSource -Force
    Write-Log "Code cleanup complete for reference assembly '$assemblyName'."
}

<#
  Helper function for New-ReferenceAssembly to get the arguments
  for building reference assemblies.
#>
function GenerateBuildArguments
{
    param(
        [string] $AssemblyName,
        [string] $RefAssemblyVersion,
        [string] $SnkFilePath,
        [string] $SMAReferencePath
    )

    $arguments = @('build')
    $arguments += @('-c','Release')
    $arguments += "/p:RefAsmVersion=$RefAssemblyVersion"
    $arguments += "/p:SnkFile=$SnkFilePath"

    if ($AssemblyName -ne "System.Management.Automation") {
        $arguments += "/p:SmaRefFile=$SMAReferencePath"
    }

    return $arguments
}

<#
.SYNOPSIS
Create a NuGet package from a nuspec.

.DESCRIPTION
Creates a NuGet using the nuspec at the specified folder.
It is expected that the lib / ref / runtime folders are welformed.
The genereated NuGet package is copied over to the $PackageDestinationPath

.PARAMETER NuSpecPath
Path to the folder containing the nuspec file.

.PARAMETER PackageDestinationPath
Path to which NuGet package should be copied. Destination is created if it does not exist.
#>

function New-NugetPackage
{
    [CmdletBinding()]
    param(
        [Parameter(Mandatory = $true)]
        [string] $NuSpecPath,

        [Parameter(Mandatory = $true)]
        [string] $PackageDestinationPath
    )

    $nuget = Get-Command -Type Application nuget -ErrorAction SilentlyContinue

    if ($null -eq $nuget)
    {
        throw 'nuget application is not available in PATH'
    }

    Push-Location $NuSpecPath

    Start-NativeExecution { nuget pack . } > $null

    if (-not (Test-Path $PackageDestinationPath))
    {
        New-Item $PackageDestinationPath -ItemType Directory -Force > $null
    }

    Copy-Item *.nupkg $PackageDestinationPath -Force -Verbose
    Pop-Location
}

<#
.SYNOPSIS
Publish the specified Nuget Package to MyGet feed.

.DESCRIPTION
The specified nuget package is published to the powershell.myget.org/powershell-core feed.

.PARAMETER PackagePath
Path to the NuGet Package.

.PARAMETER ApiKey
API key for powershell.myget.org
#>
function Publish-NugetToMyGet
{
    param(
        [Parameter(Mandatory = $true)]
        [string] $PackagePath,

        [Parameter(Mandatory = $true)]
        [string] $ApiKey
    )

    $nuget = Get-Command -Type Application nuget -ErrorAction SilentlyContinue

    if ($null -eq $nuget)
    {
        throw 'nuget application is not available in PATH'
    }

    Get-ChildItem $PackagePath | ForEach-Object {
        Write-Log "Pushing $_ to PowerShell Myget"
        Start-NativeExecution { nuget push $_.FullName -Source 'https://powershell.myget.org/F/powershell-core/api/v2/package' -ApiKey $ApiKey } > $null
    }
}

<#
.SYNOPSIS
The function creates a nuget package for daily feed.

.DESCRIPTION
The nuget package created is a content package and has all the binaries laid out in a flat structure.
This package is used by install-powershell.ps1
#>
function New-NugetContentPackage
{
    [CmdletBinding(SupportsShouldProcess=$true)]
    param (

        # Name of the Product
        [ValidateNotNullOrEmpty()]
        [string] $PackageName = 'powershell',

        # Suffix of the Name
        [string] $PackageNameSuffix,

        # Version of the Product
        [Parameter(Mandatory = $true)]
        [ValidateNotNullOrEmpty()]
        [string] $PackageVersion,

        # Runtime of the Product
        [Parameter(Mandatory = $true)]
        [ValidateNotNullOrEmpty()]
        [string] $PackageRuntime,

        # Configuration of the Product
        [Parameter(Mandatory = $true)]
        [ValidateNotNullOrEmpty()]
        [string] $PackageConfiguration,

        # Source Path to the Product Files - required to package the contents into an Zip
        [Parameter(Mandatory = $true)]
        [ValidateNotNullOrEmpty()]
        [string] $PackageSourcePath,

        [Switch]
        $Force
    )

    Write-Log "PackageVersion: $PackageVersion"
    $nugetSemanticVersion = Get-NugetSemanticVersion -Version $PackageVersion
    Write-Log "nugetSemanticVersion: $nugetSemanticVersion"

    $nugetFolder = New-SubFolder -Path $PSScriptRoot -ChildPath 'nugetOutput' -Clean

    $nuspecPackageName = $PackageName
    if ($PackageNameSuffix)
    {
        $nuspecPackageName += '-' + $PackageNameSuffix
    }

    # Setup staging directory so we don't change the original source directory
    $stagingRoot = New-SubFolder -Path $PSScriptRoot -ChildPath 'nugetStaging' -Clean
    $contentFolder = Join-Path -Path $stagingRoot -ChildPath 'content'
    if ($PSCmdlet.ShouldProcess("Create staging folder")) {
        New-StagingFolder -StagingPath $contentFolder -PackageSourcePath $PackageSourcePath
    }

    $projectFolder = Join-Path $PSScriptRoot 'projects/nuget'

    $arguments = @('pack')
    $arguments += @('--output',$nugetFolder)
    $arguments += @('--configuration',$PackageConfiguration)
    $arguments += "/p:StagingPath=$stagingRoot"
    $arguments += "/p:RID=$PackageRuntime"
    $arguments += "/p:SemVer=$nugetSemanticVersion"
    $arguments += "/p:PackageName=$nuspecPackageName"
    $arguments += $projectFolder

    Write-Log "Running dotnet $arguments"
    Write-Log "Use -verbose to see output..."
    Start-NativeExecution -sb {dotnet $arguments} | ForEach-Object {Write-Verbose $_}

    $nupkgFile = "${nugetFolder}\${nuspecPackageName}-${packageRuntime}.${nugetSemanticVersion}.nupkg"
    if (Test-Path $nupkgFile)
    {
        Get-Item $nupkgFile
    }
    else
    {
        throw "Failed to create $nupkgFile"
    }
}

function New-SubFolder
{
    [CmdletBinding(SupportsShouldProcess=$true)]
    param(
        [string]
        $Path,

        [String]
        $ChildPath,

        [switch]
        $Clean
    )

    $subFolderPath = Join-Path -Path $Path -ChildPath $ChildPath
    if ($Clean.IsPresent -and (Test-Path $subFolderPath))
    {
        Remove-Item -Path $subFolderPath -Recurse -Force -ErrorAction SilentlyContinue
    }

    if (!(Test-Path $subFolderPath))
    {
        $null = New-Item -Path $subFolderPath -ItemType Directory
    }
    return $subFolderPath
}

# Builds coming out of this project can have version number as 'a.b.c-stringf.d-e-f' OR 'a.b.c.d-e-f'
# This function converts the above version into semantic version major.minor[.build-quality[.revision]] format
function Get-PackageSemanticVersion
{
    [CmdletBinding()]
    param (
        # Version of the Package
        [Parameter(Mandatory = $true)]
        [ValidateNotNullOrEmpty()]
        [string] $Version,
        [switch] $NuGet
        )

    Write-Verbose "Extract the semantic version in the form of major.minor[.build-quality[.revision]] for $Version"
    $packageVersionTokens = $Version.Split('.')

    if ($packageVersionTokens.Count -eq 3) {
        # In case the input is of the form a.b.c, we use the same form
        $packageSemanticVersion = $Version
    } elseif ($packageVersionTokens.Count -eq 4) {
        # We have all the four fields
        $packageRevisionTokens = ($packageVersionTokens[3].Split('-'))[0]
        if ($NuGet.IsPresent)
        {
            $packageRevisionTokens = $packageRevisionTokens.Replace('.','-')
        }
        $packageSemanticVersion = $packageVersionTokens[0],$packageVersionTokens[1],$packageVersionTokens[2],$packageRevisionTokens -join '.'
    } else {
        throw "Cannot create Semantic Version from the string $Version containing 4 or more tokens"
    }

    $packageSemanticVersion
}

# Builds coming out of this project can have version number as 'M.m.p-previewName[Number]' OR 'M.m.p'
# This function converts the above version into semantic version major.minor.patch[-previewName[Number]] format
function Get-LinuxPackageSemanticVersion
{
    [CmdletBinding()]
    param (
        # Version of the Package
        [Parameter(Mandatory = $true)]
        [ValidatePattern("^\d+\.\d+\.\d+(-\w+(\.\d+)?)?$")]
        [ValidateNotNullOrEmpty()]
        [string] $Version
        )

    Write-Verbose "Extract the semantic version in the form of major.minor[.build-quality[.revision]] for $Version"
    $packageVersionTokens = $Version.Split('-')

    if ($packageVersionTokens.Count -eq 1) {
        # In case the input is of the form a.b.c, we use the same form
        $packageSemanticVersion = $Version
    } elseif ($packageVersionTokens.Count -ge 2) {
        $packageRevisionTokens = ($packageVersionTokens[1..($packageVersionTokens.Count-1)] -join '-')
        $packageSemanticVersion = ('{0}-{1}' -f  $packageVersionTokens[0], $packageRevisionTokens)
    }

    $packageSemanticVersion
}

# Builds coming out of this project can have version number as 'a.b.c-stringf.d-e-f' OR 'a.b.c.d-e-f'
# This function converts the above version into semantic version major.minor[.build-quality[-revision]] format needed for nuget
function Get-NugetSemanticVersion
{
    [CmdletBinding()]
    param (
        # Version of the Package
        [Parameter(Mandatory = $true)]
        [ValidateNotNullOrEmpty()]
        [string] $Version
        )

    $packageVersionTokens = $Version.Split('.')

    Write-Verbose "Extract the semantic version in the form of major.minor[.build-quality[-revision]] for $Version"
    $versionPartTokens = @()
    $identifierPortionTokens = @()
    $inIdentifier = $false
    foreach($token in $packageVersionTokens) {
        $tokenParts = $null
        if ($token -match '-') {
            $tokenParts = $token.Split('-')
        }
        elseif ($inIdentifier) {
            $tokenParts = @($token)
        }

        # If we don't have token parts, then it's a versionPart
        if (!$tokenParts) {
            $versionPartTokens += $token
        }
        else {
            foreach($idToken in $tokenParts) {
                # The first token after we detect the id Part is still
                # a version part
                if (!$inIdentifier) {
                    $versionPartTokens += $idToken
                    $inIdentifier = $true
                }
                else {
                    $identifierPortionTokens += $idToken
                }
            }
        }
    }

    if ($versionPartTokens.Count -gt 3) {
        throw "Cannot create Semantic Version from the string $Version containing 4 or more version tokens"
    }

    $packageSemanticVersion = ($versionPartTokens -join '.')
    if ($identifierPortionTokens.Count -gt 0) {
        $packageSemanticVersion += '-' + ($identifierPortionTokens -join '-')
    }

    $packageSemanticVersion
}

# Get the paths to various WiX tools
function Get-WixPath
{
    $wixToolsetBinPath = "${env:ProgramFiles(x86)}\WiX Toolset *\bin"

    Write-Verbose "Ensure Wix Toolset is present on the machine @ $wixToolsetBinPath"
    if (-not (Test-Path $wixToolsetBinPath))
    {
        throw "The latest version of Wix Toolset 3.11 is required to create MSI package. Please install it from https://github.com/wixtoolset/wix3/releases"
    }

    ## Get the latest if multiple versions exist.
    $wixToolsetBinPath = (Get-ChildItem $wixToolsetBinPath).FullName | Sort-Object -Descending | Select-Object -First 1

    Write-Verbose "Initialize Wix executables..."
    $wixHeatExePath = Join-Path $wixToolsetBinPath "heat.exe"
    $wixMeltExePath = Join-Path $wixToolsetBinPath "melt.exe"
    $wixTorchExePath = Join-Path $wixToolsetBinPath "torch.exe"
    $wixPyroExePath = Join-Path $wixToolsetBinPath "pyro.exe"
    $wixCandleExePath = Join-Path $wixToolsetBinPath "Candle.exe"
    $wixLightExePath = Join-Path $wixToolsetBinPath "Light.exe"
    $wixInsigniaExePath = Join-Path $wixToolsetBinPath "Insignia.exe"

    return [PSCustomObject] @{
        WixHeatExePath     = $wixHeatExePath
        WixMeltExePath     = $wixMeltExePath
        WixTorchExePath    = $wixTorchExePath
        WixPyroExePath     = $wixPyroExePath
        WixCandleExePath   = $wixCandleExePath
        WixLightExePath    = $wixLightExePath
        WixInsigniaExePath = $wixInsigniaExePath
    }

}

<#
    .Synopsis
        Creates a Windows installer MSP package from two MSIs and WIXPDB files
        This only works on a Windows machine due to the usage of WiX.
    .EXAMPLE
        # This example shows how to produce a x64 patch from 6.0.2 to a theoretical 6.0.3
        cd $RootPathOfPowerShellRepo
        Import-Module .\build.psm1; Import-Module .\tools\packaging\packaging.psm1
        New-MSIPatch -NewVersion 6.0.1 -BaselineMsiPath .\PowerShell-6.0.2-win-x64.msi -BaselineWixPdbPath .\PowerShell-6.0.2-win-x64.wixpdb -PatchMsiPath .\PowerShell-6.0.3-win-x64.msi -PatchWixPdbPath .\PowerShell-6.0.3-win-x64.wixpdb
#>
function New-MSIPatch
{
    param(
        [Parameter(Mandatory, HelpMessage='The version of the fixed or patch MSI.')]
        [ValidatePattern("^\d+\.\d+\.\d+$")]
        [string] $NewVersion,

        [Parameter(Mandatory, HelpMessage='The path to the original or baseline MSI.')]
        [ValidateNotNullOrEmpty()]
        [ValidateScript( {(Test-Path $_) -and $_ -like '*.msi'})]
        [string] $BaselineMsiPath,

        [Parameter(Mandatory, HelpMessage='The path to the WIXPDB for the original or baseline MSI.')]
        [ValidateNotNullOrEmpty()]
        [ValidateScript( {(Test-Path $_) -and $_ -like '*.wixpdb'})]
        [string] $BaselineWixPdbPath,

        [Parameter(Mandatory, HelpMessage='The path to the fixed or patch MSI.')]
        [ValidateNotNullOrEmpty()]
        [ValidateScript( {(Test-Path $_) -and $_ -like '*.msi'})]
        [string] $PatchMsiPath,

        [Parameter(Mandatory, HelpMessage='The path to the WIXPDB for the fixed or patch MSI.')]
        [ValidateNotNullOrEmpty()]
        [ValidateScript( {(Test-Path $_) -and $_ -like '*.wixpdb'})]
        [string] $PatchWixPdbPath,

        [Parameter(HelpMessage='Path to the patch template WXS.  Usually you do not need to specify this')]
        [ValidateNotNullOrEmpty()]
        [ValidateScript( {Test-Path $_})]
        [string] $PatchWxsPath = "$RepoRoot\assets\wix\patch-template.wxs",

        [Parameter(HelpMessage='Produce a delta patch instead of a full patch.  Usually not worth it.')]
        [switch] $Delta
    )

    $mspName = (Split-Path -Path $PatchMsiPath -Leaf).Replace('.msi','.fullpath.msp')
    $mspDeltaName = (Split-Path -Path $PatchMsiPath -Leaf).Replace('.msi','.deltapatch.msp')

    $wixPatchXmlPath = Join-Path $env:Temp "patch.wxs"
    $wixBaselineOriginalPdbPath = Join-Path $env:Temp "baseline.original.wixpdb"
    $wixBaselinePdbPath = Join-Path $env:Temp "baseline.wixpdb"
    $wixBaselineBinariesPath = Join-Path $env:Temp "baseline.binaries"
    $wixPatchOriginalPdbPath = Join-Path $env:Temp "patch.original.wixpdb"
    $wixPatchPdbPath = Join-Path $env:Temp "patch.wixpdb"
    $wixPatchBinariesPath = Join-Path $env:Temp "patch.binaries"
    $wixPatchMstPath = Join-Path $env:Temp "patch.wixmst"
    $wixPatchObjPath = Join-Path $env:Temp "patch.wixobj"
    $wixPatchWixMspPath = Join-Path $env:Temp "patch.wixmsp"

    $filesToCleanup = @(
        $wixPatchXmlPath
        $wixBaselinePdbPath
        $wixBaselineBinariesPath
        $wixPatchPdbPath
        $wixPatchBinariesPath
        $wixPatchMstPath
        $wixPatchObjPath
        $wixPatchWixMspPath
        $wixPatchOriginalPdbPath
        $wixBaselineOriginalPdbPath
    )

    # cleanup from previous builds
    Remove-Item -Path $filesToCleanup -Force -Recurse -ErrorAction SilentlyContinue

    # Melt changes the original, so copy before running melt
    Copy-Item -Path $BaselineWixPdbPath -Destination $wixBaselineOriginalPdbPath -Force
    Copy-Item -Path $PatchWixPdbPath -Destination $wixPatchOriginalPdbPath -Force

    [xml] $filesAssetXml = Get-Content -Raw -Path "$RepoRoot\assets\wix\files.wxs"
    [xml] $patchTemplateXml = Get-Content -Raw -Path $PatchWxsPath

    # Update the patch version
    $patchFamilyNode = $patchTemplateXml.Wix.Fragment.PatchFamily
    $patchFamilyNode.SetAttribute('Version', $NewVersion)

    # get all the file components from the files.wxs
    $components = $filesAssetXml.GetElementsByTagName('Component')

    # add all the file components to the patch
    foreach($component in $components)
    {
        $id = $component.Id
        $componentRef = $patchTemplateXml.CreateElement('ComponentRef','http://schemas.microsoft.com/wix/2006/wi')
        $idAttribute = $patchTemplateXml.CreateAttribute('Id')
        $idAttribute.Value = $id
        $null = $componentRef.Attributes.Append($idAttribute)
        $null = $patchFamilyNode.AppendChild($componentRef)
    }

    # save the updated patch xml
    $patchTemplateXml.Save($wixPatchXmlPath)

    $wixPaths = Get-WixPath

    Write-Log "Processing baseline msi..."
    Start-NativeExecution -VerboseOutputOnError {& $wixPaths.wixMeltExePath -nologo $BaselineMsiPath $wixBaselinePdbPath -pdb $wixBaselineOriginalPdbPath -x $wixBaselineBinariesPath}

    Write-Log "Processing patch msi..."
    Start-NativeExecution -VerboseOutputOnError {& $wixPaths.wixMeltExePath -nologo $PatchMsiPath $wixPatchPdbPath -pdb $wixPatchOriginalPdbPath -x $wixPatchBinariesPath}

    Write-Log  "generate diff..."
    Start-NativeExecution -VerboseOutputOnError {& $wixPaths.wixTorchExePath -nologo -p -xi $wixBaselinePdbPath $wixPatchPdbPath -out $wixPatchMstPath}

    Write-Log  "Compiling patch..."
    Start-NativeExecution -VerboseOutputOnError {& $wixPaths.wixCandleExePath -nologo $wixPatchXmlPath -out $wixPatchObjPath}

    Write-Log  "Linking patch..."
    Start-NativeExecution -VerboseOutputOnError {& $wixPaths.wixLightExePath -nologo $wixPatchObjPath -out $wixPatchWixMspPath}

    if ($Delta.IsPresent)
    {
        Write-Log  "Generating delta msp..."
        Start-NativeExecution -VerboseOutputOnError {& $wixPaths.wixPyroExePath -nologo $wixPatchWixMspPath -out $mspDeltaName -t RTM $wixPatchMstPath }
    }
    else
    {
        Write-Log  "Generating full msp..."
        Start-NativeExecution -VerboseOutputOnError {& $wixPaths.wixPyroExePath -nologo $wixPatchWixMspPath -out $mspName -t RTM $wixPatchMstPath }
    }

    # cleanup temporary files
    Remove-Item -Path $filesToCleanup -Force -Recurse -ErrorAction SilentlyContinue
}

<#
    .Synopsis
        Creates a Windows installer MSI package and assumes that the binaries are already built using 'Start-PSBuild'.
        This only works on a Windows machine due to the usage of WiX.
    .EXAMPLE
        # This example shows how to produce a Debug-x64 installer for development purposes.
        cd $RootPathOfPowerShellRepo
        Import-Module .\build.psm1; Import-Module .\tools\packaging\packaging.psm1
        New-MSIPackage -Verbose -ProductSourcePath '.\src\powershell-win-core\bin\Debug\net7.0\win7-x64\publish' -ProductTargetArchitecture x64 -ProductVersion '1.2.3'
#>
function New-MSIPackage
{
    [CmdletBinding()]
    param (

        # Name of the Product
        [ValidateNotNullOrEmpty()]
        [string] $ProductName = 'PowerShell',

        # Suffix of the Name
        [string] $ProductNameSuffix,

        # Version of the Product
        [Parameter(Mandatory = $true)]
        [ValidateNotNullOrEmpty()]
        [string] $ProductVersion,

        # Source Path to the Product Files - required to package the contents into an MSI
        [Parameter(Mandatory = $true)]
        [ValidateNotNullOrEmpty()]
        [string] $ProductSourcePath,

        # File describing the MSI Package creation semantics
        [ValidateNotNullOrEmpty()]
        [ValidateScript( {Test-Path $_})]
        [string] $ProductWxsPath = "$RepoRoot\assets\wix\Product.wxs",

        # File describing the MSI file components
        [ValidateNotNullOrEmpty()]
        [ValidateScript( {Test-Path $_})]
        [string] $FilesWxsPath = "$RepoRoot\assets\wix\Files.wxs",

        # File describing the MSI Package creation semantics
        [ValidateNotNullOrEmpty()]
        [ValidateScript({Test-Path $_})]
        [string] $BundleWxsPath = "$RepoRoot\assets\wix\bundle.wxs",

        # Path to Assets folder containing artifacts such as icons, images
        [ValidateNotNullOrEmpty()]
        [ValidateScript( {Test-Path $_})]
        [string] $AssetsPath = "$RepoRoot\assets",

        # Architecture to use when creating the MSI
        [Parameter(Mandatory = $true)]
        [ValidateSet("x86", "x64")]
        [ValidateNotNullOrEmpty()]
        [string] $ProductTargetArchitecture,

        # Force overwrite of package
        [Switch] $Force,

        [string] $CurrentLocation = (Get-Location)
    )

    $wixPaths = Get-WixPath

    $windowsNames = Get-WindowsNames -ProductName $ProductName -ProductNameSuffix $ProductNameSuffix -ProductVersion $ProductVersion
    $productSemanticVersionWithName = $windowsNames.ProductSemanticVersionWithName
    $ProductSemanticVersion = $windowsNames.ProductSemanticVersion
    $packageName = $windowsNames.PackageName
    $ProductVersion = $windowsNames.ProductVersion
    Write-Verbose "Create MSI for Product $productSemanticVersionWithName" -Verbose
    Write-Verbose "ProductSemanticVersion =  $productSemanticVersion" -Verbose
    Write-Verbose "packageName =  $packageName" -Verbose
    Write-Verbose "ProductVersion =  $ProductVersion" -Verbose

    $simpleProductVersion = [string]([Version]$ProductVersion).Major
    $isPreview = Test-IsPreview -Version $ProductSemanticVersion
    if ($isPreview)
    {
        $simpleProductVersion += '-preview'
    }

    $staging = "$PSScriptRoot/staging"
    New-StagingFolder -StagingPath $staging -PackageSourcePath $ProductSourcePath

    $assetsInSourcePath = Join-Path $staging 'assets'

    New-Item $assetsInSourcePath -type directory -Force | Write-Verbose

    Write-Verbose "Place dependencies such as icons to $assetsInSourcePath"
    Copy-Item "$AssetsPath\*.ico" $assetsInSourcePath -Force



    $fileArchitecture = 'amd64'
    $ProductProgFilesDir = "ProgramFiles64Folder"
    if ($ProductTargetArchitecture -eq "x86")
    {
        $fileArchitecture = 'x86'
        $ProductProgFilesDir = "ProgramFilesFolder"
    }

    $wixFragmentPath = Join-Path $env:Temp "Fragment.wxs"

    # cleanup any garbage on the system
    Remove-Item -ErrorAction SilentlyContinue $wixFragmentPath -Force

    $msiLocationPath = Join-Path $CurrentLocation "$packageName.msi"
    $msiPdbLocationPath = Join-Path $CurrentLocation "$packageName.wixpdb"

    if (!$Force.IsPresent -and (Test-Path -Path $msiLocationPath)) {
        Write-Error -Message "Package already exists, use -Force to overwrite, path:  $msiLocationPath" -ErrorAction Stop
    }

    Write-Log "verifying no new files have been added or removed..."
    $arguments = @{
        IsPreview              = $isPreview
        ProductSourcePath      = $staging
        ProductName            = $ProductName
        ProductVersion         = $ProductVersion
        SimpleProductVersion   = $simpleProductVersion
        ProductSemanticVersion = $ProductSemanticVersion
        ProductVersionWithName = $productVersionWithName
        ProductProgFilesDir    = $ProductProgFilesDir
        FileArchitecture       = $fileArchitecture
    }

    $buildArguments = New-MsiArgsArray -Argument $arguments

    Start-NativeExecution -VerboseOutputOnError { & $wixPaths.wixHeatExePath dir $staging -dr  VersionFolder -cg ApplicationFiles -ag -sfrag -srd -scom -sreg -out $wixFragmentPath -var var.ProductSourcePath $buildArguments -v}

    # We are verifying that the generated $wixFragmentPath and $FilesWxsPath are functionally the same
    Test-FileWxs -FilesWxsPath $FilesWxsPath -HeatFilesWxsPath $wixFragmentPath -FileArchitecture $fileArchitecture

    if ($isPreview)
    {
        # Now that we know that the two are functionally the same,
        # We only need to use $FilesWxsPath for release we want to be able to Path
        # and two releases shouldn't have the same identifiers,
        # so we use the generated one for preview
        $FilesWxsPath = $wixFragmentPath

        $wixObjFragmentPath = Join-Path $env:Temp "Fragment.wixobj"

        # cleanup any garbage on the system
        Remove-Item -ErrorAction SilentlyContinue $wixObjFragmentPath -Force
    }

    Start-MsiBuild -WxsFile $ProductWxsPath, $FilesWxsPath -ProductTargetArchitecture $ProductTargetArchitecture -Argument $arguments -MsiLocationPath $msiLocationPath -MsiPdbLocationPath $msiPdbLocationPath

    Remove-Item -ErrorAction SilentlyContinue $wixFragmentPath -Force

    if ((Test-Path $msiLocationPath) -and (Test-Path $msiPdbLocationPath))
    {
        Write-Verbose "You can find the WixPdb @ $msiPdbLocationPath" -Verbose
        Write-Verbose "You can find the MSI @ $msiLocationPath" -Verbose
        [pscustomobject]@{
            msi=$msiLocationPath
            wixpdb=$msiPdbLocationPath
        }
    }
    else
    {
        $errorMessage = "Failed to create $msiLocationPath"
        throw $errorMessage
    }
}

function Get-WindowsNames {
    param(
        # Name of the Product
        [ValidateNotNullOrEmpty()]
        [string] $ProductName = 'PowerShell',

        # Suffix of the Name
        [string] $ProductNameSuffix,

        # Version of the Product
        [Parameter(Mandatory = $true)]
        [ValidateNotNullOrEmpty()]
        [string] $ProductVersion
    )

    Write-Verbose -Message "Getting Windows Names for ProductName: $ProductName; ProductNameSuffix: $ProductNameSuffix; ProductVersion: $ProductVersion" -Verbose

    $ProductSemanticVersion = Get-PackageSemanticVersion -Version $ProductVersion
    $ProductVersion = Get-PackageVersionAsMajorMinorBuildRevision -Version $ProductVersion -IncrementBuildNumber

    $productVersionWithName = $ProductName + '_' + $ProductVersion
    $productSemanticVersionWithName = $ProductName + '-' + $ProductSemanticVersion

    $packageName = $productSemanticVersionWithName
    if ($ProductNameSuffix) {
        $packageName += "-$ProductNameSuffix"
    }

    return [PSCustomObject]@{
        PackageName                    = $packageName
        ProductVersionWithName         = $productVersionWithName
        ProductSemanticVersion         = $ProductSemanticVersion
        ProductSemanticVersionWithName = $productSemanticVersionWithName
        ProductVersion                 = $ProductVersion
    }
}

function New-ExePackage {
    param(
        # Name of the Product
        [ValidateNotNullOrEmpty()]
        [string] $ProductName = 'PowerShell',

        # Version of the Product
        [Parameter(Mandatory = $true)]
        [ValidateNotNullOrEmpty()]

        [string] $ProductVersion,

        # File describing the MSI Package creation semantics
        [ValidateNotNullOrEmpty()]
        [ValidateScript({Test-Path $_})]
        [string] $BundleWxsPath = "$RepoRoot\assets\wix\bundle.wxs",

        # Architecture to use when creating the MSI
        [Parameter(Mandatory = $true)]
        [ValidateSet("x86", "x64")]
        [ValidateNotNullOrEmpty()]
        [string] $ProductTargetArchitecture,

        # Location of the signed MSI
        [Parameter(Mandatory = $true)]
        [string]
        $MsiLocationPath,

        [string] $CurrentLocation = (Get-Location)
    )

    $productNameSuffix = "win-$ProductTargetArchitecture"

    $windowsNames = Get-WindowsNames -ProductName $ProductName -ProductNameSuffix $productNameSuffix -ProductVersion $ProductVersion
    $productSemanticVersionWithName = $windowsNames.ProductSemanticVersionWithName
    $packageName = $windowsNames.PackageName
    $isPreview = Test-IsPreview -Version $windowsNames.ProductSemanticVersion

    Write-Verbose "Create EXE for Product $productSemanticVersionWithName" -verbose
    Write-Verbose "packageName =  $packageName" -Verbose

    $exeLocationPath = Join-Path $CurrentLocation "$packageName.exe"
    $exePdbLocationPath = Join-Path $CurrentLocation "$packageName.exe.wixpdb"
    $windowsVersion = Get-WindowsVersion -packageName $packageName

    Start-MsiBuild -WxsFile $BundleWxsPath -ProductTargetArchitecture $ProductTargetArchitecture -Argument @{
        IsPreview      = $isPreview
        TargetPath     = $MsiLocationPath
        WindowsVersion = $windowsVersion
    }  -MsiLocationPath $exeLocationPath -MsiPdbLocationPath $exePdbLocationPath

    return $exeLocationPath
}

<#
Allows you to extract the engine of exe package, mainly for signing
Any existing signature will be removed.
 #>
function Expand-ExePackageEngine {
    param(
        # Location of the unsigned EXE
        [Parameter(Mandatory = $true)]
        [string]
        $ExePath,

        # Location to put the expanded engine.
        [Parameter(Mandatory = $true)]
        [string]
        $EnginePath
    )

    <#
    2. detach the engine from TestInstaller.exe:
    insignia -ib TestInstaller.exe -o engine.exe
    #>

    $wixPaths = Get-WixPath

    $resolvedExePath = (Resolve-Path -Path $ExePath).ProviderPath
    $resolvedEnginePath = [System.IO.Path]::GetFullPath($EnginePath)

    Start-NativeExecution -VerboseOutputOnError { & $wixPaths.wixInsigniaExePath -ib $resolvedExePath -o $resolvedEnginePath}
}

<#
Allows you to replace the engine (installer) in the exe package.
Used to replace the engine with a signed version
#>
function Compress-ExePackageEngine {
    param(
        # Location of the unsigned EXE
        [Parameter(Mandatory = $true)]
        [string]
        $ExePath,

        # Location of the signed engine
        [Parameter(Mandatory = $true)]
        [string]
        $EnginePath
    )


    <#
    4. re-attach the signed engine.exe to the bundle:
    insignia -ab engine.exe TestInstaller.exe -o TestInstaller.exe
    #>

    $wixPaths = Get-WixPath

    $resolvedEnginePath = (Resolve-Path -Path $EnginePath).ProviderPath
    $resolvedExePath = (Resolve-Path -Path $ExePath).ProviderPath

    Start-NativeExecution -VerboseOutputOnError { & $wixPaths.wixInsigniaExePath -ab $resolvedEnginePath $resolvedExePath -o $resolvedExePath}
}

function New-MsiArgsArray {
    param(
        [Parameter(Mandatory)]
        [Hashtable]$Argument
    )

    $buildArguments = @()
    foreach ($key in $Argument.Keys) {
        $buildArguments += "-d$key=`"$($Argument.$key)`""
    }

    return $buildArguments
}

function Start-MsiBuild {
    param(
        [string[]] $WxsFile,
        [string[]] $Extension = @('WixUIExtension', 'WixUtilExtension', 'WixBalExtension'),
        [string] $ProductTargetArchitecture,
        [Hashtable] $Argument,
        [string] $MsiLocationPath,
        [string] $MsiPdbLocationPath
    )

    $outDir = $env:Temp

    $wixPaths = Get-WixPath

    $extensionArgs = @()
    foreach ($extensionName in $Extension) {
        $extensionArgs += '-ext'
        $extensionArgs += $extensionName
    }

    $buildArguments = New-MsiArgsArray -Argument $Argument

    $objectPaths = @()
    foreach ($file in $WxsFile) {
        $fileName = [system.io.path]::GetFileNameWithoutExtension($file)
        $objectPaths += Join-Path $outDir -ChildPath "${filename}.wixobj"
    }

    foreach ($file in $objectPaths) {
        Remove-Item -ErrorAction SilentlyContinue $file -Force
        Remove-Item -ErrorAction SilentlyContinue $file -Force
    }

    $resolvedWxsFiles = @()
    foreach ($file in $WxsFile) {
        $resolvedWxsFiles += (Resolve-Path -Path $file).ProviderPath
    }

    Write-Verbose "$resolvedWxsFiles" -Verbose

    Write-Log "running candle..."
    Start-NativeExecution -VerboseOutputOnError { & $wixPaths.wixCandleExePath $resolvedWxsFiles -out "$outDir\\" $extensionArgs -arch $ProductTargetArchitecture $buildArguments -v}

    Write-Log "running light..."
    # suppress ICE61, because we allow same version upgrades
    # suppress ICE57, this suppresses an error caused by our shortcut not being installed per user
    # suppress ICE40, REINSTALLMODE is defined in the Property table.
    Start-NativeExecution -VerboseOutputOnError {& $wixPaths.wixLightExePath -sice:ICE61 -sice:ICE40 -sice:ICE57 -out $msiLocationPath -pdbout $msiPdbLocationPath $objectPaths $extensionArgs }

    foreach($file in $objectPaths)
    {
        Remove-Item -ErrorAction SilentlyContinue $file -Force
        Remove-Item -ErrorAction SilentlyContinue $file -Force
    }
}

<#
    .Synopsis
        Creates a Windows AppX MSIX package and assumes that the binaries are already built using 'Start-PSBuild'.
        This only works on a Windows machine due to the usage of makeappx.exe.
    .EXAMPLE
        # This example shows how to produce a Debug-x64 installer for development purposes.
        cd $RootPathOfPowerShellRepo
        Import-Module .\build.psm1; Import-Module .\tools\packaging\packaging.psm1
        New-MSIXPackage -Verbose -ProductSourcePath '.\src\powershell-win-core\bin\Debug\net7.0\win7-x64\publish' -ProductTargetArchitecture x64 -ProductVersion '1.2.3'
#>
function New-MSIXPackage
{
    [CmdletBinding(SupportsShouldProcess, ConfirmImpact='Low')]
    param (

        # Name of the Product
        [ValidateNotNullOrEmpty()]
        [string] $ProductName = 'PowerShell',

        # Suffix of the Name
        [string] $ProductNameSuffix,

        # Version of the Product
        [Parameter(Mandatory = $true)]
        [ValidateNotNullOrEmpty()]
        [string] $ProductVersion,

        # Source Path to the Product Files - required to package the contents into an MSIX
        [Parameter(Mandatory = $true)]
        [ValidateNotNullOrEmpty()]
        [string] $ProductSourcePath,

        # Processor Architecture
        [Parameter(Mandatory = $true)]
        [ValidateSet('x64','x86','arm','arm64')]
        [string] $Architecture,

        # Force overwrite of package
        [Switch] $Force,

        [string] $CurrentLocation = (Get-Location)
    )

    $makeappx = Get-Command makeappx -CommandType Application -ErrorAction Ignore
    if ($null -eq $makeappx) {
        # This is location in our dockerfile
        $dockerPath = Join-Path $env:SystemDrive "makeappx"
        if (Test-Path $dockerPath) {
            $makeappx = Get-ChildItem $dockerPath -Include makeappx.exe -Recurse | Select-Object -First 1
        }

        if ($null -eq $makeappx) {
            # Try to find in well known location
            $makeappx = Get-ChildItem "${env:ProgramFiles(x86)}\Windows Kits\10\bin\*\x64" -Include makeappx.exe -Recurse | Select-Object -First 1
            if ($null -eq $makeappx) {
                throw "Could not locate makeappx.exe, make sure Windows 10 SDK is installed"
            }
        }
    }

    $makepri = Get-Item (Join-Path $makeappx.Directory "makepri.exe") -ErrorAction Stop

    $ProductSemanticVersion = Get-PackageSemanticVersion -Version $ProductVersion
    $productSemanticVersionWithName = $ProductName + '-' + $ProductSemanticVersion
    $packageName = $productSemanticVersionWithName
    if ($ProductNameSuffix) {
        $packageName += "-$ProductNameSuffix"
    }

    $displayName = $productName

    if ($ProductSemanticVersion.Contains('-')) {
        $ProductName += 'Preview'
        $displayName += ' Preview'
    }

    Write-Verbose -Verbose "ProductName: $productName"
    Write-Verbose -Verbose "DisplayName: $displayName"

    $ProductVersion = Get-WindowsVersion -PackageName $packageName

    $isPreview = Test-IsPreview -Version $ProductSemanticVersion
    if ($isPreview) {
        Write-Verbose "Using Preview assets" -Verbose
    }

    # Appx manifest needs to be in root of source path, but the embedded version needs to be updated
    # cp-459155 is 'CN=Microsoft Windows Store Publisher (Store EKU), O=Microsoft Corporation, L=Redmond, S=Washington, C=US'
    # authenticodeFormer is 'CN=Microsoft Corporation, O=Microsoft Corporation, L=Redmond, S=Washington, C=US'
    $releasePublisher = 'CN=Microsoft Corporation, O=Microsoft Corporation, L=Redmond, S=Washington, C=US'

    $appxManifest = Get-Content "$RepoRoot\assets\AppxManifest.xml" -Raw
    $appxManifest = $appxManifest.Replace('$VERSION$', $ProductVersion).Replace('$ARCH$', $Architecture).Replace('$PRODUCTNAME$', $productName).Replace('$DISPLAYNAME$', $displayName).Replace('$PUBLISHER$', $releasePublisher)
    Set-Content -Path "$ProductSourcePath\AppxManifest.xml" -Value $appxManifest -Force
    # Necessary image assets need to be in source assets folder
    $assets = @(
        'Square150x150Logo'
        'Square44x44Logo'
        'Square44x44Logo.targetsize-48'
        'Square44x44Logo.targetsize-48_altform-unplated'
        'StoreLogo'
    )

    if (!(Test-Path "$ProductSourcePath\assets")) {
        $null = New-Item -ItemType Directory -Path "$ProductSourcePath\assets"
    }

    $assets | ForEach-Object {
        if ($isPreview) {
            Copy-Item -Path "$RepoRoot\assets\$_-Preview.png" -Destination "$ProductSourcePath\assets\$_.png"
        }
        else {
            Copy-Item -Path "$RepoRoot\assets\$_.png" -Destination "$ProductSourcePath\assets\"
        }

    }

    if ($PSCmdlet.ShouldProcess("Create .msix package?")) {
        Write-Verbose "Creating priconfig.xml" -Verbose
        Start-NativeExecution -VerboseOutputOnError { & $makepri createconfig /o /cf (Join-Path $ProductSourcePath "priconfig.xml") /dq en-US }
        Write-Verbose "Creating resources.pri" -Verbose
        Push-Location $ProductSourcePath
        Start-NativeExecution -VerboseOutputOnError { & $makepri new /v /o /pr $ProductSourcePath /cf (Join-Path $ProductSourcePath "priconfig.xml") }
        Pop-Location
        Write-Verbose "Creating msix package" -Verbose
        Start-NativeExecution -VerboseOutputOnError { & $makeappx pack /o /v /h SHA256 /d $ProductSourcePath /p (Join-Path -Path $CurrentLocation -ChildPath "$packageName.msix") }
        Write-Verbose "Created $packageName.msix" -Verbose
    }
}

# verify no files have been added or removed
# if so, write an error with details
function Test-FileWxs
{
    param
    (
        # File describing the MSI file components from the asset folder
        [ValidateNotNullOrEmpty()]
        [ValidateScript( {Test-Path $_})]
        [string] $FilesWxsPath = "$RepoRoot\assets\wix\Files.wxs",

        # File describing the MSI file components generated by heat
        [ValidateNotNullOrEmpty()]
        [ValidateScript( {Test-Path $_})]
        [string] $HeatFilesWxsPath,

        [string] $FileArchitecture
    )

    # Update the fileArchitecture in our file to the actual value.  Since, the heat file will have the actual value.
    # Wix will update this automaticaly, but the output is not the same xml
    $filesAssetString = (Get-Content -Raw -Path $FilesWxsPath).Replace('$(var.FileArchitecture)', $FileArchitecture)

    [xml] $filesAssetXml = $filesAssetString
    [xml] $newFilesAssetXml = $filesAssetString
    $xmlns=[System.Xml.XmlNamespaceManager]::new($newFilesAssetXml.NameTable)
    $xmlns.AddNamespace('Wix','http://schemas.microsoft.com/wix/2006/wi')

    [xml] $heatFilesXml = Get-Content -Raw -Path $HeatFilesWxsPath
    $assetFiles = $filesAssetXml.GetElementsByTagName('File')
    $heatFiles = $heatFilesXml.GetElementsByTagName('File')
    $heatNodesByFile = @{}

    # Index the list of files generated by heat
    foreach($file in $heatFiles)
    {
        $heatNodesByFile.Add($file.Source, $file)
    }

    # Index the files from the asset wxs
    # and verify that no files have been removed.
    $passed = $true
    $indexedAssetFiles = @()
    foreach($file in $assetFiles)
    {
        $name = $file.Source
        if ($heatNodesByFile.Keys -inotcontains $name)
        {
            $passed = $false
            Write-Warning "{$name} is no longer in product and should be removed from {$FilesWxsPath}"
            $componentId = $file.ParentNode.Id
            $componentXPath = '//Wix:Component[@Id="{0}"]' -f $componentId
            $componentNode = Get-XmlNodeByXPath -XmlDoc $newFilesAssetXml -XmlNsManager $xmlns -XPath $componentXPath
            if ($componentNode)
            {
                # Remove the Component
                Remove-XmlElement -Element $componentNode -RemoveEmptyParents
                # Remove teh ComponentRef
                Remove-ComponentRefNode -Id $componentId -XmlDoc $newFilesAssetXml -XmlNsManager $xmlns
            }
            else
            {
                Write-Warning "Could not remove this node!"
            }
        }
        $indexedAssetFiles += $name
    }

    # verify that no files have been added.
    foreach($file in $heatNodesByFile.Keys)
    {
        if ($indexedAssetFiles -inotcontains $file)
        {
            $passed = $false
            $folder = Split-Path -Path $file
            $heatNode = $heatNodesByFile[$file]
            $compGroupNode = Get-ComponentGroupNode -XmlDoc $newFilesAssetXml -XmlNsManager $xmlns
            $filesNode = Get-DirectoryNode -Node $heatNode -XmlDoc $newFilesAssetXml -XmlNsManager $xmlns
            # Create new Component
            $newComponent = New-XmlElement -XmlDoc $newFilesAssetXml -LocalName 'Component' -Node $filesNode -PassThru -NamespaceUri 'http://schemas.microsoft.com/wix/2006/wi'
            $componentId = New-WixId -Prefix 'cmp'
            New-XmlAttribute -XmlDoc $newFilesAssetXml -Element $newComponent -Name 'Id' -Value $componentId
            # Crete new File in Component
            $newFile = New-XmlElement -XmlDoc $newFilesAssetXml -LocalName 'File' -Node $newComponent -PassThru -NamespaceUri 'http://schemas.microsoft.com/wix/2006/wi'
            New-XmlAttribute -XmlDoc $newFilesAssetXml -Element $newFile -Name 'Id' -Value (New-WixId -Prefix 'fil')
            New-XmlAttribute -XmlDoc $newFilesAssetXml -Element $newFile -Name 'KeyPath' -Value "yes"
            New-XmlAttribute -XmlDoc $newFilesAssetXml -Element $newFile -Name 'Source' -Value $file
            # Create new ComponentRef
            $newComponentRef = New-XmlElement -XmlDoc $newFilesAssetXml -LocalName 'ComponentRef' -Node $compGroupNode -PassThru -NamespaceUri 'http://schemas.microsoft.com/wix/2006/wi'
            New-XmlAttribute -XmlDoc $newFilesAssetXml -Element $newComponentRef -Name 'Id' -Value $componentId

            Write-Warning "new file in {$folder} with name {$name} in a {$($filesNode.LocalName)} need to be added to {$FilesWxsPath}"
        }
    }

    # get all the file components from the files.wxs
    $components = $filesAssetXml.GetElementsByTagName('Component')
    $componentRefs = $filesAssetXml.GetElementsByTagName('ComponentRef')

    $componentComparison = Compare-Object -ReferenceObject $components.id -DifferenceObject $componentRefs.id
    if ( $componentComparison.Count -gt 0){
        $passed = $false
        Write-Verbose "Rebuilding componentRefs" -Verbose

        # add all the file components to the patch
        foreach($component in $componentRefs)
        {
            $componentId = $component.Id
            Write-Verbose "Removing $componentId" -Verbose
            Remove-ComponentRefNode -Id $componentId -XmlDoc $newFilesAssetXml -XmlNsManager $xmlns
        }

        # There is only one ComponentGroup.
        # So we get all of them and select the first one.
        $componentGroups = @($newFilesAssetXml.GetElementsByTagName('ComponentGroup'))
        $componentGroup = $componentGroups[0]

        # add all the file components to the patch
        foreach($component in $components)
        {
            $id = $component.Id
            Write-Verbose "Adding $id" -Verbose
            $newComponentRef = New-XmlElement -XmlDoc $newFilesAssetXml -LocalName 'ComponentRef' -Node $componentGroup -PassThru -NamespaceUri 'http://schemas.microsoft.com/wix/2006/wi'
            New-XmlAttribute -XmlDoc $newFilesAssetXml -Element $newComponentRef -Name 'Id' -Value $id
        }
    }

    if (!$passed)
    {
        $newXmlFileName = Join-Path -Path $env:TEMP -ChildPath ([System.io.path]::GetRandomFileName() + '.wxs')
        $newFilesAssetXml.Save($newXmlFileName)
        $newXml = Get-Content -Raw $newXmlFileName
        $newXml = $newXml -replace 'amd64', '$(var.FileArchitecture)'
        $newXml = $newXml -replace 'x86', '$(var.FileArchitecture)'
        $newXml | Out-File -FilePath $newXmlFileName -Encoding ascii
        Write-Log -message "Updated xml saved to $newXmlFileName."
        Write-Log -message "If component files were intentionally changed, such as due to moving to a newer .NET Core runtime, update '$FilesWxsPath' with the content from '$newXmlFileName'."
        Write-Information -MessageData @{FilesWxsPath = $FilesWxsPath; NewFile = $newXmlFileName} -Tags 'PackagingWxs'
        if ($env:TF_BUILD)
        {
            Write-Host "##vso[artifact.upload containerfolder=wix;artifactname=wix]$newXmlFileName"
        }

        throw "Current files to not match  {$FilesWxsPath}"
    }
}

# Removes a ComponentRef node in the files.wxs Xml Doc
function Remove-ComponentRefNode
{
    param(
        [Parameter(Mandatory)]
        [System.Xml.XmlDocument]
        $XmlDoc,
        [Parameter(Mandatory)]
        [System.Xml.XmlNamespaceManager]
        $XmlNsManager,
        [Parameter(Mandatory)]
        [string]
        $Id
    )

    $compRefXPath = '//Wix:ComponentRef[@Id="{0}"]' -f $Id
    $node = Get-XmlNodeByXPath -XmlDoc $XmlDoc -XmlNsManager $XmlNsManager -XPath $compRefXPath
    if ($node)
    {
        Remove-XmlElement -element $node
    }
    else
    {
        Write-Warning "could not remove node"
    }
}

# Get the ComponentGroup node in the files.wxs Xml Doc
function Get-ComponentGroupNode
{
    param(
        [Parameter(Mandatory)]
        [System.Xml.XmlDocument]
        $XmlDoc,
        [Parameter(Mandatory)]
        [System.Xml.XmlNamespaceManager]
        $XmlNsManager
    )

    if (!$XmlNsManager.HasNamespace('Wix'))
    {
        throw 'Namespace manager must have "wix" defined.'
    }

    $compGroupXPath = '//Wix:ComponentGroup'
    $node = Get-XmlNodeByXPath -XmlDoc $XmlDoc -XmlNsManager $XmlNsManager -XPath $compGroupXPath
    return $node
}

# Gets the Directory Node the files.wxs Xml Doc
# Creates it if it does not exist
function Get-DirectoryNode
{
    param(
        [Parameter(Mandatory)]
        [System.Xml.XmlElement]
        $Node,
        [Parameter(Mandatory)]
        [System.Xml.XmlDocument]
        $XmlDoc,
        [Parameter(Mandatory)]
        [System.Xml.XmlNamespaceManager]
        $XmlNsManager
    )

    if (!$XmlNsManager.HasNamespace('Wix'))
    {
        throw 'Namespace manager must have "wix" defined.'
    }

    $pathStack =  [System.Collections.Stack]::new()

    [System.Xml.XmlElement] $dirNode = $Node.ParentNode.ParentNode
    $dirNodeType = $dirNode.LocalName
    if ($dirNodeType -eq 'DirectoryRef')
    {
        return Get-XmlNodeByXPath -XmlDoc $XmlDoc -XmlNsManager $XmlNsManager -XPath "//Wix:DirectoryRef"
    }
    if ($dirNodeType -eq 'Directory')
    {
        while($dirNode.LocalName -eq 'Directory') {
            $pathStack.Push($dirNode.Name)
            $dirNode = $dirNode.ParentNode
        }
        $path = "//"
        [System.Xml.XmlElement] $lastNode = $null
        while($pathStack.Count -gt 0){
            $dirName = $pathStack.Pop()
            $path += 'Wix:Directory[@Name="{0}"]' -f $dirName
            $node = Get-XmlNodeByXPath -XmlDoc $XmlDoc -XmlNsManager $XmlNsManager -XPath $path

            if (!$node)
            {
                if (!$lastNode)
                {
                    # Inserting at the root
                    $lastNode = Get-XmlNodeByXPath -XmlDoc $XmlDoc -XmlNsManager $XmlNsManager -XPath "//Wix:DirectoryRef"
                }

                $newDirectory = New-XmlElement -XmlDoc $XmlDoc -LocalName 'Directory' -Node $lastNode -PassThru -NamespaceUri 'http://schemas.microsoft.com/wix/2006/wi'
                New-XmlAttribute -XmlDoc $XmlDoc -Element $newDirectory -Name 'Name' -Value $dirName
                New-XmlAttribute -XmlDoc $XmlDoc -Element $newDirectory -Name 'Id' -Value (New-WixId -Prefix 'dir')
                $lastNode = $newDirectory
            }
            else
            {
                $lastNode = $node
            }
            if ($pathStack.Count -gt 0)
            {
                $path += '/'
            }
        }
        return $lastNode
    }

    throw "unknown element type: $dirNodeType"
}

# Creates a new Wix Id in the proper format
function New-WixId
{
    param(
        [Parameter(Mandatory)]
        [string]
        $Prefix
    )

    $guidPortion = (New-Guid).Guid.ToUpperInvariant() -replace '\-' ,''
    "$Prefix$guidPortion"
}

function Get-WindowsVersion {
    param (
        [parameter(Mandatory)]
        [string]$PackageName
    )

    $ProductVersion = Get-PackageVersionAsMajorMinorBuildRevision -Version $ProductVersion
    if (([Version]$ProductVersion).Revision -eq -1) {
        $ProductVersion += ".0"
    }

    # The Store requires the last digit of the version to be 0 so we swap the build and revision
    # This only affects Preview versions where the last digit is the preview number
    # For stable versions, the last digit is already zero so no changes
    $pversion = [version]$ProductVersion
    if ($pversion.Revision -ne 0) {
        $revision = $pversion.Revision
        if ($packageName.Contains('-rc')) {
            # For Release Candidates, we use numbers in the 100 range
            $revision += 100
        }

        $pversion = [version]::new($pversion.Major, $pversion.Minor, $revision, 0)
        $ProductVersion = $pversion.ToString()
    }

    Write-Verbose "Version: $productversion" -Verbose
    return $productversion
}

# Builds coming out of this project can have version number as 'a.b.c' OR 'a.b.c-d-f'
# This function converts the above version into major.minor[.build[.revision]] format
function Get-PackageVersionAsMajorMinorBuildRevision
{
    [CmdletBinding()]
    param (
        # Version of the Package
        [Parameter(Mandatory = $true)]
        [ValidateNotNullOrEmpty()]
        [string] $Version,
        [switch] $IncrementBuildNumber
    )

    Write-Verbose "Extract the version in the form of major.minor[.build[.revision]] for $Version"
    $packageVersionTokens = $Version.Split('-')
    $packageVersion = ([regex]::matches($Version, "\d+(\.\d+)+"))[0].value

    if (1 -eq $packageVersionTokens.Count -and ([Version]$packageVersion).Revision -eq -1) {
        # In case the input is of the form a.b.c, add a '0' at the end for revision field
        $packageVersion = $packageVersion + '.0'
    } elseif (1 -lt $packageVersionTokens.Count) {
        # We have all the four fields
        $packageBuildTokens = ([regex]::Matches($packageVersionTokens[1], "\d+"))[0].value

        if ($packageBuildTokens)
        {
            if($packageBuildTokens.length -gt 4)
            {
                # MSIX will fail if it is more characters
                $packageBuildTokens = $packageBuildTokens.Substring(0,4)
            }

            if ($packageVersionTokens[1] -match 'rc' -and $IncrementBuildNumber) {
                $packageBuildTokens = [int]$packageBuildTokens + 100
            }

            $packageVersion = $packageVersion + '.' + $packageBuildTokens
        }
        else
        {
            $packageVersion = $packageVersion
        }
    }

    $packageVersion
}

<#
.SYNOPSIS
Create a smaller framework dependent package based off fxdependent package for dotnet-sdk container images.

.PARAMETER Path
Path to the folder containing the fxdependent package.

.PARAMETER KeepWindowsRuntimes
Specify this switch if the Windows runtimes are to be kept.
#>
function ReduceFxDependentPackage
{
    [CmdletBinding()]
    param(
        [Parameter(Mandatory)] [string] $Path,
        [switch] $KeepWindowsRuntimes
    )

    if (-not (Test-Path $path))
    {
        throw "Path not found: $Path"
    }

    ## Remove unnecessary files
    $localeFolderToRemove = 'cs', 'de', 'es', 'fr', 'it', 'ja', 'ko', 'pl', 'pt-BR', 'ru', 'tr', 'zh-Hans', 'zh-Hant'
    Get-ChildItem $Path -Recurse -Directory | Where-Object { $_.Name -in $localeFolderToRemove } | ForEach-Object { Remove-Item $_.FullName -Force -Recurse -Verbose }

    Write-Log -message "Starting to cleanup runtime folders"

    $runtimeFolder = Get-ChildItem $Path -Recurse -Directory -Filter 'runtimes'

    $runtimeFolderPath = $runtimeFolder | Out-String
    Write-Log -message $runtimeFolderPath

    if ($runtimeFolder.Count -eq 0)
    {
        throw "runtimes folder not found under $Path"
    }

    Write-Log -message (Get-ChildItem $Path | Out-String)

    # donet SDK container image microsoft/dotnet:2.2-sdk supports the following:
    # win10-x64 (Nano Server)
    # win-arm (Nano Server)
    # win-x64 to get PowerShell.Native components
    # linux-musl-x64 (Alpine 3.8)
    # linux-x64 (bionic / stretch)
    # unix, linux, win for dependencies
    # linux-arm and linux-arm64 for arm containers
    # osx to run global tool on macOS
    $runtimesToKeep = if ($KeepWindowsRuntimes) {
        'win10-x64', 'win-arm', 'win-x64', 'win'
    } else {
        'linux-x64', 'linux-musl-x64', 'unix', 'linux', 'linux-arm', 'linux-arm64', 'osx'
    }

    $runtimeFolder | ForEach-Object {
        Get-ChildItem -Path $_.FullName -Directory -Exclude $runtimesToKeep | Remove-Item -Force -Recurse -Verbose
    }

    ## Remove the shim layer assemblies
    Get-ChildItem -Path $Path -Filter "Microsoft.PowerShell.GlobalTool.Shim.*" | Remove-Item -Verbose
}

<#
.SYNOPSIS
Performs clean up work for preparation to running New-GlobalToolNupkgSource package source creation.

.DESCRIPTION
Unnecessary package source files are removed.

.PARAMETER LinuxBinPath
Path to the folder containing the fxdependent package for Linux.

.PARAMETER WindowsBinPath
Path to the folder containing the fxdependent package for Windows.

.PARAMETER WindowsDesktopBinPath
Path to the folder containing desktop framework package for Windows.
#>
function Start-PrepForGlobalToolNupkg
{
    [CmdletBinding()]
    param(
        [Parameter(Mandatory)] [string] $LinuxBinPath,
        [Parameter(Mandatory)] [string] $WindowsBinPath,
        [Parameter(Mandatory)] [string] $WindowsDesktopBinPath
    )

    Write-Log "Start-PrepForGlobalToolNupkg: Running clean up for New-GlobalToolNupkg package creation."

    $libCryptoPath = Join-Path $LinuxBinPath 'libcrypto.so.1.0.0'
    $libSSLPath = Join-Path $LinuxBinPath 'libssl.so.1.0.0'

    if (Test-Path $libCryptoPath) {
        Remove-Item -Path $libCryptoPath -Verbose -Force
    }

    if (Test-Path $libSSLPath) {
        Remove-Item -Path $libSSLPath -Verbose -Force
    }

    # Remove unnecessary xml files
    Get-ChildItem -Path $LinuxBinPath, $WindowsBinPath, $WindowsDesktopBinPath -Filter *.xml | Remove-Item -Verbose
}

<#
.SYNOPSIS
Create a single PowerShell Global tool nuget package NuSpec source directory for the provied
package type.

.DESCRIPTION
A single NuSpec source directory is created for the individual package type, and the created
directory path is set to the environement variable name: "GlobaToolNuSpecSourcePath_${PackageType}".

.PARAMETER PackageType
Global tool package type to create.

.PARAMETER LinuxBinPath
Path to the folder containing the fxdependent package for Linux.

.PARAMETER WindowsBinPath
Path to the folder containing the fxdependent package for Windows.

.PARAMETER WindowsDesktopBinPath
Path to the folder containing desktop framework package for Windows.

.PARAMETER PackageVersion
Version for the NuGet package that will be generated.
#>
function New-GlobalToolNupkgSource
{
    [CmdletBinding()]
    param(
        [Parameter(Mandatory)] [string] $PackageType,
        [Parameter(Mandatory)] [string] $LinuxBinPath,
        [Parameter(Mandatory)] [string] $WindowsBinPath,
        [Parameter(Mandatory)] [string] $WindowsDesktopBinPath,
        [Parameter(Mandatory)] [string] $PackageVersion
    )

    if ($PackageType -ne "Unified")
    {
        Write-Log "New-GlobalToolNupkgSource: Reducing package size for non-unified packages."

        Write-Log "New-GlobalToolNupkgSource: Reducing size of Linux package"
        ReduceFxDependentPackage -Path $LinuxBinPath

        Write-Log "New-GlobalToolNupkgSource: Reducing size of Windows package"
        ReduceFxDependentPackage -Path $WindowsBinPath -KeepWindowsRuntimes

        Write-Log "New-GlobalToolNupkgSource: Reducing size of WindowsDesktop package"
        ReduceFxDependentPackage -Path $WindowsDesktopBinPath -KeepWindowsRuntimes
    }

    Write-Log "New-GlobalToolNupkgSource: Creating package: $PackageType"

    switch ($PackageType)
    {
        "Unified"
        {
            $ShimDllPath = Join-Path $WindowsDesktopBinPath "Microsoft.PowerShell.GlobalTool.Shim.dll"

            $PackageName = "PowerShell"
            $RootFolder = New-TempFolder

            Copy-Item -Path $iconPath -Destination "$RootFolder/$iconFileName" -Verbose

            $ridFolder = New-Item -Path (Join-Path $RootFolder "tools/$script:netCoreRuntime/any") -ItemType Directory
            $winFolder = New-Item (Join-Path $ridFolder "win") -ItemType Directory
            $unixFolder = New-Item (Join-Path $ridFolder "unix") -ItemType Directory

            Write-Log "New-GlobalToolNupkgSource: Copying runtime assemblies from $WindowsDesktopBinPath"
            Copy-Item "$WindowsDesktopBinPath\*" -Destination $winFolder -Recurse

            Write-Log "New-GlobalToolNupkgSource: Copying runtime assemblies from $LinuxBinPath"
            Copy-Item "$LinuxBinPath\*" -Destination $unixFolder -Recurse

            Write-Log "New-GlobalToolNupkgSource: Copying shim dll from $ShimDllPath"
            Copy-Item $ShimDllPath -Destination $ridFolder

            $shimConfigFile = Join-Path (Split-Path $ShimDllPath -Parent) 'Microsoft.PowerShell.GlobalTool.Shim.runtimeconfig.json'
            Write-Log "New-GlobalToolNupkgSource: Copying shim config file from $shimConfigFile"
            Copy-Item $shimConfigFile -Destination $ridFolder -ErrorAction Stop

            $toolSettings = $packagingStrings.GlobalToolSettingsFile -f (Split-Path $ShimDllPath -Leaf)
        }

        "PowerShell.Linux.Alpine"
        {
            $PackageName = "PowerShell.Linux.Alpine"
            $RootFolder = New-TempFolder

            Copy-Item -Path $iconPath -Destination "$RootFolder/$iconFileName" -Verbose

            $ridFolder = New-Item -Path (Join-Path $RootFolder "tools/$script:netCoreRuntime/any") -ItemType Directory

            Write-Log "New-GlobalToolNupkgSource: Copying runtime assemblies from $LinuxBinPath for $PackageType"
            Copy-Item "$LinuxBinPath/*" -Destination $ridFolder -Recurse
            Remove-Item -Path $ridFolder/runtimes/linux-arm -Recurse -Force
            Remove-Item -Path $ridFolder/runtimes/linux-arm64 -Recurse -Force
            Remove-Item -Path $ridFolder/runtimes/osx -Recurse -Force
            $toolSettings = $packagingStrings.GlobalToolSettingsFile -f "pwsh.dll"
        }

        "PowerShell.Linux.x64"
        {
            $PackageName = "PowerShell.Linux.x64"
            $RootFolder = New-TempFolder

            Copy-Item -Path $iconPath -Destination "$RootFolder/$iconFileName" -Verbose

            $ridFolder = New-Item -Path (Join-Path $RootFolder "tools/$script:netCoreRuntime/any") -ItemType Directory

            Write-Log "New-GlobalToolNupkgSource: Copying runtime assemblies from $LinuxBinPath for $PackageType"
            Copy-Item "$LinuxBinPath/*" -Destination $ridFolder -Recurse
            Remove-Item -Path $ridFolder/runtimes/linux-arm -Recurse -Force
            Remove-Item -Path $ridFolder/runtimes/linux-arm64 -Recurse -Force
            Remove-Item -Path $ridFolder/runtimes/linux-musl-x64 -Recurse -Force
            Remove-Item -Path $ridFolder/runtimes/osx -Recurse -Force
            $toolSettings = $packagingStrings.GlobalToolSettingsFile -f "pwsh.dll"
        }

        "PowerShell.Linux.arm32"
        {
            $PackageName = "PowerShell.Linux.arm32"
            $RootFolder = New-TempFolder

            Copy-Item -Path $iconPath -Destination "$RootFolder/$iconFileName" -Verbose

            $ridFolder = New-Item -Path (Join-Path $RootFolder "tools/$script:netCoreRuntime/any") -ItemType Directory

            Write-Log "New-GlobalToolNupkgSource: Copying runtime assemblies from $LinuxBinPath for $PackageType"
            Copy-Item "$LinuxBinPath/*" -Destination $ridFolder -Recurse
            Remove-Item -Path $ridFolder/runtimes/linux-arm64 -Recurse -Force
            Remove-Item -Path $ridFolder/runtimes/linux-musl-x64 -Recurse -Force
            Remove-Item -Path $ridFolder/runtimes/linux-x64 -Recurse -Force
            Remove-Item -Path $ridFolder/runtimes/osx -Recurse -Force
            $toolSettings = $packagingStrings.GlobalToolSettingsFile -f "pwsh.dll"
        }

        "PowerShell.Linux.arm64"
        {
            $PackageName = "PowerShell.Linux.arm64"
            $RootFolder = New-TempFolder

            Copy-Item -Path $iconPath -Destination "$RootFolder/$iconFileName" -Verbose

            $ridFolder = New-Item -Path (Join-Path $RootFolder "tools/$script:netCoreRuntime/any") -ItemType Directory

            Write-Log "New-GlobalToolNupkgSource: Copying runtime assemblies from $LinuxBinPath for $PackageType"
            Copy-Item "$LinuxBinPath/*" -Destination $ridFolder -Recurse
            Remove-Item -Path $ridFolder/runtimes/linux-arm -Recurse -Force
            Remove-Item -Path $ridFolder/runtimes/linux-musl-x64 -Recurse -Force
            Remove-Item -Path $ridFolder/runtimes/linux-x64 -Recurse -Force
            Remove-Item -Path $ridFolder/runtimes/osx -Recurse -Force
            $toolSettings = $packagingStrings.GlobalToolSettingsFile -f "pwsh.dll"
        }

        "PowerShell.Windows.x64"
        {
            $PackageName = "PowerShell.Windows.x64"
            $RootFolder = New-TempFolder

            Copy-Item -Path $iconPath -Destination "$RootFolder/$iconFileName" -Verbose

            $ridFolder = New-Item -Path (Join-Path $RootFolder "tools/$script:netCoreRuntime/any") -ItemType Directory

            Write-Log "New-GlobalToolNupkgSource: Copying runtime assemblies from $WindowsDesktopBinPath for $PackageType"
            Copy-Item "$WindowsDesktopBinPath/*" -Destination $ridFolder -Recurse
            Remove-Item -Path $ridFolder/runtimes/win-arm -Recurse -Force
            $toolSettings = $packagingStrings.GlobalToolSettingsFile -f "pwsh.dll"
        }

        "PowerShell.Windows.arm32"
        {
            $PackageName = "PowerShell.Windows.arm32"
            $RootFolder = New-TempFolder

            Copy-Item -Path $iconPath -Destination "$RootFolder/$iconFileName" -Verbose

            $ridFolder = New-Item -Path (Join-Path $RootFolder "tools/$script:netCoreRuntime/any") -ItemType Directory

            Write-Log "New-GlobalToolNupkgSource: Copying runtime assemblies from $WindowsBinPath for $PackageType"
            Copy-Item "$WindowsBinPath/*" -Destination $ridFolder -Recurse
            Remove-Item -Path $ridFolder/runtimes/win-x64 -Recurse -Force
            $toolSettings = $packagingStrings.GlobalToolSettingsFile -f "pwsh.dll"
        }

        default { throw "New-GlobalToolNupkgSource: Unkown package type: $PackageType" }
    }

    $nuSpec = $packagingStrings.GlobalToolNuSpec -f $PackageName, $PackageVersion, $iconFileName
    $nuSpec | Out-File -FilePath (Join-Path $RootFolder "$PackageName.nuspec") -Encoding ascii
    $toolSettings | Out-File -FilePath (Join-Path $ridFolder "DotnetToolSettings.xml") -Encoding ascii

    # Source created.
    Write-Log "New-GlobalToolNupkgSource: Global tool package ($PackageName) source created at: $RootFolder"

    # Set VSTS environment variable for package NuSpec source path.
    $pkgNuSpecSourcePathVar = "GlobalToolNuSpecSourcePath"
    Write-Log "New-GlobalToolNupkgSource: Creating NuSpec source path VSTS variable: $pkgNuSpecSourcePathVar"
    Write-Host "##vso[task.setvariable variable=$pkgNuSpecSourcePathVar]$RootFolder"

    # Set VSTS environment variable for package Name.
    $pkgNameVar = "GlobalToolPkgName"
    Write-Log "New-GlobalToolNupkgSource: Creating current package name variable: $pkgNameVar"
    Write-Host "##vso[task.setvariable variable=$pkgNameVar]$PackageName"

    # Set VSTS environment variable for CGManifest file path.
    $globalToolCGManifestPFilePath = Join-Path -Path "$env:REPOROOT" -ChildPath "tools\cgmanifest.json"
    $globalToolCGManifestFilePath = Resolve-Path -Path $globalToolCGManifestPFilePath -ErrorAction SilentlyContinue
    if (($null -eq $globalToolCGManifestFilePath) -or (! (Test-Path -Path $globalToolCGManifestFilePath)))
    {
        throw "New-GlobalToolNupkgSource: Invalid build source CGManifest file path: $globalToolCGManifestPFilePath"
    }
    $globalToolCGManifestSourceRoot = New-TempFolder
    Write-Log "New-GlobalToolNupkgSource: Creating new CGManifest.json file at: $globalToolCGManifestSourceRoot"
    Copy-Item -Path $globalToolCGManifestFilePath -Destination $globalToolCGManifestSourceRoot -Force

    $globalToolCGManifestPathVar = "GlobalToolCGManifestPath"
    Write-Log "New-GlobalToolNupkgSource: Creating CGManifest path variable, $globalToolCGManifestPathVar, for path: $globalToolCGManifestSourceRoot"
    Write-Host "##vso[task.setvariable variable=$globalToolCGManifestPathVar]$globalToolCGManifestSourceRoot"
}

<#
.SYNOPSIS
Create a single PowerShell Global tool nuget package from the provied package source folder.

.DESCRIPTION
Creates a single PowerShell Global tool nuget package based on the provided package NuSpec source
folder (created by New-GlobalNupkgSource), and places the created package in the provided destination
folder.

.PARAMETER PackageNuSpecPath
Location of NuSpec path containing source for package creation.

.PARAMETER PackageName
Name of Global Tool package being created.

.PARAMETER DestinationPath
Path to the folder where the generated package is placed.
#>
function New-GlobalToolNupkgFromSource
{
    [CmdletBinding()]
    param (
        [Parameter(Mandatory)] [string] $PackageNuSpecPath,
        [Parameter(Mandatory)] [string] $PackageName,
        [Parameter(Mandatory)] [string] $DestinationPath,
        [Parameter(Mandatory)] [string] $CGManifestPath
    )

    if (! (Test-Path -Path $PackageNuSpecPath))
    {
        throw "New-GlobalToolNupkgFromSource: failed because NuSpec path does not exist: $PackageNuSpecPath"
    }

    Write-Log "New-GlobalToolNupkgFromSource: Creating package: $PackageName"
    New-NugetPackage -NuSpecPath $PackageNuSpecPath -PackageDestinationPath $DestinationPath

    Write-Log "New-GlobalToolNupkgFromSource: Removing GlobalTool NuSpec source directory: $PackageNuSpecPath"
    Remove-Item -Path $PackageNuSpecPath -Recurse -Force -ErrorAction SilentlyContinue

    Write-Log "New-GlobalToolNupkgFromSource: Removing GlobalTool CGManifest source directory: $CGManifestPath"
    if (! (Test-Path -Path $CGManifestPath))
    {
        Write-Verbose -Verbose -Message "New-GlobalToolNupkgFromSource: CGManifest file does not exist: $CGManifestPath"
        return
    }
    Remove-Item -Path $CGManifestPath -Recurse -Force -ErrorAction SilentlyContinue
}

${mainLinuxBuildFolder} = 'pwshLinuxBuild'
${minSizeLinuxBuildFolder} = 'pwshLinuxBuildMinSize'
${arm32LinuxBuildFolder} = 'pwshLinuxBuildArm32'
${arm64LinuxBuildFolder} = 'pwshLinuxBuildArm64'

<#
    Used in Azure DevOps Yaml to package all the linux packages for a channel.
#>
function Invoke-AzDevOpsLinuxPackageCreation {
    param(
        [switch]
        $LTS,

        [Parameter(Mandatory)]
        [ValidatePattern("^v\d+\.\d+\.\d+(-\w+(\.\d{1,2})?)?$")]
        [ValidateNotNullOrEmpty()]
        [string]$ReleaseTag,

        [Parameter(Mandatory)]
        [ValidateSet('fxdependent', 'alpine', 'deb', 'rpm')]
        [String]$BuildType
    )

    if (!${env:SYSTEM_ARTIFACTSDIRECTORY}) {
        throw "Must be run in Azure DevOps"
    }

    try {
        Write-Verbose "Packaging '$BuildType'; LTS:$LTS for $ReleaseTag ..." -Verbose

        Restore-PSOptions -PSOptionsPath "${env:SYSTEM_ARTIFACTSDIRECTORY}\${mainLinuxBuildFolder}-meta\psoptions.json"

        $releaseTagParam = @{ 'ReleaseTag' = $ReleaseTag }

        switch ($BuildType) {
            'fxdependent' {
                Start-PSPackage -Type 'fxdependent' @releaseTagParam -LTS:$LTS
            }
            'alpine' {
                Start-PSPackage -Type 'tar-alpine' @releaseTagParam -LTS:$LTS
            }
            'rpm' {
                Start-PSPackage -Type 'rpm' @releaseTagParam -LTS:$LTS
            }
            default {
                Start-PSPackage @releaseTagParam -LTS:$LTS -Type 'deb', 'tar'
            }
        }

        if ($BuildType -eq 'deb') {
            Start-PSPackage -Type tar @releaseTagParam -LTS:$LTS

            Restore-PSOptions -PSOptionsPath "${env:SYSTEM_ARTIFACTSDIRECTORY}\${minSizeLinuxBuildFolder}-meta\psoptions.json"

            Write-Verbose -Verbose "---- Min-Size ----"
            Write-Verbose -Verbose "options.Output: $($options.Output)"
            Write-Verbose -Verbose "options.Top $($options.Top)"

            Start-PSPackage -Type min-size @releaseTagParam -LTS:$LTS

            ## Create 'linux-arm' 'tar.gz' package.
            ## Note that 'linux-arm' can only be built on Ubuntu environment.
            Restore-PSOptions -PSOptionsPath "${env:SYSTEM_ARTIFACTSDIRECTORY}\${arm32LinuxBuildFolder}-meta\psoptions.json"
            Start-PSPackage -Type tar-arm @releaseTagParam -LTS:$LTS

            ## Create 'linux-arm64' 'tar.gz' package.
            ## Note that 'linux-arm64' can only be built on Ubuntu environment.
            Restore-PSOptions -PSOptionsPath "${env:SYSTEM_ARTIFACTSDIRECTORY}\${arm64LinuxBuildFolder}-meta\psoptions.json"
            Start-PSPackage -Type tar-arm64 @releaseTagParam -LTS:$LTS
        }
    }
    catch {
        Get-Error -InputObject $_
        throw
    }
}

<#
    Used in Azure DevOps Yaml to do all the builds needed for all Linux packages for a channel.
#>
function Invoke-AzDevOpsLinuxPackageBuild {
    param (
        [Parameter(Mandatory)]
        [ValidatePattern("^v\d+\.\d+\.\d+(-\w+(\.\d{1,2})?)?$")]
        [ValidateNotNullOrEmpty()]
        [string]$ReleaseTag,

        [Parameter(Mandatory)]
        [ValidateSet('fxdependent', 'alpine', 'deb', 'rpm')]
        [String]$BuildType
    )

    if (!${env:SYSTEM_ARTIFACTSDIRECTORY}) {
        throw "Must be run in Azure DevOps"
    }

    try {

        Write-Verbose "Building '$BuildType' for $ReleaseTag ..." -Verbose

        $releaseTagParam = @{ 'ReleaseTag' = $ReleaseTag }

        $buildParams = @{ Configuration = 'Release'; PSModuleRestore = $true; Restore = $true }

        switch ($BuildType) {
            'fxdependent' {
                $buildParams.Add("Runtime", "fxdependent")
            }
            'alpine' {
                $buildParams.Add("Runtime", 'alpine-x64')
            }
        }

        $buildFolder = "${env:SYSTEM_ARTIFACTSDIRECTORY}/${mainLinuxBuildFolder}"
        Start-PSBuild @buildParams @releaseTagParam -Output $buildFolder -PSOptionsPath "${buildFolder}-meta/psoptions.json"
        # Remove symbol files.
        Remove-Item "${buildFolder}\*.pdb" -Force

        if ($BuildType -eq 'deb') {
            ## Build 'min-size'
            $options = Get-PSOptions
            Write-Verbose -Verbose "---- Min-Size ----"
            Write-Verbose -Verbose "options.Output: $($options.Output)"
            Write-Verbose -Verbose "options.Top $($options.Top)"
            $binDir = Join-Path -Path $options.Top -ChildPath 'bin'
            if (Test-Path -Path $binDir) {
                Write-Verbose -Verbose "Remove $binDir, to get a clean build for min-size package"
                Remove-Item -Path $binDir -Recurse -Force
            }

            $buildParams['ForMinimalSize'] = $true
            $buildFolder = "${env:SYSTEM_ARTIFACTSDIRECTORY}/${minSizeLinuxBuildFolder}"
            Start-PSBuild -Clean @buildParams @releaseTagParam -Output $buildFolder -PSOptionsPath "${buildFolder}-meta/psoptions.json"
            # Remove symbol files, xml document files.
            Remove-Item "${buildFolder}\*.pdb", "${buildFolder}\*.xml" -Force


            ## Build 'linux-arm' and create 'tar.gz' package for it.
            ## Note that 'linux-arm' can only be built on Ubuntu environment.
            $buildFolder = "${env:SYSTEM_ARTIFACTSDIRECTORY}/${arm32LinuxBuildFolder}"
            Start-PSBuild -Configuration Release -Restore -Runtime linux-arm -PSModuleRestore @releaseTagParam -Output $buildFolder -PSOptionsPath "${buildFolder}-meta/psoptions.json"
            # Remove symbol files.
            Remove-Item "${buildFolder}\*.pdb" -Force

            $buildFolder = "${env:SYSTEM_ARTIFACTSDIRECTORY}/${arm64LinuxBuildFolder}"
            Start-PSBuild -Configuration Release -Restore -Runtime linux-arm64 -PSModuleRestore @releaseTagParam -Output $buildFolder -PSOptionsPath "${buildFolder}-meta/psoptions.json"
            # Remove symbol files.
            Remove-Item "${buildFolder}\*.pdb" -Force
        }
    }
    catch {
        Get-Error -InputObject $_
        throw
    }
}

enum PackageManifestResultStatus {
    Mismatch
    Match
    MissingFromManifest
    MissingFromPackage
}

class PackageManifestResult {
    [string] $File
    [string] $ExpectedHash
    [string] $ActualHash
    [PackageManifestResultStatus] $Status
}

function Test-PackageManifest {
    param (
        [Parameter(Mandatory)]
        [string]
        $PackagePath
    )

    Begin {
        $spdxManifestPath = Join-Path $PackagePath -ChildPath "/_manifest/spdx_2.2/manifest.spdx.json"
        $man = Get-Content $spdxManifestPath -ErrorAction Stop | convertfrom-json
        $inManifest = @()
    }

    Process {
        Write-Verbose "Processing $($man.files.count) files..." -verbose
        $man.files | ForEach-Object {
            $filePath = Join-Path $PackagePath -childPath $_.fileName
            $checksumObj = $_.checksums | Where-Object {$_.algorithm -eq 'sha256'}
            $sha256 = $checksumObj.checksumValue
            $actualHash = $null
            $actualHash = (Get-FileHash -Path $filePath -Algorithm sha256 -ErrorAction SilentlyContinue).Hash
            $inManifest += $filePath
            if($actualHash -ne $sha256) {
                $status = [PackageManifestResultStatus]::Mismatch
                if (!$actualHash) {
                    $status = [PackageManifestResultStatus]::MissingFromPackage
                }
                [PackageManifestResult] $result = @{
                    File         = $filePath
                    ExpectedHash = $sha256
                    ActualHash   = $actualHash
                    Status       = $status
                }
                Write-Output $result
            }
            else {
                [PackageManifestResult] $result = @{
                    File         = $filePath
                    ExpectedHash = $sha256
                    ActualHash   = $actualHash
                    Status       = [PackageManifestResultStatus]::Match
                }
                Write-Output $result
            }
        }


        Get-ChildItem $PackagePath -recurse | Select-Object -ExpandProperty FullName | foreach-object {
            if(!$inManifest -contains $_) {
                $actualHash = (get-filehash -Path $_ -algorithm sha256 -erroraction silentlycontinue).Hash
                [PackageManifestResult] $result = @{
                    File         = $_
                    ExpectedHash = $null
                    ActualHash   = $actualHash
                    Status       = [PackageManifestResultStatus]::MissingFromManifest
                }
                Write-Output $result
            }
        }
    }
}<|MERGE_RESOLUTION|>--- conflicted
+++ resolved
@@ -1308,12 +1308,8 @@
         "-t", $Type,
         "-s", "dir"
     )
-<<<<<<< HEAD
-    if ($Distribution -eq 'rh') {
+    if ($Distribution -in $script:RedHatDistributions) {
         $Arguments += @("--rpm-digest", "sha256")
-=======
-    if ($Distribution -in $script:RedHatDistributions) {
->>>>>>> 8d453da2
         $Arguments += @("--rpm-dist", $Distribution)
         $Arguments += @("--rpm-os", "linux")
         $Arguments += @("--license", "MIT")
