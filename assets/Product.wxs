﻿<Wix xmlns="http://schemas.microsoft.com/wix/2006/wi">
  <!-- MSI installs on Win7 and above -->
  <?define MinOSVersionSupported = "VersionNT >= 601" ?>
  <!-- The URL for add/remove programs -->
  <!-- TBD:Point to the actual release -->
  <?define InfoURL="https://github.com/PowerShell/PowerShell" ?>
  <?define ProductName = "$(env.ProductName)" ?>
  <?define ProductCode = "$(env.ProductCode)" ?>
  <!-- UpgradeCode GUID MUST REMAIN SAME THROUGHOUT ALL VERSIONS, otherwise, updates won't occur. -->
  <?if $(sys.BUILDARCH)=x64?>
    <?define UpgradeCode = "31ab5147-9a97-4452-8443-d9709f0516e1" ?>
    <?define ProductSemanticVersionWithNameAndOptionalArchitecture = "$(var.ProductName) $(env.ProductSemanticVersion)"?>
    <?define ExplorerContextMenuDialogText = "&$(var.ProductName) $(env.ProductSemanticVersion)"?>
  <?else?>
    <?define UpgradeCode = "1d00683b-0f84-4db8-a64f-2f98ad42fe06" ?>
    <?define ProductSemanticVersionWithNameAndOptionalArchitecture = "$(var.ProductName) $(env.ProductSemanticVersion) ($(sys.BUILDARCH))"?>
    <?define ExplorerContextMenuDialogText = "&$(var.ProductName) $(env.ProductSemanticVersion) ($(sys.BUILDARCH))"?>
  <?endif?>
  <?define ProductVersion = "$(env.ProductVersion)" ?>
  <?define ProductSemanticVersion = "$(env.ProductSemanticVersion)" ?>
  <?define ProductVersionWithName = "$(var.ProductName)_$(var.ProductVersion)"?>
  <?define ProductSemanticVersionWithName = "$(var.ProductName)-$(env.ProductSemanticVersion)"?>
  <?define ProductProgFilesDir = "$(env.ProductProgFilesDir)" ?>
  <!-- Explorer context submenu entries. The ampersand denotes the keyboard shortcut. -->
  <?define ExplorerContextSubMenuDialogText = "Open &here"?>
  <?define ExplorerContextSubMenuElevatedDialogText = "Open here as &Administrator"?>
  <!-- The ProductCode is Product Id and needs to be unique for every PowerShell version to allow SxS install: http://wixtoolset.org/documentation/manual/v3/xsd/wix/product.html -->
  <Product Id="$(var.ProductCode)" Name="$(var.ProductSemanticVersionWithName)-$(sys.BUILDARCH)" Language="1033" Version="$(var.ProductVersion)" Manufacturer="Microsoft Corporation" UpgradeCode="$(var.UpgradeCode)">
    <!-- Properties About The Package -->
    <Package Id="*" Keywords="Installer" Platform="$(sys.BUILDARCH)" InstallerVersion="200" Compressed="yes" InstallScope="perMachine" Description="PowerShell package" Comments="PowerShell for every system" />
    <!-- Add PowerShell icon for executable -->
    <Icon Id="PowerShellExe.ico" SourceFile="assets\Powershell_black.ico" />
    <!-- Add PowerShell icon in Add/Remove Programs -->
    <Property Id="ARPPRODUCTICON" Value="PowerShellExe.ico" />
    <!-- Set properties for add/remove programs -->
    <Property Id="ARPHELPLINK" Value="$(var.InfoURL)" />
    <!-- custom images -->
    <WixVariable Id="WixUIBannerBmp" Value="assets\WixUIBannerBmp.bmp" />
    <WixVariable Id="WixUIDialogBmp" Value="assets\WixUIDialogBmp.bmp" />
    <WixVariable Id="WixUIExclamationIco" Value="assets\WixUIInfoIco.bmp" />
    <WixVariable Id="WixUIInfoIco" Value="assets\WixUIInfoIco.bmp" />
    <Property Id="WIXUI_EXITDIALOGOPTIONALCHECKBOXTEXT" Value="Open $(env.ProductName)" />
    <!-- Default value of Checkbox of starting PowerShell after installation -->
    <Property Id="WixShellExecTarget" Value="[$(var.ProductVersionWithName)]pwsh.exe"/>
    <CustomAction Id="LaunchApplication" BinaryKey="WixCA" DllEntry="WixShellExec" Impersonate="yes" />
<<<<<<< HEAD
    <CustomAction Id="SaveShortcutPath" Property="ShortcutPath" Value="[$ApplicationProgramsMenuShortcut]$(var.ProductSemanticVersionWithNameAndOptionalArchitecture).lnk" />
    <CustomAction Id="FixShortcutWorkingDirectory" Script="vbscript" HideTarget="no" Impersonate="no">
      shortcutPath = Session.Property("ShortcutPath")
      Set fso = CreateObject("Scripting.FileSystemObject")
      if (fso.FileExists(shortcutPath)) Then
        Set wshShell = CreateObject("WSCript.Shell")
        Set shortcut = wshShell.CreateShortcut(shortcutPath)

        shortcut.workingdirectory = "%HOMEDRIVE%%HOMEPATH%"
        shortcut.save
      End If
    </CustomAction>

    <SetProperty Id="RegisterManifest"
                 Before="RegisterManifest"
                 Sequence="execute"
                 Value="&quot;[$(var.ProductVersionWithName)]pwsh.exe&quot; -NoProfile -ExecutionPolicy Bypass -File &quot;[$(var.ProductVersionWithName)]RegisterManifest.ps1&quot;" />
    <CustomAction Id="RegisterManifest"
                  BinaryKey="WixCA"
                  DllEntry="CAQuietExec"
                  Execute="deferred"
                  Return="ignore"
                  Impersonate="no" />
    <SetProperty Id="EnablePSRemoting"
                 Before="EnablePSRemoting"
                 Sequence="execute"
                 Value="&quot;[$(var.ProductVersionWithName)]pwsh.exe&quot; -NoProfile -ExecutionPolicy Bypass -Command &quot;Enable-PSRemoting&quot;" />
    <CustomAction Id="EnablePSRemoting"
                  BinaryKey="WixCA"
                  DllEntry="CAQuietExec"
                  Execute="deferred"
                  Return="ignore"
                  Impersonate="no" />
    <InstallExecuteSequence>
      <Custom Action="RegisterManifest" After="InstallFiles">
        <![CDATA[NOT Installed AND (REGISTER_MANIFEST=1)]]>
      </Custom>
      <Custom Action="EnablePSRemoting" After="InstallFiles">
        <![CDATA[NOT Installed AND (ENABLE_PSREMOTING=1)]]>
      </Custom>
    </InstallExecuteSequence>
=======
>>>>>>> f906e9dd
    <UI>
      <Dialog Id="MyExitDialog" Width="370" Height="270" Title="!(loc.ExitDialog_Title)">
        <Control Id="LaunchCheckBox" Type="CheckBox" X="10" Y="243" Width="170" Height="17" Property="LAUNCHAPPONEXIT" Hidden="yes" CheckBoxValue="1" Text="Launch $(env.ProductName)">
          <Condition Action="show">NOT Installed</Condition>
        </Control>
        <Control Id="Finish" Type="PushButton" X="236" Y="243" Width="56" Height="17" Default="yes" Cancel="yes" Text="!(loc.WixUIFinish)" />
        <Control Id="Cancel" Type="PushButton" X="304" Y="243" Width="56" Height="17" Disabled="yes" Text="!(loc.WixUICancel)" />
        <Control Id="Bitmap" Type="Bitmap" X="0" Y="0" Width="370" Height="234" TabSkip="no" Text="!(loc.ExitDialogBitmap)" />
        <Control Id="Back" Type="PushButton" X="180" Y="243" Width="56" Height="17" Disabled="yes" Text="!(loc.WixUIBack)" />
        <Control Id="BottomLine" Type="Line" X="0" Y="234" Width="370" Height="0" />
        <Control Id="Description" Type="Text" X="135" Y="70" Width="220" Height="20" Transparent="yes" NoPrefix="yes" Text="!(loc.ExitDialogDescription)" />
        <Control Id="Title" Type="Text" X="135" Y="20" Width="220" Height="60" Transparent="yes" NoPrefix="yes" Text="!(loc.ExitDialogTitle)" />
        <!-- Checkbox to allow starting PowerShell after the installation (in UI mode only) -->
      </Dialog>
      <InstallUISequence>
          <Show Dialog="MyExitDialog" OnExit="success" />
      </InstallUISequence>
      <AdminUISequence>
          <Show Dialog="MyExitDialog" OnExit="success" />
      </AdminUISequence>
      <Publish Dialog="MyExitDialog" Control="Finish" Event="EndDialog" Value="Return" Order="999">1</Publish>
    </UI>
    <UI>
      <Publish Dialog="MyExitDialog" Control="Finish" Order="1" Event="DoAction" Value="LaunchApplication">LAUNCHAPPONEXIT=1</Publish>
    </UI>
    <!-- Prerequisites -->
    <Condition Message="Supported only on Windows 7 and above">
      <![CDATA[ Installed OR $(var.MinOSVersionSupported) ]]>
    </Condition>
    <!-- Information About When Older Versions Are Trying To Be Installed-->
    <MajorUpgrade AllowSameVersionUpgrades="yes" DowngradeErrorMessage="A newer version of $(env.ProductName) is already installed." />
    <!-- Embed Cabinet Files in Product-->
    <MediaTemplate EmbedCab="yes" />
    <!-- In Your Wix Setup Project, Add A Reference To WixUIExtension.dll -->
    <UIRef Id="CustomWixUI_InstallDir" />
    <!-- Features are mandatory.  Need At Least One. -->
    <Feature Id="ProductFeature" Title="PowerShell" Level="1">
      <ComponentGroupRef Id="$(var.ProductVersionWithName)"/>
      <ComponentRef Id="ProductVersionFolder"/>
      <ComponentRef Id="ApplicationProgramsMenuShortcut"/>
      <ComponentRef Id="RegistryEntries"/>
      <ComponentRef Id="SetPath"/>
      <ComponentRef Id="ExplorerContextMenu"/>
    </Feature>
    <!-- We need to show EULA, and provide option to customize download location -->
    <Property Id="WIXUI_INSTALLDIR" Value="INSTALLFOLDER" />
    <!-- Prerequisite check for Windows Universal C runtime -->
    <Property Id="UNIVERSAL_C_RUNTIME_INSTALLED" Secure="yes">
      <DirectorySearch Id="WindowsDirectory" Path="[WindowsFolder]">
        <DirectorySearch Id="System32" Path="System32">
          <FileSearch Id="ucrtbase" Name="ucrtbase.dll"/>
        </DirectorySearch>
      </DirectorySearch>
    </Property>
    <Condition Message="$(env.ProductName) requires the Universal C Runtime to be installed to enable remoting over WinRM. You can find a download link to it here: https://aka.ms/pscore6-prereq">
      <![CDATA[Installed OR UNIVERSAL_C_RUNTIME_INSTALLED]]>
    </Condition>
    <!-- Prerequisite check for Windows Management Framework -->
    <Property Id="PWRSHPLUGIN_VERSION" Secure="yes">
      <DirectorySearchRef Id="System32" Parent="WindowsDirectory" Path="System32">
        <FileSearch Id="pwrshplugin" Name="pwrshplugin.dll" MinVersion="6.3.9600.16383"/>
      </DirectorySearchRef>
    </Property>
    <Condition Message="$(env.ProductName) requires the Windows Management Framework 4.0 or newer to be installed to enable remoting over WinRM. You can find download links here: https://aka.ms/pscore6-prereq">
      <![CDATA[Installed OR PWRSHPLUGIN_VERSION ]]>
    </Condition>
    <Directory Id="TARGETDIR" Name="SourceDir">
      <Directory Id="$(var.ProductProgFilesDir)">
        <Directory Id="INSTALLFOLDER" Name="PowerShell">
          <Directory Id="$(var.ProductVersionWithName)" Name="$(var.ProductSemanticVersion)">
            <Component Id="ProductVersionFolder" Guid="{e1a7f05e-0cd6-4227-80a8-e4fb311f045c}">
              <CreateFolder/>
            </Component>
            <Component Id="RegistryEntries" Guid="{402e52f7-baf8-489d-af21-f756a6ca3530}">
                <!-- create key for easy detection of a particular version of a powershell core package 
                     The upgrade code is used in the key because it will change when we allow SxS       -->
                <RegistryKey Root="HKLM" Key="Software\Microsoft\PowerShellCore\InstalledVersions\$(var.UpgradeCode)" ForceCreateOnInstall="yes" ForceDeleteOnUninstall="yes">
                    <RegistryValue Type="string" Value="$(var.ProductSemanticVersion)" Name="SemanticVersion"/>
                </RegistryKey>
                <!-- register ourselves in application registry so can be started using just Win+R `pwsh.exe` -->
                <RegistryKey Root="HKLM" Key="Software\Microsoft\Windows\CurrentVersion\App Paths\pwsh.exe" ForceCreateOnInstall="yes" ForceDeleteOnUninstall="yes">
                    <RegistryValue Type="string" Value="[$(var.ProductVersionWithName)]pwsh.exe"/>
                </RegistryKey>
            </Component>
            <!-- add ourselves to %PATH% so pwsh.exe can be started from Windows PowerShell or cmd.exe -->
            <Component Id="SetPath" Guid="{9dbb7763-7baf-48e7-b025-3bdedcb0632f}">
              <Environment Id="PATH" Action="set" Name="PATH" Part="last" Permanent="no" System="yes" Value="[$(var.ProductVersionWithName)]"/>
            </Component>
            <!-- Explorer context menu with 2 submenus to open PowerShell normally or as an Administator.
                 See https://blogs.msdn.microsoft.com/andrew_richards/2017/03/01/enhancing-the-open-command-prompt-here-shift-right-click-context-menu-experience/ for details -->
            <Component Id="ExplorerContextMenu" Guid="{df82e941-fced-4de9-aef8-c81a2946dd68}">
              <Condition>ADD_EXPLORER_CONTEXT_MENU_OPENPOWERSHELL</Condition>
              <!-- When clicking on background in Explorer -->
              <RegistryKey Root="HKCR" Key="Directory\Background\shell\$(var.ProductName)$(env.ProductSemanticVersion)$(sys.BUILDARCH)">
                <RegistryValue Type="string" Name="MUIVerb" Value="$(var.ExplorerContextMenuDialogText)"/>
                <RegistryValue Type="string" Name="Icon" Value="[$(var.ProductVersionWithName)]assets\Powershell_black.ico"/>
                <RegistryValue Type="string" Name="ExtendedSubCommandsKey" Value="Directory\ContextMenus\$(var.ProductName)$(env.ProductSemanticVersion)$(sys.BUILDARCH)"/>
              </RegistryKey>
              <!-- When clicking on Drive in Explorer -->
              <RegistryKey Root="HKCR" Key="Drive\shell\$(var.ProductName)$(env.ProductSemanticVersion)$(sys.BUILDARCH)">
                <RegistryValue Type="string" Name="MUIVerb" Value="$(var.ExplorerContextMenuDialogText)"/>
                <RegistryValue Type="string" Name="Icon" Value="[$(var.ProductVersionWithName)]assets\Powershell_black.ico"/>
                <RegistryValue Type="string" Name="ExtendedSubCommandsKey" Value="Directory\ContextMenus\$(var.ProductName)$(env.ProductSemanticVersion)$(sys.BUILDARCH)"/>
              </RegistryKey>
              <!-- When clicking on Desktop background in Explorer -->
              <RegistryKey Root="HKCR" Key="DesktopBackground\shell\$(var.ProductName)$(env.ProductSemanticVersion)$(sys.BUILDARCH)">
                <RegistryValue Type="string" Name="MUIVerb" Value="$(var.ExplorerContextMenuDialogText)"/>
                <RegistryValue Type="string" Name="Icon" Value="[$(var.ProductVersionWithName)]assets\Powershell_black.ico"/>
                <RegistryValue Type="string" Name="ExtendedSubCommandsKey" Value="Directory\ContextMenus\$(var.ProductName)$(env.ProductSemanticVersion)$(sys.BUILDARCH)"/>
              </RegistryKey>
              <!-- When clicking on folder in Explorer -->
              <RegistryKey Root="HKCR" Key="Directory\shell\$(var.ProductName)$(env.ProductSemanticVersion)$(sys.BUILDARCH)">
                <RegistryValue Type="string" Name="MUIVerb" Value="$(var.ExplorerContextMenuDialogText)"/>
                <RegistryValue Type="string" Name="Icon" Value="[$(var.ProductVersionWithName)]assets\Powershell_black.ico"/>
                <RegistryValue Type="string" Name="ExtendedSubCommandsKey" Value="Directory\ContextMenus\$(var.ProductName)$(env.ProductSemanticVersion)$(sys.BUILDARCH)"/>
              </RegistryKey>
              <!-- Sub menus to open PowerShell at the current location either as a normal shell or as Administrator -->
              <RegistryKey Root="HKCR" Key="Directory\ContextMenus\$(var.ProductName)$(env.ProductSemanticVersion)$(sys.BUILDARCH)\shell\open">
                <RegistryValue Type="string" Name="MUIVerb" Value="$(var.ExplorerContextSubMenuDialogText)"/>
                <RegistryValue Type="string" Name="Icon" Value="[$(var.ProductVersionWithName)]assets\Powershell_black.ico"/>
              </RegistryKey>
              <RegistryKey Root="HKCR" Key="Directory\ContextMenus\$(var.ProductName)$(env.ProductSemanticVersion)$(sys.BUILDARCH)\shell\open\command">
                <RegistryValue Type="string" Value="[$(var.ProductVersionWithName)]pwsh.exe -NoExit -Command Set-Location -LiteralPath '%V'"/>
              </RegistryKey>
              <RegistryKey Root="HKCR" Key="Directory\ContextMenus\$(var.ProductName)$(env.ProductSemanticVersion)$(sys.BUILDARCH)\shell\runas">
                <RegistryValue Type="string" Name="MUIVerb" Value="$(var.ExplorerContextSubMenuElevatedDialogText)"/>
                <RegistryValue Type="string" Name="Icon" Value="[$(var.ProductVersionWithName)]assets\Powershell_black.ico"/>
                <RegistryValue Type="string" Value="" Name="HasLUAShield"/>
              </RegistryKey>
              <RegistryKey Root="HKCR" Key="Directory\ContextMenus\$(var.ProductName)$(env.ProductSemanticVersion)$(sys.BUILDARCH)\shell\runas\command">
                <RegistryValue Type="string" Value="[$(var.ProductVersionWithName)]pwsh.exe -NoExit -Command Set-Location -LiteralPath '%V'"/>
              </RegistryKey>
            </Component>
          </Directory>
        </Directory>
      </Directory>
      <Directory Id="ProgramMenuFolder">
        <Directory Id="ApplicationProgramsFolder" Name="$(var.ProductName)">
          <Component Id="ApplicationProgramsMenuShortcut" Guid="{A77507A7-F970-4618-AC30-20AFE36EE2EB}">
            <Shortcut Id="PowerShell_ProgramsMenuShortcut" Name="$(var.ProductSemanticVersionWithNameAndOptionalArchitecture)" Description="$(var.ProductSemanticVersionWithNameAndOptionalArchitecture)" Target="[$(var.ProductVersionWithName)]pwsh.exe" WorkingDirectory="$(var.ProductVersionWithName)"
              Icon = "PowerShellExe.ico" />
            <RemoveFolder Id="ApplicationProgramsFolder" On="uninstall"/>
            <RegistryValue Root="HKLM" Key="Software\Microsoft\$(var.ProductSemanticVersionWithNameAndOptionalArchitecture)\ProgramsMenuShortcut" Name="installed" Type="integer" Value="1" KeyPath="yes"/>
          </Component>
        </Directory>
      </Directory>
    </Directory>
  </Product>

<!-- Explorer Context Menu Dialog -->
<Fragment>
 <UI>
    <Property Id="REGISTER_MANIFEST" Value="1" />
    <Dialog Id="ExplorerContextMenuDialog" Width="370" Height="270" Title="!(loc.ExitDialog_Title)">
      <!-- If the checkboxes are defined first, then they are first in the tab order and can be ticked and unticked using the spacebar -->
      <Control Id="RegisterManifestCheckBox" Type="CheckBox" X="20" Y="60" Width="290" Height="17" Property="REGISTER_MANIFEST" CheckBoxValue="0" Text="Register Windows Event Logging Manifest"/>
      <Control Id="EnablePSRemotingCheckBox" Type="CheckBox" X="20" Y="80" Width="290" Height="17" Property="ENABLE_PSREMOTING" CheckBoxValue="0" Text="Enable $(var.ProductName) remoting"/>
      <Control Id="ContextMenuOpenPowerShell" Type="CheckBox" X="20" Y="100" Width="290" Height="17" Property="ADD_EXPLORER_CONTEXT_MENU_OPENPOWERSHELL" CheckBoxValue="0" Text="Add '$(var.ExplorerContextSubMenuDialogText)' context menus to Explorer"/>
      <Control Id="Back" Type="PushButton" X="180" Y="243" Width="56" Height="17" Text="!(loc.WixUIBack)"/>
      <Control Id="Next" Type="PushButton" X="236" Y="243" Width="56" Height="17" Cancel="yes" Default="yes" Text="!(loc.WixUINext)"/>
      <Control Id="Cancel" Type="PushButton" X="304" Y="243" Width="56" Height="17" Cancel="yes" Text="!(loc.WixUICancel)">
        <Publish Event="SpawnDialog" Value="CancelDlg">1</Publish>
      </Control>

      <Control Id="Title" Type="Text" X="15" Y="6" Width="200" Height="15" Transparent="yes" NoPrefix="yes" Text="{\WixUI_Font_Title}Optional Actions"/>
      <Control Id="Description" Type="Text" X="25" Y="23" Width="280" Height="15" Transparent="yes" NoPrefix="yes" Text="Initialization and Customization"/>
      <Control Id="BannerBitmap" Type="Bitmap" X="0" Y="0" Width="370" Height="44" TabSkip="no" Text="!(loc.InstallDirDlgBannerBitmap)"/>
      <Control Id="BannerLine" Type="Line" X="0" Y="44" Width="370" Height="0"/>
      <Control Id="BottomLine" Type="Line" X="0" Y="234" Width="370" Height="0"/>        
    </Dialog>
  </UI>
</Fragment>

<!-- Customized version of WixUI_InstallDir, which is necessary to add custom dialogs. https://github.com/wixtoolset/wix3/blob/master/src/ext/UIExtension/wixlib/WixUI_InstallDir.wxs -->
<Fragment>
  <UI Id="CustomWixUI_InstallDir">        
      <!--
      First-time install dialog sequence:
      - WixUI_WelcomeDlg
      - WixUI_LicenseAgreementDlg
      - WixUI_InstallDirDlg
      - ExplorerContextMenuDialog
      - WixUI_VerifyReadyDlg
      - WixUI_DiskCostDlg
      Maintenance dialog sequence:
      - WixUI_MaintenanceWelcomeDlg
      - WixUI_MaintenanceTypeDlg
      - WixUI_InstallDirDlg
      - WixUI_VerifyReadyDlg
      Patch dialog sequence:
      - WixUI_WelcomeDlg
      - WixUI_VerifyReadyDlg
      -->

      <TextStyle Id="WixUI_Font_Normal" FaceName="Tahoma" Size="8" />
      <TextStyle Id="WixUI_Font_Bigger" FaceName="Tahoma" Size="12" />
      <TextStyle Id="WixUI_Font_Title" FaceName="Tahoma" Size="9" Bold="yes" />

      <Property Id="DefaultUIFont" Value="WixUI_Font_Normal" />
      <Property Id="WixUI_Mode" Value="InstallDir" />

      <DialogRef Id="BrowseDlg" />
      <DialogRef Id="DiskCostDlg" />
      <DialogRef Id="ErrorDlg" />
      <DialogRef Id="FatalError" />
      <DialogRef Id="FilesInUse" />
      <DialogRef Id="MsiRMFilesInUse" />
      <DialogRef Id="PrepareDlg" />
      <DialogRef Id="ProgressDlg" />
      <DialogRef Id="ResumeDlg" />
      <DialogRef Id="UserExit" />
      <DialogRef Id="ExplorerContextMenuDialog" />
      
      
      <Publish Dialog="BrowseDlg" Control="OK" Event="DoAction" Value="WixUIValidatePath" Order="3">1</Publish>
      <Publish Dialog="BrowseDlg" Control="OK" Event="SpawnDialog" Value="InvalidDirDlg" Order="4"><![CDATA[NOT WIXUI_DONTVALIDATEPATH AND WIXUI_INSTALLDIR_VALID<>"1"]]></Publish>

      <Publish Dialog="ExitDialog" Control="Finish" Event="EndDialog" Value="Return" Order="999">1</Publish>

      <Publish Dialog="WelcomeDlg" Control="Next" Event="NewDialog" Value="LicenseAgreementDlg">NOT Installed</Publish>
      <Publish Dialog="WelcomeDlg" Control="Next" Event="NewDialog" Value="VerifyReadyDlg">Installed AND PATCH</Publish>

      <Publish Dialog="LicenseAgreementDlg" Control="Back" Event="NewDialog" Value="WelcomeDlg">1</Publish>
      <Publish Dialog="LicenseAgreementDlg" Control="Next" Event="NewDialog" Value="InstallDirDlg">LicenseAccepted = "1"</Publish>

      <Publish Dialog="ExplorerContextMenuDialog" Control="Back" Event="NewDialog" Value="InstallDirDlg">1</Publish>
      <Publish Dialog="ExplorerContextMenuDialog" Control="Next" Event="NewDialog" Value="VerifyReadyDlg">1</Publish>

      <Publish Dialog="InstallDirDlg" Control="Back" Event="NewDialog" Value="LicenseAgreementDlg">1</Publish>
      <Publish Dialog="InstallDirDlg" Control="Next" Event="SetTargetPath" Value="[WIXUI_INSTALLDIR]" Order="1">1</Publish>
      <Publish Dialog="InstallDirDlg" Control="Next" Event="DoAction" Value="WixUIValidatePath" Order="2">NOT WIXUI_DONTVALIDATEPATH</Publish>
      <Publish Dialog="InstallDirDlg" Control="Next" Event="SpawnDialog" Value="InvalidDirDlg" Order="3"><![CDATA[NOT WIXUI_DONTVALIDATEPATH AND WIXUI_INSTALLDIR_VALID<>"1"]]></Publish>
      <Publish Dialog="InstallDirDlg" Control="Next" Event="NewDialog" Value="VerifyReadyDlg" Order="4">WIXUI_DONTVALIDATEPATH OR WIXUI_INSTALLDIR_VALID="1"</Publish>
      <Publish Dialog="InstallDirDlg" Control="Next" Event="NewDialog" Value="ExplorerContextMenuDialog" Order="5">1</Publish>
      <Publish Dialog="InstallDirDlg" Control="ChangeFolder" Property="_BrowseProperty" Value="[WIXUI_INSTALLDIR]" Order="1">1</Publish>
      <Publish Dialog="InstallDirDlg" Control="ChangeFolder" Event="SpawnDialog" Value="BrowseDlg" Order="2">1</Publish>
      
      <Publish Dialog="VerifyReadyDlg" Control="Back" Event="NewDialog" Value="ExplorerContextMenuDialog" Order="1">NOT Installed</Publish>
      <Publish Dialog="VerifyReadyDlg" Control="Back" Event="NewDialog" Value="MaintenanceTypeDlg" Order="2">Installed AND NOT PATCH</Publish>
      <Publish Dialog="VerifyReadyDlg" Control="Back" Event="NewDialog" Value="WelcomeDlg" Order="2">Installed AND PATCH</Publish>

      <Publish Dialog="MaintenanceWelcomeDlg" Control="Next" Event="NewDialog" Value="MaintenanceTypeDlg">1</Publish>

      <Publish Dialog="MaintenanceTypeDlg" Control="RepairButton" Event="NewDialog" Value="VerifyReadyDlg">1</Publish>
      <Publish Dialog="MaintenanceTypeDlg" Control="RemoveButton" Event="NewDialog" Value="VerifyReadyDlg">1</Publish>
      <Publish Dialog="MaintenanceTypeDlg" Control="Back" Event="NewDialog" Value="MaintenanceWelcomeDlg">1</Publish>

      <Property Id="ARPNOMODIFY" Value="1" />
    </UI>
    <UIRef Id="WixUI_Common" />
  </Fragment>

</Wix><|MERGE_RESOLUTION|>--- conflicted
+++ resolved
@@ -43,19 +43,6 @@
     <!-- Default value of Checkbox of starting PowerShell after installation -->
     <Property Id="WixShellExecTarget" Value="[$(var.ProductVersionWithName)]pwsh.exe"/>
     <CustomAction Id="LaunchApplication" BinaryKey="WixCA" DllEntry="WixShellExec" Impersonate="yes" />
-<<<<<<< HEAD
-    <CustomAction Id="SaveShortcutPath" Property="ShortcutPath" Value="[$ApplicationProgramsMenuShortcut]$(var.ProductSemanticVersionWithNameAndOptionalArchitecture).lnk" />
-    <CustomAction Id="FixShortcutWorkingDirectory" Script="vbscript" HideTarget="no" Impersonate="no">
-      shortcutPath = Session.Property("ShortcutPath")
-      Set fso = CreateObject("Scripting.FileSystemObject")
-      if (fso.FileExists(shortcutPath)) Then
-        Set wshShell = CreateObject("WSCript.Shell")
-        Set shortcut = wshShell.CreateShortcut(shortcutPath)
-
-        shortcut.workingdirectory = "%HOMEDRIVE%%HOMEPATH%"
-        shortcut.save
-      End If
-    </CustomAction>
 
     <SetProperty Id="RegisterManifest"
                  Before="RegisterManifest"
@@ -85,8 +72,6 @@
         <![CDATA[NOT Installed AND (ENABLE_PSREMOTING=1)]]>
       </Custom>
     </InstallExecuteSequence>
-=======
->>>>>>> f906e9dd
     <UI>
       <Dialog Id="MyExitDialog" Width="370" Height="270" Title="!(loc.ExitDialog_Title)">
         <Control Id="LaunchCheckBox" Type="CheckBox" X="10" Y="243" Width="170" Height="17" Property="LAUNCHAPPONEXIT" Hidden="yes" CheckBoxValue="1" Text="Launch $(env.ProductName)">
