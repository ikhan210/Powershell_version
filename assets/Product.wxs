--- conflicted
+++ resolved
@@ -172,15 +172,11 @@
               <!-- Should retain component GUID since this is a shared, non-file, non-registry resource. -->
               <Environment Id="PowerShellDistributionChannel" Action="create" Name="POWERSHELL_DISTRIBUTION_CHANNEL" Permanent="no" System="yes" Value="MSI:[WINDOWS_PRODUCT_NAME]"/>
             </Component>
-<<<<<<< HEAD
             <Component Id="DisableTelemetry" Guid="{E86F5C91-3721-4C5C-A31F-1F0A5A468573}" KeyPath="yes">
               <Condition>DISABLE_TELEMETRY</Condition>
               <Environment Id="PowerShellTelemetryOptout" Action="set" Name="POWERSHELL_TELEMETRY_OPTOUT" Permanent="no" System="yes" Value="1"/>
             </Component>
-            <Component Id="RegistryEntries" Guid="{402e52f7-baf8-489d-af21-f756a6ca3530}">
-=======
             <Component Id="RegistryEntries">
->>>>>>> c22ccbeb
               <!-- create key for easy detection of a particular version of a powershell core package
                     The upgrade code is used in the key because it will change when we allow SxS       -->
               <RegistryKey Root="HKLM" Key="Software\Microsoft\PowerShellCore\InstalledVersions\$(var.UpgradeCode)" ForceCreateOnInstall="yes" ForceDeleteOnUninstall="yes">
