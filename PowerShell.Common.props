<Project xmlns="http://schemas.microsoft.com/developer/msbuild/2003">
  <Import Project=".\Analyzers.props" />

  <!--
      The 'version' property is populated with the default value in 'Microsoft.NET.DefaultAssemblyInfo.targets'
      *before* any targets get a chance to execute.
      We need to *explicitly* re-assign the 'version' property and other version tags in this target.

      In order for the versions assigned here to take effect, we need to execute this target at an early stage:
        before 'Restore' target - '_GenerateRestoreProjectSpec'
        before 'Pack' target    - 'GenerateNuspec'
        before 'Build' target   - 'BeforeBuild'
  -->
  <Target Name="GetPSCoreVersionFromGit"
    BeforeTargets="_GenerateRestoreProjectSpec;GenerateNuspec;BeforeBuild"
  >

    <Exec Command='git describe --abbrev=60 --long'
          WorkingDirectory="$(MSBuildProjectDirectory)"
          ConsoleToMSBuild="true"
          StandardOutputImportance="Low">
      <Output TaskParameter="ConsoleOutput" PropertyName="PowerShellVersion" />
    </Exec>

    <PropertyGroup Condition = "'$(ReleaseTag)' != ''">
      <!--
         DO NOT UPDATE without reviewing with the Microsoft update plan.

         7.2.0-preview.1
         __a__.__b____.c

        a = Version part and is group 1 of the regex
        b = the Semantic version prerelease name.  This is optional.
        c = The semantic version prerelease iteration.  This is optional and only allowed of the prerelease name is present.

        Our version will become the version part with the prerelease iteration being the revision (the 4th part of the version).
        For RCs, we will increment the iteration from 100.

        Examples
        7.2.0 becomes 7.2.0
        7.2.0-preview.1 becomes 7.2.0.1
        7.2.0-rc.1 becomes 7.2.0.101
      -->

      <!-- parse the release tag into the parts we need -->
      <RegexReleaseTag>^((\d+).(\d+).(\d+))(-(\w+)(.(\d+))?)?$</RegexReleaseTag>
      <ReleaseTagVersionPart>$([System.Text.RegularExpressions.Regex]::Match($(ReleaseTag), $(RegexReleaseTag)).Groups[1].Value)</ReleaseTagVersionPart>
      <ReleaseTagSemVersionPart>$([System.Text.RegularExpressions.Regex]::Match($(ReleaseTag), $(RegexReleaseTag)).Groups[8].Value)</ReleaseTagSemVersionPart>
      <ReleaseTagSemVersionPrereleaseNamePart>$([System.Text.RegularExpressions.Regex]::Match($(ReleaseTag), $(RegexReleaseTag)).Groups[6].Value)</ReleaseTagSemVersionPrereleaseNamePart>
      <!-- Increment revision 100 for rc releases -->
      <RCIncrementValue>100</RCIncrementValue>
      <!-- Increment revision 500 for GA releases -->
      <GAIncrementValue>500</GAIncrementValue>
      <ReleaseTagSemVersionPart Condition = "'$(ReleaseTagSemVersionPrereleaseNamePart)' == 'rc'">$([MSBuild]::Add($(ReleaseTagSemVersionPart), $(RCIncrementValue)))</ReleaseTagSemVersionPart>
      <!-- Create the internal version -->
      <PSCoreBuildVersion>$(ReleaseTag)</PSCoreBuildVersion>
      <!-- Create the version if we have a pre-release -->
      <PSCoreFileVersion Condition = "'$(ReleaseTagSemVersionPart)' != ''">$(ReleaseTagVersionPart).$(ReleaseTagSemVersionPart)</PSCoreFileVersion>
      <!-- Create the version if we have a release build -->
      <PSCoreFileVersion Condition = "'$(PSCoreFileVersion)' == ''">$(ReleaseTagVersionPart).$(GAIncrementValue)</PSCoreFileVersion>
    </PropertyGroup>

    <PropertyGroup>
      <RegexGitVersion>^v(.+)-(\d+)-g(.+)</RegexGitVersion>
      <PSCoreFileVersion Condition = "'$(PSCoreFileVersion)' == ''">$([System.Text.RegularExpressions.Regex]::Match($(PowerShellVersion), $(RegexGitVersion)).Groups[1].Value)</PSCoreFileVersion>
      <PSCoreBuildVersion Condition = "'$(PSCoreBuildVersion)' == ''">$([System.Text.RegularExpressions.Regex]::Match($(PowerShellVersion), $(RegexGitVersion)).Groups[1].Value)</PSCoreBuildVersion>
      <PSCoreAdditionalCommits>$([System.Text.RegularExpressions.Regex]::Match($(PowerShellVersion), $(RegexGitVersion)).Groups[2].Value)</PSCoreAdditionalCommits>
      <PSCoreCommitSHA>$([System.Text.RegularExpressions.Regex]::Match($(PowerShellVersion), $(RegexGitVersion)).Groups[3].Value)</PSCoreCommitSHA>

      <!--
            Caution! 'PSVersion' and 'GitCommitId' from 'PSVersionInfo.cs' depend on the format of this version string.
      -->
      <PSCoreFormattedVersion Condition = "'$(ReleaseTag)' != '' or '$(PSCoreAdditionalCommits)' == '0'">$(PSCoreBuildVersion) SHA: $(PSCoreCommitSHA)</PSCoreFormattedVersion>
      <PSCoreFormattedVersion Condition = "'$(PSCoreFormattedVersion)' == ''">$(PSCoreBuildVersion) Commits: $(PSCoreAdditionalCommits) SHA: $(PSCoreCommitSHA)</PSCoreFormattedVersion>

      <!-- Extract the major, minor and patch version numbers, as well as the preview label.
           They are currently not used anywhere, so we comment them out for now.
        <RegexSymVer>^((\d+).(\d+).(\d+))(?:-(.+))?</RegexSymVer>
        <PSCorePrefixVersion>$([System.Text.RegularExpressions.Regex]::Match($(PSCoreBuildVersion), $(RegexSymVer)).Groups[1].Value)</PSCorePrefixVersion>
        <PSCoreMajorVersion>$([System.Text.RegularExpressions.Regex]::Match($(PSCoreBuildVersion), $(RegexSymVer)).Groups[2].Value)</PSCoreMajorVersion>
        <PSCoreMinorVersion>$([System.Text.RegularExpressions.Regex]::Match($(PSCoreBuildVersion), $(RegexSymVer)).Groups[3].Value)</PSCoreMinorVersion>
        <PSCorePatchVersion>$([System.Text.RegularExpressions.Regex]::Match($(PSCoreBuildVersion), $(RegexSymVer)).Groups[4].Value)</PSCorePatchVersion>
        <PSCoreLabelVersion>$([System.Text.RegularExpressions.Regex]::Match($(PSCoreBuildVersion), $(RegexSymVer)).Groups[5].Value)</PSCoreLabelVersion>
      -->

      <!--
            Here we define explicitly 'Version' to set 'FileVersion' and 'AssemblyVersion' by 'GetAssemblyVersion' target in 'Microsoft.NET.GenerateAssemblyInfo.targets'.
            Here we define explicitly 'InformationalVersion' because by default it is defined as 'Version' by 'GetAssemblyVersion' target in 'Microsoft.NET.GenerateAssemblyInfo.targets'.
      -->
      <Version>$(PSCoreFileVersion)</Version>
      <InformationalVersion>$(PSCoreFormattedVersion)</InformationalVersion>
      <ProductVersion>$(PSCoreFormattedVersion)</ProductVersion>

      <!--
        We have to explicitly assign 'PackageVersion' here because we're changing 'Version' in a target.
        Before any targets have run (during static evaluation), 'Version' will have defaulted to '1.0.0' and PackageVersion will have defaulted to 'Version'.
        See https://github.com/dotnet/sdk/issues/1557
      -->
      <PackageVersion>$(PSCoreBuildVersion)</PackageVersion>

      <ApplicationIcon Condition="$(ProductVersion.Contains('preview'))">..\..\assets\Powershell_av_colors.ico</ApplicationIcon>
      <ApplicationIcon Condition="$(ProductVersion.Contains('daily'))">..\..\assets\Powershell_avatar.ico</ApplicationIcon>
      <ApplicationIcon Condition="!$(ProductVersion.Contains('preview')) And !$(ProductVersion.Contains('daily'))">..\..\assets\Powershell_black.ico</ApplicationIcon>

    </PropertyGroup>

    <!-- Remove existing generated files by source generators because new source code will soon be generated when the build starts -->
    <RemoveDir Directories="gen\SourceGenerated" Condition="Exists('gen\SourceGenerated')" />

    <!-- Output For Debugging
      <WriteLinesToFile File="targetfile1.txt"
        Lines="ReleaseTag=$(ReleaseTag);
               PowerShellVersion = $(PowerShellVersion);
               PSCoreBuildVersion = $(PSCoreBuildVersion);
               PSCoreFileVersion = $(PSCoreFileVersion);
               ReleaseTagVersionPart = $(ReleaseTagVersionPart);
               ReleaseTagSemVersionPart = $(ReleaseTagSemVersionPart);
               PSCoreAdditionalCommits = $(PSCoreAdditionalCommits);
               PSCoreCommitSHA = $(PSCoreCommitSHA);
               PSCoreMajorVersion = $(PSCoreMajorVersion);
               PSCoreMinorVersion = $(PSCoreMinorVersion);
               PSCorePatchVersion = $(PSCorePatchVersion);
               PSCoreLabelVersion = $(PSCoreLabelVersion);
               RegexGitVersion = $(RegexGitVersion);
               PSCoreFormattedVersion = $(PSCoreFormattedVersion);
               ProductVersion = $(ProductVersion);
               Version = $(Version);
               ProjectVersion = '!$(ProjectVersion)!'
               InformationalVersion = $(InformationalVersion);
              "
        Overwrite="true" />
    -->

  </Target>

  <PropertyGroup>
    <Product>PowerShell</Product>
    <Company>Microsoft Corporation</Company>
    <Copyright>(c) Microsoft Corporation.</Copyright>

<<<<<<< HEAD
    <TargetFramework>net7.0</TargetFramework>
=======
    <TargetFramework>net8.0</TargetFramework>
>>>>>>> 2d15e0c5
    <LangVersion>11.0</LangVersion>

    <TreatWarningsAsErrors>true</TreatWarningsAsErrors>
    <AllowUnsafeBlocks>true</AllowUnsafeBlocks>
    <GenerateDocumentationFile>true</GenerateDocumentationFile>
    <SuppressNETCoreSdkPreviewMessage>true</SuppressNETCoreSdkPreviewMessage>
    <NeutralLanguage>en-US</NeutralLanguage>
    <DisableImplicitNamespaceImports>true</DisableImplicitNamespaceImports>
    <DisableImplicitNamespaceImports_DotNet>true</DisableImplicitNamespaceImports_DotNet>

    <DelaySign>true</DelaySign>
    <AssemblyOriginatorKeyFile>../signing/visualstudiopublic.snk</AssemblyOriginatorKeyFile>
    <SignAssembly>true</SignAssembly>
    <HighEntropyVA>true</HighEntropyVA>
  </PropertyGroup>

  <PropertyGroup>
    <DefineConstants>$(DefineConstants);CORECLR</DefineConstants>
    <IsWindows Condition="'$(IsWindows)' =='true' or ( '$(IsWindows)' == '' and '$(OS)' == 'Windows_NT')">true</IsWindows>
  </PropertyGroup>

  <!-- Define non-windows, all configuration properties -->
  <PropertyGroup Condition=" '$(IsWindows)' != 'true' ">
    <DefineConstants>$(DefineConstants);UNIX</DefineConstants>
  </PropertyGroup>

  <!-- Define all OS, debug configuration properties -->
  <PropertyGroup Condition=" '$(Configuration)' == 'Debug' ">
    <DebugType>portable</DebugType>
  </PropertyGroup>

  <!-- Define all OS, release configuration properties -->
  <PropertyGroup Condition=" '$(Configuration)' == 'Release' ">
    <PublishReadyToRun>true</PublishReadyToRun>
    <PublishReadyToRunEmitSymbols>true</PublishReadyToRunEmitSymbols>
    <Optimize>true</Optimize>
    <DebugType>portable</DebugType>
  </PropertyGroup>

  <!-- Define all OS, release configuration properties -->
  <PropertyGroup Condition=" '$(Configuration)' == 'StaticAnalysis' ">
    <Optimize>true</Optimize>
    <!-- This is required to be full for compliance tools !-->
    <DebugType>full</DebugType>
  </PropertyGroup>

  <!-- Define non-windows, release configuration properties -->
  <PropertyGroup Condition=" '$(Configuration)' == 'Release' And '$(IsWindows)' != 'true' ">
    <!-- Set-Date fails with optimize enabled in NonWindowsSetDate
         Debugging the issues resolves the problem
     -->
    <Optimize>false</Optimize>
  </PropertyGroup>

  <PropertyGroup>
    <Features>strict</Features>
  </PropertyGroup>

  <PropertyGroup>
    <EnforceCodeStyleInBuild>true</EnforceCodeStyleInBuild>
  </PropertyGroup>
</Project><|MERGE_RESOLUTION|>--- conflicted
+++ resolved
@@ -138,11 +138,7 @@
     <Company>Microsoft Corporation</Company>
     <Copyright>(c) Microsoft Corporation.</Copyright>
 
-<<<<<<< HEAD
-    <TargetFramework>net7.0</TargetFramework>
-=======
     <TargetFramework>net8.0</TargetFramework>
->>>>>>> 2d15e0c5
     <LangVersion>11.0</LangVersion>
 
     <TreatWarningsAsErrors>true</TreatWarningsAsErrors>
