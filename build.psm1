# Copyright (c) Microsoft Corporation. All rights reserved.
# Licensed under the MIT License.

# On Unix paths is separated by colon
# On Windows paths is separated by semicolon
$script:TestModulePathSeparator = [System.IO.Path]::PathSeparator

$dotnetCLIChannel = 'preview' # TODO: Change this to 'release' once .Net Core 3.0 goes RTM
$dotnetCLIRequiredVersion = $(Get-Content $PSScriptRoot/global.json | ConvertFrom-Json).Sdk.Version

# Track if tags have been sync'ed
$tagsUpToDate = $false

# Sync Tags
# When not using a branch in PowerShell/PowerShell, tags will not be fetched automatically
# Since code that uses Get-PSCommitID and Get-PSLatestTag assume that tags are fetched,
# This function can ensure that tags have been fetched.
# This function is used during the setup phase in tools/ci.psm1 and tools/travis.ps1
function Sync-PSTags
{
    param(
        [Switch]
        $AddRemoteIfMissing
    )

    $PowerShellRemoteUrl = "https://github.com/powershell/powershell.git"
    $upstreamRemoteDefaultName = 'upstream'
    $remotes = Start-NativeExecution {git --git-dir="$PSScriptRoot/.git" remote}
    $upstreamRemote = $null
    foreach($remote in $remotes)
    {
        $url = Start-NativeExecution {git --git-dir="$PSScriptRoot/.git" remote get-url $remote}
        if($url -eq $PowerShellRemoteUrl)
        {
            $upstreamRemote = $remote
            break
        }
    }

    if(!$upstreamRemote -and $AddRemoteIfMissing.IsPresent -and $remotes -notcontains $upstreamRemoteDefaultName)
    {
        $null = Start-NativeExecution {git --git-dir="$PSScriptRoot/.git" remote add $upstreamRemoteDefaultName $PowerShellRemoteUrl}
        $upstreamRemote = $upstreamRemoteDefaultName
    }
    elseif(!$upstreamRemote)
    {
        Write-Error "Please add a remote to PowerShell\PowerShell.  Example:  git remote add $upstreamRemoteDefaultName $PowerShellRemoteUrl" -ErrorAction Stop
    }

    $null = Start-NativeExecution {git --git-dir="$PSScriptRoot/.git" fetch --tags --quiet $upstreamRemote}
    $script:tagsUpToDate=$true
}

# Gets the latest tag for the current branch
function Get-PSLatestTag
{
    [CmdletBinding()]
    param()
    # This function won't always return the correct value unless tags have been sync'ed
    # So, Write a warning to run Sync-PSTags
    if(!$tagsUpToDate)
    {
        Write-Warning "Run Sync-PSTags to update tags"
    }

    return (Start-NativeExecution {git --git-dir="$PSScriptRoot/.git" describe --abbrev=0})
}

function Get-PSVersion
{
    [CmdletBinding()]
    param(
        [switch]
        $OmitCommitId
    )
    if($OmitCommitId.IsPresent)
    {
        return (Get-PSLatestTag) -replace '^v'
    }
    else
    {
        return (Get-PSCommitId) -replace '^v'
    }
}

function Get-PSCommitId
{
    [CmdletBinding()]
    param()
    # This function won't always return the correct value unless tags have been sync'ed
    # So, Write a warning to run Sync-PSTags
    if(!$tagsUpToDate)
    {
        Write-Warning "Run Sync-PSTags to update tags"
    }

    return (Start-NativeExecution {git --git-dir="$PSScriptRoot/.git" describe --dirty --abbrev=60})
}

function Get-EnvironmentInformation
{
    $environment = @{}
    # PowerShell Core will likely not be built on pre-1709 nanoserver
    if ($PSVersionTable.ContainsKey("PSEdition") -and "Core" -eq $PSVersionTable.PSEdition) {
        $environment += @{'IsCoreCLR' = $true}
        $environment += @{'IsLinux' = $IsLinux}
        $environment += @{'IsMacOS' = $IsMacOS}
        $environment += @{'IsWindows' = $IsWindows}
    } else {
        $environment += @{'IsCoreCLR' = $false}
        $environment += @{'IsLinux' = $false}
        $environment += @{'IsMacOS' = $false}
        $environment += @{'IsWindows' = $true}
    }

    if ($Environment.IsWindows)
    {
        $environment += @{'IsAdmin' = (New-Object Security.Principal.WindowsPrincipal ([Security.Principal.WindowsIdentity]::GetCurrent())).IsInRole([Security.Principal.WindowsBuiltinRole]::Administrator)}
        $environment += @{'nugetPackagesRoot' = "${env:USERPROFILE}\.nuget\packages"}
    }
    else
    {
        $environment += @{'nugetPackagesRoot' = "${env:HOME}/.nuget/packages"}
    }

    if ($Environment.IsLinux) {
        $LinuxInfo = Get-Content /etc/os-release -Raw | ConvertFrom-StringData

        $environment += @{'LinuxInfo' = $LinuxInfo}
        $environment += @{'IsDebian' = $LinuxInfo.ID -match 'debian'}
        $environment += @{'IsDebian9' = $Environment.IsDebian -and $LinuxInfo.VERSION_ID -match '9'}
        $environment += @{'IsUbuntu' = $LinuxInfo.ID -match 'ubuntu'}
        $environment += @{'IsUbuntu14' = $Environment.IsUbuntu -and $LinuxInfo.VERSION_ID -match '14.04'}
        $environment += @{'IsUbuntu16' = $Environment.IsUbuntu -and $LinuxInfo.VERSION_ID -match '16.04'}
        $environment += @{'IsUbuntu18' = $Environment.IsUbuntu -and $LinuxInfo.VERSION_ID -match '18.04'}
        $environment += @{'IsCentOS' = $LinuxInfo.ID -match 'centos' -and $LinuxInfo.VERSION_ID -match '7'}
        $environment += @{'IsFedora' = $LinuxInfo.ID -match 'fedora' -and $LinuxInfo.VERSION_ID -ge 24}
        $environment += @{'IsOpenSUSE' = $LinuxInfo.ID -match 'opensuse'}
        $environment += @{'IsSLES' = $LinuxInfo.ID -match 'sles'}
        $environment += @{'IsRedHat' = $LinuxInfo.ID -match 'rhel'}
        $environment += @{'IsRedHat7' = $Environment.IsRedHat -and $LinuxInfo.VERSION_ID -match '7' }
        $environment += @{'IsOpenSUSE13' = $Environmenst.IsOpenSUSE -and $LinuxInfo.VERSION_ID  -match '13'}
        $environment += @{'IsOpenSUSE42.1' = $Environment.IsOpenSUSE -and $LinuxInfo.VERSION_ID  -match '42.1'}
        $environment += @{'IsRedHatFamily' = $Environment.IsCentOS -or $Environment.IsFedora -or $Environment.IsRedHat}
        $environment += @{'IsSUSEFamily' = $Environment.IsSLES -or $Environment.IsOpenSUSE}
        $environment += @{'IsAlpine' = $LinuxInfo.ID -match 'alpine'}

        # Workaround for temporary LD_LIBRARY_PATH hack for Fedora 24
        # https://github.com/PowerShell/PowerShell/issues/2511
        if ($environment.IsFedora -and (Test-Path ENV:\LD_LIBRARY_PATH)) {
            Remove-Item -Force ENV:\LD_LIBRARY_PATH
            Get-ChildItem ENV:
        }

        if( -not(
            $environment.IsDebian -or
            $environment.IsUbuntu -or
            $environment.IsRedHatFamily -or
            $environment.IsSUSEFamily -or
            $environment.IsAlpine)
        ) {
            throw "The current OS : $($LinuxInfo.ID) is not supported for building PowerShell."
        }
    }

    return [PSCustomObject] $environment
}

$Environment = Get-EnvironmentInformation

# Autoload (in current session) temporary modules used in our tests
$TestModulePath = Join-Path $PSScriptRoot "test/tools/Modules"
if ( -not $env:PSModulePath.Contains($TestModulePath) ) {
    $env:PSModulePath = $TestModulePath+$TestModulePathSeparator+$($env:PSModulePath)
}

<#
    .Synopsis
        Tests if a version is preview
    .EXAMPLE
        Test-IsPreview -version '6.1.0-sometthing' # returns true
        Test-IsPreview -version '6.1.0' # returns false
#>
function Test-IsPreview
{
    param(
        [parameter(Mandatory)]
        [string]
        $Version
    )

    return $Version -like '*-*'
}

function Start-PSBuild {
    [CmdletBinding(DefaultParameterSetName="Default")]
    param(
        # When specified this switch will stops running dev powershell
        # to help avoid compilation error, because file are in use.
        [switch]$StopDevPowerShell,

        [switch]$Restore,
        # Accept a path to the output directory
        # When specified, --output <path> will be passed to dotnet
        [string]$Output,
        [switch]$ResGen,
        [switch]$TypeGen,
        [switch]$Clean,
        [Parameter(ParameterSetName="Legacy")]
        [switch]$PSModuleRestore,
        [Parameter(ParameterSetName="Default")]
        [switch]$NoPSModuleRestore,
        [switch]$CI,

        # this switch will re-build only System.Management.Automation.dll
        # it's useful for development, to do a quick changes in the engine
        [switch]$SMAOnly,

        # These runtimes must match those in project.json
        # We do not use ValidateScript since we want tab completion
        # If this parameter is not provided it will get determined automatically.
        [ValidateSet("alpine-x64",
                     "fxdependent",
                     "linux-arm",
                     "linux-arm64",
                     "linux-x64",
                     "osx-x64",
                     "win-arm",
                     "win-arm64",
                     "win7-x64",
                     "win7-x86")]
        [string]$Runtime,

        [ValidateSet('Debug', 'Release', 'CodeCoverage', '')] # We might need "Checked" as well
        [string]$Configuration,

        [switch]$CrossGen,

        [ValidatePattern("^v\d+\.\d+\.\d+(-\w+(\.\d+)?)?$")]
        [ValidateNotNullOrEmpty()]
        [string]$ReleaseTag
    )

    if ($PsCmdlet.ParameterSetName -eq "Default" -and !$NoPSModuleRestore)
    {
        $PSModuleRestore = $true
    }

    if ($Runtime -eq "linux-arm" -and -not $Environment.IsUbuntu) {
        throw "Cross compiling for linux-arm is only supported on Ubuntu environment"
    }

    if ("win-arm","win-arm64" -contains $Runtime -and -not $Environment.IsWindows) {
        throw "Cross compiling for win-arm or win-arm64 is only supported on Windows environment"
    }
    function Stop-DevPowerShell {
        Get-Process pwsh* |
            Where-Object {
                $_.Modules |
                Where-Object {
                    $_.FileName -eq (Resolve-Path $script:Options.Output).Path
                }
            } |
        Stop-Process -Verbose
    }

    if ($Clean) {
        Write-Log "Cleaning your working directory. You can also do it with 'git clean -fdx --exclude .vs/PowerShell/v15/Server/sqlite3'"
        Push-Location $PSScriptRoot
        try {
            # Excluded sqlite3 folder is due to this Roslyn issue: https://github.com/dotnet/roslyn/issues/23060
            # Excluded src/Modules/nuget.config as this is required for release build.
            git clean -fdx --exclude .vs/PowerShell/v15/Server/sqlite3 --exclude src/Modules/nuget.config
        } finally {
            Pop-Location
        }
    }

    # Add .NET CLI tools to PATH
    Find-Dotnet

    # Verify we have .NET SDK in place to do the build, and abort if the precheck failed
    $precheck = precheck 'dotnet' "Build dependency 'dotnet' not found in PATH. Run Start-PSBootstrap. Also see: https://dotnet.github.io/getting-started/"
    if (-not $precheck) {
        return
    }

    # Verify if the dotnet in-use is the required version
    $dotnetCLIInstalledVersion = (dotnet --version)
    If ($dotnetCLIInstalledVersion -ne $dotnetCLIRequiredVersion) {
        Write-Warning @"
The currently installed .NET Command Line Tools is not the required version.

Installed version: $dotnetCLIInstalledVersion
Required version: $dotnetCLIRequiredVersion

Fix steps:

1. Remove the installed version from:
    - on windows '`$env:LOCALAPPDATA\Microsoft\dotnet'
    - on macOS and linux '`$env:HOME/.dotnet'
2. Run Start-PSBootstrap or Install-Dotnet
3. Start-PSBuild -Clean
`n
"@
        return
    }

    # set output options
    $OptionsArguments = @{
        CrossGen=$CrossGen
        Output=$Output
        Runtime=$Runtime
        Configuration=$Configuration
        Verbose=$true
        SMAOnly=[bool]$SMAOnly
        PSModuleRestore=$PSModuleRestore
    }
    $script:Options = New-PSOptions @OptionsArguments

    if ($StopDevPowerShell) {
        Stop-DevPowerShell
    }

    # setup arguments
    $Arguments = @("publish","--no-restore","/property:GenerateFullPaths=true")
    if ($Output -or $SMAOnly) {
        $Arguments += "--output", (Split-Path $Options.Output)
    }

    $Arguments += "--configuration", $Options.Configuration
    $Arguments += "--framework", $Options.Framework

    if (-not $SMAOnly -and $Options.Runtime -ne 'fxdependent') {
        # libraries should not have runtime
        $Arguments += "--runtime", $Options.Runtime
    }

    if ($ReleaseTag) {
        $ReleaseTagToUse = $ReleaseTag -Replace '^v'
        $Arguments += "/property:ReleaseTag=$ReleaseTagToUse"
    }

    # handle Restore
    Restore-PSPackage -Options $Options -Force:$Restore

    # handle ResGen
    # Heuristic to run ResGen on the fresh machine
    if ($ResGen -or -not (Test-Path "$PSScriptRoot/src/Microsoft.PowerShell.ConsoleHost/gen")) {
        Write-Log "Run ResGen (generating C# bindings for resx files)"
        Start-ResGen
    }

    # Handle TypeGen
    # .inc file name must be different for Windows and Linux to allow build on Windows and WSL.
    $incFileName = "powershell_$($Options.Runtime).inc"
    if ($TypeGen -or -not (Test-Path "$PSScriptRoot/src/TypeCatalogGen/$incFileName")) {
        Write-Log "Run TypeGen (generating CorePsTypeCatalog.cs)"
        Start-TypeGen -IncFileName $incFileName
    }

    # Get the folder path where pwsh.exe is located.
    if ((Split-Path $Options.Output -Leaf) -like "pwsh*") {
        $publishPath = Split-Path $Options.Output -Parent
    }
    else {
        $publishPath = $Options.Output
    }

    try {
        # Relative paths do not work well if cwd is not changed to project
        Push-Location $Options.Top
        Write-Log "Run dotnet $Arguments from $pwd"
        Start-NativeExecution { dotnet $Arguments }

        if ($CrossGen -and $Options.Runtime -ne 'fxdependent') {
            ## fxdependent package cannot be CrossGen'ed
            Start-CrossGen -PublishPath $publishPath -Runtime $script:Options.Runtime
            Write-Log "pwsh.exe with ngen binaries is available at: $($Options.Output)"
        } else {
            Write-Log "PowerShell output: $($Options.Output)"
        }
    } finally {
        Pop-Location
    }

    # publish reference assemblies
    try {
        Push-Location "$PSScriptRoot/src/TypeCatalogGen"
        $refAssemblies = Get-Content -Path $incFileName | ForEach-Object { $_.TrimEnd(';') } | Where-Object { $_ -ne "" }
        $refDestFolder = Join-Path -Path $publishPath -ChildPath "ref"

        if (Test-Path $refDestFolder -PathType Container) {
            Remove-Item $refDestFolder -Force -Recurse -ErrorAction Stop
        }
        New-Item -Path $refDestFolder -ItemType Directory -Force -ErrorAction Stop > $null
        Copy-Item -Path $refAssemblies -Destination $refDestFolder -Force -ErrorAction Stop
    } finally {
        Pop-Location
    }

    if ($Environment.IsRedHatFamily -or $Environment.IsDebian9) {
        # add two symbolic links to system shared libraries that libmi.so is dependent on to handle
        # platform specific changes. This is the only set of platforms needed for this currently
        # as Ubuntu has these specific library files in the platform and macOS builds for itself
        # against the correct versions.

        if ($Environment.IsDebian9){
            # NOTE: Debian 8 doesn't need these symlinks
            $sslTarget = "/usr/lib/x86_64-linux-gnu/libssl.so.1.0.2"
            $cryptoTarget = "/usr/lib/x86_64-linux-gnu/libcrypto.so.1.0.2"
        }
        else { #IsRedHatFamily
            $sslTarget = "/lib64/libssl.so.10"
            $cryptoTarget = "/lib64/libcrypto.so.10"
        }

        if ( ! (test-path "$publishPath/libssl.so.1.0.0")) {
            $null = New-Item -Force -ItemType SymbolicLink -Target $sslTarget -Path "$publishPath/libssl.so.1.0.0" -ErrorAction Stop
        }
        if ( ! (test-path "$publishPath/libcrypto.so.1.0.0")) {
            $null = New-Item -Force -ItemType SymbolicLink -Target $cryptoTarget -Path "$publishPath/libcrypto.so.1.0.0" -ErrorAction Stop
        }
    }

    if ($Environment.IsWindows) {
<<<<<<< HEAD
=======
        ## need RCEdit to modify the binaries embedded resources
        $rcedit = "~/.rcedit/rcedit-x64.exe"
        if (-not (Test-Path -Type Leaf $rcedit)) {
            $rcedit = Get-Command "rcedit-x64.exe" -CommandType Application -ErrorAction Ignore | Select-Object -First 1 | ForEach-Object Name
        }
        if (-not $rcedit) {
            throw "RCEdit is required to modify pwsh.exe resources, please run 'Start-PSBootStrap' to install"
        }

>>>>>>> 8cf9e056
        $ReleaseVersion = ""
        if ($ReleaseTagToUse) {
            $ReleaseVersion = $ReleaseTagToUse
        } else {
            $ReleaseVersion = (Get-PSCommitId -WarningAction SilentlyContinue) -replace '^v'
        }
        # in VSCode, depending on where you started it from, the git commit id may be empty so provide a default value
        if (!$ReleaseVersion) {
            $ReleaseVersion = "6.0.0"
            $fileVersion = "6.0.0"
        } else {
            $fileVersion = $ReleaseVersion.Split("-")[0]
        }

    }

    # download modules from powershell gallery.
    #   - PowerShellGet, PackageManagement, Microsoft.PowerShell.Archive
    if ($PSModuleRestore) {
        Restore-PSModuleToBuild -PublishPath $publishPath
    }

    # Restore the Pester module
    if ($CI) {
        Restore-PSPester -Destination (Join-Path $publishPath "Modules")
    }
}

function Restore-PSPackage
{
    param(
        [ValidateNotNullOrEmpty()]
        [Parameter()]
        [string[]] $ProjectDirs,

        [ValidateNotNullOrEmpty()]
        [Parameter()]
        $Options = (Get-PSOptions -DefaultToNew),

        [switch] $Force
    )

    if (-not $ProjectDirs)
    {
        $ProjectDirs = @($Options.Top, "$PSScriptRoot/src/TypeCatalogGen", "$PSScriptRoot/src/ResGen", "$PSScriptRoot/src/Modules")
    }

    if ($Force -or (-not (Test-Path "$($Options.Top)/obj/project.assets.json"))) {

        if($Options.Runtime -ne 'fxdependent') {
            $RestoreArguments = @("--runtime",$Options.Runtime, "--verbosity")
        } else {
            $RestoreArguments = @("--verbosity")
        }

        if ($PSCmdlet.MyInvocation.BoundParameters["Verbose"].IsPresent) {
            $RestoreArguments += "detailed"
        } else {
            $RestoreArguments += "quiet"
        }

        $ProjectDirs | ForEach-Object {
            $project = $_
            Write-Log "Run dotnet restore $project $RestoreArguments"
            $retryCount = 0
            $maxTries = 5
            while($retryCount -lt $maxTries)
            {
                try
                {
                    Start-NativeExecution { dotnet restore $project $RestoreArguments }
                }
                catch
                {
                    Write-Log "Failed to restore $project, retrying..."
                    $retryCount++
                    if($retryCount -ge $maxTries)
                    {
                        throw
                    }
                    continue
                }

                Write-Log "Done restoring $project"
                break
            }
        }
    }
}

function Restore-PSModuleToBuild
{
    param(
        [Parameter(Mandatory)]
        [string]
        $PublishPath
    )

    Write-Log "Restore PowerShell modules to $publishPath"
    $modulesDir = Join-Path -Path $publishPath -ChildPath "Modules"
    Copy-PSGalleryModules -Destination $modulesDir -CsProjPath "$PSScriptRoot\src\Modules\PSGalleryModules.csproj"

    # Remove .nupkg.metadata files
    Get-ChildItem $PublishPath -Filter '.nupkg.metadata' -Recurse | ForEach-Object { Remove-Item $_.FullName -ErrorAction SilentlyContinue -Force }
}

function Restore-PSPester
{
    param(
        [ValidateNotNullOrEmpty()]
        [string] $Destination = ([IO.Path]::Combine((Split-Path (Get-PSOptions -DefaultToNew).Output), "Modules"))
    )
    Save-Module -Name Pester -Path $Destination -Repository PSGallery -RequiredVersion "4.4.4"
}

function Compress-TestContent {
    [CmdletBinding()]
    param(
        $Destination
    )

    $null = Publish-PSTestTools
    $powerShellTestRoot =  Join-Path $PSScriptRoot 'test'
    Add-Type -AssemblyName System.IO.Compression.FileSystem

    $resolvedPath = $ExecutionContext.SessionState.Path.GetUnresolvedProviderPathFromPSPath($Destination)
    [System.IO.Compression.ZipFile]::CreateFromDirectory($powerShellTestRoot, $resolvedPath)
}

function New-PSOptions {
    [CmdletBinding()]
    param(
        [ValidateSet("Debug", "Release", "CodeCoverage", '')]
        [string]$Configuration,

        [ValidateSet("netcoreapp3.0")]
        [string]$Framework,

        # These are duplicated from Start-PSBuild
        # We do not use ValidateScript since we want tab completion
        [ValidateSet("",
                     "alpine-x64",
                     "fxdependent",
                     "linux-arm",
                     "linux-arm64",
                     "linux-x64",
                     "osx-x64",
                     "win-arm",
                     "win-arm64",
                     "win7-x64",
                     "win7-x86")]
        [string]$Runtime,

        [switch]$CrossGen,

        # Accept a path to the output directory
        # If not null or empty, name of the executable will be appended to
        # this path, otherwise, to the default path, and then the full path
        # of the output executable will be assigned to the Output property
        [string]$Output,

        [switch]$SMAOnly,

        [switch]$PSModuleRestore
    )

    # Add .NET CLI tools to PATH
    Find-Dotnet

    $ConfigWarningMsg = "The passed-in Configuration value '{0}' is not supported on '{1}'. Use '{2}' instead."
    if (-not $Configuration) {
        $Configuration = 'Debug'
    } else {
        switch ($Configuration) {
            "CodeCoverage" {
                if(-not $Environment.IsWindows) {
                    $Configuration = "Debug"
                    Write-Warning ($ConfigWarningMsg -f $switch.Current, $Environment.LinuxInfo.PRETTY_NAME, $Configuration)
                }
            }
        }
    }
    Write-Verbose "Using configuration '$Configuration'"

    $PowerShellDir = if (!$Environment.IsWindows) {
        "powershell-unix"
    } else {
        "powershell-win-core"
    }
    $Top = [IO.Path]::Combine($PSScriptRoot, "src", $PowerShellDir)
    Write-Verbose "Top project directory is $Top"

    if (-not $Framework) {
        $Framework = "netcoreapp3.0"
        Write-Verbose "Using framework '$Framework'"
    }

    if (-not $Runtime) {
        if ($Environment.IsLinux) {
            $Runtime = "linux-x64"
        } elseif ($Environment.IsMacOS) {
            $Runtime = "osx-x64"
        } else {
            $RID = dotnet --info | ForEach-Object {
                if ($_ -match "RID") {
                    $_ -split "\s+" | Select-Object -Last 1
                }
            }

            # We plan to release packages targetting win7-x64 and win7-x86 RIDs,
            # which supports all supported windows platforms.
            # So we, will change the RID to win7-<arch>
            $Runtime = $RID -replace "win\d+", "win7"
        }

        if (-not $Runtime) {
            Throw "Could not determine Runtime Identifier, please update dotnet"
        } else {
            Write-Verbose "Using runtime '$Runtime'"
        }
    }

    $Executable = if ($Runtime -eq 'fxdependent') {
        "pwsh.dll"
    } elseif ($Environment.IsLinux -or $Environment.IsMacOS) {
        "pwsh"
    } elseif ($Environment.IsWindows) {
        "pwsh.exe"
    }

    # Build the Output path
    if (!$Output) {
        if ($Runtime -eq 'fxdependent') {
            $Output = [IO.Path]::Combine($Top, "bin", $Configuration, $Framework, "publish", $Executable)
        } else {
            $Output = [IO.Path]::Combine($Top, "bin", $Configuration, $Framework, $Runtime, "publish", $Executable)
        }
    } else {
        $Output = [IO.Path]::Combine($Output, $Executable)
    }

    if ($SMAOnly)
    {
        $Top = [IO.Path]::Combine($PSScriptRoot, "src", "System.Management.Automation")
    }

    $RootInfo = @{RepoPath = $PSScriptRoot}

    # the valid root is the root of the filesystem and the folder PowerShell
    $RootInfo['ValidPath'] = Join-Path -Path ([system.io.path]::GetPathRoot($RootInfo.RepoPath)) -ChildPath 'PowerShell'

    if($RootInfo.RepoPath -ne $RootInfo.ValidPath)
    {
        $RootInfo['Warning'] = "Please ensure your repo is at the root of the file system and named 'PowerShell' (example: '$($RootInfo.ValidPath)'), when building and packaging for release!"
        $RootInfo['IsValid'] = $false
    }
    else
    {
        $RootInfo['IsValid'] = $true
    }

    return New-PSOptionsObject `
                -RootInfo ([PSCustomObject]$RootInfo) `
                -Top $Top `
                -Runtime $Runtime `
                -Crossgen $Crossgen.IsPresent `
                -Configuration $Configuration `
                -PSModuleRestore $PSModuleRestore.IsPresent `
                -Framework $Framework `
                -Output $Output
}

# Get the Options of the last build
function Get-PSOptions {
    param(
        [Parameter(HelpMessage='Defaults to New-PSOption if a build has not occurred.')]
        [switch]
        $DefaultToNew
    )

    if(!$script:Options -and $DefaultToNew.IsPresent)
    {
        return New-PSOptions
    }

    return $script:Options
}

function Set-PSOptions {
    param(
        [PSObject]
        $Options
    )

    $script:Options = $Options
}

function Get-PSOutput {
    [CmdletBinding()]param(
        [hashtable]$Options
    )
    if ($Options) {
        return $Options.Output
    } elseif ($script:Options) {
        return $script:Options.Output
    } else {
        return (New-PSOptions).Output
    }
}

function Get-PesterTag {
    param ( [Parameter(Position=0)][string]$testbase = "$PSScriptRoot/test/powershell" )
    $alltags = @{}
    $warnings = @()

    get-childitem -Recurse $testbase -File | Where-Object {$_.name -match "tests.ps1"}| ForEach-Object {
        $fullname = $_.fullname
        $tok = $err = $null
        $ast = [System.Management.Automation.Language.Parser]::ParseFile($FullName, [ref]$tok,[ref]$err)
        $des = $ast.FindAll({$args[0] -is "System.Management.Automation.Language.CommandAst" -and $args[0].CommandElements[0].Value -eq "Describe"},$true)
        foreach( $describe in $des) {
            $elements = $describe.CommandElements
            $lineno = $elements[0].Extent.StartLineNumber
            $foundPriorityTags = @()
            for ( $i = 0; $i -lt $elements.Count; $i++) {
                if ( $elements[$i].extent.text -match "^-t" ) {
                    $vAst = $elements[$i+1]
                    if ( $vAst.FindAll({$args[0] -is "System.Management.Automation.Language.VariableExpressionAst"},$true) ) {
                        $warnings += "TAGS must be static strings, error in ${fullname}, line $lineno"
                    }
                    $values = $vAst.FindAll({$args[0] -is "System.Management.Automation.Language.StringConstantExpressionAst"},$true).Value
                    $values | ForEach-Object {
                        if (@('REQUIREADMINONWINDOWS', 'REQUIRESUDOONUNIX', 'SLOW') -contains $_) {
                            # These are valid tags also, but they are not the priority tags
                        }
                        elseif (@('CI', 'FEATURE', 'SCENARIO') -contains $_) {
                            $foundPriorityTags += $_
                        }
                        else {
                            $warnings += "${fullname} includes improper tag '$_', line '$lineno'"
                        }

                        $alltags[$_]++
                    }
                }
            }
            if ( $foundPriorityTags.Count -eq 0 ) {
                $warnings += "${fullname}:$lineno does not include -Tag in Describe"
            }
            elseif ( $foundPriorityTags.Count -gt 1 ) {
                $warnings += "${fullname}:$lineno includes more then one scope -Tag: $foundPriorityTags"
            }
        }
    }
    if ( $Warnings.Count -gt 0 ) {
        $alltags['Result'] = "Fail"
    }
    else {
        $alltags['Result'] = "Pass"
    }
    $alltags['Warnings'] = $warnings
    $o = [pscustomobject]$alltags
    $o.psobject.TypeNames.Add("DescribeTagsInUse")
    $o
}

function Publish-PSTestTools {
    [CmdletBinding()]
    param()

    Find-Dotnet

    $tools = @(
        @{Path="${PSScriptRoot}/test/tools/TestExe";Output="testexe"}
        @{Path="${PSScriptRoot}/test/tools/WebListener";Output="WebListener"}
        @{Path="${PSScriptRoot}/test/tools/TestService";Output="TestService"}
    )

    $Options = Get-PSOptions -DefaultToNew

    # Publish tools so it can be run by tests
    foreach ($tool in $tools)
    {
        Push-Location $tool.Path
        try {
            dotnet publish --output bin --configuration $Options.Configuration --framework $Options.Framework --runtime $Options.Runtime
            $toolPath = Join-Path -Path $tool.Path -ChildPath "bin"

            if ( -not $env:PATH.Contains($toolPath) ) {
                $env:PATH = $toolPath+$TestModulePathSeparator+$($env:PATH)
            }
        } finally {
            Pop-Location
        }
    }

    # `dotnet restore` on test project is not called if product projects have been restored unless -Force is specified.
    Copy-PSGalleryModules -Destination "${PSScriptRoot}/test/tools/Modules" -CsProjPath "$PSScriptRoot/test/tools/Modules/PSGalleryTestModules.csproj" -Force
}

function Get-ExperimentalFeatureTests {
    $testMetadataFile = Join-Path $PSScriptRoot "test/tools/TestMetadata.json"
    $metadata = Get-Content -Path $testMetadataFile -Raw | ConvertFrom-Json | ForEach-Object -MemberName ExperimentalFeatures
    $features = $metadata | Get-Member -MemberType NoteProperty | ForEach-Object -MemberName Name

    $featureTests = @{}
    foreach ($featureName in $features) {
        $featureTests[$featureName] = $metadata.$featureName
    }
    $featureTests
}

function Start-PSPester {
    [CmdletBinding(DefaultParameterSetName='default')]
    param(
        [Parameter(Position=0)]
        [string[]]$Path = @("$PSScriptRoot/test/powershell"),
        [string]$OutputFormat = "NUnitXml",
        [string]$OutputFile = "pester-tests.xml",
        [string[]]$ExcludeTag = 'Slow',
        [string[]]$Tag = @("CI","Feature"),
        [switch]$ThrowOnFailure,
        [string]$BinDir = (Split-Path (Get-PSOptions -DefaultToNew).Output),
        [string]$powershell = (Join-Path $BinDir 'pwsh'),
        [string]$Pester = ([IO.Path]::Combine($BinDir, "Modules", "Pester")),
        [Parameter(ParameterSetName='Unelevate',Mandatory=$true)]
        [switch]$Unelevate,
        [switch]$Quiet,
        [switch]$Terse,
        [Parameter(ParameterSetName='PassThru',Mandatory=$true)]
        [switch]$PassThru,
        [Parameter(ParameterSetName='PassThru',HelpMessage='Run commands on Linux with sudo.')]
        [switch]$Sudo,
        [switch]$IncludeFailingTest,
        [switch]$IncludeCommonTests,
        [string]$ExperimentalFeatureName,
        [Parameter(HelpMessage='Title to publish the results as.')]
        [string]$Title = 'PowerShell Core Tests'
    )

    if (-not (Get-Module -ListAvailable -Name $Pester -ErrorAction SilentlyContinue | Where-Object { $_.Version -ge "4.2" } ))
    {
        Restore-PSPester
    }

    if ($IncludeFailingTest.IsPresent)
    {
        $Path += "$PSScriptRoot/tools/failingTests"
    }

    if($IncludeCommonTests.IsPresent)
    {
        $path = += "$PSScriptRoot/test/common"
    }

    # we need to do few checks and if user didn't provide $ExcludeTag explicitly, we should alternate the default
    if ($Unelevate)
    {
        if (-not $Environment.IsWindows)
        {
            throw '-Unelevate is currently not supported on non-Windows platforms'
        }

        if (-not $Environment.IsAdmin)
        {
            throw '-Unelevate cannot be applied because the current user is not Administrator'
        }

        if (-not $PSBoundParameters.ContainsKey('ExcludeTag'))
        {
            $ExcludeTag += 'RequireAdminOnWindows'
        }
    }
    elseif ($Environment.IsWindows -and (-not $Environment.IsAdmin))
    {
        if (-not $PSBoundParameters.ContainsKey('ExcludeTag'))
        {
            $ExcludeTag += 'RequireAdminOnWindows'
        }
    }
    elseif (-not $Environment.IsWindows -and (-not $Sudo.IsPresent))
    {
        if (-not $PSBoundParameters.ContainsKey('ExcludeTag'))
        {
            $ExcludeTag += 'RequireSudoOnUnix'
        }
    }
    elseif (-not $Environment.IsWindows -and $Sudo.IsPresent)
    {
        if (-not $PSBoundParameters.ContainsKey('Tag'))
        {
            $Tag = 'RequireSudoOnUnix'
        }
    }

    Write-Verbose "Running pester tests at '$path' with tag '$($Tag -join ''', ''')' and ExcludeTag '$($ExcludeTag -join ''', ''')'" -Verbose
    Publish-PSTestTools | ForEach-Object {Write-Host $_}

    # All concatenated commands/arguments are suffixed with the delimiter (space)

    # Disable telemetry for all startups of pwsh in tests
    $command = "`$env:POWERSHELL_TELEMETRY_OPTOUT = 1;"
    if ($Terse)
    {
        $command += "`$ProgressPreference = 'silentlyContinue'; "
    }

    # Autoload (in subprocess) temporary modules used in our tests
    $newPathFragment = $TestModulePath + $TestModulePathSeparator
    $command += '$env:PSModulePath = '+"'$newPathFragment'" + '+$env:PSModulePath;'

    # Windows needs the execution policy adjusted
    if ($Environment.IsWindows) {
        $command += "Set-ExecutionPolicy -Scope Process Unrestricted; "
    }

    $command += "Import-Module '$Pester'; "

    if ($Unelevate)
    {
        $outputBufferFilePath = [System.IO.Path]::GetTempFileName()
    }

    $command += "Invoke-Pester "

    $command += "-OutputFormat ${OutputFormat} -OutputFile ${OutputFile} "
    if ($ExcludeTag -and ($ExcludeTag -ne "")) {
        $command += "-ExcludeTag @('" + (${ExcludeTag} -join "','") + "') "
    }
    if ($Tag) {
        $command += "-Tag @('" + (${Tag} -join "','") + "') "
    }
    # sometimes we need to eliminate Pester output, especially when we're
    # doing a daily build as the log file is too large
    if ( $Quiet ) {
        $command += "-Quiet "
    }
    if ( $PassThru ) {
        $command += "-PassThru "
    }

    $command += "'" + ($Path -join "','") + "'"
    if ($Unelevate)
    {
        $command += " *> $outputBufferFilePath; '__UNELEVATED_TESTS_THE_END__' >> $outputBufferFilePath"
    }

    Write-Verbose $command

    $script:nonewline = $true
    $script:inerror = $false
    function Write-Terse([string] $line)
    {
        $trimmedline = $line.Trim()
        if ($trimmedline.StartsWith("[+]")) {
            Write-Host "+" -NoNewline -ForegroundColor Green
            $script:nonewline = $true
            $script:inerror = $false
        }
        elseif ($trimmedline.StartsWith("[?]")) {
            Write-Host "?" -NoNewline -ForegroundColor Cyan
            $script:nonewline = $true
            $script:inerror = $false
        }
        elseif ($trimmedline.StartsWith("[!]")) {
            Write-Host "!" -NoNewline -ForegroundColor Gray
            $script:nonewline = $true
            $script:inerror = $false
        }
        elseif ($trimmedline.StartsWith("Executing script ")) {
            # Skip lines where Pester reports that is executing a test script
            return
        }
        elseif ($trimmedline -match "^\d+(\.\d+)?m?s$") {
            # Skip the time elapse like '12ms', '1ms', '1.2s' and '12.53s'
            return
        }
        else {
            if ($script:nonewline) {
                Write-Host "`n" -NoNewline
            }
            if ($trimmedline.StartsWith("[-]") -or $script:inerror) {
                Write-Host $line -ForegroundColor Red
                $script:inerror = $true
            }
            elseif ($trimmedline.StartsWith("VERBOSE:")) {
                Write-Host $line -ForegroundColor Yellow
                $script:inerror = $false
            }
            elseif ($trimmedline.StartsWith("Describing") -or $trimmedline.StartsWith("Context")) {
                Write-Host $line -ForegroundColor Magenta
                $script:inerror = $false
            }
            else {
                Write-Host $line -ForegroundColor Gray
            }
            $script:nonewline = $false
        }
    }

    $PSFlags = @("-noprofile")
    if (-not [string]::IsNullOrEmpty($ExperimentalFeatureName)) {
        $configFile = [System.IO.Path]::GetTempFileName()
        $configFile = [System.IO.Path]::ChangeExtension($configFile, ".json")

        ## Create the config.json file to enable the given experimental feature.
        ## On Windows, we need to have 'RemoteSigned' declared for ExecutionPolicy because the ExecutionPolicy is 'Restricted' by default.
        ## On Unix, ExecutionPolicy is not supported, so we don't need to declare it.
        if ($Environment.IsWindows) {
            $content = @"
{
    "Microsoft.PowerShell:ExecutionPolicy":"RemoteSigned",
    "ExperimentalFeatures": [
        "$ExperimentalFeatureName"
    ]
}
"@
        } else {
            $content = @"
{
    "ExperimentalFeatures": [
        "$ExperimentalFeatureName"
    ]
}
"@
        }

        Set-Content -Path $configFile -Value $content -Encoding Ascii -Force
        $PSFlags = @("-settings", $configFile, "-noprofile")
    }

    # To ensure proper testing, the module path must not be inherited by the spawned process
    try {
        $originalModulePath = $env:PSModulePath
        $originalTelemetry = $env:POWERSHELL_TELEMETRY_OPTOUT
        $env:POWERSHELL_TELEMETRY_OPTOUT = 1
        if ($Unelevate)
        {
            Start-UnelevatedProcess -process $powershell -arguments ($PSFlags + "-c $Command")
            $currentLines = 0
            while ($true)
            {
                $lines = Get-Content $outputBufferFilePath | Select-Object -Skip $currentLines
                if ($Terse)
                {
                    foreach ($line in $lines)
                    {
                        Write-Terse -line $line
                    }
                }
                else
                {
                    $lines | Write-Host
                }
                if ($lines | Where-Object { $_ -eq '__UNELEVATED_TESTS_THE_END__'})
                {
                    break
                }

                $count = ($lines | measure-object).Count
                if ($count -eq 0)
                {
                    Start-Sleep -Seconds 1
                }
                else
                {
                    $currentLines += $count
                }
            }
        }
        else
        {
            if ($PassThru.IsPresent)
            {
                $passThruFile = [System.IO.Path]::GetTempFileName()
                try
                {
                    $command += "| Export-Clixml -Path '$passThruFile' -Force"

                    $passThruCommand = { & $powershell $PSFlags -c $command }
                    if ($Sudo.IsPresent) {
                        # -E says to preserve the environment
                        $passThruCommand =  { & sudo -E $powershell $PSFlags -c $command }
                    }

                    $writeCommand = { Write-Host $_ }
                    if ($Terse)
                    {
                        $writeCommand = { Write-Terse $_ }
                    }

                    Start-NativeExecution -sb $passThruCommand | ForEach-Object $writeCommand
                    Import-Clixml -Path $passThruFile | Where-Object {$_.TotalCount -is [Int32]}
                }
                finally
                {
                    Remove-Item $passThruFile -ErrorAction SilentlyContinue -Force
                }
            }
            else
            {
                if ($Terse)
                {
                    Start-NativeExecution -sb {& $powershell $PSFlags -c $command} | ForEach-Object { Write-Terse -line $_ }
                }
                else
                {
                    Start-NativeExecution -sb {& $powershell $PSFlags -c $command}
                }
            }
        }
    } finally {
        $env:PSModulePath = $originalModulePath
        $env:POWERSHELL_TELEMETRY_OPTOUT = $originalTelemetry
        if ($Unelevate)
        {
            Remove-Item $outputBufferFilePath
        }
    }

    Publish-TestResults -Path $OutputFile -Title $Title

    if($ThrowOnFailure)
    {
        Test-PSPesterResults -TestResultsFile $OutputFile
    }
}

function Publish-TestResults
{
    param(
        [Parameter(Mandatory)]
        [string]
        $Title,

        [Parameter(Mandatory)]
        [ValidateScript({Test-Path -Path $_})]
        [string]
        $Path,

        [ValidateSet('NUnit','XUnit')]
        [string]
        $Type='NUnit'
    )

    # In VSTS publish Test Results
    if($env:TF_BUILD)
    {
        $resolvedPath = (Resolve-Path -Path $Path).ProviderPath
        Write-Host "##vso[results.publish type=$Type;mergeResults=true;runTitle=$Title;publishRunAttachments=true;resultFiles=$resolvedPath;]"

        Write-Host "##vso[artifact.upload containerfolder=testResults;artifactname=testResults]$resolvedPath"
    }
}

function script:Start-UnelevatedProcess
{
    param(
        [string]$process,
        [string[]]$arguments
    )
    if (-not $Environment.IsWindows)
    {
        throw "Start-UnelevatedProcess is currently not supported on non-Windows platforms"
    }

    runas.exe /trustlevel:0x20000 "$process $arguments"
}

function Show-PSPesterError
{
    [CmdletBinding(DefaultParameterSetName='xml')]
    param (
        [Parameter(ParameterSetName='xml',Mandatory)]
        [Xml.XmlElement]$testFailure,
        [Parameter(ParameterSetName='object',Mandatory)]
        [PSCustomObject]$testFailureObject
        )

    if ($PSCmdLet.ParameterSetName -eq 'xml')
    {
        $description = $testFailure.description
        $name = $testFailure.name
        $message = $testFailure.failure.message
        $stackTrace = $testFailure.failure."stack-trace"
    }
    elseif ($PSCmdLet.ParameterSetName -eq 'object')
    {
        $description = $testFailureObject.Describe + '/' + $testFailureObject.Context
        $name = $testFailureObject.Name
        $message = $testFailureObject.FailureMessage
        $stackTrace = $testFailureObject.StackTrace
    }
    else
    {
        throw 'Unknown Show-PSPester parameter set'
    }

    Write-Log -Error ("Description: " + $description)
    Write-Log -Error ("Name:        " + $name)
    Write-Log -Error "message:"
    Write-Log -Error $message
    Write-Log -Error "stack-trace:"
    Write-Log -Error $stackTrace

}

function Test-XUnitTestResults
{
    param(
        [Parameter(Mandatory)]
        [ValidateNotNullOrEmpty()]
        [string] $TestResultsFile
    )

    if(-not (Test-Path $TestResultsFile))
    {
        throw "File not found $TestResultsFile"
    }

    try
    {
        $results = [xml] (Get-Content $TestResultsFile)
    }
    catch
    {
        throw "Cannot convert $TestResultsFile to xml : $($_.message)"
    }

    $failedTests = $results.assemblies.assembly.collection | Where-Object failed -gt 0

    if(-not $failedTests)
    {
        return $true
    }

    foreach($failure in $failedTests)
    {
        $description = $failure.test.type
        $name = $failure.test.method
        $message = $failure.test.failure.message.'#cdata-section'
        $stackTrace = $failure.test.failure.'stack-trace'.'#cdata-section'

        Write-Log -Error ("Description: " + $description)
        Write-Log -Error ("Name:        " + $name)
        Write-Log -Error "message:"
        Write-Log -Error $message
        Write-Log -Error "stack-trace:"
        Write-Log -Error $stackTrace
    }

    throw "$($failedTests.failed) tests failed"
}

#
# Read the test result file and
# Throw if a test failed
function Test-PSPesterResults
{
    [CmdletBinding(DefaultParameterSetName='file')]
    param(
        [Parameter(ParameterSetName='file')]
        [string] $TestResultsFile = "pester-tests.xml",

        [Parameter(ParameterSetName='file')]
        [string] $TestArea = 'test/powershell',

        [Parameter(ParameterSetName='PesterPassThruObject', Mandatory)]
        [pscustomobject] $ResultObject,

        [Parameter(ParameterSetName='PesterPassThruObject')]
        [switch] $CanHaveNoResult
    )

    if($PSCmdLet.ParameterSetName -eq 'file')
    {
        if(!(Test-Path $TestResultsFile))
        {
            throw "Test result file '$testResultsFile' not found for $TestArea."
        }

        $x = [xml](Get-Content -raw $testResultsFile)
        if ([int]$x.'test-results'.failures -gt 0)
        {
            Write-Log -Error "TEST FAILURES"
            # switch between methods, SelectNode is not available on dotnet core
            if ( "System.Xml.XmlDocumentXPathExtensions" -as [Type] )
            {
                $failures = [System.Xml.XmlDocumentXPathExtensions]::SelectNodes($x."test-results",'.//test-case[@result = "Failure"]')
            }
            else
            {
                $failures = $x.SelectNodes('.//test-case[@result = "Failure"]')
            }
            foreach ( $testfail in $failures )
            {
                Show-PSPesterError -testFailure $testfail
            }
            throw "$($x.'test-results'.failures) tests in $TestArea failed"
        }
    }
    elseif ($PSCmdLet.ParameterSetName -eq 'PesterPassThruObject')
    {
        if ($ResultObject.TotalCount -le 0 -and -not $CanHaveNoResult)
        {
            throw 'NO TESTS RUN'
        }
        elseif ($ResultObject.FailedCount -gt 0)
        {
            Write-Log -Error 'TEST FAILURES'

            $ResultObject.TestResult | Where-Object {$_.Passed -eq $false} | ForEach-Object {
                Show-PSPesterError -testFailureObject $_
            }

            throw "$($ResultObject.FailedCount) tests in $TestArea failed"
        }
    }
}

function Start-PSxUnit {
    [CmdletBinding()]param(
        [string] $ParallelTestResultsFile = "ParallelXUnitResults.xml"
    )

    # Add .NET CLI tools to PATH
    Find-Dotnet

    $Content = Split-Path -Parent (Get-PSOutput)
    if (-not (Test-Path $Content)) {
        throw "PowerShell must be built before running tests!"
    }

    try {
        Push-Location $PSScriptRoot/test/xUnit

        # Path manipulation to obtain test project output directory

        if(-not $Environment.IsWindows)
        {
            if($Environment.IsMacOS)
            {
                $nativeLib = "$Content/libpsl-native.dylib"
            }
            else
            {
                $nativeLib = "$Content/libpsl-native.so"
            }

            $requiredDependencies = @(
                $nativeLib,
                "$Content/Microsoft.Management.Infrastructure.dll",
                "$Content/System.Text.Encoding.CodePages.dll"
            )

            if((Test-Path $requiredDependencies) -notcontains $false)
            {
                $options = Get-PSOptions -DefaultToNew
                $Destination = "bin/$($options.configuration)/$($options.framework)"
                New-Item $Destination -ItemType Directory -Force > $null
                Copy-Item -Path $requiredDependencies -Destination $Destination -Force
            }
            else
            {
                throw "Dependencies $requiredDependencies not met."
            }
        }

        dotnet build --configuration $Options.configuration

        if (Test-Path $ParallelTestResultsFile) {
            Remove-Item $ParallelTestResultsFile -Force -ErrorAction SilentlyContinue
        }

        # we are having intermittent issues on macOS with these tests failing.
        # VSTS has suggested forcing them to be sequential
        if($env:TF_BUILD -and $IsMacOS)
        {
            Write-Log 'Forcing parallel xunit tests to run sequentially.'
            dotnet test -p:ParallelizeTestCollections=false --configuration $Options.configuration --no-restore --no-build --test-adapter-path:. "--logger:xunit;LogFilePath=$ParallelTestResultsFile"
        } else {
            dotnet test --configuration $Options.configuration --no-restore --no-build --test-adapter-path:. "--logger:xunit;LogFilePath=$ParallelTestResultsFile"
        }

        Publish-TestResults -Path $ParallelTestResultsFile -Type 'XUnit' -Title 'Xunit Parallel'
    }
    finally {
        Pop-Location
    }
}

function Install-Dotnet {
    [CmdletBinding()]
    param(
        [string]$Channel = $dotnetCLIChannel,
        [string]$Version = $dotnetCLIRequiredVersion,
        [switch]$NoSudo
    )

    # This allows sudo install to be optional; needed when running in containers / as root
    # Note that when it is null, Invoke-Expression (but not &) must be used to interpolate properly
    $sudo = if (!$NoSudo) { "sudo" }

    $obtainUrl = "https://raw.githubusercontent.com/dotnet/cli/master/scripts/obtain"

    # Install for Linux and OS X
    if ($Environment.IsLinux -or $Environment.IsMacOS) {
        # Uninstall all previous dotnet packages
        $uninstallScript = if ($Environment.IsUbuntu) {
            "dotnet-uninstall-debian-packages.sh"
        } elseif ($Environment.IsMacOS) {
            "dotnet-uninstall-pkgs.sh"
        }

        if ($uninstallScript) {
            Start-NativeExecution {
                curl -sO $obtainUrl/uninstall/$uninstallScript
                Invoke-Expression "$sudo bash ./$uninstallScript"
            }
        } else {
            Write-Warning "This script only removes prior versions of dotnet for Ubuntu 14.04 and OS X"
        }

        # Install new dotnet 1.1.0 preview packages
        $installScript = "dotnet-install.sh"
        Start-NativeExecution {
            curl -sO $obtainUrl/$installScript
            bash ./$installScript -c $Channel -v $Version
        }
    } elseif ($Environment.IsWindows) {
        Remove-Item -ErrorAction SilentlyContinue -Recurse -Force ~\AppData\Local\Microsoft\dotnet
        $installScript = "dotnet-install.ps1"
        Invoke-WebRequest -Uri $obtainUrl/$installScript -OutFile $installScript

        if (-not $Environment.IsCoreCLR) {
            & ./$installScript -Channel $Channel -Version $Version
        } else {
            # dotnet-install.ps1 uses APIs that are not supported in .NET Core, so we run it with Windows PowerShell
            $fullPSPath = Join-Path -Path $env:windir -ChildPath "System32\WindowsPowerShell\v1.0\powershell.exe"
            $fullDotnetInstallPath = Join-Path -Path $pwd.Path -ChildPath $installScript
            Start-NativeExecution { & $fullPSPath -NoLogo -NoProfile -File $fullDotnetInstallPath -Channel $Channel -Version $Version }
        }
    }
}

function Get-RedHatPackageManager {
    if ($Environment.IsCentOS) {
        "yum install -y -q"
    } elseif ($Environment.IsFedora) {
        "dnf install -y -q"
    } else {
        throw "Error determining package manager for this distribution."
    }
}

function Start-PSBootstrap {
    [CmdletBinding(
        SupportsShouldProcess=$true,
        ConfirmImpact="High")]
    param(
        [string]$Channel = $dotnetCLIChannel,
        # we currently pin dotnet-cli version, and will
        # update it when more stable version comes out.
        [string]$Version = $dotnetCLIRequiredVersion,
        [switch]$Package,
        [switch]$NoSudo,
        [switch]$BuildLinuxArm,
        [switch]$Force
    )

    Write-Log "Installing PowerShell build dependencies"

    Push-Location $PSScriptRoot/tools

    try {
        if ($Environment.IsLinux -or $Environment.IsMacOS) {
            # This allows sudo install to be optional; needed when running in containers / as root
            # Note that when it is null, Invoke-Expression (but not &) must be used to interpolate properly
            $sudo = if (!$NoSudo) { "sudo" }

            if ($BuildLinuxArm -and -not $Environment.IsUbuntu) {
                Write-Error "Cross compiling for linux-arm is only supported on Ubuntu environment"
                return
            }

            # Install ours and .NET's dependencies
            $Deps = @()
            if ($Environment.IsUbuntu) {
                # Build tools
                $Deps += "curl", "g++", "cmake", "make"

                if ($BuildLinuxArm) {
                    $Deps += "gcc-arm-linux-gnueabihf", "g++-arm-linux-gnueabihf"
                }

                # .NET Core required runtime libraries
                $Deps += "libunwind8"
                if ($Environment.IsUbuntu14) { $Deps += "libicu52" }
                elseif ($Environment.IsUbuntu16) { $Deps += "libicu55" }
                elseif ($Environment.IsUbuntu18) { $Deps += "libicu60"}

                # Packaging tools
                if ($Package) { $Deps += "ruby-dev", "groff", "libffi-dev" }

                # Install dependencies
                # change the fontend from apt-get to noninteractive
                $originalDebianFrontEnd=$env:DEBIAN_FRONTEND
                $env:DEBIAN_FRONTEND='noninteractive'
                try {
                    Start-NativeExecution {
                        Invoke-Expression "$sudo apt-get update -qq"
                        Invoke-Expression "$sudo apt-get install -y -qq $Deps"
                    }
                }
                finally {
                    # change the apt frontend back to the original
                    $env:DEBIAN_FRONTEND=$originalDebianFrontEnd
                }
            } elseif ($Environment.IsRedHatFamily) {
                # Build tools
                $Deps += "which", "curl", "gcc-c++", "cmake", "make"

                # .NET Core required runtime libraries
                $Deps += "libicu", "libunwind"

                # Packaging tools
                if ($Package) { $Deps += "ruby-devel", "rpm-build", "groff", 'libffi-devel' }

                $PackageManager = Get-RedHatPackageManager

                $baseCommand = "$sudo $PackageManager"

                # On OpenSUSE 13.2 container, sudo does not exist, so don't use it if not needed
                if($NoSudo)
                {
                    $baseCommand = $PackageManager
                }

                # Install dependencies
                Start-NativeExecution {
                    Invoke-Expression "$baseCommand $Deps"
                }
            } elseif ($Environment.IsSUSEFamily) {
                # Build tools
                $Deps += "gcc", "cmake", "make"

                # Packaging tools
                if ($Package) { $Deps += "ruby-devel", "rpmbuild", "groff", 'libffi-devel' }

                $PackageManager = "zypper --non-interactive install"
                $baseCommand = "$sudo $PackageManager"

                # On OpenSUSE 13.2 container, sudo does not exist, so don't use it if not needed
                if($NoSudo)
                {
                    $baseCommand = $PackageManager
                }

                # Install dependencies
                Start-NativeExecution {
                    Invoke-Expression "$baseCommand $Deps"
                }
            } elseif ($Environment.IsMacOS) {
                precheck 'brew' "Bootstrap dependency 'brew' not found, must install Homebrew! See https://brew.sh/"

                # Build tools
                $Deps += "cmake"

                # .NET Core required runtime libraries
                $Deps += "openssl"

                # Install dependencies
                # ignore exitcode, because they may be already installed
                Start-NativeExecution { brew install $Deps } -IgnoreExitcode

                # Install patched version of curl
                Start-NativeExecution { brew install curl --with-openssl --with-gssapi } -IgnoreExitcode
            } elseif ($Environment.IsAlpine) {
                $Deps += 'libunwind', 'libcurl', 'bash', 'cmake', 'clang', 'build-base', 'git', 'curl'

                Start-NativeExecution {
                    Invoke-Expression "apk add $Deps"
                }
            }

            # Install [fpm](https://github.com/jordansissel/fpm) and [ronn](https://github.com/rtomayko/ronn)
            if ($Package) {
                try {
                    # We cannot guess if the user wants to run gem install as root on linux and windows,
                    # but macOs usually requires sudo
                    $gemsudo = ''
                    if($Environment.IsMacOS -or $env:TF_BUILD) {
                        $gemsudo = $sudo
                    }
                    Start-NativeExecution ([ScriptBlock]::Create("$gemsudo gem install fpm -v 1.11.0 --no-document"))
                    Start-NativeExecution ([ScriptBlock]::Create("$gemsudo gem install ronn -v 0.7.3 --no-document"))
                } catch {
                    Write-Warning "Installation of fpm and ronn gems failed! Must resolve manually."
                }
            }
        }

        # Try to locate dotnet-SDK before installing it
        Find-Dotnet

        # Install dotnet-SDK
        $dotNetExists = precheck 'dotnet' $null
        $dotNetVersion = [string]::Empty
        if($dotNetExists) {
            $dotNetVersion = (dotnet --version)
        }

        if(!$dotNetExists -or $dotNetVersion -ne $dotnetCLIRequiredVersion -or $Force.IsPresent) {
            if($Force.IsPresent) {
                Write-Log "Installing dotnet due to -Force."
            }
            elseif(!$dotNetExistis) {
                Write-Log "dotnet not present.  Installing dotnet."
            }
            else {
                Write-Log "dotnet out of date ($dotNetVersion).  Updating dotnet."
            }

            $DotnetArguments = @{ Channel=$Channel; Version=$Version; NoSudo=$NoSudo }
            Install-Dotnet @DotnetArguments
        }
        else {
            Write-Log "dotnet is already installed.  Skipping installation."
        }

        # Install Windows dependencies if `-Package` or `-BuildWindowsNative` is specified
        if ($Environment.IsWindows) {
            ## The VSCode build task requires 'pwsh.exe' to be found in Path
            if (-not (Get-Command -Name pwsh.exe -CommandType Application -ErrorAction Ignore))
            {
                Write-Log "pwsh.exe not found. Install latest PowerShell Core release and add it to Path"
                $psInstallFile = [System.IO.Path]::Combine($PSScriptRoot, "tools", "install-powershell.ps1")
                & $psInstallFile -AddToPath
            }
        }
    } finally {
        Pop-Location
    }
}

function Publish-NuGetFeed
{
    param(
        [string]$OutputPath = "$PSScriptRoot/nuget-artifacts",
        [ValidatePattern("^v\d+\.\d+\.\d+(-\w+(\.\d+)?)?$")]
        [ValidateNotNullOrEmpty()]
        [string]$ReleaseTag
    )

    # Add .NET CLI tools to PATH
    Find-Dotnet

    ## We update 'project.assets.json' files with new version tag value by 'GetPSCoreVersionFromGit' target.
    $TopProject = (New-PSOptions).Top
    if ($ReleaseTag) {
        $ReleaseTagToUse = $ReleaseTag -Replace '^v'
        dotnet restore $TopProject "/property:ReleaseTag=$ReleaseTagToUse"
    } else {
        dotnet restore $TopProject
    }

    try {
        Push-Location $PSScriptRoot
        @(
'Microsoft.PowerShell.Commands.Management',
'Microsoft.PowerShell.Commands.Utility',
'Microsoft.PowerShell.Commands.Diagnostics',
'Microsoft.PowerShell.ConsoleHost',
'Microsoft.PowerShell.Security',
'System.Management.Automation',
'Microsoft.PowerShell.CoreCLR.Eventing',
'Microsoft.WSMan.Management',
'Microsoft.WSMan.Runtime',
'Microsoft.PowerShell.SDK'
        ) | ForEach-Object {
            if ($ReleaseTag) {
                dotnet pack "src/$_" --output $OutputPath "/property:IncludeSymbols=true;ReleaseTag=$ReleaseTagToUse"
            } else {
                dotnet pack "src/$_" --output $OutputPath
            }
        }
    } finally {
        Pop-Location
    }
}

function Start-DevPowerShell {
    [CmdletBinding(DefaultParameterSetName='ConfigurationParamSet')]
    param(
        [string[]]$ArgumentList = @(),
        [switch]$LoadProfile,
        [Parameter(ParameterSetName='ConfigurationParamSet')]
        [ValidateSet("Debug", "Release", "CodeCoverage", '')] # should match New-PSOptions -Configuration values
        [string]$Configuration,
        [Parameter(ParameterSetName='BinDirParamSet')]
        [string]$BinDir,
        [switch]$NoNewWindow,
        [string]$Command,
        [switch]$KeepPSModulePath
    )

    try {
        if (-not $BinDir) {
            $BinDir = Split-Path (New-PSOptions -Configuration $Configuration).Output
        }

        if ((-not $NoNewWindow) -and ($Environment.IsCoreCLR)) {
            Write-Warning "Start-DevPowerShell -NoNewWindow is currently implied in PowerShellCore edition https://github.com/PowerShell/PowerShell/issues/1543"
            $NoNewWindow = $true
        }

        if (-not $LoadProfile) {
            $ArgumentList = @('-noprofile') + $ArgumentList
        }

        if (-not $KeepPSModulePath) {
            if (-not $Command) {
                $ArgumentList = @('-NoExit') + $ArgumentList
            }
            $Command = '$env:PSModulePath = Join-Path $env:DEVPATH Modules; ' + $Command
        }

        if ($Command) {
            $ArgumentList = $ArgumentList + @("-command $Command")
        }

        $env:DEVPATH = $BinDir


        # splatting for the win
        $startProcessArgs = @{
            FilePath = "$BinDir\pwsh"
        }

        if ($ArgumentList) {
            $startProcessArgs.ArgumentList = $ArgumentList
        }

        if ($NoNewWindow) {
            $startProcessArgs.NoNewWindow = $true
            $startProcessArgs.Wait = $true
        }

        Start-Process @startProcessArgs
    } finally {
        if($env:DevPath)
        {
            Remove-Item env:DEVPATH
        }

        if ($ZapDisable) {
            Remove-Item env:COMPLUS_ZapDisable
        }
    }
}

function Start-TypeGen
{
    [CmdletBinding()]
    param
    (
        [ValidateNotNullOrEmpty()]
        $IncFileName = 'powershell.inc'
    )

    # Add .NET CLI tools to PATH
    Find-Dotnet

    # This custom target depends on 'ResolveAssemblyReferencesDesignTime', whose definition can be found in the sdk folder.
    # To find the available properties of '_ReferencesFromRAR' when switching to a new dotnet sdk, follow the steps below:
    #   1. create a dummy project using the new dotnet sdk.
    #   2. build the dummy project with this command:
    #      dotnet msbuild .\dummy.csproj /t:ResolveAssemblyReferencesDesignTime /fileLogger /noconsolelogger /v:diag
    #   3. search '_ReferencesFromRAR' in the produced 'msbuild.log' file. You will find the properties there.
    $GetDependenciesTargetPath = "$PSScriptRoot/src/Microsoft.PowerShell.SDK/obj/Microsoft.PowerShell.SDK.csproj.TypeCatalog.targets"
    $GetDependenciesTargetValue = @'
<Project>
    <Target Name="_GetDependencies"
            DependsOnTargets="ResolveAssemblyReferencesDesignTime">
        <ItemGroup>
            <_RefAssemblyPath Include="%(_ReferencesFromRAR.HintPath)%3B"  Condition=" '%(_ReferencesFromRAR.NuGetPackageId)' != 'Microsoft.Management.Infrastructure' "/>
        </ItemGroup>
        <WriteLinesToFile File="$(_DependencyFile)" Lines="@(_RefAssemblyPath)" Overwrite="true" />
    </Target>
</Project>
'@
    Set-Content -Path $GetDependenciesTargetPath -Value $GetDependenciesTargetValue -Force -Encoding Ascii

    Push-Location "$PSScriptRoot/src/Microsoft.PowerShell.SDK"
    try {
        $ps_inc_file = "$PSScriptRoot/src/TypeCatalogGen/$IncFileName"
        dotnet msbuild .\Microsoft.PowerShell.SDK.csproj /t:_GetDependencies "/property:DesignTimeBuild=true;_DependencyFile=$ps_inc_file" /nologo
    } finally {
        Pop-Location
    }

    Push-Location "$PSScriptRoot/src/TypeCatalogGen"
    try {
        dotnet run ../System.Management.Automation/CoreCLR/CorePsTypeCatalog.cs $IncFileName
    } finally {
        Pop-Location
    }
}

function Start-ResGen
{
    [CmdletBinding()]
    param()

    # Add .NET CLI tools to PATH
    Find-Dotnet

    Push-Location "$PSScriptRoot/src/ResGen"
    try {
        Start-NativeExecution { dotnet run } | Write-Verbose
    } finally {
        Pop-Location
    }
}

function Find-Dotnet() {
    $originalPath = $env:PATH
    $dotnetPath = if ($Environment.IsWindows) { "$env:LocalAppData\Microsoft\dotnet" } else { "$env:HOME/.dotnet" }

    # If there dotnet is already in the PATH, check to see if that version of dotnet can find the required SDK
    # This is "typically" the globally installed dotnet
    if (precheck dotnet) {
        # Must run from within repo to ensure global.json can specify the required SDK version
        Push-Location $PSScriptRoot
        $dotnetCLIInstalledVersion = (dotnet --version)
        Pop-Location
        if ($dotnetCLIInstalledVersion -ne $dotnetCLIRequiredVersion) {
            Write-Warning "The 'dotnet' in the current path can't find SDK version ${dotnetCLIRequiredVersion}, prepending $dotnetPath to PATH."
            # Globally installed dotnet doesn't have the required SDK version, prepend the user local dotnet location
            $env:PATH = $dotnetPath + [IO.Path]::PathSeparator + $env:PATH
        }
    }
    else {
        Write-Warning "Could not find 'dotnet', appending $dotnetPath to PATH."
        $env:PATH += [IO.Path]::PathSeparator + $dotnetPath
    }

    if (-not (precheck 'dotnet' "Still could not find 'dotnet', restoring PATH.")) {
        $env:PATH = $originalPath
    }
}

<#
    This is one-time conversion. We use it for to turn GetEventResources.txt into GetEventResources.resx

    .EXAMPLE Convert-TxtResourceToXml -Path Microsoft.PowerShell.Commands.Diagnostics\resources
#>
function Convert-TxtResourceToXml
{
    param(
        [string[]]$Path
    )

    process {
        $Path | ForEach-Object {
            Get-ChildItem $_ -Filter "*.txt" | ForEach-Object {
                $txtFile = $_.FullName
                $resxFile = Join-Path (Split-Path $txtFile) "$($_.BaseName).resx"
                $resourceHashtable = ConvertFrom-StringData (Get-Content -Raw $txtFile)
                $resxContent = $resourceHashtable.GetEnumerator() | ForEach-Object {
@'
  <data name="{0}" xml:space="preserve">
    <value>{1}</value>
  </data>
'@ -f $_.Key, $_.Value
                } | Out-String
                Set-Content -Path $resxFile -Value ($script:RESX_TEMPLATE -f $resxContent)
            }
        }
    }
}

function script:Use-MSBuild {
    # TODO: we probably should require a particular version of msbuild, if we are taking this dependency
    # msbuild v14 and msbuild v4 behaviors are different for XAML generation
    $frameworkMsBuildLocation = "${env:SystemRoot}\Microsoft.Net\Framework\v4.0.30319\msbuild"

    $msbuild = get-command msbuild -ErrorAction Ignore
    if ($msbuild) {
        # all good, nothing to do
        return
    }

    if (-not (Test-Path $frameworkMsBuildLocation)) {
        throw "msbuild not found in '$frameworkMsBuildLocation'. Install Visual Studio 2015."
    }

    Set-Alias msbuild $frameworkMsBuildLocation -Scope Script
}

function script:Write-Log
{
    param
    (
        [Parameter(Position=0, Mandatory)]
        [ValidateNotNullOrEmpty()]
        [string] $message,

        [switch] $error
    )
    if ($error)
    {
        Write-Host -Foreground Red $message
    }
    else
    {
        Write-Host -Foreground Green $message
    }
    #reset colors for older package to at return to default after error message on a compilation error
    [console]::ResetColor()
}
function script:precheck([string]$command, [string]$missedMessage) {
    $c = Get-Command $command -ErrorAction Ignore
    if (-not $c) {
        if (-not [string]::IsNullOrEmpty($missedMessage))
        {
            Write-Warning $missedMessage
        }
        return $false
    } else {
        return $true
    }
}

# this function wraps native command Execution
# for more information, read https://mnaoumov.wordpress.com/2015/01/11/execution-of-external-commands-in-powershell-done-right/
function script:Start-NativeExecution
{
    param(
        [scriptblock]$sb,
        [switch]$IgnoreExitcode,
        [switch]$VerboseOutputOnError
    )
    $backupEAP = $script:ErrorActionPreference
    $script:ErrorActionPreference = "Continue"
    try {
        if($VerboseOutputOnError.IsPresent)
        {
            $output = & $sb 2>&1
        }
        else
        {
            & $sb
        }

        # note, if $sb doesn't have a native invocation, $LASTEXITCODE will
        # point to the obsolete value
        if ($LASTEXITCODE -ne 0 -and -not $IgnoreExitcode) {
            if($VerboseOutputOnError.IsPresent -and $output)
            {
                $output | Out-String | Write-Verbose -Verbose
            }

            # Get caller location for easier debugging
            $caller = Get-PSCallStack -ErrorAction SilentlyContinue
            if($caller)
            {
                $callerLocationParts = $caller[1].Location -split ":\s*line\s*"
                $callerFile = $callerLocationParts[0]
                $callerLine = $callerLocationParts[1]

                $errorMessage = "Execution of {$sb} by ${callerFile}: line $callerLine failed with exit code $LASTEXITCODE"
                throw $errorMessage
            }
            throw "Execution of {$sb} failed with exit code $LASTEXITCODE"
        }
    } finally {
        $script:ErrorActionPreference = $backupEAP
    }
}

function Start-CrossGen {
    [CmdletBinding()]
    param(
        [Parameter(Mandatory= $true)]
        [ValidateNotNullOrEmpty()]
        [String]
        $PublishPath,

        [Parameter(Mandatory=$true)]
        [ValidateSet("alpine-x64",
                     "linux-arm",
                     "linux-arm64",
                     "linux-x64",
                     "osx-x64",
                     "win-arm",
                     "win-arm64",
                     "win7-x64",
                     "win7-x86")]
        [string]
        $Runtime
    )

    function New-CrossGenAssembly {
        param (
            [Parameter(Mandatory= $true)]
            [ValidateNotNullOrEmpty()]
            [String]
            $AssemblyPath,
            [Parameter(Mandatory= $true)]
            [ValidateNotNullOrEmpty()]
            [String]
            $CrossgenPath
        )

        $outputAssembly = $AssemblyPath.Replace(".dll", ".ni.dll")
        $platformAssembliesPath = Split-Path $AssemblyPath -Parent
        $crossgenFolder = Split-Path $CrossgenPath
        $niAssemblyName = Split-Path $outputAssembly -Leaf

        try {
            Push-Location $crossgenFolder

            # Generate the ngen assembly
            Write-Verbose "Generating assembly $niAssemblyName"
            Start-NativeExecution {
                & $CrossgenPath /MissingDependenciesOK /in $AssemblyPath /out $outputAssembly /Platform_Assemblies_Paths $platformAssembliesPath
            } | Write-Verbose

            <#
            # TODO: Generate the pdb for the ngen binary - currently, there is a hard dependency on diasymreader.dll, which is available at %windir%\Microsoft.NET\Framework\v4.0.30319.
            # However, we still need to figure out the prerequisites on Linux.
            Start-NativeExecution {
                & $CrossgenPath /Platform_Assemblies_Paths $platformAssembliesPath  /CreatePDB $platformAssembliesPath /lines $platformAssembliesPath $niAssemblyName
            } | Write-Verbose
            #>
        } finally {
            Pop-Location
        }
    }

    if (-not (Test-Path $PublishPath)) {
        throw "Path '$PublishPath' does not exist."
    }

    # Get the path to crossgen
    $crossGenExe = if ($Environment.IsWindows) { "crossgen.exe" } else { "crossgen" }

    # The crossgen tool is only published for these particular runtimes
    $crossGenRuntime = if ($Environment.IsWindows) {
        if ($Runtime -match "-x86") {
            "win-x86"
        } elseif ($Runtime -match "-x64") {
            "win-x64"
        } elseif (!($env:PROCESSOR_ARCHITECTURE -match "arm")) {
            throw "crossgen for 'win-arm' and 'win-arm64' must be run on that platform"
        }
    } elseif ($Runtime -eq "linux-arm") {
        throw "crossgen is not available for 'linux-arm'"
    } else {
        $Runtime
    }

    if (-not $crossGenRuntime) {
        throw "crossgen is not available for this platform"
    }

    $dotnetRuntimeVersion = $script:Options.Framework -replace 'netcoreapp'

    # Get the CrossGen.exe for the correct runtime with the latest version
    $crossGenPath = Get-ChildItem $script:Environment.nugetPackagesRoot $crossGenExe -Recurse | `
                        Where-Object { $_.FullName -match $crossGenRuntime } | `
                        Where-Object { $_.FullName -match $dotnetRuntimeVersion } | `
                        Sort-Object -Property FullName -Descending | `
                        Select-Object -First 1 | `
                        ForEach-Object { $_.FullName }
    if (-not $crossGenPath) {
        throw "Unable to find latest version of crossgen.exe. 'Please run Start-PSBuild -Clean' first, and then try again."
    }
    Write-Verbose "Matched CrossGen.exe: $crossGenPath" -Verbose

    # Crossgen.exe requires the following assemblies:
    # mscorlib.dll
    # System.Private.CoreLib.dll
    # clrjit.dll on Windows or libclrjit.so/dylib on Linux/OS X
    $crossGenRequiredAssemblies = @("mscorlib.dll", "System.Private.CoreLib.dll")

    $crossGenRequiredAssemblies += if ($Environment.IsWindows) {
         "clrjit.dll"
    } elseif ($Environment.IsLinux) {
        "libclrjit.so"
    } elseif ($Environment.IsMacOS) {
        "libclrjit.dylib"
    }

    # Make sure that all dependencies required by crossgen are at the directory.
    $crossGenFolder = Split-Path $crossGenPath
    foreach ($assemblyName in $crossGenRequiredAssemblies) {
        if (-not (Test-Path "$crossGenFolder\$assemblyName")) {
            Copy-Item -Path "$PublishPath\$assemblyName" -Destination $crossGenFolder -Force -ErrorAction Stop
        }
    }

    # Common assemblies used by Add-Type or assemblies with high JIT and no pdbs to crossgen
    $commonAssembliesForAddType = @(
        "Microsoft.CodeAnalysis.CSharp.dll"
        "Microsoft.CodeAnalysis.dll"
        "System.Linq.Expressions.dll"
        "Microsoft.CSharp.dll"
        "System.Runtime.Extensions.dll"
        "System.Linq.dll"
        "System.Collections.Concurrent.dll"
        "System.Collections.dll"
        "Newtonsoft.Json.dll"
        "System.IO.FileSystem.dll"
        "System.Diagnostics.Process.dll"
        "System.Threading.Tasks.Parallel.dll"
        "System.Security.AccessControl.dll"
        "System.Text.Encoding.CodePages.dll"
        "System.Private.Uri.dll"
        "System.Threading.dll"
        "System.Security.Principal.Windows.dll"
        "System.Console.dll"
        "Microsoft.Win32.Registry.dll"
        "System.IO.Pipes.dll"
        "System.Diagnostics.FileVersionInfo.dll"
        "System.Collections.Specialized.dll"
        "Microsoft.ApplicationInsights.dll"
    )

    # Common PowerShell libraries to crossgen
    $psCoreAssemblyList = @(
        "Microsoft.PowerShell.Commands.Utility.dll",
        "Microsoft.PowerShell.Commands.Management.dll",
        "Microsoft.PowerShell.Security.dll",
        "Microsoft.PowerShell.CoreCLR.Eventing.dll",
        "Microsoft.PowerShell.ConsoleHost.dll",
        "System.Management.Automation.dll"
    )

    # Add Windows specific libraries
    if ($Environment.IsWindows) {
        $psCoreAssemblyList += @(
            "Microsoft.WSMan.Management.dll",
            "Microsoft.WSMan.Runtime.dll",
            "Microsoft.PowerShell.Commands.Diagnostics.dll",
            "Microsoft.Management.Infrastructure.CimCmdlets.dll"
        )
    }

    $fullAssemblyList = $commonAssembliesForAddType + $psCoreAssemblyList

    foreach ($assemblyName in $fullAssemblyList) {
        $assemblyPath = Join-Path $PublishPath $assemblyName
        New-CrossGenAssembly -CrossgenPath $crossGenPath -AssemblyPath $assemblyPath
    }

    #
    # With the latest dotnet.exe, the default load context is only able to load TPAs, and TPA
    # only contains IL assembly names. In order to make the default load context able to load
    # the NI PS assemblies, we need to replace the IL PS assemblies with the corresponding NI
    # PS assemblies, but with the same IL assembly names.
    #
    Write-Verbose "PowerShell Ngen assemblies have been generated. Deploying ..." -Verbose
    foreach ($assemblyName in $fullAssemblyList) {

        # Remove the IL assembly and its symbols.
        $assemblyPath = Join-Path $PublishPath $assemblyName
        $symbolsPath = [System.IO.Path]::ChangeExtension($assemblyPath, ".pdb")

        Remove-Item $assemblyPath -Force -ErrorAction Stop

        # No symbols are available for Microsoft.CodeAnalysis.CSharp.dll, Microsoft.CodeAnalysis.dll,
        # Microsoft.CodeAnalysis.VisualBasic.dll, and Microsoft.CSharp.dll.
        if ($commonAssembliesForAddType -notcontains $assemblyName) {
            Remove-Item $symbolsPath -Force -ErrorAction Stop
        }

        # Rename the corresponding ni.dll assembly to be the same as the IL assembly
        $niAssemblyPath = [System.IO.Path]::ChangeExtension($assemblyPath, "ni.dll")
        Rename-Item $niAssemblyPath $assemblyPath -Force -ErrorAction Stop
    }
}

# Cleans the PowerShell repo - everything but the root folder
function Clear-PSRepo
{
    [CmdletBinding()]
    param()

    Get-ChildItem $PSScriptRoot\* -Directory | ForEach-Object {
        Write-Verbose "Cleaning $_ ..."
        git clean -fdX $_
    }
}

# Install PowerShell modules such as PackageManagement, PowerShellGet
function Copy-PSGalleryModules
{
    [CmdletBinding()]
    param(
        [Parameter(Mandatory=$true)]
        [string]$CsProjPath,

        [Parameter(Mandatory=$true)]
        [string]$Destination,

        [Parameter()]
        [switch]$Force
    )

    if (!$Destination.EndsWith("Modules")) {
        throw "Installing to an unexpected location"
    }

    Find-DotNet

    Restore-PSPackage -ProjectDirs (Split-Path $CsProjPath) -Force:$Force.IsPresent

    $cache = dotnet nuget locals global-packages -l
    if ($cache -match "info : global-packages: (.*)") {
        $nugetCache = $matches[1]
    }
    else {
        throw "Can't find nuget global cache"
    }

    $psGalleryProj = [xml](Get-Content -Raw $CsProjPath)

    foreach ($m in $psGalleryProj.Project.ItemGroup.PackageReference) {
        $name = $m.Include
        $version = $m.Version
        Write-Log "Name='$Name', Version='$version', Destination='$Destination'"

        # Remove the build revision from the src (nuget drops it).
        $srcVer = if ($version -match "(\d+.\d+.\d+).0") {
            $matches[1]
        } else {
            $version
        }

        # Nuget seems to always use lowercase in the cache
        $src = "$nugetCache/$($name.ToLower())/$srcVer"
        $dest = "$Destination/$name"

        Remove-Item -Force -ErrorAction Ignore -Recurse "$Destination/$name"
        New-Item -Path $dest -ItemType Directory -Force -ErrorAction Stop > $null
        # Exclude files/folders that are not needed. The fullclr folder is coming from the PackageManagement module
        $dontCopy = '*.nupkg', '*.nupkg.metadata', '*.nupkg.sha512', '*.nuspec', 'System.Runtime.InteropServices.RuntimeInformation.dll', 'fullclr'
        Copy-Item -Exclude $dontCopy -Recurse $src/* $dest
    }
}

function Merge-TestLogs
{
    [CmdletBinding()]
    param (
        [Parameter(Mandatory = $true)]
        [ValidateScript({Test-Path $_})]
        [string]$XUnitLogPath,

        [Parameter(Mandatory = $true)]
        [ValidateScript({Test-Path $_})]
        [string[]]$NUnitLogPath,

        [Parameter()]
        [ValidateScript({Test-Path $_})]
        [string[]]$AdditionalXUnitLogPath,

        [Parameter()]
        [string]$OutputLogPath
    )

    # Convert all the NUnit logs into single object
    $convertedNUnit = ConvertFrom-PesterLog -logFile $NUnitLogPath

    $xunit = [xml] (Get-Content $XUnitLogPath -ReadCount 0 -Raw)

    $strBld = [System.Text.StringBuilder]::new($xunit.assemblies.InnerXml)

    foreach($assembly in $convertedNUnit.assembly)
    {
        $strBld.Append($assembly.ToString()) | Out-Null
    }

    foreach($path in $AdditionalXUnitLogPath)
    {
        $addXunit = [xml] (Get-Content $path -ReadCount 0 -Raw)
        $strBld.Append($addXunit.assemblies.InnerXml) | Out-Null
    }

    $xunit.assemblies.InnerXml = $strBld.ToString()
    $xunit.Save($OutputLogPath)
}

function ConvertFrom-PesterLog {
    [CmdletBinding()]
    param (
        [Parameter(ValueFromPipeline = $true, Mandatory = $true, Position = 0)]
        [string[]]$Logfile,
        [Parameter()][switch]$IncludeEmpty,
        [Parameter()][switch]$MultipleLog
    )
    <#
Convert our test logs to
xunit schema - top level assemblies
Pester conversion
foreach $r in "test-results"."test-suite".results."test-suite"
assembly
    name = $r.Description
    config-file = log file (this is the only way we can determine between admin/nonadmin log)
    test-framework = Pester
    environment = top-level "test-results.environment.platform
    run-date = date (doesn't exist in pester except for beginning)
    run-time = time
    time =
#>

    BEGIN {
        # CLASSES
        class assemblies {
            # attributes
            [datetime]$timestamp
            # child elements
            [System.Collections.Generic.List[testAssembly]]$assembly
            assemblies() {
                $this.timestamp = [datetime]::now
                $this.assembly = [System.Collections.Generic.List[testAssembly]]::new()
            }
            static [assemblies] op_Addition([assemblies]$ls, [assemblies]$rs) {
                $newAssembly = [assemblies]::new()
                $newAssembly.assembly.AddRange($ls.assembly)
                $newAssembly.assembly.AddRange($rs.assembly)
                return $newAssembly
            }
            [string]ToString() {
                $sb = [text.stringbuilder]::new()
                $sb.AppendLine('<assemblies timestamp="{0:MM}/{0:dd}/{0:yyyy} {0:HH}:{0:mm}:{0:ss}">' -f $this.timestamp)
                foreach ( $a in $this.assembly  ) {
                    $sb.Append("$a")
                }
                $sb.AppendLine("</assemblies>");
                return $sb.ToString()
            }
            # use Write-Output to emit these into the pipeline
            [array]GetTests() {
                return $this.Assembly.collection.test
            }
        }

        class testAssembly {
            # attributes
            [string]$name # path to pester file
            [string]${config-file}
            [string]${test-framework} # Pester
            [string]$environment
            [string]${run-date}
            [string]${run-time}
            [decimal]$time
            [int]$total
            [int]$passed
            [int]$failed
            [int]$skipped
            [int]$errors
            testAssembly ( ) {
                $this."config-file" = "no config"
                $this."test-framework" = "Pester"
                $this.environment = $script:environment
                $this."run-date" = $script:rundate
                $this."run-time" = $script:runtime
                $this.collection = [System.Collections.Generic.List[collection]]::new()
            }
            # child elements
            [error[]]$error
            [System.Collections.Generic.List[collection]]$collection
            [string]ToString() {
                $sb = [System.Text.StringBuilder]::new()
                $sb.AppendFormat('  <assembly name="{0}" ', $this.name)
                $sb.AppendFormat('environment="{0}" ', [security.securityelement]::escape($this.environment))
                $sb.AppendFormat('test-framework="{0}" ', $this."test-framework")
                $sb.AppendFormat('run-date="{0}" ', $this."run-date")
                $sb.AppendFormat('run-time="{0}" ', $this."run-time")
                $sb.AppendFormat('total="{0}" ', $this.total)
                $sb.AppendFormat('passed="{0}" ', $this.passed)
                $sb.AppendFormat('failed="{0}" ', $this.failed)
                $sb.AppendFormat('skipped="{0}" ', $this.skipped)
                $sb.AppendFormat('time="{0}" ', $this.time)
                $sb.AppendFormat('errors="{0}" ', $this.errors)
                $sb.AppendLine(">")
                if ( $this.error ) {
                    $sb.AppendLine("    <errors>")
                    foreach ( $e in $this.error ) {
                        $sb.AppendLine($e.ToString())
                    }
                    $sb.AppendLine("    </errors>")
                } else {
                    $sb.AppendLine("    <errors />")
                }
                foreach ( $col in $this.collection ) {
                    $sb.AppendLine($col.ToString())
                }
                $sb.AppendLine("  </assembly>")
                return $sb.ToString()
            }
        }

        class collection {
            # attributes
            [string]$name
            [decimal]$time
            [int]$total
            [int]$passed
            [int]$failed
            [int]$skipped
            # child element
            [System.Collections.Generic.List[test]]$test
            # constructor
            collection () {
                $this.test = [System.Collections.Generic.List[test]]::new()
            }
            [string]ToString() {
                $sb = [Text.StringBuilder]::new()
                if ( $this.test.count -eq 0 ) {
                    $sb.AppendLine("    <collection />")
                } else {
                    $sb.AppendFormat('    <collection total="{0}" passed="{1}" failed="{2}" skipped="{3}" name="{4}" time="{5}">' + "`n",
                        $this.total, $this.passed, $this.failed, $this.skipped, [security.securityelement]::escape($this.name), $this.time)
                    foreach ( $t in $this.test ) {
                        $sb.AppendLine("    " + $t.ToString());
                    }
                    $sb.Append("    </collection>")
                }
                return $sb.ToString()
            }
        }

        class errors {
            [error[]]$error
        }
        class error {
            # attributes
            [string]$type
            [string]$name
            # child elements
            [failure]$failure
            [string]ToString() {
                $sb = [system.text.stringbuilder]::new()
                $sb.AppendLine('<error type="{0}" name="{1}" >' -f $this.type, [security.securityelement]::escape($this.Name))
                $sb.AppendLine($this.failure -as [string])
                $sb.AppendLine("</error>")
                return $sb.ToString()
            }
        }

        class cdata {
            [string]$text
            cdata ( [string]$s ) { $this.text = $s }
            [string]ToString() {
                return '<![CDATA[' + [security.securityelement]::escape($this.text) + ']]>'
            }
        }

        class failure {
            [string]${exception-type}
            [cdata]$message
            [cdata]${stack-trace}
            failure ( [string]$message, [string]$stack ) {
                $this."exception-type" = "Pester"
                $this.Message = [cdata]::new($message)
                $this."stack-trace" = [cdata]::new($stack)
            }
            [string]ToString() {
                $sb = [text.stringbuilder]::new()
                $sb.AppendLine("        <failure>")
                $sb.AppendLine("          <message>" + ($this.message -as [string]) + "</message>")
                $sb.AppendLine("          <stack-trace>" + ($this."stack-trace" -as [string]) + "</stack-trace>")
                $sb.Append("        </failure>")
                return $sb.ToString()
            }
        }

        enum resultenum {
            Pass
            Fail
            Skip
        }

        class trait {
            # attributes
            [string]$name
            [string]$value
        }
        class traits {
            [trait[]]$trait
        }
        class test {
            # attributes
            [string]$name
            [string]$type
            [string]$method
            [decimal]$time
            [resultenum]$result
            # child elements
            [trait[]]$traits
            [failure]$failure
            [cdata]$reason # skip reason
            [string]ToString() {
                $sb = [text.stringbuilder]::new()
                $sb.appendformat('  <test name="{0}" type="{1}" method="{2}" time="{3}" result="{4}"',
                    [security.securityelement]::escape($this.name), [security.securityelement]::escape($this.type),
                    [security.securityelement]::escape($this.method), $this.time, $this.result)
                if ( $this.failure ) {
                    $sb.AppendLine(">")
                    $sb.AppendLine($this.failure -as [string])
                    $sb.append('      </test>')
                } else {
                    $sb.Append("/>")
                }
                return $sb.ToString()
            }
        }

        function convert-pesterlog ( [xml]$x, $logpath, [switch]$includeEmpty ) {
            <#$resultMap = @{
                Success = "Pass"
                Ignored = "Skip"
                Failure = "Fail"
            }#>

            $resultMap = @{
                Success = "Pass"
                Ignored = "Skip"
                Failure = "Fail"
                Inconclusive = "Skip"
            }

            $configfile = $logpath
            $runtime = $x."test-results".time
            $environment = $x."test-results".environment.platform + "-" + $x."test-results".environment."os-version"
            $rundate = $x."test-results".date
            $suites = $x."test-results"."test-suite".results."test-suite"
            $assemblies = [assemblies]::new()
            foreach ( $suite in $suites ) {
                $tCases = $suite.SelectNodes(".//test-case")
                # only create an assembly group if we have tests
                if ( $tCases.count -eq 0 -and ! $includeEmpty ) { continue }
                $tGroup = $tCases | Group-Object result
                $total = $tCases.Count
                $asm = [testassembly]::new()
                $asm.environment = $environment
                $asm."run-date" = $rundate
                $asm."run-time" = $runtime
                $asm.Name = $suite.name
                $asm."config-file" = $configfile
                $asm.time = $suite.time
                $asm.total = $suite.SelectNodes(".//test-case").Count
                $asm.Passed = $tGroup| Where-Object -FilterScript {$_.Name -eq "Success"} | ForEach-Object -Process {$_.Count}
                $asm.Failed = $tGroup| Where-Object -FilterScript {$_.Name -eq "Failure"} | ForEach-Object -Process {$_.Count}
                $asm.Skipped = $tGroup| Where-Object -FilterScript { $_.Name -eq "Ignored" } | ForEach-Object -Process {$_.Count}
                $asm.Skipped += $tGroup| Where-Object -FilterScript { $_.Name -eq "Inconclusive" } | ForEach-Object -Process {$_.Count}
                $c = [collection]::new()
                $c.passed = $asm.Passed
                $c.failed = $asm.failed
                $c.skipped = $asm.skipped
                $c.total = $asm.total
                $c.time = $asm.time
                $c.name = $asm.name
                foreach ( $tc in $suite.SelectNodes(".//test-case")) {
                    if ( $tc.result -match "Success|Ignored|Failure" ) {
                        $t = [test]::new()
                        $t.name = $tc.Name
                        $t.time = $tc.time
                        $t.method = $tc.description # the pester actually puts the name of the "it" as description
                        $t.type = $suite.results."test-suite".description | Select-Object -First 1
                        $t.result = $resultMap[$tc.result]
                        if ( $tc.failure ) {
                            $t.failure = [failure]::new($tc.failure.message, $tc.failure."stack-trace")
                        }
                        $null = $c.test.Add($t)
                    }
                }
                $null = $asm.collection.add($c)
                $assemblies.assembly.Add($asm)
            }
            $assemblies
        }

        # convert it to our object model
        # a simple conversion
        function convert-xunitlog {
            param ( $x, $logpath )
            $asms = [assemblies]::new()
            $asms.timestamp = $x.assemblies.timestamp
            foreach ( $assembly in $x.assemblies.assembly ) {
                $asm = [testAssembly]::new()
                $asm.environment = $assembly.environment
                $asm."test-framework" = $assembly."test-framework"
                $asm."run-date" = $assembly."run-date"
                $asm."run-time" = $assembly."run-time"
                $asm.total = $assembly.total
                $asm.passed = $assembly.passed
                $asm.failed = $assembly.failed
                $asm.skipped = $assembly.skipped
                $asm.time = $assembly.time
                $asm.name = $assembly.name
                foreach ( $coll in $assembly.collection ) {
                    $c = [collection]::new()
                    $c.name = $coll.name
                    $c.total = $coll.total
                    $c.passed = $coll.passed
                    $c.failed = $coll.failed
                    $c.skipped = $coll.skipped
                    $c.time = $coll.time
                    foreach ( $t in $coll.test ) {
                        $test = [test]::new()
                        $test.name = $t.name
                        $test.type = $t.type
                        $test.method = $t.method
                        $test.time = $t.time
                        $test.result = $t.result
                        $c.test.Add($test)
                    }
                    $null = $asm.collection.add($c)
                }
                $null = $asms.assembly.add($asm)
            }
            $asms
        }
        $Logs = @()
    }

    PROCESS {
        #### MAIN ####
        foreach ( $log in $Logfile ) {
            foreach ( $logpath in (resolve-path $log).path ) {
                write-progress "converting file $logpath"
                if ( ! $logpath) { throw "Cannot resolve $Logfile" }
                $x = [xml](get-content -raw -readcount 0 $logpath)

                if ( $x.psobject.properties['test-results'] ) {
                    $Logs += convert-pesterlog $x $logpath -includeempty:$includeempty
                } elseif ( $x.psobject.properties['assemblies'] ) {
                    $Logs += convert-xunitlog $x $logpath -includeEmpty:$includeEmpty
                } else {
                    write-error "Cannot determine log type"
                }
            }
        }
    }

    END {
        if ( $MultipleLog ) {
            $Logs
        } else {
            $combinedLog = $Logs[0]
            for ( $i = 1; $i -lt $logs.count; $i++ ) {
                $combinedLog += $Logs[$i]
            }
            $combinedLog
        }
    }
}

# Save PSOptions to be restored by Restore-PSOptions
function Save-PSOptions {
    param(
        [ValidateScript({$parent = Split-Path $_;if($parent){Test-Path $parent}else{return $true}})]
        [ValidateNotNullOrEmpty()]
        [string]
        $PSOptionsPath = (Join-Path -Path $PSScriptRoot -ChildPath 'psoptions.json'),

        [ValidateNotNullOrEmpty()]
        [object]
        $Options = (Get-PSOptions -DefaultToNew)
    )

    $Options | ConvertTo-Json -Depth 3 | Out-File -Encoding utf8 -FilePath $PSOptionsPath
}

# Restore PSOptions
# Optionally remove the PSOptions file
function Restore-PSOptions {
    param(
        [ValidateScript({Test-Path $_})]
        [string]
        $PSOptionsPath = (Join-Path -Path $PSScriptRoot -ChildPath 'psoptions.json'),
        [switch]
        $Remove
    )

    $options = Get-Content -Path $PSOptionsPath | ConvertFrom-Json

    if($Remove)
    {
        # Remove PSOptions.
        # The file is only used to set the PSOptions.
        Remove-Item -Path $psOptionsPath
    }

    Set-PSOptions -Options $options
}

# Save PSOptions to be restored by Restore-PSOptions
function Save-PSOptions {
    param(
        [ValidateScript({$parent = Split-Path $_;if($parent){Test-Path $parent}else{return $true}})]
        [ValidateNotNullOrEmpty()]
        [string]
        $PSOptionsPath = (Join-Path -Path $PSScriptRoot -ChildPath 'psoptions.json'),

        [ValidateNotNullOrEmpty()]
        [object]
        $Options = (Get-PSOptions -DefaultToNew)
    )

    $Options | ConvertTo-Json -Depth 3 | Out-File -Encoding utf8 -FilePath $PSOptionsPath
}

# Restore PSOptions
# Optionally remove the PSOptions file
function Restore-PSOptions {
    param(
        [ValidateScript({Test-Path $_})]
        [string]
        $PSOptionsPath = (Join-Path -Path $PSScriptRoot -ChildPath 'psoptions.json'),
        [switch]
        $Remove
    )

    $options = Get-Content -Path $PSOptionsPath | ConvertFrom-Json

    if($Remove)
    {
        # Remove PSOptions.
        # The file is only used to set the PSOptions.
        Remove-Item -Path $psOptionsPath -Force
    }

    $newOptions = New-PSOptionsObject `
                    -RootInfo $options.RootInfo `
                    -Top $options.Top `
                    -Runtime $options.Runtime `
                    -Crossgen $options.Crossgen `
                    -Configuration $options.Configuration `
                    -PSModuleRestore $options.PSModuleRestore `
                    -Framework $options.Framework `
                    -Output $options.Output

    Set-PSOptions -Options $newOptions
}

function New-PSOptionsObject
{
    param(
        [PSCustomObject]
        $RootInfo,

        [Parameter(Mandatory)]
        [String]
        $Top,

        [Parameter(Mandatory)]
        [String]
        $Runtime,

        [Parameter(Mandatory)]
        [Bool]
        $CrossGen,

        [Parameter(Mandatory)]
        [String]
        $Configuration,

        [Parameter(Mandatory)]
        [Bool]
        $PSModuleRestore,

        [Parameter(Mandatory)]
        [String]
        $Framework,

        [Parameter(Mandatory)]
        [String]
        $Output
    )

    return @{
        RootInfo = $RootInfo
        Top = $Top
        Configuration = $Configuration
        Framework = $Framework
        Runtime = $Runtime
        Output = $Output
        CrossGen = $CrossGen
        PSModuleRestore = $PSModuleRestore
    }
}

$script:RESX_TEMPLATE = @'
<?xml version="1.0" encoding="utf-8"?>
<root>
  <!--
    Microsoft ResX Schema

    Version 2.0

    The primary goals of this format is to allow a simple XML format
    that is mostly human readable. The generation and parsing of the
    various data types are done through the TypeConverter classes
    associated with the data types.

    Example:

    ... ado.net/XML headers & schema ...
    <resheader name="resmimetype">text/microsoft-resx</resheader>
    <resheader name="version">2.0</resheader>
    <resheader name="reader">System.Resources.ResXResourceReader, System.Windows.Forms, ...</resheader>
    <resheader name="writer">System.Resources.ResXResourceWriter, System.Windows.Forms, ...</resheader>
    <data name="Name1"><value>this is my long string</value><comment>this is a comment</comment></data>
    <data name="Color1" type="System.Drawing.Color, System.Drawing">Blue</data>
    <data name="Bitmap1" mimetype="application/x-microsoft.net.object.binary.base64">
        <value>[base64 mime encoded serialized .NET Framework object]</value>
    </data>
    <data name="Icon1" type="System.Drawing.Icon, System.Drawing" mimetype="application/x-microsoft.net.object.bytearray.base64">
        <value>[base64 mime encoded string representing a byte array form of the .NET Framework object]</value>
        <comment>This is a comment</comment>
    </data>

    There are any number of "resheader" rows that contain simple
    name/value pairs.

    Each data row contains a name, and value. The row also contains a
    type or mimetype. Type corresponds to a .NET class that support
    text/value conversion through the TypeConverter architecture.
    Classes that don't support this are serialized and stored with the
    mimetype set.

    The mimetype is used for serialized objects, and tells the
    ResXResourceReader how to depersist the object. This is currently not
    extensible. For a given mimetype the value must be set accordingly:

    Note - application/x-microsoft.net.object.binary.base64 is the format
    that the ResXResourceWriter will generate, however the reader can
    read any of the formats listed below.

    mimetype: application/x-microsoft.net.object.binary.base64
    value   : The object must be serialized with
            : System.Runtime.Serialization.Formatters.Binary.BinaryFormatter
            : and then encoded with base64 encoding.

    mimetype: application/x-microsoft.net.object.soap.base64
    value   : The object must be serialized with
            : System.Runtime.Serialization.Formatters.Soap.SoapFormatter
            : and then encoded with base64 encoding.

    mimetype: application/x-microsoft.net.object.bytearray.base64
    value   : The object must be serialized into a byte array
            : using a System.ComponentModel.TypeConverter
            : and then encoded with base64 encoding.
    -->
  <xsd:schema id="root" xmlns="" xmlns:xsd="http://www.w3.org/2001/XMLSchema" xmlns:msdata="urn:schemas-microsoft-com:xml-msdata">
    <xsd:import namespace="http://www.w3.org/XML/1998/namespace" />
    <xsd:element name="root" msdata:IsDataSet="true">
      <xsd:complexType>
        <xsd:choice maxOccurs="unbounded">
          <xsd:element name="metadata">
            <xsd:complexType>
              <xsd:sequence>
                <xsd:element name="value" type="xsd:string" minOccurs="0" />
              </xsd:sequence>
              <xsd:attribute name="name" use="required" type="xsd:string" />
              <xsd:attribute name="type" type="xsd:string" />
              <xsd:attribute name="mimetype" type="xsd:string" />
              <xsd:attribute ref="xml:space" />
            </xsd:complexType>
          </xsd:element>
          <xsd:element name="assembly">
            <xsd:complexType>
              <xsd:attribute name="alias" type="xsd:string" />
              <xsd:attribute name="name" type="xsd:string" />
            </xsd:complexType>
          </xsd:element>
          <xsd:element name="data">
            <xsd:complexType>
              <xsd:sequence>
                <xsd:element name="value" type="xsd:string" minOccurs="0" msdata:Ordinal="1" />
                <xsd:element name="comment" type="xsd:string" minOccurs="0" msdata:Ordinal="2" />
              </xsd:sequence>
              <xsd:attribute name="name" type="xsd:string" use="required" msdata:Ordinal="1" />
              <xsd:attribute name="type" type="xsd:string" msdata:Ordinal="3" />
              <xsd:attribute name="mimetype" type="xsd:string" msdata:Ordinal="4" />
              <xsd:attribute ref="xml:space" />
            </xsd:complexType>
          </xsd:element>
          <xsd:element name="resheader">
            <xsd:complexType>
              <xsd:sequence>
                <xsd:element name="value" type="xsd:string" minOccurs="0" msdata:Ordinal="1" />
              </xsd:sequence>
              <xsd:attribute name="name" type="xsd:string" use="required" />
            </xsd:complexType>
          </xsd:element>
        </xsd:choice>
      </xsd:complexType>
    </xsd:element>
  </xsd:schema>
  <resheader name="resmimetype">
    <value>text/microsoft-resx</value>
  </resheader>
  <resheader name="version">
    <value>2.0</value>
  </resheader>
  <resheader name="reader">
    <value>System.Resources.ResXResourceReader, System.Windows.Forms, Version=2.0.0.0, Culture=neutral, PublicKeyToken=b77a5c561934e089</value>
  </resheader>
  <resheader name="writer">
    <value>System.Resources.ResXResourceWriter, System.Windows.Forms, Version=2.0.0.0, Culture=neutral, PublicKeyToken=b77a5c561934e089</value>
  </resheader>
{0}
</root>
'@

function Get-UniquePackageFolderName {
    param(
        [Parameter(Mandatory)] $Root
    )

    $packagePath = Join-Path $Root 'TestPackage'

    $triesLeft = 10

    while(Test-Path $packagePath) {
        $suffix = Get-Random

        # Not using Guid to avoid maxpath problems as in example below.
        # Example: 'TestPackage-ba0ae1db-8512-46c5-8b6c-1862d33a2d63\test\powershell\Modules\Microsoft.PowerShell.Security\TestData\CatalogTestData\UserConfigProv\DSCResources\UserConfigProviderModVersion1\UserConfigProviderModVersion1.schema.mof'
        $packagePath = Join-Path $Root "TestPackage_$suffix"
        $triesLeft--

        if ($triesLeft -le 0) {
            throw "Could find unique folder name for package path"
        }
    }

    $packagePath
}

function New-TestPackage
{
    [CmdletBinding()]
    param(
        [Parameter(Mandatory = $true)]
        [string] $Destination
    )

    if (Test-Path $Destination -PathType Leaf)
    {
        throw "Destination: '$Destination' is not a directory or does not exist."
    }
    else
    {
        $null = New-Item -Path $Destination -ItemType Directory -Force
        Write-Verbose -Message "Creating destination folder: $Destination"
    }

    $rootFolder = $env:TEMP

    # In some build agents, typically macOS on AzDevOps, $env:TEMP might not be set.
    if (-not $rootFolder -and $env:TF_BUILD) {
        $rootFolder = $env:AGENT_WORKFOLDER
    }

    Write-Verbose -Verbose "RootFolder: $rootFolder"
    $packageRoot = Get-UniquePackageFolderName -Root $rootFolder

    $null = New-Item -ItemType Directory -Path $packageRoot -Force
    $packagePath = Join-Path $Destination "TestPackage.zip"
    Write-Verbose -Verbose "PackagePath: $packagePath"

    # Build test tools so they are placed in appropriate folders under 'test' then copy to package root.
    $null = Publish-PSTestTools
    $powerShellTestRoot =  Join-Path $PSScriptRoot 'test'
    Copy-Item $powerShellTestRoot -Recurse -Destination $packageRoot -Force
    Write-Verbose -Message "Copied test directory"

    # Copy assests folder to package root for wix related tests.
    $assetsPath = Join-Path $PSScriptRoot 'assets'
    Copy-Item $assetsPath -Recurse -Destination $packageRoot -Force
    Write-Verbose -Message "Copied assests directory"

    # Create expected folder structure for resx files in package root.
    $srcRootForResx = New-Item -Path "$packageRoot/src" -Force -ItemType Directory

    $resourceDirectories = Get-ChildItem -Recurse "$PSScriptRoot/src" -Directory -Filter 'resources'

    $resourceDirectories | ForEach-Object {
        $directoryFullName = $_.FullName

        $partToRemove = Join-Path $PSScriptRoot "src"

        $assemblyPart = $directoryFullName.Replace($partToRemove, '')
        $assemblyPart = $assemblyPart.TrimStart([io.path]::DirectorySeparatorChar)
        $resxDestPath = Join-Path $srcRootForResx $assemblyPart
        $null = New-Item -Path $resxDestPath -Force -ItemType Directory
        Write-Verbose -Message "Created resx directory : $resxDestPath"
        Copy-Item -Path "$directoryFullName\*" -Recurse $resxDestPath -Force
    }

    Add-Type -AssemblyName System.IO.Compression.FileSystem

    if(Test-Path $packagePath)
    {
        Remove-Item -Path $packagePath -Force
    }

    [System.IO.Compression.ZipFile]::CreateFromDirectory($packageRoot, $packagePath)
}

function New-NugetConfigFile
{
    param(
        [Parameter(Mandatory=$true)] [string] $NugetFeedUrl,
        [Parameter(Mandatory=$true)] [string] $FeedName,
        [Parameter(Mandatory=$true)] [string] $UserName,
        [Parameter(Mandatory=$true)] [string] $ClearTextPAT,
        [Parameter(Mandatory=$true)] [string] $Destination
    )

    $nugetConfigTemplate = @'
<?xml version="1.0" encoding="utf-8"?>
<configuration>
  <packageSources>
    <clear />
    <add key="[FEEDNAME]" value="[FEED]" />
    <add key="nuget.org" value="https://api.nuget.org/v3/index.json" />
  </packageSources>
  <packageSourceCredentials>
    <[FEEDNAME]>
      <add key="Username" value="[USERNAME]" />
      <add key="ClearTextPassword" value="[PASSWORD]" />
    </[FEEDNAME]>
  </packageSourceCredentials>
</configuration>
'@

    $content = $nugetConfigTemplate.Replace('[FEED]', $NugetFeedUrl).Replace('[FEEDNAME]', $FeedName).Replace('[USERNAME]', $UserName).Replace('[PASSWORD]', $ClearTextPAT)

    Set-Content -Path (Join-Path $Destination 'nuget.config') -Value $content -Force
}<|MERGE_RESOLUTION|>--- conflicted
+++ resolved
@@ -424,18 +424,6 @@
     }
 
     if ($Environment.IsWindows) {
-<<<<<<< HEAD
-=======
-        ## need RCEdit to modify the binaries embedded resources
-        $rcedit = "~/.rcedit/rcedit-x64.exe"
-        if (-not (Test-Path -Type Leaf $rcedit)) {
-            $rcedit = Get-Command "rcedit-x64.exe" -CommandType Application -ErrorAction Ignore | Select-Object -First 1 | ForEach-Object Name
-        }
-        if (-not $rcedit) {
-            throw "RCEdit is required to modify pwsh.exe resources, please run 'Start-PSBootStrap' to install"
-        }
-
->>>>>>> 8cf9e056
         $ReleaseVersion = ""
         if ($ReleaseTagToUse) {
             $ReleaseVersion = $ReleaseTagToUse
