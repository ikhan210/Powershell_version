# Copyright (c) Microsoft Corporation. All rights reserved.
# Licensed under the MIT License.

# On Unix paths is separated by colon
# On Windows paths is separated by semicolon
$script:TestModulePathSeparator = [System.IO.Path]::PathSeparator

<<<<<<< HEAD
# Path to a directory to store modules we temporarily need to test PowerShell
$script:TestModuleDirPath = Join-Path ([System.IO.Path]::GetTempPath()) 'PwshTestModules'
$null = New-Item -Force -ItemType Directory -Path $script:TestModuleDirPath

$dotnetCLIChannel = 'preview' # TODO: Change this to 'release' once .Net Core 3.0 goes RTM
=======
$dotnetCLIChannel = "release"
>>>>>>> 7eeb0f1d
$dotnetCLIRequiredVersion = $(Get-Content $PSScriptRoot/global.json | ConvertFrom-Json).Sdk.Version

# Track if tags have been sync'ed
$tagsUpToDate = $false

# Sync Tags
# When not using a branch in PowerShell/PowerShell, tags will not be fetched automatically
# Since code that uses Get-PSCommitID and Get-PSLatestTag assume that tags are fetched,
# This function can ensure that tags have been fetched.
# This function is used during the setup phase in tools/appveyor.psm1 and tools/travis.ps1
function Sync-PSTags
{
    param(
        [Switch]
        $AddRemoteIfMissing
    )

    $PowerShellRemoteUrl = "https://github.com/powershell/powershell.git"
    $upstreamRemoteDefaultName = 'upstream'
    $remotes = Start-NativeExecution {git --git-dir="$PSScriptRoot/.git" remote}
    $upstreamRemote = $null
    foreach($remote in $remotes)
    {
        $url = Start-NativeExecution {git --git-dir="$PSScriptRoot/.git" remote get-url $remote}
        if($url -eq $PowerShellRemoteUrl)
        {
            $upstreamRemote = $remote
            break
        }
    }

    if(!$upstreamRemote -and $AddRemoteIfMissing.IsPresent -and $remotes -notcontains $upstreamRemoteDefaultName)
    {
        $null = Start-NativeExecution {git --git-dir="$PSScriptRoot/.git" remote add $upstreamRemoteDefaultName $PowerShellRemoteUrl}
        $upstreamRemote = $upstreamRemoteDefaultName
    }
    elseif(!$upstreamRemote)
    {
        Write-Error "Please add a remote to PowerShell\PowerShell.  Example:  git remote add $upstreamRemoteDefaultName $PowerShellRemoteUrl" -ErrorAction Stop
    }

    $null = Start-NativeExecution {git --git-dir="$PSScriptRoot/.git" fetch --tags --quiet $upstreamRemote}
    $script:tagsUpToDate=$true
}

# Gets the latest tag for the current branch
function Get-PSLatestTag
{
    [CmdletBinding()]
    param()
    # This function won't always return the correct value unless tags have been sync'ed
    # So, Write a warning to run Sync-PSTags
    if(!$tagsUpToDate)
    {
        Write-Warning "Run Sync-PSTags to update tags"
    }

    return (Start-NativeExecution {git --git-dir="$PSScriptRoot/.git" describe --abbrev=0})
}

function Get-PSVersion
{
    [CmdletBinding()]
    param(
        [switch]
        $OmitCommitId
    )
    if($OmitCommitId.IsPresent)
    {
        return (Get-PSLatestTag) -replace '^v'
    }
    else
    {
        return (Get-PSCommitId) -replace '^v'
    }
}

function Get-PSCommitId
{
    [CmdletBinding()]
    param()
    # This function won't always return the correct value unless tags have been sync'ed
    # So, Write a warning to run Sync-PSTags
    if(!$tagsUpToDate)
    {
        Write-Warning "Run Sync-PSTags to update tags"
    }

    return (Start-NativeExecution {git --git-dir="$PSScriptRoot/.git" describe --dirty --abbrev=60})
}

function Get-EnvironmentInformation
{
    $environment = @{}
    # PowerShell Core will likely not be built on pre-1709 nanoserver
    if ($PSVersionTable.ContainsKey("PSEdition") -and "Core" -eq $PSVersionTable.PSEdition) {
        $environment += @{'IsCoreCLR' = $true}
        $environment += @{'IsLinux' = $IsLinux}
        $environment += @{'IsMacOS' = $IsMacOS}
        $environment += @{'IsWindows' = $IsWindows}
    } else {
        $environment += @{'IsCoreCLR' = $false}
        $environment += @{'IsLinux' = $false}
        $environment += @{'IsMacOS' = $false}
        $environment += @{'IsWindows' = $true}
    }

    if ($Environment.IsWindows)
    {
        $environment += @{'IsAdmin' = (New-Object Security.Principal.WindowsPrincipal ([Security.Principal.WindowsIdentity]::GetCurrent())).IsInRole([Security.Principal.WindowsBuiltinRole]::Administrator)}
        $environment += @{'nugetPackagesRoot' = "${env:USERPROFILE}\.nuget\packages"}
    }
    else
    {
        $environment += @{'nugetPackagesRoot' = "${env:HOME}/.nuget/packages"}
    }

    if ($Environment.IsLinux) {
        $LinuxInfo = Get-Content /etc/os-release -Raw | ConvertFrom-StringData

        $environment += @{'LinuxInfo' = $LinuxInfo}
        $environment += @{'IsDebian' = $LinuxInfo.ID -match 'debian'}
        $environment += @{'IsDebian8' = $Environment.IsDebian -and $LinuxInfo.VERSION_ID -match '8'}
        $environment += @{'IsDebian9' = $Environment.IsDebian -and $LinuxInfo.VERSION_ID -match '9'}
        $environment += @{'IsUbuntu' = $LinuxInfo.ID -match 'ubuntu'}
        $environment += @{'IsUbuntu14' = $Environment.IsUbuntu -and $LinuxInfo.VERSION_ID -match '14.04'}
        $environment += @{'IsUbuntu16' = $Environment.IsUbuntu -and $LinuxInfo.VERSION_ID -match '16.04'}
        $environment += @{'IsUbuntu18' = $Environment.IsUbuntu -and $LinuxInfo.VERSION_ID -match '18.04'}
        $environment += @{'IsCentOS' = $LinuxInfo.ID -match 'centos' -and $LinuxInfo.VERSION_ID -match '7'}
        $environment += @{'IsFedora' = $LinuxInfo.ID -match 'fedora' -and $LinuxInfo.VERSION_ID -ge 24}
        $environment += @{'IsOpenSUSE' = $LinuxInfo.ID -match 'opensuse'}
        $environment += @{'IsSLES' = $LinuxInfo.ID -match 'sles'}
        $environment += @{'IsRedHat' = $LinuxInfo.ID -match 'rhel'}
        $environment += @{'IsRedHat7' = $Environment.IsRedHat -and $LinuxInfo.VERSION_ID -match '7' }
        $environment += @{'IsOpenSUSE13' = $Environmenst.IsOpenSUSE -and $LinuxInfo.VERSION_ID  -match '13'}
        $environment += @{'IsOpenSUSE42.1' = $Environment.IsOpenSUSE -and $LinuxInfo.VERSION_ID  -match '42.1'}
        $environment += @{'IsRedHatFamily' = $Environment.IsCentOS -or $Environment.IsFedora -or $Environment.IsRedHat}
        $environment += @{'IsSUSEFamily' = $Environment.IsSLES -or $Environment.IsOpenSUSE}
        $environment += @{'IsAlpine' = $LinuxInfo.ID -match 'alpine'}

        # Workaround for temporary LD_LIBRARY_PATH hack for Fedora 24
        # https://github.com/PowerShell/PowerShell/issues/2511
        if ($environment.IsFedora -and (Test-Path ENV:\LD_LIBRARY_PATH)) {
            Remove-Item -Force ENV:\LD_LIBRARY_PATH
            Get-ChildItem ENV:
        }

        if( -not(
            $environment.IsDebian -or
            $environment.IsUbuntu -or
            $environment.IsRedHatFamily -or
            $environment.IsSUSEFamily -or
            $environment.IsAlpine)
        ) {
            throw "The current OS : $($LinuxInfo.ID) is not supported for building PowerShell."
        }
    }

    return [PSCustomObject] $environment
}

$Environment = Get-EnvironmentInformation

# Autoload (in current session) temporary modules used in our tests
$TestModulePath = Join-Path $PSScriptRoot "test/tools/Modules"
if ( -not $env:PSModulePath.Contains($TestModulePath) ) {
    $env:PSModulePath = $TestModulePath+$TestModulePathSeparator+$($env:PSModulePath)
}

<#
    .Synopsis
        Tests if a version is preview
    .EXAMPLE
        Test-IsPreview -version '6.1.0-sometthing' # returns true
        Test-IsPreview -version '6.1.0' # returns false
#>
function Test-IsPreview
{
    param(
        [parameter(Mandatory)]
        [string]
        $Version
    )

    return $Version -like '*-*'
}

function Start-PSBuild {
    [CmdletBinding(DefaultParameterSetName="Default")]
    param(
        # When specified this switch will stops running dev powershell
        # to help avoid compilation error, because file are in use.
        [switch]$StopDevPowerShell,

        [switch]$Restore,
        # Accept a path to the output directory
        # When specified, --output <path> will be passed to dotnet
        [string]$Output,
        [switch]$ResGen,
        [switch]$TypeGen,
        [switch]$Clean,
        [Parameter(ParameterSetName="Legacy")]
        [switch]$PSModuleRestore,
        [Parameter(ParameterSetName="Default")]
        [switch]$NoPSModuleRestore,
        [switch]$CI,

        # this switch will re-build only System.Management.Automation.dll
        # it's useful for development, to do a quick changes in the engine
        [switch]$SMAOnly,

        # These runtimes must match those in project.json
        # We do not use ValidateScript since we want tab completion
        # If this parameter is not provided it will get determined automatically.
        [ValidateSet("alpine-x64",
                     "fxdependent",
                     "linux-arm",
                     "linux-arm64",
                     "linux-x64",
                     "osx-x64",
                     "win-arm",
                     "win-arm64",
                     "win7-x64",
                     "win7-x86")]
        [string]$Runtime,

        [ValidateSet('Debug', 'Release', 'CodeCoverage', '')] # We might need "Checked" as well
        [string]$Configuration,

        [switch]$CrossGen,

        [ValidatePattern("^v\d+\.\d+\.\d+(-\w+(\.\d+)?)?$")]
        [ValidateNotNullOrEmpty()]
        [string]$ReleaseTag
    )

    if ($PsCmdlet.ParameterSetName -eq "Default" -and !$NoPSModuleRestore)
    {
        $PSModuleRestore = $true
    }

    if ($Runtime -eq "linux-arm" -and -not $Environment.IsUbuntu) {
        throw "Cross compiling for linux-arm is only supported on Ubuntu environment"
    }

    if ("win-arm","win-arm64" -contains $Runtime -and -not $Environment.IsWindows) {
        throw "Cross compiling for win-arm or win-arm64 is only supported on Windows environment"
    }
    function Stop-DevPowerShell {
        Get-Process pwsh* |
            Where-Object {
                $_.Modules |
                Where-Object {
                    $_.FileName -eq (Resolve-Path $script:Options.Output).Path
                }
            } |
        Stop-Process -Verbose
    }

    if ($Clean) {
        Write-Log "Cleaning your working directory. You can also do it with 'git clean -fdx --exclude .vs/PowerShell/v15/Server/sqlite3'"
        Push-Location $PSScriptRoot
        try {
            # Excluded sqlite3 folder is due to this Roslyn issue: https://github.com/dotnet/roslyn/issues/23060
            # Excluded src/Modules/nuget.config as this is required for release build.
            git clean -fdx --exclude .vs/PowerShell/v15/Server/sqlite3 --exclude src/Modules/nuget.config
        } finally {
            Pop-Location
        }
    }

    # Add .NET CLI tools to PATH
    Find-Dotnet

    # Verify we have .NET SDK in place to do the build, and abort if the precheck failed
    $precheck = precheck 'dotnet' "Build dependency 'dotnet' not found in PATH. Run Start-PSBootstrap. Also see: https://dotnet.github.io/getting-started/"
    if (-not $precheck) {
        return
    }

    # Verify if the dotnet in-use is the required version
    $dotnetCLIInstalledVersion = (dotnet --version)
    If ($dotnetCLIInstalledVersion -ne $dotnetCLIRequiredVersion) {
        Write-Warning @"
The currently installed .NET Command Line Tools is not the required version.

Installed version: $dotnetCLIInstalledVersion
Required version: $dotnetCLIRequiredVersion

Fix steps:

1. Remove the installed version from:
    - on windows '`$env:LOCALAPPDATA\Microsoft\dotnet'
    - on macOS and linux '`$env:HOME/.dotnet'
2. Run Start-PSBootstrap or Install-Dotnet
3. Start-PSBuild -Clean
`n
"@
        return
    }

    # set output options
    $OptionsArguments = @{
        CrossGen=$CrossGen
        Output=$Output
        Runtime=$Runtime
        Configuration=$Configuration
        Verbose=$true
        SMAOnly=[bool]$SMAOnly
        PSModuleRestore=$PSModuleRestore
    }
    $script:Options = New-PSOptions @OptionsArguments

    if ($StopDevPowerShell) {
        Stop-DevPowerShell
    }

    # setup arguments
    $Arguments = @("publish","--no-restore","/property:GenerateFullPaths=true")
    if ($Output -or $SMAOnly) {
        $Arguments += "--output", (Split-Path $Options.Output)
    }

    $Arguments += "--configuration", $Options.Configuration
    $Arguments += "--framework", $Options.Framework

    if (-not $SMAOnly -and $Options.Runtime -ne 'fxdependent') {
        # libraries should not have runtime
        $Arguments += "--runtime", $Options.Runtime
    }

    if ($ReleaseTag) {
        $ReleaseTagToUse = $ReleaseTag -Replace '^v'
        $Arguments += "/property:ReleaseTag=$ReleaseTagToUse"
    }

    # handle Restore
    Restore-PSPackage -Options $Options -Force:$Restore

    # handle ResGen
    # Heuristic to run ResGen on the fresh machine
    if ($ResGen -or -not (Test-Path "$PSScriptRoot/src/Microsoft.PowerShell.ConsoleHost/gen")) {
        Write-Log "Run ResGen (generating C# bindings for resx files)"
        Start-ResGen
    }

    # Handle TypeGen
    # .inc file name must be different for Windows and Linux to allow build on Windows and WSL.
    $incFileName = "powershell_$($Options.Runtime).inc"
    if ($TypeGen -or -not (Test-Path "$PSScriptRoot/src/TypeCatalogGen/$incFileName")) {
        Write-Log "Run TypeGen (generating CorePsTypeCatalog.cs)"
        Start-TypeGen -IncFileName $incFileName
    }

    # Get the folder path where pwsh.exe is located.
    if ((Split-Path $Options.Output -Leaf) -like "pwsh*") {
        $publishPath = Split-Path $Options.Output -Parent
    }
    else {
        $publishPath = $Options.Output
    }

    try {
        # Relative paths do not work well if cwd is not changed to project
        Push-Location $Options.Top
        Write-Log "Run dotnet $Arguments from $pwd"
        Start-NativeExecution { dotnet $Arguments }

        if ($CrossGen -and $Options.Runtime -ne 'fxdependent') {
            ## fxdependent package cannot be CrossGen'ed
            Start-CrossGen -PublishPath $publishPath -Runtime $script:Options.Runtime
            Write-Log "pwsh.exe with ngen binaries is available at: $($Options.Output)"
        } else {
            Write-Log "PowerShell output: $($Options.Output)"
        }
    } finally {
        Pop-Location
    }

    # publish netcoreapp3.0 reference assemblies
    try {
        Push-Location "$PSScriptRoot/src/TypeCatalogGen"
        $refAssemblies = Get-Content -Path $incFileName | Where-Object { $_ -like "*microsoft.netcore.app*" } | ForEach-Object { $_.TrimEnd(';') }
        $refDestFolder = Join-Path -Path $publishPath -ChildPath "ref"

        if (Test-Path $refDestFolder -PathType Container) {
            Remove-Item $refDestFolder -Force -Recurse -ErrorAction Stop
        }
        New-Item -Path $refDestFolder -ItemType Directory -Force -ErrorAction Stop > $null
        Copy-Item -Path $refAssemblies -Destination $refDestFolder -Force -ErrorAction Stop
    } finally {
        Pop-Location
    }

    if ($Environment.IsRedHatFamily -or $Environment.IsDebian9) {
        # add two symbolic links to system shared libraries that libmi.so is dependent on to handle
        # platform specific changes. This is the only set of platforms needed for this currently
        # as Ubuntu has these specific library files in the platform and macOS builds for itself
        # against the correct versions.

        if ($Environment.IsDebian9){
            # NOTE: Debian 8 doesn't need these symlinks
            $sslTarget = "/usr/lib/x86_64-linux-gnu/libssl.so.1.0.2"
            $cryptoTarget = "/usr/lib/x86_64-linux-gnu/libcrypto.so.1.0.2"
        }
        else { #IsRedHatFamily
            $sslTarget = "/lib64/libssl.so.10"
            $cryptoTarget = "/lib64/libcrypto.so.10"
        }

        if ( ! (test-path "$publishPath/libssl.so.1.0.0")) {
            $null = New-Item -Force -ItemType SymbolicLink -Target $sslTarget -Path "$publishPath/libssl.so.1.0.0" -ErrorAction Stop
        }
        if ( ! (test-path "$publishPath/libcrypto.so.1.0.0")) {
            $null = New-Item -Force -ItemType SymbolicLink -Target $cryptoTarget -Path "$publishPath/libcrypto.so.1.0.0" -ErrorAction Stop
        }
    }

    if ($Environment.IsWindows) {
        ## need RCEdit to modify the binaries embedded resources
        $rcedit = "~/.rcedit/rcedit-x64.exe"
        if (-not (Test-Path -Type Leaf $rcedit)) {
            $rcedit = Get-Command "rcedit-x64.exe" -CommandType Application -ErrorAction SilentlyContinue | Select-Object -First 1 | ForEach-Object Name
        }
        if (-not $rcedit) {
            throw "RCEdit is required to modify pwsh.exe resources, please run 'Start-PSBootStrap' to install"
        }

        $ReleaseVersion = ""
        if ($ReleaseTagToUse) {
            $ReleaseVersion = $ReleaseTagToUse
        } else {
            $ReleaseVersion = (Get-PSCommitId -WarningAction SilentlyContinue) -replace '^v'
        }
        # in VSCode, depending on where you started it from, the git commit id may be empty so provide a default value
        if (!$ReleaseVersion) {
            $ReleaseVersion = "6.0.0"
            $fileVersion = "6.0.0"
        } else {
            $fileVersion = $ReleaseVersion.Split("-")[0]
        }

        # in VSCode, the build output folder doesn't include the name of the exe so we have to add it for rcedit
        $pwshPath = $Options.Output
        if (!$pwshPath.EndsWith("pwsh.exe")) {
            $pwshPath = Join-Path $Options.Output "pwsh.exe"
        }

        if (Test-IsPreview $ReleaseVersion) {
            $iconPath = "$PSScriptRoot\assets\Powershell_av_colors.ico"
        } else {
            $iconPath = "$PSScriptRoot\assets\Powershell_black.ico"
        }

        # fxdependent package does not have an executable to set iconPath etc.
        if ($Options.Runtime -ne 'fxdependent') {
            Start-NativeExecution { & $rcedit $pwshPath --set-icon $iconPath `
                    --set-file-version $fileVersion --set-product-version $ReleaseVersion --set-version-string "ProductName" "PowerShell Core 6" `
                    --set-version-string "LegalCopyright" "(C) Microsoft Corporation.  All Rights Reserved." `
                    --application-manifest "$PSScriptRoot\assets\pwsh.manifest" } | Write-Verbose
        }
    }

    # download modules from powershell gallery.
    #   - PowerShellGet, PackageManagement, Microsoft.PowerShell.Archive
    if ($PSModuleRestore) {
        Restore-PSModuleToBuild -PublishPath $publishPath
    }

    # Restore the Pester module
    if ($CI) {
        Restore-PSPester -Destination (Join-Path $publishPath "Modules")
    }
}

function Restore-PSPackage
{
    param(
        [ValidateNotNullOrEmpty()]
        [Parameter()]
        [string[]] $ProjectDirs,

        [ValidateNotNullOrEmpty()]
        [Parameter()]
        $Options = (Get-PSOptions -DefaultToNew),

        [switch] $Force
    )

    if (-not $ProjectDirs)
    {
        $ProjectDirs = @($Options.Top, "$PSScriptRoot/src/TypeCatalogGen", "$PSScriptRoot/src/ResGen", "$PSScriptRoot/src/Modules")
    }

    if ($Force -or (-not (Test-Path "$($Options.Top)/obj/project.assets.json"))) {

        if($Options.Runtime -ne 'fxdependent') {
            $RestoreArguments = @("--runtime",$Options.Runtime, "--verbosity")
        } else {
            $RestoreArguments = @("--verbosity")
        }

        if ($PSCmdlet.MyInvocation.BoundParameters["Verbose"].IsPresent) {
            $RestoreArguments += "detailed"
        } else {
            $RestoreArguments += "quiet"
        }

        $ProjectDirs | ForEach-Object {
            $project = $_
            Write-Log "Run dotnet restore $project $RestoreArguments"
            $retryCount = 0
            $maxTries = 5
            while($retryCount -lt $maxTries)
            {
                try
                {
                    Start-NativeExecution { dotnet restore $project $RestoreArguments }
                }
                catch
                {
                    Write-Log "Failed to restore $project, retrying..."
                    $retryCount++
                    if($retryCount -ge $maxTries)
                    {
                        throw
                    }
                    continue
                }

                Write-Log "Done restoring $project"
                break
            }
        }
    }
}

function Restore-PSModuleToBuild
{
    param(
        [Parameter(Mandatory)]
        [string]
        $PublishPath
    )

    Write-Log "Restore PowerShell modules to $publishPath"
    $modulesDir = Join-Path -Path $publishPath -ChildPath "Modules"
    Copy-PSGalleryModules -Destination $modulesDir -CsProjPath "$PSScriptRoot\src\Modules\PSGalleryModules.csproj"
}

function Restore-PSPester
{
    param(
        [ValidateNotNullOrEmpty()]
        [string] $Destination = ([IO.Path]::Combine((Split-Path (Get-PSOptions -DefaultToNew).Output), "Modules"))
    )
    Save-Module -Name Pester -Path $Destination -Repository PSGallery -RequiredVersion "4.4.1"
}

function Compress-TestContent {
    [CmdletBinding()]
    param(
        $Destination
    )

    $null = Publish-PSTestTools
    $powerShellTestRoot =  Join-Path $PSScriptRoot 'test'
    Add-Type -AssemblyName System.IO.Compression.FileSystem

    $resolvedPath = $ExecutionContext.SessionState.Path.GetUnresolvedProviderPathFromPSPath($Destination)
    [System.IO.Compression.ZipFile]::CreateFromDirectory($powerShellTestRoot, $resolvedPath)
}

function New-PSOptions {
    [CmdletBinding()]
    param(
        [ValidateSet("Debug", "Release", "CodeCoverage", '')]
        [string]$Configuration,

        [ValidateSet("netcoreapp3.0")]
        [string]$Framework,

        # These are duplicated from Start-PSBuild
        # We do not use ValidateScript since we want tab completion
        [ValidateSet("",
                     "alpine-x64",
                     "fxdependent",
                     "linux-arm",
                     "linux-arm64",
                     "linux-x64",
                     "osx-x64",
                     "win-arm",
                     "win-arm64",
                     "win7-x64",
                     "win7-x86")]
        [string]$Runtime,

        [switch]$CrossGen,

        # Accept a path to the output directory
        # If not null or empty, name of the executable will be appended to
        # this path, otherwise, to the default path, and then the full path
        # of the output executable will be assigned to the Output property
        [string]$Output,

        [switch]$SMAOnly,

        [switch]$PSModuleRestore
    )

    # Add .NET CLI tools to PATH
    Find-Dotnet

    $ConfigWarningMsg = "The passed-in Configuration value '{0}' is not supported on '{1}'. Use '{2}' instead."
    if (-not $Configuration) {
        $Configuration = 'Debug'
    } else {
        switch ($Configuration) {
            "CodeCoverage" {
                if(-not $Environment.IsWindows) {
                    $Configuration = "Debug"
                    Write-Warning ($ConfigWarningMsg -f $switch.Current, $Environment.LinuxInfo.PRETTY_NAME, $Configuration)
                }
            }
        }
    }
    Write-Verbose "Using configuration '$Configuration'"

    $PowerShellDir = if (!$Environment.IsWindows) {
        "powershell-unix"
    } else {
        "powershell-win-core"
    }
    $Top = [IO.Path]::Combine($PSScriptRoot, "src", $PowerShellDir)
    Write-Verbose "Top project directory is $Top"

    if (-not $Framework) {
        $Framework = "netcoreapp3.0"
        Write-Verbose "Using framework '$Framework'"
    }

    if (-not $Runtime) {
        if ($Environment.IsLinux) {
            $Runtime = "linux-x64"
        } elseif ($Environment.IsMacOS) {
            $Runtime = "osx-x64"
        } else {
            $RID = dotnet --info | ForEach-Object {
                if ($_ -match "RID") {
                    $_ -split "\s+" | Select-Object -Last 1
                }
            }

            # We plan to release packages targetting win7-x64 and win7-x86 RIDs,
            # which supports all supported windows platforms.
            # So we, will change the RID to win7-<arch>
            $Runtime = $RID -replace "win\d+", "win7"
        }

        if (-not $Runtime) {
            Throw "Could not determine Runtime Identifier, please update dotnet"
        } else {
            Write-Verbose "Using runtime '$Runtime'"
        }
    }

    $Executable = if ($Runtime -eq 'fxdependent') {
        "pwsh.dll"
    } elseif ($Environment.IsLinux -or $Environment.IsMacOS) {
        "pwsh"
    } elseif ($Environment.IsWindows) {
        "pwsh.exe"
    }

    # Build the Output path
    if (!$Output) {
        if ($Runtime -eq 'fxdependent') {
            $Output = [IO.Path]::Combine($Top, "bin", $Configuration, $Framework, "publish", $Executable)
        } else {
            $Output = [IO.Path]::Combine($Top, "bin", $Configuration, $Framework, $Runtime, "publish", $Executable)
        }
    } else {
        $Output = [IO.Path]::Combine($Output, $Executable)
    }

    if ($SMAOnly)
    {
        $Top = [IO.Path]::Combine($PSScriptRoot, "src", "System.Management.Automation")
    }

    $RootInfo = @{RepoPath = $PSScriptRoot}

    # the valid root is the root of the filesystem and the folder PowerShell
    $RootInfo['ValidPath'] = Join-Path -Path ([system.io.path]::GetPathRoot($RootInfo.RepoPath)) -ChildPath 'PowerShell'

    if($RootInfo.RepoPath -ne $RootInfo.ValidPath)
    {
        $RootInfo['Warning'] = "Please ensure your repo is at the root of the file system and named 'PowerShell' (example: '$($RootInfo.ValidPath)'), when building and packaging for release!"
        $RootInfo['IsValid'] = $false
    }
    else
    {
        $RootInfo['IsValid'] = $true
    }

    return New-PSOptionsObject `
                -RootInfo ([PSCustomObject]$RootInfo) `
                -Top $Top `
                -Runtime $Runtime `
                -Crossgen $Crossgen.IsPresent `
                -Configuration $Configuration `
                -PSModuleRestore $PSModuleRestore.IsPresent `
                -Framework $Framework `
                -Output $Output
}

# Get the Options of the last build
function Get-PSOptions {
    param(
        [Parameter(HelpMessage='Defaults to New-PSOption if a build has not occurred.')]
        [switch]
        $DefaultToNew
    )

    if(!$script:Options -and $DefaultToNew.IsPresent)
    {
        return New-PSOptions
    }

    return $script:Options
}

function Set-PSOptions {
    param(
        [PSObject]
        $Options
    )

    $script:Options = $Options
}

function Get-PSOutput {
    [CmdletBinding()]param(
        [hashtable]$Options
    )
    if ($Options) {
        return $Options.Output
    } elseif ($script:Options) {
        return $script:Options.Output
    } else {
        return (New-PSOptions).Output
    }
}

function Get-PesterTag {
    param ( [Parameter(Position=0)][string]$testbase = "$PSScriptRoot/test/powershell" )
    $alltags = @{}
    $warnings = @()

    get-childitem -Recurse $testbase -File | Where-Object {$_.name -match "tests.ps1"}| ForEach-Object {
        $fullname = $_.fullname
        $tok = $err = $null
        $ast = [System.Management.Automation.Language.Parser]::ParseFile($FullName, [ref]$tok,[ref]$err)
        $des = $ast.FindAll({$args[0] -is "System.Management.Automation.Language.CommandAst" -and $args[0].CommandElements[0].Value -eq "Describe"},$true)
        foreach( $describe in $des) {
            $elements = $describe.CommandElements
            $lineno = $elements[0].Extent.StartLineNumber
            $foundPriorityTags = @()
            for ( $i = 0; $i -lt $elements.Count; $i++) {
                if ( $elements[$i].extent.text -match "^-t" ) {
                    $vAst = $elements[$i+1]
                    if ( $vAst.FindAll({$args[0] -is "System.Management.Automation.Language.VariableExpressionAst"},$true) ) {
                        $warnings += "TAGS must be static strings, error in ${fullname}, line $lineno"
                    }
                    $values = $vAst.FindAll({$args[0] -is "System.Management.Automation.Language.StringConstantExpressionAst"},$true).Value
                    $values | ForEach-Object {
                        if (@('REQUIREADMINONWINDOWS', 'REQUIRESUDOONUNIX', 'SLOW') -contains $_) {
                            # These are valid tags also, but they are not the priority tags
                        }
                        elseif (@('CI', 'FEATURE', 'SCENARIO') -contains $_) {
                            $foundPriorityTags += $_
                        }
                        else {
                            $warnings += "${fullname} includes improper tag '$_', line '$lineno'"
                        }

                        $alltags[$_]++
                    }
                }
            }
            if ( $foundPriorityTags.Count -eq 0 ) {
                $warnings += "${fullname}:$lineno does not include -Tag in Describe"
            }
            elseif ( $foundPriorityTags.Count -gt 1 ) {
                $warnings += "${fullname}:$lineno includes more then one scope -Tag: $foundPriorityTags"
            }
        }
    }
    if ( $Warnings.Count -gt 0 ) {
        $alltags['Result'] = "Fail"
    }
    else {
        $alltags['Result'] = "Pass"
    }
    $alltags['Warnings'] = $warnings
    $o = [pscustomobject]$alltags
    $o.psobject.TypeNames.Add("DescribeTagsInUse")
    $o
}

function Publish-PSTestTools {
    [CmdletBinding()]
    param()

    Find-Dotnet

    $tools = @(
        @{Path="${PSScriptRoot}/test/tools/TestExe";Output="testexe"}
        @{Path="${PSScriptRoot}/test/tools/WebListener";Output="WebListener"}
        @{Path="${PSScriptRoot}/test/tools/TestService";Output="TestService"}
    )

    $Options = Get-PSOptions -DefaultToNew

    # Publish tools so it can be run by tests
    foreach ($tool in $tools)
    {
        Push-Location $tool.Path
        try {
            dotnet publish --output bin --configuration $Options.Configuration --framework $Options.Framework --runtime $Options.Runtime
            $toolPath = Join-Path -Path $tool.Path -ChildPath "bin"

            if ( -not $env:PATH.Contains($toolPath) ) {
                $env:PATH = $toolPath+$TestModulePathSeparator+$($env:PATH)
            }
        } finally {
            Pop-Location
        }
    }

    # `dotnet restore` on test project is not called if product projects have been restored unless -Force is specified.
    Copy-PSGalleryModules -Destination "${PSScriptRoot}/test/tools/Modules" -CsProjPath "$PSScriptRoot/test/tools/Modules/PSGalleryTestModules.csproj" -Force
}

function Get-ExperimentalFeatureTests {
    $testMetadataFile = Join-Path $PSScriptRoot "test/tools/TestMetadata.json"
    $metadata = Get-Content -Path $testMetadataFile -Raw | ConvertFrom-Json | ForEach-Object -MemberName ExperimentalFeatures
    $features = $metadata | Get-Member -MemberType NoteProperty | ForEach-Object -MemberName Name

    $featureTests = @{}
    foreach ($featureName in $features) {
        $featureTests[$featureName] = $metadata.$featureName
    }
    $featureTests
}

function Start-PSPester {
    [CmdletBinding(DefaultParameterSetName='default')]
    param(
        [Parameter(Position=0)]
        [string[]]$Path = @("$PSScriptRoot/test/common","$PSScriptRoot/test/powershell"),
        [string]$OutputFormat = "NUnitXml",
        [string]$OutputFile = "pester-tests.xml",
        [string[]]$ExcludeTag = 'Slow',
        [string[]]$Tag = @("CI","Feature"),
        [switch]$ThrowOnFailure,
        [string]$BinDir = (Split-Path (Get-PSOptions -DefaultToNew).Output),
        [string]$powershell = (Join-Path $BinDir 'pwsh'),
        [string]$Pester = ([IO.Path]::Combine($BinDir, "Modules", "Pester")),
        [Parameter(ParameterSetName='Unelevate',Mandatory=$true)]
        [switch]$Unelevate,
        [switch]$Quiet,
        [switch]$Terse,
        [Parameter(ParameterSetName='PassThru',Mandatory=$true)]
        [switch]$PassThru,
        [Parameter(ParameterSetName='PassThru',HelpMessage='Run commands on Linux with sudo.')]
        [switch]$Sudo,
        [switch]$IncludeFailingTest,
        [string]$ExperimentalFeatureName,
        [Parameter(HelpMessage='Title to publish the results as.')]
        [string]$Title = 'PowerShell Core Tests'
    )

    if (-not (Get-Module -ListAvailable -Name $Pester -ErrorAction SilentlyContinue | Where-Object { $_.Version -ge "4.2" } ))
    {
        Restore-PSPester
    }

    if ($IncludeFailingTest.IsPresent)
    {
        $Path += "$PSScriptRoot/tools/failingTests"
    }

    # we need to do few checks and if user didn't provide $ExcludeTag explicitly, we should alternate the default
    if ($Unelevate)
    {
        if (-not $Environment.IsWindows)
        {
            throw '-Unelevate is currently not supported on non-Windows platforms'
        }

        if (-not $Environment.IsAdmin)
        {
            throw '-Unelevate cannot be applied because the current user is not Administrator'
        }

        if (-not $PSBoundParameters.ContainsKey('ExcludeTag'))
        {
            $ExcludeTag += 'RequireAdminOnWindows'
        }
    }
    elseif ($Environment.IsWindows -and (-not $Environment.IsAdmin))
    {
        if (-not $PSBoundParameters.ContainsKey('ExcludeTag'))
        {
            $ExcludeTag += 'RequireAdminOnWindows'
        }
    }
    elseif (-not $Environment.IsWindows -and (-not $Sudo.IsPresent))
    {
        if (-not $PSBoundParameters.ContainsKey('ExcludeTag'))
        {
            $ExcludeTag += 'RequireSudoOnUnix'
        }
    }
    elseif (-not $Environment.IsWindows -and $Sudo.IsPresent)
    {
        if (-not $PSBoundParameters.ContainsKey('Tag'))
        {
            $Tag = 'RequireSudoOnUnix'
        }
    }

    Write-Verbose "Running pester tests at '$path' with tag '$($Tag -join ''', ''')' and ExcludeTag '$($ExcludeTag -join ''', ''')'" -Verbose
    Publish-PSTestTools | ForEach-Object {Write-Host $_}

    # All concatenated commands/arguments are suffixed with the delimiter (space)

    # Disable telemetry for all startups of pwsh in tests
    $command = "`$env:POWERSHELL_TELEMETRY_OPTOUT = 1;"
    if ($Terse)
    {
        $command += "`$ProgressPreference = 'silentlyContinue'; "
    }

    # Autoload (in subprocess) temporary modules used in our tests
    $newPathFragment = $TestModulePath + $TestModulePathSeparator
    $command += '$env:PSModulePath = '+"'$newPathFragment'" + '+$env:PSModulePath;'

    # Windows needs the execution policy adjusted
    if ($Environment.IsWindows) {
        $command += "Set-ExecutionPolicy -Scope Process Unrestricted; "
    }

    $command += "Import-Module '$Pester'; "

    if ($Unelevate)
    {
        $outputBufferFilePath = [System.IO.Path]::GetTempFileName()
    }

    $command += "Invoke-Pester "

    $command += "-OutputFormat ${OutputFormat} -OutputFile ${OutputFile} "
    if ($ExcludeTag -and ($ExcludeTag -ne "")) {
        $command += "-ExcludeTag @('" + (${ExcludeTag} -join "','") + "') "
    }
    if ($Tag) {
        $command += "-Tag @('" + (${Tag} -join "','") + "') "
    }
    # sometimes we need to eliminate Pester output, especially when we're
    # doing a daily build as the log file is too large
    if ( $Quiet ) {
        $command += "-Quiet "
    }
    if ( $PassThru ) {
        $command += "-PassThru "
    }

    $command += "'" + ($Path -join "','") + "'"
    if ($Unelevate)
    {
        $command += " *> $outputBufferFilePath; '__UNELEVATED_TESTS_THE_END__' >> $outputBufferFilePath"
    }

    Write-Verbose $command

    $script:nonewline = $true
    $script:inerror = $false
    function Write-Terse([string] $line)
    {
        $trimmedline = $line.Trim()
        if ($trimmedline.StartsWith("[+]")) {
            Write-Host "+" -NoNewline -ForegroundColor Green
            $script:nonewline = $true
            $script:inerror = $false
        }
        elseif ($trimmedline.StartsWith("[?]")) {
            Write-Host "?" -NoNewline -ForegroundColor Cyan
            $script:nonewline = $true
            $script:inerror = $false
        }
        elseif ($trimmedline.StartsWith("[!]")) {
            Write-Host "!" -NoNewline -ForegroundColor Gray
            $script:nonewline = $true
            $script:inerror = $false
        }
        elseif ($trimmedline.StartsWith("Executing script ")) {
            # Skip lines where Pester reports that is executing a test script
            return
        }
        elseif ($trimmedline -match "^\d+(\.\d+)?m?s$") {
            # Skip the time elapse like '12ms', '1ms', '1.2s' and '12.53s'
            return
        }
        else {
            if ($script:nonewline) {
                Write-Host "`n" -NoNewline
            }
            if ($trimmedline.StartsWith("[-]") -or $script:inerror) {
                Write-Host $line -ForegroundColor Red
                $script:inerror = $true
            }
            elseif ($trimmedline.StartsWith("VERBOSE:")) {
                Write-Host $line -ForegroundColor Yellow
                $script:inerror = $false
            }
            elseif ($trimmedline.StartsWith("Describing") -or $trimmedline.StartsWith("Context")) {
                Write-Host $line -ForegroundColor Magenta
                $script:inerror = $false
            }
            else {
                Write-Host $line -ForegroundColor Gray
            }
            $script:nonewline = $false
        }
    }

    $PSFlags = @("-noprofile")
    if (-not [string]::IsNullOrEmpty($ExperimentalFeatureName)) {
        $configFile = [System.IO.Path]::GetTempFileName()
        $configFile = [System.IO.Path]::ChangeExtension($configFile, ".json")

        ## Create the config.json file to enable the given experimental feature.
        ## On Windows, we need to have 'RemoteSigned' declared for ExecutionPolicy because the ExecutionPolicy is 'Restricted' by default.
        ## On Unix, ExecutionPolicy is not supported, so we don't need to declare it.
        if ($Environment.IsWindows) {
            $content = @"
{
    "Microsoft.PowerShell:ExecutionPolicy":"RemoteSigned",
    "ExperimentalFeatures": [
        "$ExperimentalFeatureName"
    ]
}
"@
        } else {
            $content = @"
{
    "ExperimentalFeatures": [
        "$ExperimentalFeatureName"
    ]
}
"@
        }

        Set-Content -Path $configFile -Value $content -Encoding Ascii -Force
        $PSFlags = @("-settings", $configFile, "-noprofile")
    }

    # To ensure proper testing, the module path must not be inherited by the spawned process
    try {
        $originalModulePath = $env:PSModulePath
        $originalTelemetry = $env:POWERSHELL_TELEMETRY_OPTOUT
        $env:POWERSHELL_TELEMETRY_OPTOUT = 1
        if ($Unelevate)
        {
            Start-UnelevatedProcess -process $powershell -arguments ($PSFlags + "-c $Command")
            $currentLines = 0
            while ($true)
            {
                $lines = Get-Content $outputBufferFilePath | Select-Object -Skip $currentLines
                if ($Terse)
                {
                    foreach ($line in $lines)
                    {
                        Write-Terse -line $line
                    }
                }
                else
                {
                    $lines | Write-Host
                }
                if ($lines | Where-Object { $_ -eq '__UNELEVATED_TESTS_THE_END__'})
                {
                    break
                }

                $count = ($lines | measure-object).Count
                if ($count -eq 0)
                {
                    Start-Sleep -Seconds 1
                }
                else
                {
                    $currentLines += $count
                }
            }
        }
        else
        {
            if ($PassThru.IsPresent)
            {
                $passThruFile = [System.IO.Path]::GetTempFileName()
                try
                {
                    $command += "| Export-Clixml -Path '$passThruFile' -Force"

                    $passThruCommand = { & $powershell $PSFlags -c $command }
                    if ($Sudo.IsPresent) {
                        # -E says to preserve the environment
                        $passThruCommand =  { & sudo -E $powershell $PSFlags -c $command }
                    }

                    $writeCommand = { Write-Host $_ }
                    if ($Terse)
                    {
                        $writeCommand = { Write-Terse $_ }
                    }

                    Start-NativeExecution -sb $passThruCommand | ForEach-Object $writeCommand
                    Import-Clixml -Path $passThruFile | Where-Object {$_.TotalCount -is [Int32]}
                }
                finally
                {
                    Remove-Item $passThruFile -ErrorAction SilentlyContinue -Force
                }
            }
            else
            {
                if ($Terse)
                {
                    Start-NativeExecution -sb {& $powershell $PSFlags -c $command} | ForEach-Object { Write-Terse -line $_ }
                }
                else
                {
                    Start-NativeExecution -sb {& $powershell $PSFlags -c $command}
                }
            }
        }
    } finally {
        $env:PSModulePath = $originalModulePath
        $env:POWERSHELL_TELEMETRY_OPTOUT = $originalTelemetry
        if ($Unelevate)
        {
            Remove-Item $outputBufferFilePath
        }
    }

    Publish-TestResults -Path $OutputFile -Title $Title

    if($ThrowOnFailure)
    {
        Test-PSPesterResults -TestResultsFile $OutputFile
    }
}

function Publish-TestResults
{
    param(
        [Parameter(Mandatory)]
        [string]
        $Title,

        [Parameter(Mandatory)]
        [ValidateScript({Test-Path -Path $_})]
        [string]
        $Path,

        [ValidateSet('NUnit','XUnit')]
        [string]
        $Type='NUnit'
    )

    # In VSTS publish Test Results
    if($env:TF_BUILD)
    {
        $resolvedPath = (Resolve-Path -Path $Path).ProviderPath
        Write-Host "##vso[results.publish type=$Type;mergeResults=true;runTitle=$Title;publishRunAttachments=true;resultFiles=$resolvedPath;]"

        if($env:BUILD_REASON -ne 'PullRequest')
        {
            Write-Host "##vso[artifact.upload containerfolder=testResults;artifactname=testResults]$resolvedPath"
        }
    }
}

function script:Start-UnelevatedProcess
{
    param(
        [string]$process,
        [string[]]$arguments
    )
    if (-not $Environment.IsWindows)
    {
        throw "Start-UnelevatedProcess is currently not supported on non-Windows platforms"
    }

    runas.exe /trustlevel:0x20000 "$process $arguments"
}

function Show-PSPesterError
{
    [CmdletBinding(DefaultParameterSetName='xml')]
    param (
        [Parameter(ParameterSetName='xml',Mandatory)]
        [Xml.XmlElement]$testFailure,
        [Parameter(ParameterSetName='object',Mandatory)]
        [PSCustomObject]$testFailureObject
        )

    if ($PSCmdLet.ParameterSetName -eq 'xml')
    {
        $description = $testFailure.description
        $name = $testFailure.name
        $message = $testFailure.failure.message
        $stackTrace = $testFailure.failure."stack-trace"
    }
    elseif ($PSCmdLet.ParameterSetName -eq 'object')
    {
        $description = $testFailureObject.Describe + '/' + $testFailureObject.Context
        $name = $testFailureObject.Name
        $message = $testFailureObject.FailureMessage
        $stackTrace = $testFailureObject.StackTrace
    }
    else
    {
        throw 'Unknown Show-PSPester parameter set'
    }

    Write-Log -Error ("Description: " + $description)
    Write-Log -Error ("Name:        " + $name)
    Write-Log -Error "message:"
    Write-Log -Error $message
    Write-Log -Error "stack-trace:"
    Write-Log -Error $stackTrace

}

function Test-XUnitTestResults
{
    param(
        [Parameter(Mandatory)]
        [ValidateNotNullOrEmpty()]
        [string] $TestResultsFile
    )

    if(-not (Test-Path $TestResultsFile))
    {
        throw "File not found $TestResultsFile"
    }

    try
    {
        $results = [xml] (Get-Content $TestResultsFile)
    }
    catch
    {
        throw "Cannot convert $TestResultsFile to xml : $($_.message)"
    }

    $failedTests = $results.assemblies.assembly.collection | Where-Object failed -gt 0

    if(-not $failedTests)
    {
        return $true
    }

    foreach($failure in $failedTests)
    {
        $description = $failure.test.type
        $name = $failure.test.method
        $message = $failure.test.failure.message.'#cdata-section'
        $stackTrace = $failure.test.failure.'stack-trace'.'#cdata-section'

        Write-Log -Error ("Description: " + $description)
        Write-Log -Error ("Name:        " + $name)
        Write-Log -Error "message:"
        Write-Log -Error $message
        Write-Log -Error "stack-trace:"
        Write-Log -Error $stackTrace
    }

    throw "$($failedTests.failed) tests failed"
}

#
# Read the test result file and
# Throw if a test failed
function Test-PSPesterResults
{
    [CmdletBinding(DefaultParameterSetName='file')]
    param(
        [Parameter(ParameterSetName='file')]
        [string] $TestResultsFile = "pester-tests.xml",

        [Parameter(ParameterSetName='file')]
        [string] $TestArea = 'test/powershell',

        [Parameter(ParameterSetName='PesterPassThruObject', Mandatory)]
        [pscustomobject] $ResultObject,

        [Parameter(ParameterSetName='PesterPassThruObject')]
        [switch] $CanHaveNoResult
    )

    if($PSCmdLet.ParameterSetName -eq 'file')
    {
        if(!(Test-Path $TestResultsFile))
        {
            throw "Test result file '$testResultsFile' not found for $TestArea."
        }

        $x = [xml](Get-Content -raw $testResultsFile)
        if ([int]$x.'test-results'.failures -gt 0)
        {
            Write-Log -Error "TEST FAILURES"
            # switch between methods, SelectNode is not available on dotnet core
            if ( "System.Xml.XmlDocumentXPathExtensions" -as [Type] )
            {
                $failures = [System.Xml.XmlDocumentXPathExtensions]::SelectNodes($x."test-results",'.//test-case[@result = "Failure"]')
            }
            else
            {
                $failures = $x.SelectNodes('.//test-case[@result = "Failure"]')
            }
            foreach ( $testfail in $failures )
            {
                Show-PSPesterError -testFailure $testfail
            }
            throw "$($x.'test-results'.failures) tests in $TestArea failed"
        }
    }
    elseif ($PSCmdLet.ParameterSetName -eq 'PesterPassThruObject')
    {
        if ($ResultObject.TotalCount -le 0 -and -not $CanHaveNoResult)
        {
            throw 'NO TESTS RUN'
        }
        elseif ($ResultObject.FailedCount -gt 0)
        {
            Write-Log -Error 'TEST FAILURES'

            $ResultObject.TestResult | Where-Object {$_.Passed -eq $false} | ForEach-Object {
                Show-PSPesterError -testFailureObject $_
            }

            throw "$($ResultObject.FailedCount) tests in $TestArea failed"
        }
    }
}

function Start-PSxUnit {
    [CmdletBinding()]param(
        [string] $ParallelTestResultsFile = "ParallelXUnitResults.xml"
    )

    # Add .NET CLI tools to PATH
    Find-Dotnet

    $Content = Split-Path -Parent (Get-PSOutput)
    if (-not (Test-Path $Content)) {
        throw "PowerShell must be built before running tests!"
    }

    try {
        Push-Location $PSScriptRoot/test/xUnit

        # Path manipulation to obtain test project output directory

        if(-not $Environment.IsWindows)
        {
            if($Environment.IsMacOS)
            {
                $nativeLib = "$Content/libpsl-native.dylib"
            }
            else
            {
                $nativeLib = "$Content/libpsl-native.so"
            }

            $requiredDependencies = @(
                $nativeLib,
                "$Content/Microsoft.Management.Infrastructure.dll",
                "$Content/System.Text.Encoding.CodePages.dll"
            )

            if((Test-Path $requiredDependencies) -notcontains $false)
            {
                $options = Get-PSOptions -DefaultToNew
                $Destination = "bin/$($options.configuration)/$($options.framework)"
                New-Item $Destination -ItemType Directory -Force > $null
                Copy-Item -Path $requiredDependencies -Destination $Destination -Force
            }
            else
            {
                throw "Dependencies $requiredDependencies not met."
            }
        }

        dotnet build --configuration $Options.configuration 

        if (Test-Path $ParallelTestResultsFile) {
            Remove-Item $ParallelTestResultsFile -Force -ErrorAction SilentlyContinue
        }

        # we are having intermittent issues on macOS with these tests failing.
        # VSTS has suggested forcing them to be sequential
        if($env:TF_BUILD -and $IsMacOS)
        {
            Write-Log 'Forcing parallel xunit tests to run sequentially.'
            dotnet test -p:ParallelizeTestCollections=false --configuration $Options.configuration --no-restore --no-build --test-adapter-path:. "--logger:xunit;LogFilePath=$ParallelTestResultsFile"
        } else {
            dotnet test --configuration $Options.configuration --no-restore --no-build --test-adapter-path:. "--logger:xunit;LogFilePath=$ParallelTestResultsFile"
        }

        Publish-TestResults -Path $ParallelTestResultsFile -Type 'XUnit' -Title 'Xunit Parallel'
    }
    finally {
        Pop-Location
    }
}

function Install-Dotnet {
    [CmdletBinding()]
    param(
        [string]$Channel = $dotnetCLIChannel,
        [string]$Version = $dotnetCLIRequiredVersion,
        [switch]$NoSudo
    )

    # This allows sudo install to be optional; needed when running in containers / as root
    # Note that when it is null, Invoke-Expression (but not &) must be used to interpolate properly
    $sudo = if (!$NoSudo) { "sudo" }

    $obtainUrl = "https://raw.githubusercontent.com/dotnet/cli/master/scripts/obtain"

    # Install for Linux and OS X
    if ($Environment.IsLinux -or $Environment.IsMacOS) {
        # Uninstall all previous dotnet packages
        $uninstallScript = if ($Environment.IsUbuntu) {
            "dotnet-uninstall-debian-packages.sh"
        } elseif ($Environment.IsMacOS) {
            "dotnet-uninstall-pkgs.sh"
        }

        if ($uninstallScript) {
            Start-NativeExecution {
                curl -sO $obtainUrl/uninstall/$uninstallScript
                Invoke-Expression "$sudo bash ./$uninstallScript"
            }
        } else {
            Write-Warning "This script only removes prior versions of dotnet for Ubuntu 14.04 and OS X"
        }

        # Install new dotnet 1.1.0 preview packages
        $installScript = "dotnet-install.sh"
        Start-NativeExecution {
            curl -sO $obtainUrl/$installScript
            bash ./$installScript -c $Channel -v $Version
        }
    } elseif ($Environment.IsWindows) {
        Remove-Item -ErrorAction SilentlyContinue -Recurse -Force ~\AppData\Local\Microsoft\dotnet
        $installScript = "dotnet-install.ps1"
        Invoke-WebRequest -Uri $obtainUrl/$installScript -OutFile $installScript

        if (-not $Environment.IsCoreCLR) {
            & ./$installScript -Channel $Channel -Version $Version
        } else {
            # dotnet-install.ps1 uses APIs that are not supported in .NET Core, so we run it with Windows PowerShell
            $fullPSPath = Join-Path -Path $env:windir -ChildPath "System32\WindowsPowerShell\v1.0\powershell.exe"
            $fullDotnetInstallPath = Join-Path -Path $pwd.Path -ChildPath $installScript
            Start-NativeExecution { & $fullPSPath -NoLogo -NoProfile -File $fullDotnetInstallPath -Channel $Channel -Version $Version }
        }
    }
}

function Get-RedHatPackageManager {
    if ($Environment.IsCentOS) {
        "yum install -y -q"
    } elseif ($Environment.IsFedora) {
        "dnf install -y -q"
    } else {
        throw "Error determining package manager for this distribution."
    }
}

function Start-PSBootstrap {
    [CmdletBinding(
        SupportsShouldProcess=$true,
        ConfirmImpact="High")]
    param(
        [string]$Channel = $dotnetCLIChannel,
        # we currently pin dotnet-cli version, and will
        # update it when more stable version comes out.
        [string]$Version = $dotnetCLIRequiredVersion,
        [switch]$Package,
        [switch]$NoSudo,
        [switch]$BuildLinuxArm,
        [switch]$Force
    )

    Write-Log "Installing PowerShell build dependencies"

    Push-Location $PSScriptRoot/tools

    try {
        if ($Environment.IsLinux -or $Environment.IsMacOS) {
            # This allows sudo install to be optional; needed when running in containers / as root
            # Note that when it is null, Invoke-Expression (but not &) must be used to interpolate properly
            $sudo = if (!$NoSudo) { "sudo" }

            if ($BuildLinuxArm -and -not $Environment.IsUbuntu) {
                Write-Error "Cross compiling for linux-arm is only supported on Ubuntu environment"
                return
            }

            # Install ours and .NET's dependencies
            $Deps = @()
            if ($Environment.IsUbuntu) {
                # Build tools
                $Deps += "curl", "g++", "cmake", "make"

                if ($BuildLinuxArm) {
                    $Deps += "gcc-arm-linux-gnueabihf", "g++-arm-linux-gnueabihf"
                }

                # .NET Core required runtime libraries
                $Deps += "libunwind8"
                if ($Environment.IsUbuntu14) { $Deps += "libicu52" }
                elseif ($Environment.IsUbuntu16) { $Deps += "libicu55" }

                # Packaging tools
                if ($Package) { $Deps += "ruby-dev", "groff", "libffi-dev" }

                # Install dependencies
                # change the fontend from apt-get to noninteractive
                $originalDebianFrontEnd=$env:DEBIAN_FRONTEND
                $env:DEBIAN_FRONTEND='noninteractive'
                try {
                    Start-NativeExecution {
                        Invoke-Expression "$sudo apt-get update -qq"
                        Invoke-Expression "$sudo apt-get install -y -qq $Deps"
                    }
                }
                finally {
                    # change the apt frontend back to the original
                    $env:DEBIAN_FRONTEND=$originalDebianFrontEnd
                }
            } elseif ($Environment.IsRedHatFamily) {
                # Build tools
                $Deps += "which", "curl", "gcc-c++", "cmake", "make"

                # .NET Core required runtime libraries
                $Deps += "libicu", "libunwind"

                # Packaging tools
                if ($Package) { $Deps += "ruby-devel", "rpm-build", "groff", 'libffi-devel' }

                $PackageManager = Get-RedHatPackageManager

                $baseCommand = "$sudo $PackageManager"

                # On OpenSUSE 13.2 container, sudo does not exist, so don't use it if not needed
                if($NoSudo)
                {
                    $baseCommand = $PackageManager
                }

                # Install dependencies
                Start-NativeExecution {
                    Invoke-Expression "$baseCommand $Deps"
                }
            } elseif ($Environment.IsSUSEFamily) {
                # Build tools
                $Deps += "gcc", "cmake", "make"

                # Packaging tools
                if ($Package) { $Deps += "ruby-devel", "rpmbuild", "groff", 'libffi-devel' }

                $PackageManager = "zypper --non-interactive install"
                $baseCommand = "$sudo $PackageManager"

                # On OpenSUSE 13.2 container, sudo does not exist, so don't use it if not needed
                if($NoSudo)
                {
                    $baseCommand = $PackageManager
                }

                # Install dependencies
                Start-NativeExecution {
                    Invoke-Expression "$baseCommand $Deps"
                }
            } elseif ($Environment.IsMacOS) {
                precheck 'brew' "Bootstrap dependency 'brew' not found, must install Homebrew! See http://brew.sh/"

                # Build tools
                $Deps += "cmake"

                # .NET Core required runtime libraries
                $Deps += "openssl"

                # Install dependencies
                # ignore exitcode, because they may be already installed
                Start-NativeExecution { brew install $Deps } -IgnoreExitcode

                # Install patched version of curl
                Start-NativeExecution { brew install curl --with-openssl --with-gssapi } -IgnoreExitcode
            } elseif ($Environment.IsAlpine) {
                $Deps += 'libunwind', 'libcurl', 'bash', 'cmake', 'clang', 'build-base', 'git', 'curl'

                Start-NativeExecution {
                    Invoke-Expression "apk add $Deps"
                }
            }

            # Install [fpm](https://github.com/jordansissel/fpm) and [ronn](https://github.com/rtomayko/ronn)
            if ($Package) {
                try {
                    # We cannot guess if the user wants to run gem install as root on linux and windows,
                    # but macOs usually requires sudo
                    $gemsudo = ''
                    if($Environment.IsMacOS -or $env:TF_BUILD) {
                        $gemsudo = $sudo
                    }
                    Start-NativeExecution ([ScriptBlock]::Create("$gemsudo gem install fpm -v 1.10.0"))
                    Start-NativeExecution ([ScriptBlock]::Create("$gemsudo gem install ronn -v 0.7.3"))
                } catch {
                    Write-Warning "Installation of fpm and ronn gems failed! Must resolve manually."
                }
            }
        }

        # Try to locate dotnet-SDK before installing it
        Find-Dotnet

        # Install dotnet-SDK
        $dotNetExists = precheck 'dotnet' $null
        $dotNetVersion = [string]::Empty
        if($dotNetExists) {
            $dotNetVersion = (dotnet --version)
        }

        if(!$dotNetExists -or $dotNetVersion -ne $dotnetCLIRequiredVersion -or $Force.IsPresent) {
            if($Force.IsPresent) {
                Write-Log "Installing dotnet due to -Force."
            }
            elseif(!$dotNetExistis) {
                Write-Log "dotnet not present.  Installing dotnet."
            }
            else {
                Write-Log "dotnet out of date ($dotNetVersion).  Updating dotnet."
            }

            $DotnetArguments = @{ Channel=$Channel; Version=$Version; NoSudo=$NoSudo }
            Install-Dotnet @DotnetArguments
        }
        else {
            Write-Log "dotnet is already installed.  Skipping installation."
        }

        # Install Windows dependencies if `-Package` or `-BuildWindowsNative` is specified
        if ($Environment.IsWindows) {
            ## The VSCode build task requires 'pwsh.exe' to be found in Path
            if (-not (Get-Command -Name pwsh.exe -CommandType Application -ErrorAction SilentlyContinue))
            {
                Write-Log "pwsh.exe not found. Install latest PowerShell Core release and add it to Path"
                $psInstallFile = [System.IO.Path]::Combine($PSScriptRoot, "tools", "install-powershell.ps1")
                & $psInstallFile -AddToPath
            }

            ## need RCEdit to modify the binaries embedded resources
            if (-not (Test-Path "~/.rcedit/rcedit-x64.exe"))
            {
                Write-Log "Install RCEdit for modifying exe resources"
                $rceditUrl = "https://github.com/electron/rcedit/releases/download/v1.0.0/rcedit-x64.exe"
                New-Item -Path "~/.rcedit" -Type Directory -Force > $null

                ## need to specify TLS version 1.2 since GitHub API requires it
                [Net.ServicePointManager]::SecurityProtocol = [Net.ServicePointManager]::SecurityProtocol -bor [Net.SecurityProtocolType]::Tls12

                Invoke-WebRequest -OutFile "~/.rcedit/rcedit-x64.exe" -Uri $rceditUrl
            }
        }
    } finally {
        Pop-Location
    }
}

function Publish-NuGetFeed
{
    param(
        [string]$OutputPath = "$PSScriptRoot/nuget-artifacts",
        [ValidatePattern("^v\d+\.\d+\.\d+(-\w+(\.\d+)?)?$")]
        [ValidateNotNullOrEmpty()]
        [string]$ReleaseTag
    )

    # Add .NET CLI tools to PATH
    Find-Dotnet

    ## We update 'project.assets.json' files with new version tag value by 'GetPSCoreVersionFromGit' target.
    $TopProject = (New-PSOptions).Top
    if ($ReleaseTag) {
        $ReleaseTagToUse = $ReleaseTag -Replace '^v'
        dotnet restore $TopProject "/property:ReleaseTag=$ReleaseTagToUse"
    } else {
        dotnet restore $TopProject
    }

    try {
        Push-Location $PSScriptRoot
        @(
'Microsoft.PowerShell.Commands.Management',
'Microsoft.PowerShell.Commands.Utility',
'Microsoft.PowerShell.Commands.Diagnostics',
'Microsoft.PowerShell.ConsoleHost',
'Microsoft.PowerShell.Security',
'System.Management.Automation',
'Microsoft.PowerShell.CoreCLR.Eventing',
'Microsoft.WSMan.Management',
'Microsoft.WSMan.Runtime',
'Microsoft.PowerShell.SDK'
        ) | ForEach-Object {
            if ($ReleaseTag) {
                dotnet pack "src/$_" --output $OutputPath "/property:IncludeSymbols=true;ReleaseTag=$ReleaseTagToUse"
            } else {
                dotnet pack "src/$_" --output $OutputPath
            }
        }
    } finally {
        Pop-Location
    }
}

function Start-DevPowerShell {
    [CmdletBinding(DefaultParameterSetName='ConfigurationParamSet')]
    param(
        [string[]]$ArgumentList = @(),
        [switch]$LoadProfile,
        [Parameter(ParameterSetName='ConfigurationParamSet')]
        [ValidateSet("Debug", "Release", "CodeCoverage", '')] # should match New-PSOptions -Configuration values
        [string]$Configuration,
        [Parameter(ParameterSetName='BinDirParamSet')]
        [string]$BinDir,
        [switch]$NoNewWindow,
        [string]$Command,
        [switch]$KeepPSModulePath
    )

    try {
        if (-not $BinDir) {
            $BinDir = Split-Path (New-PSOptions -Configuration $Configuration).Output
        }

        if ((-not $NoNewWindow) -and ($Environment.IsCoreCLR)) {
            Write-Warning "Start-DevPowerShell -NoNewWindow is currently implied in PowerShellCore edition https://github.com/PowerShell/PowerShell/issues/1543"
            $NoNewWindow = $true
        }

        if (-not $LoadProfile) {
            $ArgumentList = @('-noprofile') + $ArgumentList
        }

        if (-not $KeepPSModulePath) {
            if (-not $Command) {
                $ArgumentList = @('-NoExit') + $ArgumentList
            }
            $Command = '$env:PSModulePath = Join-Path $env:DEVPATH Modules; ' + $Command
        }

        if ($Command) {
            $ArgumentList = $ArgumentList + @("-command $Command")
        }

        $env:DEVPATH = $BinDir


        # splatting for the win
        $startProcessArgs = @{
            FilePath = "$BinDir\pwsh"
        }

        if ($ArgumentList) {
            $startProcessArgs.ArgumentList = $ArgumentList
        }

        if ($NoNewWindow) {
            $startProcessArgs.NoNewWindow = $true
            $startProcessArgs.Wait = $true
        }

        Start-Process @startProcessArgs
    } finally {
        if($env:DevPath)
        {
            Remove-Item env:DEVPATH
        }

        if ($ZapDisable) {
            Remove-Item env:COMPLUS_ZapDisable
        }
    }
}

function Start-TypeGen
{
    [CmdletBinding()]
    param
    (
        [ValidateNotNullOrEmpty()]
        $IncFileName = 'powershell.inc'
    )

    # Add .NET CLI tools to PATH
    Find-Dotnet

    # This custom target depends on 'ResolveAssemblyReferencesDesignTime', whose definition can be found in the sdk folder.
    # To find the available properties of '_ReferencesFromRAR' when switching to a new dotnet sdk, follow the steps below:
    #   1. create a dummy project using the new dotnet sdk.
    #   2. build the dummy project with this command:
    #      dotnet msbuild .\dummy.csproj /t:ResolveAssemblyReferencesDesignTime /fileLogger /noconsolelogger /v:diag
    #   3. search '_ReferencesFromRAR' in the produced 'msbuild.log' file. You will find the properties there.
    $GetDependenciesTargetPath = "$PSScriptRoot/src/Microsoft.PowerShell.SDK/obj/Microsoft.PowerShell.SDK.csproj.TypeCatalog.targets"
    $GetDependenciesTargetValue = @'
<Project>
    <Target Name="_GetDependencies"
            DependsOnTargets="ResolveAssemblyReferencesDesignTime">
        <ItemGroup>
            <_RefAssemblyPath Include="%(_ReferencesFromRAR.HintPath)%3B"  Condition=" '%(_ReferencesFromRAR.NuGetPackageId)' != 'Microsoft.Management.Infrastructure' "/>
        </ItemGroup>
        <WriteLinesToFile File="$(_DependencyFile)" Lines="@(_RefAssemblyPath)" Overwrite="true" />
    </Target>
</Project>
'@
    Set-Content -Path $GetDependenciesTargetPath -Value $GetDependenciesTargetValue -Force -Encoding Ascii

    Push-Location "$PSScriptRoot/src/Microsoft.PowerShell.SDK"
    try {
        $ps_inc_file = "$PSScriptRoot/src/TypeCatalogGen/$IncFileName"
        dotnet msbuild .\Microsoft.PowerShell.SDK.csproj /t:_GetDependencies "/property:DesignTimeBuild=true;_DependencyFile=$ps_inc_file" /nologo
    } finally {
        Pop-Location
    }

    Push-Location "$PSScriptRoot/src/TypeCatalogGen"
    try {
        dotnet run ../System.Management.Automation/CoreCLR/CorePsTypeCatalog.cs $IncFileName
    } finally {
        Pop-Location
    }
}

function Start-ResGen
{
    [CmdletBinding()]
    param()

    # Add .NET CLI tools to PATH
    Find-Dotnet

    Push-Location "$PSScriptRoot/src/ResGen"
    try {
        Start-NativeExecution { dotnet run } | Write-Verbose
    } finally {
        Pop-Location
    }
}

function Find-Dotnet() {
    $originalPath = $env:PATH
    $dotnetPath = if ($Environment.IsWindows) { "$env:LocalAppData\Microsoft\dotnet" } else { "$env:HOME/.dotnet" }

    # If there dotnet is already in the PATH, check to see if that version of dotnet can find the required SDK
    # This is "typically" the globally installed dotnet
    if (precheck dotnet) {
        # Must run from within repo to ensure global.json can specify the required SDK version
        Push-Location $PSScriptRoot
        $dotnetCLIInstalledVersion = (dotnet --version)
        Pop-Location
        if ($dotnetCLIInstalledVersion -ne $dotnetCLIRequiredVersion) {
            Write-Warning "The 'dotnet' in the current path can't find SDK version ${dotnetCLIRequiredVersion}, prepending $dotnetPath to PATH."
            # Globally installed dotnet doesn't have the required SDK version, prepend the user local dotnet location
            $env:PATH = $dotnetPath + [IO.Path]::PathSeparator + $env:PATH
        }
    }
    else {
        Write-Warning "Could not find 'dotnet', appending $dotnetPath to PATH."
        $env:PATH += [IO.Path]::PathSeparator + $dotnetPath
    }

    if (-not (precheck 'dotnet' "Still could not find 'dotnet', restoring PATH.")) {
        $env:PATH = $originalPath
    }
}

<#
    This is one-time conversion. We use it for to turn GetEventResources.txt into GetEventResources.resx

    .EXAMPLE Convert-TxtResourceToXml -Path Microsoft.PowerShell.Commands.Diagnostics\resources
#>
function Convert-TxtResourceToXml
{
    param(
        [string[]]$Path
    )

    process {
        $Path | ForEach-Object {
            Get-ChildItem $_ -Filter "*.txt" | ForEach-Object {
                $txtFile = $_.FullName
                $resxFile = Join-Path (Split-Path $txtFile) "$($_.BaseName).resx"
                $resourceHashtable = ConvertFrom-StringData (Get-Content -Raw $txtFile)
                $resxContent = $resourceHashtable.GetEnumerator() | ForEach-Object {
@'
  <data name="{0}" xml:space="preserve">
    <value>{1}</value>
  </data>
'@ -f $_.Key, $_.Value
                } | Out-String
                Set-Content -Path $resxFile -Value ($script:RESX_TEMPLATE -f $resxContent)
            }
        }
    }
}

function script:Use-MSBuild {
    # TODO: we probably should require a particular version of msbuild, if we are taking this dependency
    # msbuild v14 and msbuild v4 behaviors are different for XAML generation
    $frameworkMsBuildLocation = "${env:SystemRoot}\Microsoft.Net\Framework\v4.0.30319\msbuild"

    $msbuild = get-command msbuild -ErrorAction SilentlyContinue
    if ($msbuild) {
        # all good, nothing to do
        return
    }

    if (-not (Test-Path $frameworkMsBuildLocation)) {
        throw "msbuild not found in '$frameworkMsBuildLocation'. Install Visual Studio 2015."
    }

    Set-Alias msbuild $frameworkMsBuildLocation -Scope Script
}

function script:Write-Log
{
    param
    (
        [Parameter(Position=0, Mandatory)]
        [ValidateNotNullOrEmpty()]
        [string] $message,

        [switch] $error
    )
    if ($error)
    {
        Write-Host -Foreground Red $message
    }
    else
    {
        Write-Host -Foreground Green $message
    }
    #reset colors for older package to at return to default after error message on a compilation error
    [console]::ResetColor()
}
function script:precheck([string]$command, [string]$missedMessage) {
    $c = Get-Command $command -ErrorAction SilentlyContinue
    if (-not $c) {
        if (-not [string]::IsNullOrEmpty($missedMessage))
        {
            Write-Warning $missedMessage
        }
        return $false
    } else {
        return $true
    }
}

# this function wraps native command Execution
# for more information, read https://mnaoumov.wordpress.com/2015/01/11/execution-of-external-commands-in-powershell-done-right/
function script:Start-NativeExecution
{
    param(
        [scriptblock]$sb,
        [switch]$IgnoreExitcode,
        [switch]$VerboseOutputOnError
    )
    $backupEAP = $script:ErrorActionPreference
    $script:ErrorActionPreference = "Continue"
    try {
        if($VerboseOutputOnError.IsPresent)
        {
            $output = & $sb 2>&1
        }
        else
        {
            & $sb
        }

        # note, if $sb doesn't have a native invocation, $LASTEXITCODE will
        # point to the obsolete value
        if ($LASTEXITCODE -ne 0 -and -not $IgnoreExitcode) {
            if($VerboseOutputOnError.IsPresent -and $output)
            {
                $output | Out-String | Write-Verbose -Verbose
            }

            # Get caller location for easier debugging
            $caller = Get-PSCallStack -ErrorAction SilentlyContinue
            if($caller)
            {
                $callerLocationParts = $caller[1].Location -split ":\s*line\s*"
                $callerFile = $callerLocationParts[0]
                $callerLine = $callerLocationParts[1]

                $errorMessage = "Execution of {$sb} by ${callerFile}: line $callerLine failed with exit code $LASTEXITCODE"
                throw $errorMessage
            }
            throw "Execution of {$sb} failed with exit code $LASTEXITCODE"
        }
    } finally {
        $script:ErrorActionPreference = $backupEAP
    }
}

function Start-CrossGen {
    [CmdletBinding()]
    param(
        [Parameter(Mandatory= $true)]
        [ValidateNotNullOrEmpty()]
        [String]
        $PublishPath,

        [Parameter(Mandatory=$true)]
        [ValidateSet("alpine-x64",
                     "linux-arm",
                     "linux-arm64",
                     "linux-x64",
                     "osx-x64",
                     "win-arm",
                     "win-arm64",
                     "win7-x64",
                     "win7-x86")]
        [string]
        $Runtime
    )

    function New-CrossGenAssembly {
        param (
            [Parameter(Mandatory= $true)]
            [ValidateNotNullOrEmpty()]
            [String]
            $AssemblyPath,
            [Parameter(Mandatory= $true)]
            [ValidateNotNullOrEmpty()]
            [String]
            $CrossgenPath
        )

        $outputAssembly = $AssemblyPath.Replace(".dll", ".ni.dll")
        $platformAssembliesPath = Split-Path $AssemblyPath -Parent
        $crossgenFolder = Split-Path $CrossgenPath
        $niAssemblyName = Split-Path $outputAssembly -Leaf

        try {
            Push-Location $crossgenFolder

            # Generate the ngen assembly
            Write-Verbose "Generating assembly $niAssemblyName"
            Start-NativeExecution {
                & $CrossgenPath /MissingDependenciesOK /in $AssemblyPath /out $outputAssembly /Platform_Assemblies_Paths $platformAssembliesPath
            } | Write-Verbose

            <#
            # TODO: Generate the pdb for the ngen binary - currently, there is a hard dependency on diasymreader.dll, which is available at %windir%\Microsoft.NET\Framework\v4.0.30319.
            # However, we still need to figure out the prerequisites on Linux.
            Start-NativeExecution {
                & $CrossgenPath /Platform_Assemblies_Paths $platformAssembliesPath  /CreatePDB $platformAssembliesPath /lines $platformAssembliesPath $niAssemblyName
            } | Write-Verbose
            #>
        } finally {
            Pop-Location
        }
    }

    if (-not (Test-Path $PublishPath)) {
        throw "Path '$PublishPath' does not exist."
    }

    # Get the path to crossgen
    $crossGenExe = if ($Environment.IsWindows) { "crossgen.exe" } else { "crossgen" }

    # The crossgen tool is only published for these particular runtimes
    $crossGenRuntime = if ($Environment.IsWindows) {
        if ($Runtime -match "-x86") {
            "win-x86"
        } elseif ($Runtime -match "-x64") {
            "win-x64"
        } elseif (!($env:PROCESSOR_ARCHITECTURE -match "arm")) {
            throw "crossgen for 'win-arm' and 'win-arm64' must be run on that platform"
        }
    } elseif ($Runtime -eq "linux-arm") {
        throw "crossgen is not available for 'linux-arm'"
    } else {
        $Runtime
    }

    if (-not $crossGenRuntime) {
        throw "crossgen is not available for this platform"
    }

    $dotnetRuntimeVersion = $script:Options.Framework -replace 'netcoreapp'

    # Get the CrossGen.exe for the correct runtime with the latest version
    $crossGenPath = Get-ChildItem $script:Environment.nugetPackagesRoot $crossGenExe -Recurse | `
                        Where-Object { $_.FullName -match $crossGenRuntime } | `
                        Where-Object { $_.FullName -match $dotnetRuntimeVersion } | `
                        Sort-Object -Property FullName -Descending | `
                        Select-Object -First 1 | `
                        ForEach-Object { $_.FullName }
    if (-not $crossGenPath) {
        throw "Unable to find latest version of crossgen.exe. 'Please run Start-PSBuild -Clean' first, and then try again."
    }
    Write-Verbose "Matched CrossGen.exe: $crossGenPath" -Verbose

    # Crossgen.exe requires the following assemblies:
    # mscorlib.dll
    # System.Private.CoreLib.dll
    # clrjit.dll on Windows or libclrjit.so/dylib on Linux/OS X
    $crossGenRequiredAssemblies = @("mscorlib.dll", "System.Private.CoreLib.dll")

    $crossGenRequiredAssemblies += if ($Environment.IsWindows) {
         "clrjit.dll"
    } elseif ($Environment.IsLinux) {
        "libclrjit.so"
    } elseif ($Environment.IsMacOS) {
        "libclrjit.dylib"
    }

    # Make sure that all dependencies required by crossgen are at the directory.
    $crossGenFolder = Split-Path $crossGenPath
    foreach ($assemblyName in $crossGenRequiredAssemblies) {
        if (-not (Test-Path "$crossGenFolder\$assemblyName")) {
            Copy-Item -Path "$PublishPath\$assemblyName" -Destination $crossGenFolder -Force -ErrorAction Stop
        }
    }

    # Common assemblies used by Add-Type or assemblies with high JIT and no pdbs to crossgen
    $commonAssembliesForAddType = @(
        "Microsoft.CodeAnalysis.CSharp.dll"
        "Microsoft.CodeAnalysis.dll"
        "System.Linq.Expressions.dll"
        "Microsoft.CSharp.dll"
        "System.Runtime.Extensions.dll"
        "System.Linq.dll"
        "System.Collections.Concurrent.dll"
        "System.Collections.dll"
        "Newtonsoft.Json.dll"
        "System.IO.FileSystem.dll"
        "System.Diagnostics.Process.dll"
        "System.Threading.Tasks.Parallel.dll"
        "System.Security.AccessControl.dll"
        "System.Text.Encoding.CodePages.dll"
        "System.Private.Uri.dll"
        "System.Threading.dll"
        "System.Security.Principal.Windows.dll"
        "System.Console.dll"
        "Microsoft.Win32.Registry.dll"
        "System.IO.Pipes.dll"
        "System.Diagnostics.FileVersionInfo.dll"
        "System.Collections.Specialized.dll"
        "Microsoft.ApplicationInsights.dll"
    )

    # Common PowerShell libraries to crossgen
    $psCoreAssemblyList = @(
        "Microsoft.PowerShell.Commands.Utility.dll",
        "Microsoft.PowerShell.Commands.Management.dll",
        "Microsoft.PowerShell.Security.dll",
        "Microsoft.PowerShell.CoreCLR.Eventing.dll",
        "Microsoft.PowerShell.ConsoleHost.dll",
        "System.Management.Automation.dll"
    )

    # Add Windows specific libraries
    if ($Environment.IsWindows) {
        $psCoreAssemblyList += @(
            "Microsoft.WSMan.Management.dll",
            "Microsoft.WSMan.Runtime.dll",
            "Microsoft.PowerShell.Commands.Diagnostics.dll",
            "Microsoft.Management.Infrastructure.CimCmdlets.dll"
        )
    }

    $fullAssemblyList = $commonAssembliesForAddType + $psCoreAssemblyList

    foreach ($assemblyName in $fullAssemblyList) {
        $assemblyPath = Join-Path $PublishPath $assemblyName
        New-CrossGenAssembly -CrossgenPath $crossGenPath -AssemblyPath $assemblyPath
    }

    #
    # With the latest dotnet.exe, the default load context is only able to load TPAs, and TPA
    # only contains IL assembly names. In order to make the default load context able to load
    # the NI PS assemblies, we need to replace the IL PS assemblies with the corresponding NI
    # PS assemblies, but with the same IL assembly names.
    #
    Write-Verbose "PowerShell Ngen assemblies have been generated. Deploying ..." -Verbose
    foreach ($assemblyName in $fullAssemblyList) {

        # Remove the IL assembly and its symbols.
        $assemblyPath = Join-Path $PublishPath $assemblyName
        $symbolsPath = [System.IO.Path]::ChangeExtension($assemblyPath, ".pdb")

        Remove-Item $assemblyPath -Force -ErrorAction Stop

        # No symbols are available for Microsoft.CodeAnalysis.CSharp.dll, Microsoft.CodeAnalysis.dll,
        # Microsoft.CodeAnalysis.VisualBasic.dll, and Microsoft.CSharp.dll.
        if ($commonAssembliesForAddType -notcontains $assemblyName) {
            Remove-Item $symbolsPath -Force -ErrorAction Stop
        }

        # Rename the corresponding ni.dll assembly to be the same as the IL assembly
        $niAssemblyPath = [System.IO.Path]::ChangeExtension($assemblyPath, "ni.dll")
        Rename-Item $niAssemblyPath $assemblyPath -Force -ErrorAction Stop
    }
}

# Cleans the PowerShell repo - everything but the root folder
function Clear-PSRepo
{
    [CmdletBinding()]
    param()

    Get-ChildItem $PSScriptRoot\* -Directory | ForEach-Object {
        Write-Verbose "Cleaning $_ ..."
        git clean -fdX $_
    }
}

# Install PowerShell modules such as PackageManagement, PowerShellGet
function Copy-PSGalleryModules
{
    [CmdletBinding()]
    param(
        [Parameter(Mandatory=$true)]
        [string]$CsProjPath,

        [Parameter(Mandatory=$true)]
        [string]$Destination,

        [Parameter()]
        [switch]$Force
    )

    if (!$Destination.EndsWith("Modules")) {
        throw "Installing to an unexpected location"
    }

    Find-DotNet

    Restore-PSPackage -ProjectDirs (Split-Path $CsProjPath) -Force:$Force.IsPresent

    $cache = dotnet nuget locals global-packages -l
    if ($cache -match "info : global-packages: (.*)") {
        $nugetCache = $matches[1]
    }
    else {
        throw "Can't find nuget global cache"
    }

    $psGalleryProj = [xml](Get-Content -Raw $CsProjPath)

    foreach ($m in $psGalleryProj.Project.ItemGroup.PackageReference) {
        $name = $m.Include
        $version = $m.Version
        Write-Log "Name='$Name', Version='$version', Destination='$Destination'"

        # Remove the build revision from the src (nuget drops it).
        $srcVer = if ($version -match "(\d+.\d+.\d+).0") {
            $matches[1]
        } else {
            $version
        }

        # Nuget seems to always use lowercase in the cache
        $src = "$nugetCache/$($name.ToLower())/$srcVer"
        $dest = "$Destination/$name"

        Remove-Item -Force -ErrorAction Ignore -Recurse "$Destination/$name"
        New-Item -Path $dest -ItemType Directory -Force -ErrorAction Stop > $null
        $dontCopy = '*.nupkg', '*.nupkg.sha512', '*.nuspec', 'System.Runtime.InteropServices.RuntimeInformation.dll'
        Copy-Item -Exclude $dontCopy -Recurse $src/* $dest
    }
}

function Merge-TestLogs
{
    [CmdletBinding()]
    param (
        [Parameter(Mandatory = $true)]
        [ValidateScript({Test-Path $_})]
        [string]$XUnitLogPath,

        [Parameter(Mandatory = $true)]
        [ValidateScript({Test-Path $_})]
        [string[]]$NUnitLogPath,

        [Parameter()]
        [ValidateScript({Test-Path $_})]
        [string[]]$AdditionalXUnitLogPath,

        [Parameter()]
        [string]$OutputLogPath
    )

    # Convert all the NUnit logs into single object
    $convertedNUnit = ConvertFrom-PesterLog -logFile $NUnitLogPath

    $xunit = [xml] (Get-Content $XUnitLogPath -ReadCount 0 -Raw)

    $strBld = [System.Text.StringBuilder]::new($xunit.assemblies.InnerXml)

    foreach($assembly in $convertedNUnit.assembly)
    {
        $strBld.Append($assembly.ToString()) | Out-Null
    }

    foreach($path in $AdditionalXUnitLogPath)
    {
        $addXunit = [xml] (Get-Content $path -ReadCount 0 -Raw)
        $strBld.Append($addXunit.assemblies.InnerXml) | Out-Null
    }

    $xunit.assemblies.InnerXml = $strBld.ToString()
    $xunit.Save($OutputLogPath)
}

function ConvertFrom-PesterLog {
    [CmdletBinding()]
    param (
        [Parameter(ValueFromPipeline = $true, Mandatory = $true, Position = 0)]
        [string[]]$Logfile,
        [Parameter()][switch]$IncludeEmpty,
        [Parameter()][switch]$MultipleLog
    )
    <#
Convert our test logs to
xunit schema - top level assemblies
Pester conversion
foreach $r in "test-results"."test-suite".results."test-suite"
assembly
    name = $r.Description
    config-file = log file (this is the only way we can determine between admin/nonadmin log)
    test-framework = Pester
    environment = top-level "test-results.environment.platform
    run-date = date (doesn't exist in pester except for beginning)
    run-time = time
    time =
#>

    BEGIN {
        # CLASSES
        class assemblies {
            # attributes
            [datetime]$timestamp
            # child elements
            [System.Collections.Generic.List[testAssembly]]$assembly
            assemblies() {
                $this.timestamp = [datetime]::now
                $this.assembly = [System.Collections.Generic.List[testAssembly]]::new()
            }
            static [assemblies] op_Addition([assemblies]$ls, [assemblies]$rs) {
                $newAssembly = [assemblies]::new()
                $newAssembly.assembly.AddRange($ls.assembly)
                $newAssembly.assembly.AddRange($rs.assembly)
                return $newAssembly
            }
            [string]ToString() {
                $sb = [text.stringbuilder]::new()
                $sb.AppendLine('<assemblies timestamp="{0:MM}/{0:dd}/{0:yyyy} {0:HH}:{0:mm}:{0:ss}">' -f $this.timestamp)
                foreach ( $a in $this.assembly  ) {
                    $sb.Append("$a")
                }
                $sb.AppendLine("</assemblies>");
                return $sb.ToString()
            }
            # use Write-Output to emit these into the pipeline
            [array]GetTests() {
                return $this.Assembly.collection.test
            }
        }

        class testAssembly {
            # attributes
            [string]$name # path to pester file
            [string]${config-file}
            [string]${test-framework} # Pester
            [string]$environment
            [string]${run-date}
            [string]${run-time}
            [decimal]$time
            [int]$total
            [int]$passed
            [int]$failed
            [int]$skipped
            [int]$errors
            testAssembly ( ) {
                $this."config-file" = "no config"
                $this."test-framework" = "Pester"
                $this.environment = $script:environment
                $this."run-date" = $script:rundate
                $this."run-time" = $script:runtime
                $this.collection = [System.Collections.Generic.List[collection]]::new()
            }
            # child elements
            [error[]]$error
            [System.Collections.Generic.List[collection]]$collection
            [string]ToString() {
                $sb = [System.Text.StringBuilder]::new()
                $sb.AppendFormat('  <assembly name="{0}" ', $this.name)
                $sb.AppendFormat('environment="{0}" ', [security.securityelement]::escape($this.environment))
                $sb.AppendFormat('test-framework="{0}" ', $this."test-framework")
                $sb.AppendFormat('run-date="{0}" ', $this."run-date")
                $sb.AppendFormat('run-time="{0}" ', $this."run-time")
                $sb.AppendFormat('total="{0}" ', $this.total)
                $sb.AppendFormat('passed="{0}" ', $this.passed)
                $sb.AppendFormat('failed="{0}" ', $this.failed)
                $sb.AppendFormat('skipped="{0}" ', $this.skipped)
                $sb.AppendFormat('time="{0}" ', $this.time)
                $sb.AppendFormat('errors="{0}" ', $this.errors)
                $sb.AppendLine(">")
                if ( $this.error ) {
                    $sb.AppendLine("    <errors>")
                    foreach ( $e in $this.error ) {
                        $sb.AppendLine($e.ToString())
                    }
                    $sb.AppendLine("    </errors>")
                } else {
                    $sb.AppendLine("    <errors />")
                }
                foreach ( $col in $this.collection ) {
                    $sb.AppendLine($col.ToString())
                }
                $sb.AppendLine("  </assembly>")
                return $sb.ToString()
            }
        }

        class collection {
            # attributes
            [string]$name
            [decimal]$time
            [int]$total
            [int]$passed
            [int]$failed
            [int]$skipped
            # child element
            [System.Collections.Generic.List[test]]$test
            # constructor
            collection () {
                $this.test = [System.Collections.Generic.List[test]]::new()
            }
            [string]ToString() {
                $sb = [Text.StringBuilder]::new()
                if ( $this.test.count -eq 0 ) {
                    $sb.AppendLine("    <collection />")
                } else {
                    $sb.AppendFormat('    <collection total="{0}" passed="{1}" failed="{2}" skipped="{3}" name="{4}" time="{5}">' + "`n",
                        $this.total, $this.passed, $this.failed, $this.skipped, [security.securityelement]::escape($this.name), $this.time)
                    foreach ( $t in $this.test ) {
                        $sb.AppendLine("    " + $t.ToString());
                    }
                    $sb.Append("    </collection>")
                }
                return $sb.ToString()
            }
        }

        class errors {
            [error[]]$error
        }
        class error {
            # attributes
            [string]$type
            [string]$name
            # child elements
            [failure]$failure
            [string]ToString() {
                $sb = [system.text.stringbuilder]::new()
                $sb.AppendLine('<error type="{0}" name="{1}" >' -f $this.type, [security.securityelement]::escape($this.Name))
                $sb.AppendLine($this.failure -as [string])
                $sb.AppendLine("</error>")
                return $sb.ToString()
            }
        }

        class cdata {
            [string]$text
            cdata ( [string]$s ) { $this.text = $s }
            [string]ToString() {
                return '<![CDATA[' + [security.securityelement]::escape($this.text) + ']]>'
            }
        }

        class failure {
            [string]${exception-type}
            [cdata]$message
            [cdata]${stack-trace}
            failure ( [string]$message, [string]$stack ) {
                $this."exception-type" = "Pester"
                $this.Message = [cdata]::new($message)
                $this."stack-trace" = [cdata]::new($stack)
            }
            [string]ToString() {
                $sb = [text.stringbuilder]::new()
                $sb.AppendLine("        <failure>")
                $sb.AppendLine("          <message>" + ($this.message -as [string]) + "</message>")
                $sb.AppendLine("          <stack-trace>" + ($this."stack-trace" -as [string]) + "</stack-trace>")
                $sb.Append("        </failure>")
                return $sb.ToString()
            }
        }

        enum resultenum {
            Pass
            Fail
            Skip
        }

        class trait {
            # attributes
            [string]$name
            [string]$value
        }
        class traits {
            [trait[]]$trait
        }
        class test {
            # attributes
            [string]$name
            [string]$type
            [string]$method
            [decimal]$time
            [resultenum]$result
            # child elements
            [trait[]]$traits
            [failure]$failure
            [cdata]$reason # skip reason
            [string]ToString() {
                $sb = [text.stringbuilder]::new()
                $sb.appendformat('  <test name="{0}" type="{1}" method="{2}" time="{3}" result="{4}"',
                    [security.securityelement]::escape($this.name), [security.securityelement]::escape($this.type),
                    [security.securityelement]::escape($this.method), $this.time, $this.result)
                if ( $this.failure ) {
                    $sb.AppendLine(">")
                    $sb.AppendLine($this.failure -as [string])
                    $sb.append('      </test>')
                } else {
                    $sb.Append("/>")
                }
                return $sb.ToString()
            }
        }

        function convert-pesterlog ( [xml]$x, $logpath, [switch]$includeEmpty ) {
            <#$resultMap = @{
                Success = "Pass"
                Ignored = "Skip"
                Failure = "Fail"
            }#>

            $resultMap = @{
                Success = "Pass"
                Ignored = "Skip"
                Failure = "Fail"
                Inconclusive = "Skip"
            }

            $configfile = $logpath
            $runtime = $x."test-results".time
            $environment = $x."test-results".environment.platform + "-" + $x."test-results".environment."os-version"
            $rundate = $x."test-results".date
            $suites = $x."test-results"."test-suite".results."test-suite"
            $assemblies = [assemblies]::new()
            foreach ( $suite in $suites ) {
                $tCases = $suite.SelectNodes(".//test-case")
                # only create an assembly group if we have tests
                if ( $tCases.count -eq 0 -and ! $includeEmpty ) { continue }
                $tGroup = $tCases | Group-Object result
                $total = $tCases.Count
                $asm = [testassembly]::new()
                $asm.environment = $environment
                $asm."run-date" = $rundate
                $asm."run-time" = $runtime
                $asm.Name = $suite.name
                $asm."config-file" = $configfile
                $asm.time = $suite.time
                $asm.total = $suite.SelectNodes(".//test-case").Count
                $asm.Passed = $tGroup| Where-Object -FilterScript {$_.Name -eq "Success"} | ForEach-Object -Process {$_.Count}
                $asm.Failed = $tGroup| Where-Object -FilterScript {$_.Name -eq "Failure"} | ForEach-Object -Process {$_.Count}
                $asm.Skipped = $tGroup| Where-Object -FilterScript { $_.Name -eq "Ignored" } | ForEach-Object -Process {$_.Count}
                $asm.Skipped += $tGroup| Where-Object -FilterScript { $_.Name -eq "Inconclusive" } | ForEach-Object -Process {$_.Count}
                $c = [collection]::new()
                $c.passed = $asm.Passed
                $c.failed = $asm.failed
                $c.skipped = $asm.skipped
                $c.total = $asm.total
                $c.time = $asm.time
                $c.name = $asm.name
                foreach ( $tc in $suite.SelectNodes(".//test-case")) {
                    if ( $tc.result -match "Success|Ignored|Failure" ) {
                        $t = [test]::new()
                        $t.name = $tc.Name
                        $t.time = $tc.time
                        $t.method = $tc.description # the pester actually puts the name of the "it" as description
                        $t.type = $suite.results."test-suite".description | Select-Object -First 1
                        $t.result = $resultMap[$tc.result]
                        if ( $tc.failure ) {
                            $t.failure = [failure]::new($tc.failure.message, $tc.failure."stack-trace")
                        }
                        $null = $c.test.Add($t)
                    }
                }
                $null = $asm.collection.add($c)
                $assemblies.assembly.Add($asm)
            }
            $assemblies
        }

        # convert it to our object model
        # a simple conversion
        function convert-xunitlog {
            param ( $x, $logpath )
            $asms = [assemblies]::new()
            $asms.timestamp = $x.assemblies.timestamp
            foreach ( $assembly in $x.assemblies.assembly ) {
                $asm = [testAssembly]::new()
                $asm.environment = $assembly.environment
                $asm."test-framework" = $assembly."test-framework"
                $asm."run-date" = $assembly."run-date"
                $asm."run-time" = $assembly."run-time"
                $asm.total = $assembly.total
                $asm.passed = $assembly.passed
                $asm.failed = $assembly.failed
                $asm.skipped = $assembly.skipped
                $asm.time = $assembly.time
                $asm.name = $assembly.name
                foreach ( $coll in $assembly.collection ) {
                    $c = [collection]::new()
                    $c.name = $coll.name
                    $c.total = $coll.total
                    $c.passed = $coll.passed
                    $c.failed = $coll.failed
                    $c.skipped = $coll.skipped
                    $c.time = $coll.time
                    foreach ( $t in $coll.test ) {
                        $test = [test]::new()
                        $test.name = $t.name
                        $test.type = $t.type
                        $test.method = $t.method
                        $test.time = $t.time
                        $test.result = $t.result
                        $c.test.Add($test)
                    }
                    $null = $asm.collection.add($c)
                }
                $null = $asms.assembly.add($asm)
            }
            $asms
        }
        $Logs = @()
    }

    PROCESS {
        #### MAIN ####
        foreach ( $log in $Logfile ) {
            foreach ( $logpath in (resolve-path $log).path ) {
                write-progress "converting file $logpath"
                if ( ! $logpath) { throw "Cannot resolve $Logfile" }
                $x = [xml](get-content -raw -readcount 0 $logpath)

                if ( $x.psobject.properties['test-results'] ) {
                    $Logs += convert-pesterlog $x $logpath -includeempty:$includeempty
                } elseif ( $x.psobject.properties['assemblies'] ) {
                    $Logs += convert-xunitlog $x $logpath -includeEmpty:$includeEmpty
                } else {
                    write-error "Cannot determine log type"
                }
            }
        }
    }

    END {
        if ( $MultipleLog ) {
            $Logs
        } else {
            $combinedLog = $Logs[0]
            for ( $i = 1; $i -lt $logs.count; $i++ ) {
                $combinedLog += $Logs[$i]
            }
            $combinedLog
        }
    }
}

# Save PSOptions to be restored by Restore-PSOptions
function Save-PSOptions {
    param(
        [ValidateScript({$parent = Split-Path $_;if($parent){Test-Path $parent}else{return $true}})]
        [ValidateNotNullOrEmpty()]
        [string]
        $PSOptionsPath = (Join-Path -Path $PSScriptRoot -ChildPath 'psoptions.json'),

        [ValidateNotNullOrEmpty()]
        [object]
        $Options = (Get-PSOptions -DefaultToNew)
    )

    $Options | ConvertTo-Json -Depth 3 | Out-File -Encoding utf8 -FilePath $PSOptionsPath
}

# Restore PSOptions
# Optionally remove the PSOptions file
function Restore-PSOptions {
    param(
        [ValidateScript({Test-Path $_})]
        [string]
        $PSOptionsPath = (Join-Path -Path $PSScriptRoot -ChildPath 'psoptions.json'),
        [switch]
        $Remove
    )

    $options = Get-Content -Path $PSOptionsPath | ConvertFrom-Json

    if($Remove)
    {
        # Remove PSOptions.
        # The file is only used to set the PSOptions.
        Remove-Item -Path $psOptionsPath
    }

    Set-PSOptions -Options $options
}

# Save PSOptions to be restored by Restore-PSOptions
function Save-PSOptions {
    param(
        [ValidateScript({$parent = Split-Path $_;if($parent){Test-Path $parent}else{return $true}})]
        [ValidateNotNullOrEmpty()]
        [string]
        $PSOptionsPath = (Join-Path -Path $PSScriptRoot -ChildPath 'psoptions.json'),

        [ValidateNotNullOrEmpty()]
        [object]
        $Options = (Get-PSOptions -DefaultToNew)
    )

    $Options | ConvertTo-Json -Depth 3 | Out-File -Encoding utf8 -FilePath $PSOptionsPath
}

# Restore PSOptions
# Optionally remove the PSOptions file
function Restore-PSOptions {
    param(
        [ValidateScript({Test-Path $_})]
        [string]
        $PSOptionsPath = (Join-Path -Path $PSScriptRoot -ChildPath 'psoptions.json'),
        [switch]
        $Remove
    )

    $options = Get-Content -Path $PSOptionsPath | ConvertFrom-Json

    if($Remove)
    {
        # Remove PSOptions.
        # The file is only used to set the PSOptions.
        Remove-Item -Path $psOptionsPath -Force
    }

    $newOptions = New-PSOptionsObject `
                    -RootInfo $options.RootInfo `
                    -Top $options.Top `
                    -Runtime $options.Runtime `
                    -Crossgen $options.Crossgen `
                    -Configuration $options.Configuration `
                    -PSModuleRestore $options.PSModuleRestore `
                    -Framework $options.Framework `
                    -Output $options.Output

    Set-PSOptions -Options $newOptions
}

function New-PSOptionsObject
{
    param(
        [PSCustomObject]
        $RootInfo,

        [Parameter(Mandatory)]
        [String]
        $Top,

        [Parameter(Mandatory)]
        [String]
        $Runtime,

        [Parameter(Mandatory)]
        [Bool]
        $CrossGen,

        [Parameter(Mandatory)]
        [String]
        $Configuration,

        [Parameter(Mandatory)]
        [Bool]
        $PSModuleRestore,

        [Parameter(Mandatory)]
        [String]
        $Framework,

        [Parameter(Mandatory)]
        [String]
        $Output
    )

    return @{
        RootInfo = $RootInfo
        Top = $Top
        Configuration = $Configuration
        Framework = $Framework
        Runtime = $Runtime
        Output = $Output
        CrossGen = $CrossGen
        PSModuleRestore = $PSModuleRestore
    }
}

$script:RESX_TEMPLATE = @'
<?xml version="1.0" encoding="utf-8"?>
<root>
  <!--
    Microsoft ResX Schema

    Version 2.0

    The primary goals of this format is to allow a simple XML format
    that is mostly human readable. The generation and parsing of the
    various data types are done through the TypeConverter classes
    associated with the data types.

    Example:

    ... ado.net/XML headers & schema ...
    <resheader name="resmimetype">text/microsoft-resx</resheader>
    <resheader name="version">2.0</resheader>
    <resheader name="reader">System.Resources.ResXResourceReader, System.Windows.Forms, ...</resheader>
    <resheader name="writer">System.Resources.ResXResourceWriter, System.Windows.Forms, ...</resheader>
    <data name="Name1"><value>this is my long string</value><comment>this is a comment</comment></data>
    <data name="Color1" type="System.Drawing.Color, System.Drawing">Blue</data>
    <data name="Bitmap1" mimetype="application/x-microsoft.net.object.binary.base64">
        <value>[base64 mime encoded serialized .NET Framework object]</value>
    </data>
    <data name="Icon1" type="System.Drawing.Icon, System.Drawing" mimetype="application/x-microsoft.net.object.bytearray.base64">
        <value>[base64 mime encoded string representing a byte array form of the .NET Framework object]</value>
        <comment>This is a comment</comment>
    </data>

    There are any number of "resheader" rows that contain simple
    name/value pairs.

    Each data row contains a name, and value. The row also contains a
    type or mimetype. Type corresponds to a .NET class that support
    text/value conversion through the TypeConverter architecture.
    Classes that don't support this are serialized and stored with the
    mimetype set.

    The mimetype is used for serialized objects, and tells the
    ResXResourceReader how to depersist the object. This is currently not
    extensible. For a given mimetype the value must be set accordingly:

    Note - application/x-microsoft.net.object.binary.base64 is the format
    that the ResXResourceWriter will generate, however the reader can
    read any of the formats listed below.

    mimetype: application/x-microsoft.net.object.binary.base64
    value   : The object must be serialized with
            : System.Runtime.Serialization.Formatters.Binary.BinaryFormatter
            : and then encoded with base64 encoding.

    mimetype: application/x-microsoft.net.object.soap.base64
    value   : The object must be serialized with
            : System.Runtime.Serialization.Formatters.Soap.SoapFormatter
            : and then encoded with base64 encoding.

    mimetype: application/x-microsoft.net.object.bytearray.base64
    value   : The object must be serialized into a byte array
            : using a System.ComponentModel.TypeConverter
            : and then encoded with base64 encoding.
    -->
  <xsd:schema id="root" xmlns="" xmlns:xsd="http://www.w3.org/2001/XMLSchema" xmlns:msdata="urn:schemas-microsoft-com:xml-msdata">
    <xsd:import namespace="http://www.w3.org/XML/1998/namespace" />
    <xsd:element name="root" msdata:IsDataSet="true">
      <xsd:complexType>
        <xsd:choice maxOccurs="unbounded">
          <xsd:element name="metadata">
            <xsd:complexType>
              <xsd:sequence>
                <xsd:element name="value" type="xsd:string" minOccurs="0" />
              </xsd:sequence>
              <xsd:attribute name="name" use="required" type="xsd:string" />
              <xsd:attribute name="type" type="xsd:string" />
              <xsd:attribute name="mimetype" type="xsd:string" />
              <xsd:attribute ref="xml:space" />
            </xsd:complexType>
          </xsd:element>
          <xsd:element name="assembly">
            <xsd:complexType>
              <xsd:attribute name="alias" type="xsd:string" />
              <xsd:attribute name="name" type="xsd:string" />
            </xsd:complexType>
          </xsd:element>
          <xsd:element name="data">
            <xsd:complexType>
              <xsd:sequence>
                <xsd:element name="value" type="xsd:string" minOccurs="0" msdata:Ordinal="1" />
                <xsd:element name="comment" type="xsd:string" minOccurs="0" msdata:Ordinal="2" />
              </xsd:sequence>
              <xsd:attribute name="name" type="xsd:string" use="required" msdata:Ordinal="1" />
              <xsd:attribute name="type" type="xsd:string" msdata:Ordinal="3" />
              <xsd:attribute name="mimetype" type="xsd:string" msdata:Ordinal="4" />
              <xsd:attribute ref="xml:space" />
            </xsd:complexType>
          </xsd:element>
          <xsd:element name="resheader">
            <xsd:complexType>
              <xsd:sequence>
                <xsd:element name="value" type="xsd:string" minOccurs="0" msdata:Ordinal="1" />
              </xsd:sequence>
              <xsd:attribute name="name" type="xsd:string" use="required" />
            </xsd:complexType>
          </xsd:element>
        </xsd:choice>
      </xsd:complexType>
    </xsd:element>
  </xsd:schema>
  <resheader name="resmimetype">
    <value>text/microsoft-resx</value>
  </resheader>
  <resheader name="version">
    <value>2.0</value>
  </resheader>
  <resheader name="reader">
    <value>System.Resources.ResXResourceReader, System.Windows.Forms, Version=2.0.0.0, Culture=neutral, PublicKeyToken=b77a5c561934e089</value>
  </resheader>
  <resheader name="writer">
    <value>System.Resources.ResXResourceWriter, System.Windows.Forms, Version=2.0.0.0, Culture=neutral, PublicKeyToken=b77a5c561934e089</value>
  </resheader>
{0}
</root>
'@

function Get-UniquePackageFolderName {
    param(
        [Parameter(Mandatory)] $Root
    )

    $packagePath = Join-Path $Root 'TestPackage'

    $triesLeft = 10

    while(Test-Path $packagePath) {
        $suffix = Get-Random

        # Not using Guid to avoid maxpath problems as in example below.
        # Example: 'TestPackage-ba0ae1db-8512-46c5-8b6c-1862d33a2d63\test\powershell\Modules\Microsoft.PowerShell.Security\TestData\CatalogTestData\UserConfigProv\DSCResources\UserConfigProviderModVersion1\UserConfigProviderModVersion1.schema.mof'
        $packagePath = Join-Path $Root "TestPackage_$suffix"
        $triesLeft--

        if ($triesLeft -le 0) {
            throw "Could find unique folder name for package path"
        }
    }

    $packagePath
}

function New-TestPackage
{
    [CmdletBinding()]
    param(
        [Parameter(Mandatory = $true)]
        [string] $Destination
    )

    if (Test-Path $Destination -PathType Leaf)
    {
        throw "Destination: '$Destination' is not a directory or does not exist."
    }
    else
    {
        $null = New-Item -Path $Destination -ItemType Directory -Force
        Write-Verbose -Message "Creating destination folder: $Destination"
    }

    $rootFolder = $env:TEMP

    # In some build agents, typically macOS on AzDevOps, $env:TEMP might not be set.
    if (-not $rootFolder -and $env:TF_BUILD) {
        $rootFolder = $env:AGENT_WORKFOLDER
    }

    Write-Verbose -Verbose "RootFolder: $rootFolder"
    $packageRoot = Get-UniquePackageFolderName -Root $rootFolder

    $null = New-Item -ItemType Directory -Path $packageRoot -Force
    $packagePath = Join-Path $Destination "TestPackage.zip"
    Write-Verbose -Verbose "PackagePath: $packagePath"

    # Build test tools so they are placed in appropriate folders under 'test' then copy to package root.
    $null = Publish-PSTestTools
    $powerShellTestRoot =  Join-Path $PSScriptRoot 'test'
    Copy-Item $powerShellTestRoot -Recurse -Destination $packageRoot -Force
    Write-Verbose -Message "Copied test directory"

    # Copy assests folder to package root for wix related tests.
    $assetsPath = Join-Path $PSScriptRoot 'assets'
    Copy-Item $assetsPath -Recurse -Destination $packageRoot -Force
    Write-Verbose -Message "Copied assests directory"

    # Create expected folder structure for resx files in package root.
    $srcRootForResx = New-Item -Path "$packageRoot/src" -Force -ItemType Directory

    $resourceDirectories = Get-ChildItem -Recurse "$PSScriptRoot/src" -Directory -Filter 'resources'

    $resourceDirectories | ForEach-Object {
        $directoryFullName = $_.FullName

        $partToRemove = Join-Path $PSScriptRoot "src"

        $assemblyPart = $directoryFullName.Replace($partToRemove, '')
        $assemblyPart = $assemblyPart.TrimStart([io.path]::DirectorySeparatorChar)
        $resxDestPath = Join-Path $srcRootForResx $assemblyPart
        $null = New-Item -Path $resxDestPath -Force -ItemType Directory
        Write-Verbose -Message "Created resx directory : $resxDestPath"
        Copy-Item -Path "$directoryFullName\*" -Recurse $resxDestPath -Force
    }

    Add-Type -AssemblyName System.IO.Compression.FileSystem

    if(Test-Path $packagePath)
    {
        Remove-Item -Path $packagePath -Force
    }

    [System.IO.Compression.ZipFile]::CreateFromDirectory($packageRoot, $packagePath)
}

function New-NugetConfigFile
{
    param(
        [Parameter(Mandatory=$true)] [string] $NugetFeedUrl,
        [Parameter(Mandatory=$true)] [string] $FeedName,
        [Parameter(Mandatory=$true)] [string] $UserName,
        [Parameter(Mandatory=$true)] [string] $ClearTextPAT,
        [Parameter(Mandatory=$true)] [string] $Destination
    )

    $nugetConfigTemplate = @'
<?xml version="1.0" encoding="utf-8"?>
<configuration>
  <packageSources>
    <clear />
    <add key="[FEEDNAME]" value="[FEED]" />
    <add key="nuget.org" value="https://api.nuget.org/v3/index.json" />
  </packageSources>
  <packageSourceCredentials>
    <[FEEDNAME]>
      <add key="Username" value="[USERNAME]" />
      <add key="ClearTextPassword" value="[PASSWORD]" />
    </[FEEDNAME]>
  </packageSourceCredentials>
</configuration>
'@

    $content = $nugetConfigTemplate.Replace('[FEED]', $NugetFeedUrl).Replace('[FEEDNAME]', $FeedName).Replace('[USERNAME]', $UserName).Replace('[PASSWORD]', $ClearTextPAT)

    Set-Content -Path (Join-Path $Destination 'nuget.config') -Value $content -Force
}<|MERGE_RESOLUTION|>--- conflicted
+++ resolved
@@ -5,15 +5,7 @@
 # On Windows paths is separated by semicolon
 $script:TestModulePathSeparator = [System.IO.Path]::PathSeparator
 
-<<<<<<< HEAD
-# Path to a directory to store modules we temporarily need to test PowerShell
-$script:TestModuleDirPath = Join-Path ([System.IO.Path]::GetTempPath()) 'PwshTestModules'
-$null = New-Item -Force -ItemType Directory -Path $script:TestModuleDirPath
-
 $dotnetCLIChannel = 'preview' # TODO: Change this to 'release' once .Net Core 3.0 goes RTM
-=======
-$dotnetCLIChannel = "release"
->>>>>>> 7eeb0f1d
 $dotnetCLIRequiredVersion = $(Get-Content $PSScriptRoot/global.json | ConvertFrom-Json).Sdk.Version
 
 # Track if tags have been sync'ed
