# Use the .NET Core APIs to determine the current platform; if a runtime
# exception is thrown, we are on FullCLR, not .NET Core.
try {
    $Runtime = [System.Runtime.InteropServices.RuntimeInformation]
    $OSPlatform = [System.Runtime.InteropServices.OSPlatform]

    $IsCoreCLR = $true
    $IsLinux = $Runtime::IsOSPlatform($OSPlatform::Linux)
    $IsOSX = $Runtime::IsOSPlatform($OSPlatform::OSX)
    $IsWindows = $Runtime::IsOSPlatform($OSPlatform::Windows)
} catch {
    # If these are already set, then they're read-only and we're done
    try {
        $IsCoreCLR = $false
        $IsLinux = $false
        $IsOSX = $false
        $IsWindows = $true
    }
    catch { }
}

if ($IsWindows)
{
    $IsAdmin = (New-Object Security.Principal.WindowsPrincipal ([Security.Principal.WindowsIdentity]::GetCurrent())).IsInRole([Security.Principal.WindowsBuiltinRole]::Administrator)
    # Can't use $env:HOME - not available on older systems (e.g. in AppVeyor)
    $nugetPackagesRoot = "${env:HOMEDRIVE}${env:HOMEPATH}\.nuget\packages"
}
else
{
    $nugetPackagesRoot = "${env:HOME}/.nuget/packages"
}

if ($IsLinux) {
    $LinuxInfo = Get-Content /etc/os-release | ConvertFrom-StringData

    $IsUbuntu = $LinuxInfo.ID -match 'ubuntu'
    $IsUbuntu14 = $IsUbuntu -and $LinuxInfo.VERSION_ID -match '14.04'
    $IsUbuntu16 = $IsUbuntu -and $LinuxInfo.VERSION_ID -match '16.04'
    $IsCentOS = $LinuxInfo.ID -match 'centos' -and $LinuxInfo.VERSION_ID -match '7'
}

#
# At the moment, we just support x64 builds. When we support x86 builds, this
# check may need to verify the SDK for the specified architecture.
#
function Get-Win10SDKBinDir {
    return "${env:ProgramFiles(x86)}\Windows Kits\10\bin\x64"
}

function Test-Win10SDK {
    # The Windows 10 SDK is installed to "${env:ProgramFiles(x86)}\Windows Kits\10\bin\x64",
    # but the directory may exist even if the SDK has not been installed.
    #
    # A slightly more robust check is for the mc.exe binary within that directory.
    # It is only present if the SDK is installed.
    return (Test-Path "${env:ProgramFiles(x86)}\Windows Kits\10\bin\x64\mc.exe")
}

function Start-PSBuild {
    [CmdletBinding(DefaultParameterSetName='CoreCLR')]
    param(
        # When specified this switch will stops running dev powershell
        # to help avoid compilation error, because file are in use.
        [switch]$StopDevPowerShell,

        [switch]$NoPath,
        [switch]$Restore,
        [string]$Output,
        [switch]$ResGen,
        [switch]$TypeGen,
        [switch]$Clean,
        [switch]$PSModuleRestore,

        # this switch will re-build only System.Management.Automation.dll
        # it's useful for development, to do a quick changes in the engine
        [switch]$SMAOnly,

        # These runtimes must match those in project.json
        # We do not use ValidateScript since we want tab completion
        [ValidateSet("ubuntu.14.04-x64",
                     "ubuntu.16.04-x64",
                     "debian.8-x64",
                     "centos.7-x64",
                     "win7-x64",
                     "win7-x86",
                     "win81-x64",
                     "win10-x64",
                     "osx.10.11-x64")]
        [Parameter(ParameterSetName='CoreCLR')]
        [string]$Runtime,

        [Parameter(ParameterSetName='FullCLR', Mandatory=$true)]
        [switch]$FullCLR,

        [Parameter(ParameterSetName='FullCLR')]
        [switch]$XamlGen,

        [ValidateSet('Linux', 'Debug', 'Release', 'CodeCoverage', '')] # We might need "Checked" as well
        [string]$Configuration,

        [Parameter(ParameterSetName='CoreCLR')]
        [switch]$Publish,

        [Parameter(ParameterSetName='CoreCLR')]
        [switch]$CrossGen
    )

    function Stop-DevPowerShell {
        Get-Process powershell* |
            Where-Object {
                $_.Modules |
                Where-Object {
                    $_.FileName -eq (Resolve-Path $script:Options.Output).Path
                }
            } |
        Stop-Process -Verbose
    }

    if ($CrossGen -and !$Publish) {
        # By specifying -CrossGen, we implicitly set -Publish to $true, if not already specified.
        $Publish = $true
    }

    if ($Clean) {
        log "Cleaning your working directory. You can also do it with 'git clean -fdX'"
        Push-Location $PSScriptRoot
        try {
            git clean -fdX
            # Extra cleaning is required to delete the CMake temporary files.
            # These are not cleaned when using "X" and cause CMake to retain state, leading to
            # mis-configured environment issues when switching between x86 and x64 compilation
            # environments.
            git clean -fdx .\src\powershell-native
        } finally {
            Pop-Location
        }
    }

    # save Git description to file for PowerShell to include in PSVersionTable
    git --git-dir="$PSScriptRoot/.git" describe --dirty --abbrev=60 > "$psscriptroot/powershell.version"

    # simplify ParameterSetNames
    if ($PSCmdlet.ParameterSetName -eq 'FullCLR') {
        $FullCLR = $true
    }

    # Add .NET CLI tools to PATH
    Find-Dotnet

    # verify we have all tools in place to do the build
    $precheck = precheck 'dotnet' "Build dependency 'dotnet' not found in PATH. Run Start-PSBootstrap. Also see: https://dotnet.github.io/getting-started/"

    if ($IsWindows) {
        # cmake is needed to build powershell.exe
        $precheck = $precheck -and (precheck 'cmake' 'cmake not found. Run Start-PSBootstrap. You can also install it from https://chocolatey.org/packages/cmake')

        Use-MSBuild

        #mc.exe is Message Compiler for native resources
        if (-Not (Test-Win10SDK)) {
            throw 'Win 10 SDK not found. Run Start-PSBootstrap or install Microsoft Windows 10 SDK from https://developer.microsoft.com/en-US/windows/downloads/windows-10-sdk'
        }

        $vcVarsPath = (Get-Item(Join-Path -Path "$env:VS140COMNTOOLS" -ChildPath '../../vc')).FullName
        if ((Test-Path -Path $vcVarsPath\vcvarsall.bat) -eq $false) {
            throw "Could not find Visual Studio vcvarsall.bat at $vcVarsPath. Please ensure the optional feature 'Common Tools for Visual C++' is installed."
        }

        # setup msbuild configuration
        if ($Configuration -eq 'Debug' -or $Configuration -eq 'Release') {
            $msbuildConfiguration = $Configuration
        } else {
            $msbuildConfiguration = 'Release'
        }

    } elseif ($IsLinux -or $IsOSX) {
        foreach ($Dependency in 'cmake', 'make', 'g++') {
            $precheck = $precheck -and (precheck $Dependency "Build dependency '$Dependency' not found. Run Start-PSBootstrap.")
        }
    }

    # Abort if any precheck failed
    if (-not $precheck) {
        return
    }

    # set output options
    $OptionsArguments = @{
        Publish=$Publish
        CrossGen=$CrossGen
        Output=$Output
        FullCLR=$FullCLR
        Runtime=$Runtime
        Configuration=$Configuration
        Verbose=$true
        SMAOnly=[bool]$SMAOnly
    }
    $script:Options = New-PSOptions @OptionsArguments

    if ($StopDevPowerShell) {
        Stop-DevPowerShell
    }

    # setup arguments
    $Arguments = @()
    if ($Publish -or $FullCLR) {
        $Arguments += "publish"
    } else {
        $Arguments += "build"
    }
    if ($Output) {
        $Arguments += "--output", $Output
    }
    elseif ($SMAOnly) {
        $Arguments += "--output", (Split-Path $script:Options.Output)
    }

    $Arguments += "--configuration", $Options.Configuration
    $Arguments += "--framework", $Options.Framework
    $Arguments += "--runtime", $Options.Runtime

    # handle Restore
    if ($Restore -or -not (Test-Path "$($Options.Top)/project.lock.json")) {
        log "Run dotnet restore"

        $RestoreArguments = @("--verbosity")
        if ($PSCmdlet.MyInvocation.BoundParameters["Verbose"].IsPresent) {
            $RestoreArguments += "Info"
        } else {
            $RestoreArguments += "Warning"
        }

        $RestoreArguments += "$PSScriptRoot"

        Start-NativeExecution { dotnet restore $RestoreArguments }

        # .NET Core's crypto library needs brew's OpenSSL libraries added to its rpath
        if ($IsOSX) {
            # This is the restored library used to build
            # This is allowed to fail since the user may have already restored
            Write-Warning ".NET Core links the incorrect OpenSSL, correcting NuGet package libraries..."
            find $env:HOME/.nuget -name System.Security.Cryptography.Native.OpenSsl.dylib | % { sudo install_name_tool -add_rpath /usr/local/opt/openssl/lib $_ }
            find $env:HOME/.nuget -name System.Net.Http.Native.dylib | % { sudo install_name_tool -change /usr/lib/libcurl.4.dylib /usr/local/opt/curl/lib/libcurl.4.dylib $_ }
        }
    }

    # handle ResGen
    # Heuristic to run ResGen on the fresh machine
    if ($ResGen -or -not (Test-Path "$PSScriptRoot/src/Microsoft.PowerShell.ConsoleHost/gen")) {
        log "Run ResGen (generating C# bindings for resx files)"
        Start-ResGen
    }

    # handle xaml files
    # Heuristic to resolve xaml on the fresh machine
    if ($FullCLR -and ($XamlGen -or -not (Test-Path "$PSScriptRoot/src/Microsoft.PowerShell.Activities/gen/*.g.cs"))) {
        log "Run XamlGen (generating .g.cs and .resources for .xaml files)"
        Start-XamlGen -MSBuildConfiguration $msbuildConfiguration
    }

    # Build native components
    if (($IsLinux -or $IsOSX) -and -not $SMAOnly) {
        $Ext = if ($IsLinux) {
            "so"
        } elseif ($IsOSX) {
            "dylib"
        }

        $Native = "$PSScriptRoot/src/libpsl-native"
        $Lib = "$($Options.Top)/libpsl-native.$Ext"
        log "Start building $Lib"

        try {
            Push-Location $Native
            Start-NativeExecution { cmake -DCMAKE_BUILD_TYPE=Debug . }
            Start-NativeExecution { make -j }
            Start-NativeExecution { ctest --verbose }
        } finally {
            Pop-Location
        }

        if (-not (Test-Path $Lib)) {
            throw "Compilation of $Lib failed"
        }
    } elseif ($IsWindows -and (-not $SMAOnly)) {
        log "Start building native Windows binaries"

        try {
            Push-Location "$PSScriptRoot\src\powershell-native"

            $NativeHostArch = "x64"
            if ($script:Options.Runtime -match "-x86")
            {
                $NativeHostArch = "x86"
            }

            # setup cmakeGenerator
            if ($NativeHostArch -eq 'x86') {
                $cmakeGenerator = 'Visual Studio 14 2015'
            } else {
                $cmakeGenerator = 'Visual Studio 14 2015 Win64'
            }

            # Compile native resources
            $currentLocation = Get-Location
            @("nativemsh/pwrshplugin") | % {
                $nativeResourcesFolder = $_
                Get-ChildItem $nativeResourcesFolder -Filter "*.mc" | % {
                    $command = @"
cmd.exe /C cd /d "$currentLocation" "&" "$($vcVarsPath)\vcvarsall.bat" "$NativeHostArch" "&" mc.exe -o -d -c -U "$($_.FullName)" -h "$nativeResourcesFolder" -r "$nativeResourcesFolder"
"@
                    log "  Executing mc.exe Command: $command"
                    Start-NativeExecution { Invoke-Expression -Command:$command 2>&1 }
                }
            }

            function Build-NativeWindowsBinaries {
                param(
                    # Describes wither it should build the CoreCLR or FullCLR version
                    [ValidateSet("ON", "OFF")]
                    [string]$OneCoreValue,

                    # Array of file names to copy from the local build directory to the packaging directory
                    [string[]]$FilesToCopy
                )

# Disabling until I figure out if it is necessary
#                $overrideFlags = "-DCMAKE_USER_MAKE_RULES_OVERRIDE=$PSScriptRoot\src\powershell-native\windows-compiler-override.txt"
                $overrideFlags = ""
                $location = Get-Location

                $command = @"
cmd.exe /C cd /d "$location" "&" "$($vcVarsPath)\vcvarsall.bat" "$NativeHostArch" "&" cmake "$overrideFlags" -DBUILD_ONECORE=$OneCoreValue -DBUILD_TARGET_ARCH=$NativeHostArch -G "$cmakeGenerator" . "&" msbuild ALL_BUILD.vcxproj "/p:Configuration=$msbuildConfiguration"
"@
                log "  Executing Build Command: $command"
                Start-NativeExecution { Invoke-Expression -Command:$command }

                $clrTarget = "FullClr"
                if ($OneCoreValue -eq "ON")
                {
                    $clrTarget = "CoreClr"
                }

                # Copy the binaries from the local build directory to the packaging directory
                $dstPath = ($script:Options).Top
                $FilesToCopy | % {
                    $srcPath = Join-Path (Join-Path (Join-Path (Get-Location) "bin") $msbuildConfiguration) "$clrTarget/$_"
                    log "  Copying $srcPath to $dstPath"
                    Copy-Item $srcPath $dstPath
                }
            }

            if ($FullCLR) {
                $fullBinaries = @(
                    'powershell.exe',
                    'powershell.pdb',
                    'pwrshplugin.dll',
                    'pwrshplugin.pdb'
                )
                Build-NativeWindowsBinaries "OFF" $fullBinaries
            }
            else
            {
                $coreClrBinaries = @(
                    'pwrshplugin.dll',
                    'pwrshplugin.pdb'
                )
                Build-NativeWindowsBinaries "ON" $coreClrBinaries

                # Place the remoting configuration script in the same directory
                # as the binary so it will get published.
                Copy-Item .\Install-PowerShellRemoting.ps1 ($script:Options).Top
            }
        } finally {
            Pop-Location
        }
    }

    # handle TypeGen
    if ($TypeGen -or -not (Test-Path "$PSScriptRoot/src/Microsoft.PowerShell.CoreCLR.AssemblyLoadContext/CorePsTypeCatalog.cs")) {
        log "Run TypeGen (generating CorePsTypeCatalog.cs)"
        Start-TypeGen
    }

    try {
        # Relative paths do not work well if cwd is not changed to project
        Push-Location $Options.Top
        log "Run dotnet $Arguments from $pwd"
        Start-NativeExecution { dotnet $Arguments }

        if ($CrossGen) {
            $publishPath = Split-Path $Options.Output
            Start-CrossGen -PublishPath $publishPath -Runtime $script:Options.Runtime
            log "PowerShell.exe with ngen binaries is available at: $($Options.Output)"
        } else {
            log "PowerShell output: $($Options.Output)"
        }
    } finally {
        Pop-Location
    }

    if($PSModuleRestore)
    {
        $ProgressPreference = "SilentlyContinue"
        # Downloading the PowerShellGet and PackageManagement modules.
        # $Options.Output is pointing to something like "...\src\powershell-win-core\bin\Debug\netcoreapp1.1\win10-x64\publish\powershell.exe",
        # so we need to get its parent directory
        $publishPath = Split-Path $Options.Output -Parent
        log "Restore PowerShell modules to $publishPath"
        # PowerShellGet depends on PackageManagement module, so PackageManagement module will be installed with the PowerShellGet module.
        Restore-PSModule -Name @('PowerShellGet') -Destination (Join-Path -Path $publishPath -ChildPath "Modules")
    }
}

function Compress-TestContent {
    [CmdletBinding()]
    param(
        $Destination
    )

    $powerShellTestRoot =  Join-Path $PSScriptRoot 'test\powershell'
    Add-Type -AssemblyName System.IO.Compression.FileSystem

    $resolvedPath = $ExecutionContext.SessionState.Path.GetUnresolvedProviderPathFromPSPath($Destination)
    [System.IO.Compression.ZipFile]::CreateFromDirectory($powerShellTestRoot, $resolvedPath)
}

function New-PSOptions {
    [CmdletBinding()]
    param(
        [ValidateSet("Linux", "Debug", "Release", "CodeCoverage", "")]
        [string]$Configuration,

        [ValidateSet("netcoreapp1.1", "net451")]
        [string]$Framework,

        # These are duplicated from Start-PSBuild
        # We do not use ValidateScript since we want tab completion
        [ValidateSet("",
                     "ubuntu.14.04-x64",
                     "ubuntu.16.04-x64",
                     "debian.8-x64",
                     "centos.7-x64",
                     "win7-x86",
                     "win7-x64",
                     "win81-x64",
                     "win10-x64",
                     "osx.10.11-x64")]
        [string]$Runtime,

        [switch]$Publish,

        [switch]$CrossGen,

        [string]$Output,

        [switch]$FullCLR,

        [switch]$SMAOnly
    )

    # Add .NET CLI tools to PATH
    Find-Dotnet

    $ConfigWarningMsg = "The passed-in Configuration value '{0}' is not supported on '{1}'. Use '{2}' instead."
    if (-not $Configuration) {
        $Configuration = if ($IsLinux -or $IsOSX) {
            "Linux"
        } elseif ($IsWindows) {
            "Debug"
        }
    } else {
        switch ($Configuration) {
            "Linux" {
                if ($IsWindows) {
                    $Configuration = "Debug"
                    Write-Warning ($ConfigWarningMsg -f $switch.Current, "Windows", $Configuration)
                }
            }
            "CodeCoverage" {
                if(-not $IsWindows) {
                    $Configuration = "Linux"
                    Write-Warning ($ConfigWarningMsg -f $switch.Current, $LinuxInfo.PRETTY_NAME, $Configuration)
                }
            }
            Default {
                if ($IsLinux -or $IsOSX) {
                    $Configuration = "Linux"
                    Write-Warning ($ConfigWarningMsg -f $switch.Current, $LinuxInfo.PRETTY_NAME, $Configuration)
                }
            }
        }
    }
    Write-Verbose "Using configuration '$Configuration'"

    $PowerShellDir = if ($FullCLR) {
        "powershell-win-full"
    } elseif ($Configuration -eq 'Linux') {
        "powershell-unix"
    } else {
        "powershell-win-core"
    }
    $Top = [IO.Path]::Combine($PSScriptRoot, "src", $PowerShellDir)
    Write-Verbose "Top project directory is $Top"


    if (-not $Framework) {
        $Framework = if ($FullCLR) {
            "net451"
        } else {
            "netcoreapp1.1"
        }
        Write-Verbose "Using framework '$Framework'"
    }

    if (-not $Runtime) {
        $Runtime = dotnet --info | % {
            if ($_ -match "RID") {
                $_ -split "\s+" | Select-Object -Last 1
            }
        }

        if (-not $Runtime) {
            Throw "Could not determine Runtime Identifier, please update dotnet"
        } else {
            Write-Verbose "Using runtime '$Runtime'"
        }
    }

    $Executable = if ($IsLinux -or $IsOSX) {
        "powershell"
    } elseif ($IsWindows) {
        "powershell.exe"
    }

    # Build the Output path
    if (!$Output) {
        $Output = [IO.Path]::Combine($Top, "bin", $Configuration, $Framework, $Runtime)

        # Publish injects the publish directory
        if ($Publish -or $FullCLR) {
            $Output = [IO.Path]::Combine($Output, "publish")
        }

        $Output = [IO.Path]::Combine($Output, $Executable)
    }

    $RealFramework = $Framework
    if ($SMAOnly)
    {
        $Top = [IO.Path]::Combine($PSScriptRoot, "src", "System.Management.Automation")
        if ($Framework -match 'netcoreapp')
        {
            $RealFramework = 'netstandard1.6'
        }
    }

    return @{ Top = $Top;
              Configuration = $Configuration;
              Framework = $RealFramework;
              Runtime = $Runtime;
              Output = $Output;
              Publish = $Publish;
              CrossGen = $CrossGen }
}


function Get-PSOutput {
    [CmdletBinding()]param(
        [hashtable]$Options
    )
    if ($Options) {
        return $Options.Output
    } elseif ($script:Options) {
        return $script:Options.Output
    } else {
        return (New-PSOptions).Output
    }
}


function Get-PesterTag {
    param ( [Parameter(Position=0)][string]$testbase = "$PSScriptRoot/test/powershell" )
    $alltags = @{}
    $warnings = @()

    get-childitem -Recurse $testbase -File |?{$_.name -match "tests.ps1"}| %{
        $fullname = $_.fullname
        $tok = $err = $null
        $ast = [System.Management.Automation.Language.Parser]::ParseFile($FullName, [ref]$tok,[ref]$err)
        $des = $ast.FindAll({$args[0] -is "System.Management.Automation.Language.CommandAst" -and $args[0].CommandElements[0].Value -eq "Describe"},$true)
        foreach( $describe in $des) {
            $elements = $describe.CommandElements
            $lineno = $elements[0].Extent.StartLineNumber
            $foundPriorityTags = @()
            for ( $i = 0; $i -lt $elements.Count; $i++) {
                if ( $elements[$i].extent.text -match "^-t" ) {
                    $vAst = $elements[$i+1]
                    if ( $vAst.FindAll({$args[0] -is "System.Management.Automation.Language.VariableExpressionAst"},$true) ) {
                        $warnings += "TAGS must be static strings, error in ${fullname}, line $lineno"
                    }
                    $values = $vAst.FindAll({$args[0] -is "System.Management.Automation.Language.StringConstantExpressionAst"},$true).Value
                    $values | % {
                        if (@('REQUIREADMINONWINDOWS', 'SLOW') -contains $_) {
                            # These are valid tags also, but they are not the priority tags
                        }
                        elseif (@('CI', 'FEATURE', 'SCENARIO') -contains $_) {
                            $foundPriorityTags += $_
                        }
                        else {
                            $warnings += "${fullname} includes improper tag '$_', line '$lineno'"
                        }

                        $alltags[$_]++
                    }
                }
            }
            if ( $foundPriorityTags.Count -eq 0 ) {
                $warnings += "${fullname}:$lineno does not include -Tag in Describe"
            }
            elseif ( $foundPriorityTags.Count -gt 1 ) {
                $warnings += "${fullname}:$lineno includes more then one scope -Tag: $foundPriorityTags"
            }
        }
    }
    if ( $Warnings.Count -gt 0 ) {
        $alltags['Result'] = "Fail"
    }
    else {
        $alltags['Result'] = "Pass"
    }
    $alltags['Warnings'] = $warnings
    $o = [pscustomobject]$alltags
    $o.psobject.TypeNames.Add("DescribeTagsInUse")
    $o
}

function Publish-PSTestTools {
    [CmdletBinding()]
    param()

    Find-Dotnet

    $tools = "$PSScriptRoot/test/tools/EchoArgs","$PSScriptRoot/test/tools/CreateChildProcess"
    # Publish EchoArgs so it can be run by tests

    foreach ($tool in $tools)
    {
        Push-Location $tool
        try {
            dotnet publish --output bin
        } finally {
            Pop-Location
        }
    }

}

function Start-PSPester {
    [CmdletBinding()]
    param(
        [string]$OutputFormat = "NUnitXml",
        [string]$OutputFile = "pester-tests.xml",
        [string[]]$ExcludeTag = 'Slow',
        [string[]]$Tag = "CI",
        [string]$Path = "$PSScriptRoot/test/powershell",
        [switch]$ThrowOnFailure,
        [switch]$FullCLR,
        [string]$binDir = (Split-Path (New-PSOptions -FullCLR:$FullCLR).Output),
        [string]$powershell = (Join-Path $binDir 'powershell'),
        [string]$Pester = ([IO.Path]::Combine($binDir, "Modules", "Pester")),
        [switch]$Unelevate,
        [switch]$Quiet
    )

    # we need to do few checks and if user didn't provide $ExcludeTag explicitly, we should alternate the default
    if ($Unelevate)
    {
        if (-not $IsWindows)
        {
            throw '-Unelevate is currently not supported on non-Windows platforms'
        }

        if (-not $IsAdmin)
        {
            throw '-Unelevate cannot be applied because the current user is not Administrator'
        }

        if (-not $PSBoundParameters.ContainsKey('ExcludeTag'))
        {
            $ExcludeTag += 'RequireAdminOnWindows'
        }
    }
    elseif ($IsWindows -and (-not $IsAdmin))
    {
        if (-not $PSBoundParameters.ContainsKey('ExcludeTag'))
        {
            $ExcludeTag += 'RequireAdminOnWindows'
        }
    }

    Write-Verbose "Running pester tests at '$path' with tag '$($Tag -join ''', ''')' and ExcludeTag '$($ExcludeTag -join ''', ''')'" -Verbose
    Publish-PSTestTools
    # All concatenated commands/arguments are suffixed with the delimiter (space)
    $Command = ""

    # Windows needs the execution policy adjusted
    if ($IsWindows) {
        $Command += "Set-ExecutionPolicy -Scope Process Unrestricted; "
    }
    $startParams = @{binDir=$binDir}

    if(!$FullCLR)
    {
        $Command += "Import-Module '$Pester'; "
    }

    if ($Unelevate)
    {
        $outputBufferFilePath = [System.IO.Path]::GetTempFileName()
    }

    $Command += "Invoke-Pester "

    $Command += "-OutputFormat ${OutputFormat} -OutputFile ${OutputFile} "
    if ($ExcludeTag -and ($ExcludeTag -ne "")) {
        $Command += "-ExcludeTag @('" + (${ExcludeTag} -join "','") + "') "
    }
    if ($Tag) {
        $Command += "-Tag @('" + (${Tag} -join "','") + "') "
    }
    # sometimes we need to eliminate Pester output, especially when we're
    # doing a daily build as the log file is too large
    if ( $Quiet ) {
        $Command += "-Quiet "
    }

    $Command += "'" + $Path + "'"
    if ($Unelevate)
    {
        $Command += " *> $outputBufferFilePath; '__UNELEVATED_TESTS_THE_END__' >> $outputBufferFilePath"
    }

    Write-Verbose $Command

    # To ensure proper testing, the module path must not be inherited by the spawned process
    if($FullCLR)
    {
        Start-DevPowerShell -binDir $binDir -FullCLR -NoNewWindow -ArgumentList '-noprofile', '-noninteractive' -Command $command
    }
    else {
        try {
            $originalModulePath = $env:PSMODULEPATH
            if ($Unelevate)
            {
                Start-UnelevatedProcess -process $powershell -arguments @('-noprofile', '-c', $Command)
                $currentLines = 0
                while ($true)
                {
                    $lines = Get-Content $outputBufferFilePath | Select-Object -Skip $currentLines
                    $lines | Write-Host
                    if ($lines | ? { $_ -eq '__UNELEVATED_TESTS_THE_END__'})
                    {
                        break
                    }

                    $count = ($lines | measure-object).Count
                    if ($count -eq 0)
                    {
                        sleep 1
                    }
                    else
                    {
                        $currentLines += $count
                    }
                }
            }
            else
            {
                & $powershell -noprofile -c $Command
            }
        } finally {
            $env:PSMODULEPATH = $originalModulePath
            if ($Unelevate)
            {
                Remove-Item $outputBufferFilePath
            }
        }
    }
    if($ThrowOnFailure)
    {
        Test-PSPesterResults -TestResultsFile $OutputFile
    }
}

function script:Start-UnelevatedProcess
{
    param(
        [string]$process,
        [string[]]$arguments
    )
    if (-not $IsWindows)
    {
        throw "Start-UnelevatedProcess is currently not supported on non-Windows platforms"
    }

    runas.exe /trustlevel:0x20000 "$process $arguments"
}

function Show-PSPesterError
{
    param ( [Xml.XmlElement]$testFailure )
    logerror ("Description: " + $testFailure.description)
    logerror ("Name:        " + $testFailure.name)
    logerror "message:"
    logerror $testFailure.failure.message
    logerror "stack-trace:"
    logerror $testFailure.failure."stack-trace"
}

#
# Read the test result file and
# Throw if a test failed
function Test-PSPesterResults
{
    param(
        [string]$TestResultsFile = "pester-tests.xml",
        [string]$TestArea = 'test/powershell'
    )

    if(!(Test-Path $TestResultsFile))
    {
        throw "Test result file '$testResultsFile' not found for $TestArea."
    }

    $x = [xml](Get-Content -raw $testResultsFile)
    if ([int]$x.'test-results'.failures -gt 0)
    {
        logerror "TEST FAILURES"
        # switch between methods, SelectNode is not available on dotnet core
        if ( "System.Xml.XmlDocumentXPathExtensions" -as [Type] ) {
            $failures = [System.Xml.XmlDocumentXPathExtensions]::SelectNodes($x."test-results",'.//test-case[@result = "Failure"]')
        }
        else {
            $failures = $x.SelectNodes('.//test-case[@result = "Failure"]')
        }
        foreach ( $testfail in $failures )
        {
            Show-PSPesterError $testfail
        }
        throw "$($x.'test-results'.failures) tests in $TestArea failed"
    }
}


function Start-PSxUnit {
    [CmdletBinding()]param()

    log "xUnit tests are currently disabled pending fixes due to API and AssemblyLoadContext changes - @andschwa"
    return

    if ($IsWindows) {
        throw "xUnit tests are only currently supported on Linux / OS X"
    }

    if ($IsOSX) {
        log "Not yet supported on OS X, pretending they passed..."
        return
    }

    # Add .NET CLI tools to PATH
    Find-Dotnet

    $Arguments = "--configuration", "Linux", "-parallel", "none"
    if ($PSCmdlet.MyInvocation.BoundParameters["Verbose"].IsPresent) {
        $Arguments += "-verbose"
    }

    $Content = Split-Path -Parent (Get-PSOutput)
    if (-not (Test-Path $Content)) {
        throw "PowerShell must be built before running tests!"
    }

    try {
        Push-Location $PSScriptRoot/test/csharp
        # Path manipulation to obtain test project output directory
        $Output = Join-Path $pwd ((Split-Path -Parent (Get-PSOutput)) -replace (New-PSOptions).Top)
        Write-Verbose "Output is $Output"

        Copy-Item -ErrorAction SilentlyContinue -Recurse -Path $Content/* -Include Modules,libpsl-native* -Destination $Output
        Start-NativeExecution { dotnet test $Arguments }

        if ($LASTEXITCODE -ne 0) {
            throw "$LASTEXITCODE xUnit tests failed"
        }
    } finally {
        Pop-Location
    }
}


function Install-Dotnet {
    [CmdletBinding()]
    param(
        [string]$Channel = "preview",
        [string]$Version,
        [switch]$NoSudo
    )

    # This allows sudo install to be optional; needed when running in containers / as root
    # Note that when it is null, Invoke-Expression (but not &) must be used to interpolate properly
    $sudo = if (!$NoSudo) { "sudo" }

    $obtainUrl = "https://raw.githubusercontent.com/dotnet/cli/v1.0.0-preview2-1-3177/scripts/obtain"

    # Install for Linux and OS X
    if ($IsLinux -or $IsOSX) {
        # Uninstall all previous dotnet packages
        $uninstallScript = if ($IsUbuntu) {
            "dotnet-uninstall-debian-packages.sh"
        } elseif ($IsOSX) {
            "dotnet-uninstall-pkgs.sh"
        }

        if ($uninstallScript) {
            Start-NativeExecution {
                curl -sO $obtainUrl/uninstall/$uninstallScript
                Invoke-Expression "$sudo bash ./$uninstallScript"
            }
        } else {
            Write-Warning "This script only removes prior versions of dotnet for Ubuntu 14.04 and OS X"
        }

        # Install new dotnet 1.1.0 preview packages
        $installScript = "dotnet-install.sh"
        Start-NativeExecution {
            curl -sO $obtainUrl/$installScript
            bash ./$installScript -c $Channel -v $Version
        }

        # .NET Core's crypto library needs brew's OpenSSL libraries added to its rpath
        if ($IsOSX) {
            # This is the library shipped with .NET Core
            # This is allowed to fail as the user may have installed other versions of dotnet
            Write-Warning ".NET Core links the incorrect OpenSSL, correcting .NET CLI libraries..."
            find $env:HOME/.dotnet -name System.Security.Cryptography.Native.dylib | % { sudo install_name_tool -add_rpath /usr/local/opt/openssl/lib $_ }
        }
    } elseif ($IsWindows) {
        Remove-Item -ErrorAction SilentlyContinue -Recurse -Force ~\AppData\Local\Microsoft\dotnet
        $installScript = "dotnet-install.ps1"
        Invoke-WebRequest -Uri $obtainUrl/$installScript -OutFile $installScript
        & ./$installScript -Channel $Channel -Version $Version
    }
}


function Start-PSBootstrap {
    [CmdletBinding(
        SupportsShouldProcess=$true,
        ConfirmImpact="High")]
    param(
        [string]$Channel = "preview",
        # we currently pin dotnet-cli version, because tool
        # is currently migrating to msbuild toolchain
        # and requires constant updates to our build process.
        [string]$Version = "1.0.0-preview2-1-003177",
        [switch]$Package,
        [switch]$NoSudo,
        [switch]$Force
    )

    log "Installing PowerShell build dependencies"

    Push-Location $PSScriptRoot/tools

    # This allows sudo install to be optional; needed when running in containers / as root
    # Note that when it is null, Invoke-Expression (but not &) must be used to interpolate properly
    $sudo = if (!$NoSudo) { "sudo" }

    try {
        # Update googletest submodule for linux native cmake
        if ($IsLinux -or $IsOSX) {
            try {
                Push-Location $PSScriptRoot
                $Submodule = "$PSScriptRoot/src/libpsl-native/test/googletest"
                Remove-Item -Path $Submodule -Recurse -Force -ErrorAction SilentlyContinue
                git submodule update --init -- $submodule
            } finally {
                Pop-Location
            }
        }

        # Install ours and .NET's dependencies
        $Deps = @()
        if ($IsUbuntu) {
            # Build tools
            $Deps += "curl", "g++", "cmake", "make"

            # .NET Core required runtime libraries
            $Deps += "libunwind8"
            if ($IsUbuntu14) { $Deps += "libicu52" }
            elseif ($IsUbuntu16) { $Deps += "libicu55" }

            # Packaging tools
            if ($Package) { $Deps += "ruby-dev", "groff" }

            # Install dependencies
            Start-NativeExecution {
                Invoke-Expression "$sudo apt-get update"
                Invoke-Expression "$sudo apt-get install -y -qq $Deps"
            }
        } elseif ($IsCentOS) {
            # Build tools
            $Deps += "which", "curl", "gcc-c++", "cmake", "make"

            # .NET Core required runtime libraries
            $Deps += "libicu", "libunwind"

            # Packaging tools
            if ($Package) { $Deps += "ruby-devel", "rpm-build", "groff" }

            # Install dependencies
            Start-NativeExecution {
                Invoke-Expression "$sudo yum install -y -q $Deps"
            }
        } elseif ($IsOSX) {
            precheck 'brew' "Bootstrap dependency 'brew' not found, must install Homebrew! See http://brew.sh/"

            # Build tools
            $Deps += "cmake"

            # .NET Core required runtime libraries
            $Deps += "openssl"

            # Install dependencies
            # ignore exitcode, because they may be already installed
            Start-NativeExecution { brew install $Deps } -IgnoreExitcode

            # Install patched version of curl
            Start-NativeExecution { brew install curl --with-openssl } -IgnoreExitcode
        }

        # Install [fpm](https://github.com/jordansissel/fpm) and [ronn](https://github.com/rtomayko/ronn)
        if ($Package) {
            try {
                # We cannot guess if the user wants to run gem install as root
                Start-NativeExecution { gem install fpm ronn }
            } catch {
                Write-Warning "Installation of fpm and ronn gems failed! Must resolve manually."
            }
        }

        $DotnetArguments = @{ Channel=$Channel; Version=$Version; NoSudo=$NoSudo }
        Install-Dotnet @DotnetArguments

        # Install for Windows
        if ($IsWindows) {
            $machinePath = [Environment]::GetEnvironmentVariable('Path', 'MACHINE')
            $newMachineEnvironmentPath = $machinePath

            $cmakePresent = precheck 'cmake' $null
            $sdkPresent = Test-Win10SDK

            # Install chocolatey
            $chocolateyPath = "$env:AllUsersProfile\chocolatey\bin"

            if(precheck 'choco' $null) {
                log "Chocolatey is already installed. Skipping installation."
            }
            elseif(($cmakePresent -eq $false) -or ($sdkPresent -eq $false)) {
                log "Chocolatey not present. Installing chocolatey."
                if ($Force -or $PSCmdlet.ShouldProcess("Install chocolatey via https://chocolatey.org/install.ps1")) {
                    Invoke-Expression ((new-object net.webclient).DownloadString('https://chocolatey.org/install.ps1'))
                    if (-not ($machinePath.ToLower().Contains($chocolateyPath.ToLower()))) {
                        log "Adding $chocolateyPath to Path environment variable"
                        $env:Path += ";$chocolateyPath"
                        $newMachineEnvironmentPath += ";$chocolateyPath"
                    } else {
                        log "$chocolateyPath already present in Path environment variable"
                    }
                } else {
                    Write-Error "Chocolatey is required to install missing dependencies. Please install it from https://chocolatey.org/ manually. Alternatively, install cmake and Windows 10 SDK."
                    return $null
                }
            } else {
                log "Skipping installation of chocolatey, cause both cmake and Win 10 SDK are present."
            }

            # Install cmake
            $cmakePath = "${env:ProgramFiles}\CMake\bin"
            if($cmakePresent) {
                log "Cmake is already installed. Skipping installation."
            } else {
                log "Cmake not present. Installing cmake."
                Start-NativeExecution { choco install cmake -y --version 3.6.0 }
                if (-not ($machinePath.ToLower().Contains($cmakePath.ToLower()))) {
                    log "Adding $cmakePath to Path environment variable"
                    $env:Path += ";$cmakePath"
                    $newMachineEnvironmentPath = "$cmakePath;$newMachineEnvironmentPath"
                } else {
                    log "$cmakePath already present in Path environment variable"
                }
            }

            # Install Windows 10 SDK
            $packageName = "windows-sdk-10.0"

            if (-not $sdkPresent) {
                log "Windows 10 SDK not present. Installing $packageName."
                Start-NativeExecution { choco install windows-sdk-10.0 -y }
            } else {
                log "Windows 10 SDK present. Skipping installation."
            }

            # Update path machine environment variable
            if ($newMachineEnvironmentPath -ne $machinePath) {
                log "Updating Path machine environment variable"
                if ($Force -or $PSCmdlet.ShouldProcess("Update Path machine environment variable to $newMachineEnvironmentPath")) {
                    [Environment]::SetEnvironmentVariable('Path', $newMachineEnvironmentPath, 'MACHINE')
                }
            }

        }
    } finally {
        Pop-Location
    }
}

function Start-PSRelease {
    [CmdletBinding()]
    param(
        [Parameter(Mandatory)]
        [string]$Name, # i.e. v6.0.0-alpha.12
        [Parameter(Mandatory)]
        [string]$CommitSHA1 # i.e. 7985366f9ec43af47b24dd88f04c0afc5eab3825
    )

    Push-Location $PSScriptRoot
    try {
        # check that we are in the right location
        if ($IsWindows) {
            if ($PSScriptRoot -ne "C:\PowerShell") {
                throw "To make the release, please clone the project to C:\PowerShell. Currently it's under $PSScriptRoot"
            }
        } else {
            if ($PSScriptRoot -ne "/PowerShell") {
                throw "To make the release, please clone the project to /PowerShell. Currently it's under $PSScriptRoot"
            }
        }

        # check that there is no tag with $Name yet
        if ((git tag) -eq $Name) {
            throw "Tag $Name already exists"
        }

        if ((git rev-parse HEAD) -ne $CommitSHA1) {
            throw "Checkout the release commit before making the release: git checkout $CommitSHA1"
        }

        # Check that there are any local changes
        $changedFiles = git status --porcelain -uno
        if ($changedFiles) {
            throw "There are changes in: $changedFiles"
        }

        $untrackedFiles = git ls-files --other --exclude-standard --directory
        if ($untrackedFiles) {
            throw "There are untracked files (run 'git clean -fdx'): $untrackedFiles"
        }

        # make sure submodules are up-to-date
        git submodule init
        git submodule update

        # Create temporarely release tag
        (git tag $Name $CommitSHA1)

        try {
            # make sure that we have up-to-date version of build tools
            Start-PSBootstrap -Package
            # run the clean build that will use temporarely tag
            Start-PSBuild -Clean -Crossgen -PSModuleRestore
            # make the package
            Start-PSPackage
        } finally {
            # cleanup temporarely tag
            git tag -d $Name
        }
    } finally {
        Pop-Location
    }
}


function Start-PSPackage {
    [CmdletBinding()]param(
        # PowerShell packages use Semantic Versioning http://semver.org/
        [string]$Version,

        # Package name
        [ValidatePattern("^powershell")]
        [string]$Name = "powershell",

        # Ubuntu, CentOS, and OS X, and Windows packages are supported
        [ValidateSet("deb", "osxpkg", "rpm", "msi", "appx", "zip")]
        [string[]]$Type,

        # Generate windows downlevel package
        [ValidateSet("win81-x64", "win7-x86", "win7-x64")]
        [ValidateScript({$IsWindows})]
        [string]$WindowsDownLevel
    )

    # Runtime and Configuration settings required by the package
    ($Runtime, $Configuration) = if ($WindowsDownLevel) {
        $WindowsDownLevel, "Release"
    } else {
        New-PSOptions -Configuration "Release" -WarningAction SilentlyContinue | ForEach-Object { $_.Runtime, $_.Configuration }
    }
    Write-Verbose "Packaging RID: '$Runtime'; Packaging Configuration: '$Configuration'" -Verbose

    # Make sure the most recent build satisfies the package requirement
    if (-not $Script:Options -or                                ## Start-PSBuild hasn't been executed yet
        -not $Script:Options.CrossGen -or                       ## Last build didn't specify -CrossGen
        $Script:Options.Runtime -ne $Runtime -or                ## Last build wasn't for the required RID
        $Script:Options.Configuration -ne $Configuration -or    ## Last build was with configuration other than 'Release'
        $Script:Options.Framework -ne "netcoreapp1.1")          ## Last build wasn't for CoreCLR
    {
        # It's possible that the most recent build doesn't satisfy the package requirement but
        # an earlier build does. e.g., run the following in order on win10-x64:
        #    Start-PSBuild -Clean -CrossGen -Runtime win10-x64 -Configuration Release
        #    Start-PSBuild -FullCLR
        #    Start-PSPackage -Type msi
        # It's also possible that the last build actually satisfies the package requirement but
        # then `Start-PSPackage` runs from a new PS session or `build.psm1` was reloaded.
        #
        # In these cases, the user will be asked to build again even though it's technically not
        # necessary. However, we want it that way -- being very explict when generating packages.
        # This check serves as a simple gate to ensure that the user knows what he is doing, and
        # also ensure `Start-PSPackage` does what the user asks/expects, because once packages
        # are generated, it'll be hard to verify if they were built from the correct content.
        throw "Please ensure you have run 'Start-PSBuild -Clean -CrossGen -Runtime $Runtime -Configuration $Configuration'!"
    }

    # Use Git tag if not given a version
    if (-not $Version) {
        $Version = (git --git-dir="$PSScriptRoot/.git" describe) -Replace '^v'
    }

    $Source = Split-Path -Path $Script:Options.Output -Parent
    Write-Verbose "Packaging Source: '$Source'" -Verbose

    # Decide package output type
    if (-not $Type) {
        $Type = if ($IsLinux) {
            if ($LinuxInfo.ID -match "ubuntu") {
                "deb"
            } elseif ($LinuxInfo.ID -match "centos") {
                "rpm"
            } else {
                throw "Building packages for $($LinuxInfo.PRETTY_NAME) is unsupported!"
            }
        } elseif ($IsOSX) {
            "osxpkg"
        } elseif ($IsWindows) {
            "msi", "appx"
        }
        Write-Warning "-Type was not specified, continuing with $Type!"
    }

    # Build the name suffix for win-plat packages
    if ($IsWindows) {
        # Add the server name to the $RunTime. $runtime produced by dotnet is same for client or server
        switch ($Runtime) {
            'win81-x64' {$NameSuffix = 'win81-win2k12r2-x64'}
            'win10-x64' {$NameSuffix = 'win10-win2k16-x64'}
            'win7-x64'  {$NameSuffix = 'win7-win2k8r2-x64'}
            Default {$NameSuffix = $Runtime}
        }
    }

    switch ($Type) {
        "zip" {
            $Arguments = @{
                PackageNameSuffix = $NameSuffix
                PackageSourcePath = $Source
                PackageVersion = $Version
            }
            New-ZipPackage @Arguments
        }
        "msi" {
            $TargetArchitecture = "x64"
            if ($Runtime -match "-x86")
            {
                $TargetArchitecture = "x86"
            }

            $Arguments = @{
                ProductNameSuffix = $NameSuffix
                ProductSourcePath = $Source
                ProductVersion = $Version
                AssetsPath = "$PSScriptRoot\assets"
                LicenseFilePath = "$PSScriptRoot\assets\license.rtf"
                # Product Guid needs to be unique for every PowerShell version to allow SxS install
                ProductGuid = [Guid]::NewGuid();
                ProductTargetArchitecture = $TargetArchitecture;
            }
            New-MSIPackage @Arguments
        }
        "appx" {
            $Arguments = @{
                PackageNameSuffix = $NameSuffix
                PackageSourcePath = $Source
                PackageVersion = $Version
                AssetsPath = "$PSScriptRoot\assets"
            }
            New-AppxPackage @Arguments
        }
        default {
            $Arguments = @{
                Type = $_
                PackageSourcePath = $Source
                Name = $Name
                Version = $Version
            }
            New-UnixPackage @Arguments
        }
    }
}


function New-UnixPackage {
    [CmdletBinding()]
    param(
        [Parameter(Mandatory)]
        [ValidateSet("deb", "osxpkg", "rpm")]
        [string]$Type,

        [Parameter(Mandatory)]
        [string]$PackageSourcePath,

        # Must start with 'powershell' but may have any suffix
        [Parameter(Mandatory)]
        [ValidatePattern("^powershell")]
        [string]$Name,

        [Parameter(Mandatory)]
        [string]$Version,

        # Package iteration version (rarely changed)
        # This is a string because strings are appended to it
        [string]$Iteration = "1"
    )

    # Validate platform
    $ErrorMessage = "Must be on {0} to build '$Type' packages!"
    switch ($Type) {
        "deb" {
            $WarningMessage = "Building for Ubuntu {0}.04!"
            if (!$IsUbuntu) {
                    throw ($ErrorMessage -f "Ubuntu")
                } elseif ($IsUbuntu14) {
                    Write-Warning ($WarningMessage -f "14")
                } elseif ($IsUbuntu16) {
                    Write-Warning ($WarningMessage -f "16")
                }
        }
        "rpm" {
            if (!$IsCentOS) {
                throw ($ErrorMessage -f "CentOS")
            }
        }
        "osxpkg" {
            if (!$IsOSX) {
                throw ($ErrorMessage -f "OS X")
            }
        }
    }

    foreach ($Dependency in "fpm", "ronn") {
        if (!(precheck $Dependency "Package dependency '$Dependency' not found. Run Start-PSBootstrap -Package")) {
            throw "Dependency precheck failed!"
        }
    }

    $Description = @"
PowerShell is an automation and configuration management platform.
It consists of a cross-platform command-line shell and associated scripting language.
"@

    # Suffix is used for side-by-side package installation
    $Suffix = $Name -replace "^powershell"
    if (!$Suffix) {
        Write-Warning "Suffix not given, building primary PowerShell package!"
        $Suffix = $Version
    }

    # Setup staging directory so we don't change the original source directory
    $Staging = "$PSScriptRoot/staging"
    Remove-Item -Recurse -Force -ErrorAction SilentlyContinue $Staging
    Copy-Item -Recurse $PackageSourcePath $Staging

    # Rename files to given name if not "powershell"
    if ($Name -ne "powershell") {
        $Files = @("powershell",
                   "powershell.dll",
                   "powershell.deps.json",
                   "powershell.pdb",
                   "powershell.runtimeconfig.json",
                   "powershell.xml")

        foreach ($File in $Files) {
            $NewName = $File -replace "^powershell", $Name
            Move-Item "$Staging/$File" "$Staging/$NewName"
        }
    }

    # Follow the Filesystem Hierarchy Standard for Linux and OS X
    $Destination = if ($IsLinux) {
        "/opt/microsoft/powershell/$Suffix"
    } elseif ($IsOSX) {
        "/usr/local/microsoft/powershell/$Suffix"
    }

    # Destination for symlink to powershell executable
    $Link = if ($IsLinux) {
        "/usr/bin"
    } elseif ($IsOSX) {
        "/usr/local/bin"
    }

    New-Item -Force -ItemType SymbolicLink -Path "/tmp/$Name" -Target "$Destination/$Name" >$null

    if ($IsCentos) {
        # add two symbolic links to system shared libraries that libmi.so is dependent on to handle
        # platform specific changes. This is the only set of platforms needed for this currently
        # as Ubuntu has these specific library files in the platform and OSX builds for itself 
        # against the correct versions.
        New-Item -Force -ItemType SymbolicLink -Target "/lib64/libssl.so.10" -Path "$Staging/libssl.so.1.0.0" >$null
        New-Item -Force -ItemType SymbolicLink -Target "/lib64/libcrypto.so.10" -Path "$Staging/libcrypto.so.1.0.0" >$null

        $AfterInstallScript = [io.path]::GetTempFileName()
        $AfterRemoveScript = [io.path]::GetTempFileName()
        @'
#!/bin/sh
if [ ! -f /etc/shells ] ; then
    echo "{0}" > /etc/shells
else
    grep -q "^{0}$" /etc/shells || echo "{0}" >> /etc/shells
fi
'@ -f "$Link/$Name" | Out-File -FilePath $AfterInstallScript -Encoding ascii

        @'
if [ "$1" = 0 ] ; then
    if [ -f /etc/shells ] ; then
        TmpFile=`/bin/mktemp /tmp/.powershellmXXXXXX`
        grep -v '^{0}$' /etc/shells > $TmpFile
        cp -f $TmpFile /etc/shells
        rm -f $TmpFile
    fi
fi
'@ -f "$Link/$Name" | Out-File -FilePath $AfterRemoveScript -Encoding ascii
    }
    elseif ($IsUbuntu) {
        $AfterInstallScript = [io.path]::GetTempFileName()
        $AfterRemoveScript = [io.path]::GetTempFileName()
        @'
#!/bin/sh
set -e
case "$1" in
    (configure)
        add-shell "{0}"
    ;;
    (abort-upgrade|abort-remove|abort-deconfigure)
        exit 0
    ;;
    (*)
        echo "postinst called with unknown argument '$1'" >&2
        exit 0
    ;;
esac
'@ -f "$Link/$Name" | Out-File -FilePath $AfterInstallScript -Encoding ascii

        @'
#!/bin/sh
set -e
case "$1" in
        (remove)
        remove-shell "{0}"
        ;;
esac
'@ -f "$Link/$Name" | Out-File -FilePath $AfterRemoveScript -Encoding ascii
    }


    # there is a weird bug in fpm
    # if the target of the powershell symlink exists, `fpm` aborts
    # with a `utime` error on OS X.
    # so we move it to make symlink broken
    $symlink_dest = "$Destination/$Name"
    $hack_dest = "./_fpm_symlink_hack_powershell"
    if ($IsOSX) {
        if (Test-Path $symlink_dest) {
            Write-Warning "Move $symlink_dest to $hack_dest (fpm utime bug)"
            Move-Item $symlink_dest $hack_dest
        }
    }

    # run ronn to convert man page to roff
    $RonnFile = Join-Path $PSScriptRoot "/assets/powershell.1.ronn"
    $RoffFile = $RonnFile -replace "\.ronn$"

    # Run ronn on assets file
    # Run does not play well with files named powershell6.0.1, so we generate and then rename
    Start-NativeExecution { ronn --roff $RonnFile }

    # Setup for side-by-side man pages (noop if primary package)
    $FixedRoffFile = $RoffFile -replace "powershell.1$", "$Name.1"
    if ($Name -ne "powershell") {
        Move-Item $RoffFile $FixedRoffFile
    }

    # gzip in assets directory
    $GzipFile = "$FixedRoffFile.gz"
    Start-NativeExecution { gzip -f $FixedRoffFile }

    $ManFile = Join-Path "/usr/local/share/man/man1" (Split-Path -Leaf $GzipFile)

    # Change permissions for packaging
    Start-NativeExecution {
        find $Staging -type d | xargs chmod 755
        find $Staging -type f | xargs chmod 644
        chmod 644 $GzipFile
        chmod 755 "$Staging/$Name" # only the executable should be executable
    }

    # Setup package dependencies
    # These should match those in the Dockerfiles, but exclude tools like Git, which, and curl
    $Dependencies = @()
    if ($IsUbuntu) {
        $Dependencies = @(
            "libc6",
            "libcurl3",
            "libgcc1",
            "libssl1.0.0",
            "libstdc++6",
            "libtinfo5",
            "libunwind8",
            "libuuid1",
            "zlib1g"
        )
        # Please note the different libicu package dependency!
        if ($IsUbuntu14) {
            $Dependencies += "libicu52"
        } elseif ($IsUbuntu16) {
            $Dependencies += "libicu55"
        }
    } elseif ($IsCentOS) {
        $Dependencies = @(
            "glibc",
            "libcurl",
            "libgcc",
            "libicu",
            "openssl",
            "libstdc++",
            "ncurses-base",
            "libunwind",
            "uuid",
            "zlib"
        )
    }

    # iteration is "debian_revision"
    # usage of this to differentiate distributions is allowed by non-standard
    if ($IsUbuntu14) {
        $Iteration += "ubuntu1.14.04.1"
    } elseif ($IsUbuntu16) {
        $Iteration += "ubuntu1.16.04.1"
    }

    # We currently only support CentOS 7
    # https://fedoraproject.org/wiki/Packaging:DistTag
    $rpm_dist = "el7.centos"

    $Arguments = @(
        "--force", "--verbose",
        "--name", $Name,
        "--version", $Version,
        "--iteration", $Iteration,
        "--rpm-dist", $rpm_dist,
        "--maintainer", "PowerShell Team <PowerShellTeam@hotmail.com>",
        "--vendor", "Microsoft Corporation",
        "--url", "https://microsoft.com/powershell",
        "--license", "MIT License",
        "--description", $Description,
        "--category", "shells",
        "--rpm-os", "linux",
        "-t", $Type,
        "-s", "dir"
    )
    foreach ($Dependency in $Dependencies) {
        $Arguments += @("--depends", $Dependency)
    }
    if ($AfterInstallScript) {
       $Arguments += @("--after-install", $AfterInstallScript)
    }
    if ($AfterRemoveScript) {
       $Arguments += @("--after-remove", $AfterRemoveScript)
    }
    $Arguments += @(
        "$Staging/=$Destination/",
        "$GzipFile=$ManFile",
        "/tmp/$Name=$Link"
    )
    # Build package
    try {
        $Output = Start-NativeExecution { fpm $Arguments }
    } finally {
        if ($IsOSX) {
            # this is continuation of a fpm hack for a weird bug
            if (Test-Path $hack_dest) {
                Write-Warning "Move $hack_dest to $symlink_dest (fpm utime bug)"
                Move-Item $hack_dest $symlink_dest
            }
        }
        if ($AfterInstallScript) {
           Remove-Item -erroraction 'silentlycontinue' $AfterInstallScript
        }
        if ($AfterRemoveScript) {
           Remove-Item -erroraction 'silentlycontinue' $AfterRemoveScript
        }
    }

    # Magic to get path output
    return Get-Item (Join-Path $PSScriptRoot (($Output[-1] -split ":path=>")[-1] -replace '["{}]'))
}


function Publish-NuGetFeed
{
    param(
        [string]$OutputPath = "$PSScriptRoot/nuget-artifacts",
        [Parameter(Mandatory=$true)]
        [string]$VersionSuffix
    )

    # Add .NET CLI tools to PATH
    Find-Dotnet

    @(
'Microsoft.PowerShell.Commands.Management',
'Microsoft.PowerShell.Commands.Utility',
'Microsoft.PowerShell.ConsoleHost',
'Microsoft.PowerShell.Security',
'System.Management.Automation',
'Microsoft.PowerShell.CoreCLR.AssemblyLoadContext',
'Microsoft.PowerShell.CoreCLR.Eventing',
'Microsoft.WSMan.Management',
'Microsoft.WSMan.Runtime',
'Microsoft.PowerShell.SDK'
    ) | % {
        if ($VersionSuffix) {
            dotnet pack "src/$_" --output $OutputPath --version-suffix $VersionSuffix
        } else {
            dotnet pack "src/$_" --output $OutputPath
        }
    }
}

function Start-DevPowerShell {
    param(
        [switch]$FullCLR,
        [switch]$ZapDisable,
        [string[]]$ArgumentList = '',
        [switch]$LoadProfile,
        [string]$binDir = (Split-Path (New-PSOptions -FullCLR:$FullCLR).Output),
        [switch]$NoNewWindow,
        [string]$Command,
        [switch]$KeepPSModulePath
    )

    try {
        if ((-not $NoNewWindow) -and ($IsCoreCLR)) {
            Write-Warning "Start-DevPowerShell -NoNewWindow is currently implied in PowerShellCore edition https://github.com/PowerShell/PowerShell/issues/1543"
            $NoNewWindow = $true
        }

        if (-not $LoadProfile) {
            $ArgumentList = @('-noprofile') + $ArgumentList
        }

        if (-not $KeepPSModulePath) {
            if (-not $Command) {
                $ArgumentList = @('-NoExit') + $ArgumentList
            }
            $Command = '$env:PSMODULEPATH = Join-Path $env:DEVPATH Modules; ' + $Command
        }

        if ($Command) {
            $ArgumentList = $ArgumentList + @("-command $Command")
        }

        $env:DEVPATH = $binDir
        if ($ZapDisable) {
            $env:COMPLUS_ZapDisable = 1
        }

        if ($FullCLR -and (-not (Test-Path $binDir\powershell.exe.config))) {
            $configContents = @"
<?xml version="1.0" encoding="utf-8" ?>
<configuration>
<runtime>
<developmentMode developerInstallation="true"/>
</runtime>
</configuration>
"@
            $configContents | Out-File -Encoding Ascii $binDir\powershell.exe.config
        }

        # splatting for the win
        $startProcessArgs = @{
            FilePath = "$binDir\powershell"
            ArgumentList = "$ArgumentList"
        }

        if ($NoNewWindow) {
            $startProcessArgs.NoNewWindow = $true
            $startProcessArgs.Wait = $true
        }

        Start-Process @startProcessArgs
    } finally {
        if($env:DevPath)
        {
            Remove-Item env:DEVPATH
        }

        if ($ZapDisable) {
            Remove-Item env:COMPLUS_ZapDisable
        }
    }
}


<#
.EXAMPLE
PS C:> Copy-MappedFiles -PslMonadRoot .\src\monad

copy files FROM .\src\monad (old location of submodule) TO src/<project> folders
#>
function Copy-MappedFiles {

    [CmdletBinding()]
    param(
        [Parameter(ValueFromPipeline=$true)]
        [string[]]$Path = "$PSScriptRoot",
        [Parameter(Mandatory=$true)]
        [string]$PslMonadRoot,
        [switch]$Force,
        [switch]$WhatIf
    )

    begin {
        function MaybeTerminatingWarning {
            param([string]$Message)

            if ($Force) {
                Write-Warning "$Message : ignoring (-Force)"
            } elseif ($WhatIf) {
                Write-Warning "$Message : ignoring (-WhatIf)"
            } else {
                throw "$Message : use -Force to ignore"
            }
        }

        if (-not (Test-Path -PathType Container $PslMonadRoot)) {
            throw "$pslMonadRoot is not a valid folder"
        }

        # Do some intelligence to prevent shooting us in the foot with CL management

        # finding base-line CL
        $cl = git --git-dir="$PSScriptRoot/.git" tag | % {if ($_ -match 'SD.(\d+)$') {[int]$Matches[1]} } | Sort-Object -Descending | Select-Object -First 1
        if ($cl) {
            log "Current base-line CL is SD:$cl (based on tags)"
        } else {
            MaybeTerminatingWarning "Could not determine base-line CL based on tags"
        }

        try {
            Push-Location $PslMonadRoot
            if (git status --porcelain -uno) {
                MaybeTerminatingWarning "$pslMonadRoot has changes"
            }

            if (git log --grep="SD:$cl" HEAD^..HEAD) {
                log "$pslMonadRoot HEAD matches [SD:$cl]"
            } else {
                Write-Warning "Try to checkout this commit in $pslMonadRoot :"
                git log --grep="SD:$cl" | Write-Warning
                MaybeTerminatingWarning "$pslMonadRoot HEAD doesn't match [SD:$cl]"
            }
        } finally {
            Pop-Location
        }

        $map = @{}
    }

    process {
        $map += Get-Mappings $Path -Root $PslMonadRoot
    }

    end {
        $map.GetEnumerator() | % {
            New-Item -ItemType Directory (Split-Path $_.Value) -ErrorAction SilentlyContinue > $null
            Copy-Item $_.Key $_.Value -Verbose:([bool]$PSBoundParameters['Verbose']) -WhatIf:$WhatIf
        }
    }
}

function Get-Mappings
{
    [CmdletBinding()]
    param(
        [Parameter(ValueFromPipeline=$true)]
        [string[]]$Path = "$PSScriptRoot",
        [string]$Root,
        [switch]$KeepRelativePaths
    )

    begin {
        $mapFiles = @()
    }

    process {
        Write-Verbose "Discovering map files in $Path"
        $count = $mapFiles.Count

        if (-not (Test-Path $Path)) {
            throw "Mapping file not found in $mappingFilePath"
        }

        if (Test-Path -PathType Container $Path) {
            $mapFiles += Get-ChildItem -Recurse $Path -Filter 'map.json' -File
        } else {
            # it exists and it's a file, don't check the name pattern
            $mapFiles += Get-ChildItem $Path
        }

        Write-Verbose "Found $($mapFiles.Count - $count) map files in $Path"
    }

    end {
        $map = @{}
        $mapFiles | % {
            $file = $_
            try {
                $rawHashtable = $_ | Get-Content -Raw | ConvertFrom-Json | Convert-PSObjectToHashtable
            } catch {
                Write-Error "Exception, when processing $($file.FullName): $_"
            }

            $mapRoot = Split-Path $_.FullName
            if ($KeepRelativePaths) {
                # not very elegant way to find relative for the current directory path
                $mapRoot = $mapRoot.Substring($PSScriptRoot.Length + 1)
                # keep original unix-style paths for git
                $mapRoot = $mapRoot.Replace('\', '/')
            }

            $rawHashtable.GetEnumerator() | % {
                $newKey = if ($Root) { Join-Path $Root $_.Key } else { $_.Key }
                $newValue = if ($KeepRelativePaths) { ($mapRoot + '/' + $_.Value) } else { Join-Path $mapRoot $_.Value }
                $map[$newKey] = $newValue
            }
        }

        return $map
    }
}


<#
.EXAMPLE Send-GitDiffToSd -diffArg1 32b90c048aa0c5bc8e67f96a98ea01c728c4a5be~1 -diffArg2 32b90c048aa0c5bc8e67f96a98ea01c728c4a5be -AdminRoot d:\e\ps_dev\admin
Apply a single commit to admin folder
#>
function Send-GitDiffToSd {
    param(
        [Parameter(Mandatory)]
        [string]$diffArg1,
        [Parameter(Mandatory)]
        [string]$diffArg2,
        [Parameter(Mandatory)]
        [string]$AdminRoot,
        [switch]$WhatIf
    )

    # this is only for windows, because you cannot have SD enlistment on Linux
    $patchPath = (ls (Join-Path (get-command git).Source '..\..') -Recurse -Filter 'patch.exe').FullName
    $m = Get-Mappings -KeepRelativePaths -Root $AdminRoot
    $affectedFiles = git diff --name-only $diffArg1 $diffArg2
    $affectedFiles | % {
        log "Changes in file $_"
    }

    $rev = Get-InvertedOrderedMap $m
    foreach ($file in $affectedFiles) {
        if ($rev.Contains) {
            $sdFilePath = $rev[$file]
            if (-not $sdFilePath)
            {
                Write-Warning "Cannot find mapped file for $file, skipping"
                continue
            }

            $diff = git diff $diffArg1 $diffArg2 -- $file
            if ($diff) {
                log "Apply patch to $sdFilePath"
                Set-Content -Value $diff -Path $env:TEMP\diff -Encoding Ascii
                if ($WhatIf) {
                    log "Patch content"
                    Get-Content $env:TEMP\diff
                } else {
                    & $patchPath --binary -p1 $sdFilePath $env:TEMP\diff
                }
            } else {
                log "No changes in $file"
            }
        } else {
            log "Ignore changes in $file, because there is no mapping for it"
        }
    }
}

function Start-TypeGen
{
    [CmdletBinding()]
    param()

    # Add .NET CLI tools to PATH
    Find-Dotnet

    Push-Location "$PSScriptRoot/src/TypeCatalogParser"
    try {
        dotnet run
    } finally {
        Pop-Location
    }

    Push-Location "$PSScriptRoot/src/TypeCatalogGen"
    try {
        dotnet run ../Microsoft.PowerShell.CoreCLR.AssemblyLoadContext/CorePsTypeCatalog.cs powershell.inc
    } finally {
        Pop-Location
    }
}

function Start-ResGen
{
    [CmdletBinding()]
    param()

    # Add .NET CLI tools to PATH
    Find-Dotnet

    Push-Location "$PSScriptRoot/src/ResGen"
    try {
        Start-NativeExecution { dotnet run } | Write-Verbose
    } finally {
        Pop-Location
    }
}


function Find-Dotnet() {
    $originalPath = $env:PATH
    $dotnetPath = if ($IsWindows) {
        "$env:LocalAppData\Microsoft\dotnet"
    } else {
        "$env:HOME/.dotnet"
    }

    if (-not (precheck 'dotnet' "Could not find 'dotnet', appending $dotnetPath to PATH.")) {
        $env:PATH += [IO.Path]::PathSeparator + $dotnetPath
    }

    if (-not (precheck 'dotnet' "Still could not find 'dotnet', restoring PATH.")) {
        $env:PATH = $originalPath
    }
}

<#
    This is one-time conversion. We use it for to turn GetEventResources.txt into GetEventResources.resx

    .EXAMPLE Convert-TxtResourceToXml -Path Microsoft.PowerShell.Commands.Diagnostics\resources
#>
function Convert-TxtResourceToXml
{
    param(
        [string[]]$Path
    )

    process {
        $Path | % {
            Get-ChildItem $_ -Filter "*.txt" | % {
                $txtFile = $_.FullName
                $resxFile = Join-Path (Split-Path $txtFile) "$($_.BaseName).resx"
                $resourceHashtable = ConvertFrom-StringData (Get-Content -Raw $txtFile)
                $resxContent = $resourceHashtable.GetEnumerator() | % {
@'
  <data name="{0}" xml:space="preserve">
    <value>{1}</value>
  </data>
'@ -f $_.Key, $_.Value
                } | Out-String
                Set-Content -Path $resxFile -Value ($script:RESX_TEMPLATE -f $resxContent)
            }
        }
    }
}

function Start-XamlGen
{
    [CmdletBinding()]
    param(
        [Parameter()]
        [ValidateSet("Debug", "Release")]
        [string]
        $MSBuildConfiguration = "Release"
    )

    Use-MSBuild
    Get-ChildItem -Path "$PSScriptRoot/src" -Directory | % {
        $XamlDir = Join-Path -Path $_.FullName -ChildPath Xamls
        if ((Test-Path -Path $XamlDir -PathType Container) -and
            (@(Get-ChildItem -Path "$XamlDir\*.xaml").Count -gt 0)) {
            $OutputDir = Join-Path -Path $env:TEMP -ChildPath "_Resolve_Xaml_"
            Remove-Item -Path $OutputDir -Recurse -Force -ErrorAction SilentlyContinue
            mkdir -Path $OutputDir -Force > $null

            # we will get failures, but it's ok: we only need to copy *.g.cs files in the dotnet cli project.
            $SourceDir = ConvertFrom-Xaml -Configuration $MSBuildConfiguration -OutputDir $OutputDir -XamlDir $XamlDir -IgnoreMsbuildFailure:$true
            $DestinationDir = Join-Path -Path $_.FullName -ChildPath gen

            New-Item -ItemType Directory $DestinationDir -ErrorAction SilentlyContinue > $null
            $filesToCopy = Get-Item "$SourceDir\*.cs", "$SourceDir\*.g.resources"
            if (-not $filesToCopy) {
                throw "No .cs or .g.resources files are generated for $XamlDir, something went wrong. Run 'Start-XamlGen -Verbose' for details."
            }

            $filesToCopy | % {
                $sourcePath = $_.FullName
                Write-Verbose "Copy generated xaml artifact: $sourcePath -> $DestinationDir"
                Copy-Item -Path $sourcePath -Destination $DestinationDir
            }
        }
    }
}

$Script:XamlProj = @"
<Project DefaultTargets="ResolveAssemblyReferences;MarkupCompilePass1;PrepareResources" xmlns="http://schemas.microsoft.com/developer/msbuild/2003">
    <PropertyGroup>
        <Language>C#</Language>
        <AssemblyName>Microsoft.PowerShell.Activities</AssemblyName>
        <OutputType>library</OutputType>
        <Configuration>{0}</Configuration>
        <Platform>Any CPU</Platform>
        <OutputPath>{1}</OutputPath>
        <Do_CodeGenFromXaml>true</Do_CodeGenFromXaml>
    </PropertyGroup>

    <Import Project="`$(MSBuildBinPath)\Microsoft.CSharp.targets" />
    <Import Project="`$(MSBuildBinPath)\Microsoft.WinFX.targets" Condition="'`$(TargetFrameworkVersion)' == 'v2.0' OR '`$(TargetFrameworkVersion)' == 'v3.0' OR '`$(TargetFrameworkVersion)' == 'v3.5'" />

    <ItemGroup>
{2}
        <Reference Include="WindowsBase.dll">
            <Private>False</Private>
        </Reference>
        <Reference Include="PresentationCore.dll">
            <Private>False</Private>
        </Reference>
        <Reference Include="PresentationFramework.dll">
            <Private>False</Private>
        </Reference>
    </ItemGroup>
</Project>
"@

$Script:XamlProjPage = @'
        <Page Include="{0}" />

'@

function script:ConvertFrom-Xaml {
    [CmdletBinding()]
    param(
        [Parameter(Mandatory=$true)]
        [string] $Configuration,

        [Parameter(Mandatory=$true)]
        [string] $OutputDir,

        [Parameter(Mandatory=$true)]
        [string] $XamlDir,

        [switch] $IgnoreMsbuildFailure
    )

    log "ConvertFrom-Xaml for $XamlDir"

    $Pages = ""
    Get-ChildItem -Path "$XamlDir\*.xaml" | % {
        $Page = $Script:XamlProjPage -f $_.FullName
        $Pages += $Page
    }

    $XamlProjContent = $Script:XamlProj -f $Configuration, $OutputDir, $Pages
    $XamlProjPath = Join-Path -Path $OutputDir -ChildPath xaml.proj
    Set-Content -Path $XamlProjPath -Value $XamlProjContent -Encoding Ascii -NoNewline -Force

    msbuild $XamlProjPath | Write-Verbose

    if ($LASTEXITCODE -ne 0) {
        $message = "When processing $XamlDir 'msbuild $XamlProjPath > `$null' failed with exit code $LASTEXITCODE"
        if ($IgnoreMsbuildFailure) {
            Write-Verbose $message
        } else {
            throw $message
        }
    }

    return (Join-Path -Path $OutputDir -ChildPath "obj\Any CPU\$Configuration")
}


function script:Use-MSBuild {
    # TODO: we probably should require a particular version of msbuild, if we are taking this dependency
    # msbuild v14 and msbuild v4 behaviors are different for XAML generation
    $frameworkMsBuildLocation = "${env:SystemRoot}\Microsoft.Net\Framework\v4.0.30319\msbuild"

    $msbuild = get-command msbuild -ErrorAction SilentlyContinue
    if ($msbuild) {
        # all good, nothing to do
        return
    }

    if (-not (Test-Path $frameworkMsBuildLocation)) {
        throw "msbuild not found in '$frameworkMsBuildLocation'. Install Visual Studio 2015."
    }

    Set-Alias msbuild $frameworkMsBuildLocation -Scope Script
}


function script:log([string]$message) {
    Write-Host -Foreground Green $message
    #reset colors for older package to at return to default after error message on a compilation error
    [console]::ResetColor()
}

function script:logerror([string]$message) {
    Write-Host -Foreground Red $message
    #reset colors for older package to at return to default after error message on a compilation error
    [console]::ResetColor()
}

function script:precheck([string]$command, [string]$missedMessage) {
    $c = Get-Command $command -ErrorAction SilentlyContinue
    if (-not $c) {
        if ($missedMessage -ne $null)
        {
            Write-Warning $missedMessage
        }
        return $false
    } else {
        return $true
    }
}


function script:Get-InvertedOrderedMap {
    param(
        $h
    )
    $res = [ordered]@{}
    foreach ($q in $h.GetEnumerator()) {
        if ($res.Contains($q.Value)) {
            throw "Cannot invert hashtable: duplicated key $($q.Value)"
        }

        $res[$q.Value] = $q.Key
    }
    return $res
}


## this function is from Dave Wyatt's answer on
## http://stackoverflow.com/questions/22002748/hashtables-from-convertfrom-json-have-different-type-from-powershells-built-in-h
function script:Convert-PSObjectToHashtable {
    param (
        [Parameter(ValueFromPipeline)]
        $InputObject
    )

    process {
        if ($null -eq $InputObject) { return $null }

        if ($InputObject -is [System.Collections.IEnumerable] -and $InputObject -isnot [string]) {
            $collection = @(
                foreach ($object in $InputObject) { Convert-PSObjectToHashtable $object }
            )

            Write-Output -NoEnumerate $collection
        } elseif ($InputObject -is [psobject]) {
            $hash = @{}

            foreach ($property in $InputObject.PSObject.Properties) {
                $hash[$property.Name] = Convert-PSObjectToHashtable $property.Value
            }

            $hash
        } else {
            $InputObject
        }
    }
}

# this function wraps native command Execution
# for more information, read https://mnaoumov.wordpress.com/2015/01/11/execution-of-external-commands-in-powershell-done-right/
function script:Start-NativeExecution([scriptblock]$sb, [switch]$IgnoreExitcode)
{
    $backupEAP = $script:ErrorActionPreference
    $script:ErrorActionPreference = "Continue"
    try {
        & $sb
        # note, if $sb doesn't have a native invocation, $LASTEXITCODE will
        # point to the obsolete value
        if ($LASTEXITCODE -ne 0 -and -not $IgnoreExitcode) {
            throw "Execution of {$sb} failed with exit code $LASTEXITCODE"
        }
    } finally {
        $script:ErrorActionPreference = $backupEAP
    }
}

# Builds coming out of this project can have version number as 'a.b.c-stringf.d-e-f' OR 'a.b.c.d-e-f'
# This function converts the above version into semantic version major.minor[.build-quality[.revision]] format
function Get-PackageSemanticVersion
{
    [CmdletBinding()]
    param (
        # Version of the Package
        [Parameter(Mandatory = $true)]
        [ValidateNotNullOrEmpty()]
        [string] $Version
        )

    Write-Verbose "Extract the semantic version in the form of major.minor[.build-quality[.revision]] for $Version"
    $packageVersionTokens = $Version.Split('.')

    if (3 -eq $packageVersionTokens.Count) {
        # In case the input is of the form a.b.c, add a '0' at the end for revision field
        $packageSemanticVersion = $Version,'0' -join '.'
    } elseif (3 -lt $packageVersionTokens.Count) {
        # We have all the four fields
        $packageRevisionTokens = ($packageVersionTokens[3].Split('-'))[0]
        $packageSemanticVersion = $packageVersionTokens[0],$packageVersionTokens[1],$packageVersionTokens[2],$packageRevisionTokens -join '.'
    } else {
        throw "Cannot create Semantic Version from the string $Version containing 4 or more tokens"
    }

    $packageSemanticVersion
}

# Builds coming out of this project can have version number as 'a.b.c' OR 'a.b.c-d-f'
# This function converts the above version into major.minor[.build[.revision]] format
function Get-PackageVersionAsMajorMinorBuildRevision
{
    [CmdletBinding()]
    param (
        # Version of the Package
        [Parameter(Mandatory = $true)]
        [ValidateNotNullOrEmpty()]
        [string] $Version
        )

    Write-Verbose "Extract the version in the form of major.minor[.build[.revision]] for $Version"
    $packageVersionTokens = $Version.Split('-')
    $packageVersion = ([regex]::matches($Version, "\d+(\.\d+)+"))[0].value

    if (1 -eq $packageVersionTokens.Count) {
        # In case the input is of the form a.b.c, add a '0' at the end for revision field
        $packageVersion = $packageVersion + '.0'
    } elseif (1 -lt $packageVersionTokens.Count) {
        # We have all the four fields
        $packageBuildTokens = ([regex]::Matches($packageVersionTokens[1], "\d+"))[0].value
        $packageVersion = $packageVersion + '.' + $packageBuildTokens
    }

    $packageVersion
}

function New-MSIPackage
{
    [CmdletBinding()]
    param (

        # Name of the Product
        [ValidateNotNullOrEmpty()]
        [string] $ProductName = 'PowerShell',

        # Suffix of the Name
        [string] $ProductNameSuffix,

        # Version of the Product
        [Parameter(Mandatory = $true)]
        [ValidateNotNullOrEmpty()]
        [string] $ProductVersion,

        # Product Guid needs to change for every version to support SxS install
        [ValidateNotNullOrEmpty()]
        [string] $ProductGuid = 'a5249933-73a1-4b10-8a4c-13c98bdc16fe',

        # Source Path to the Product Files - required to package the contents into an MSI
        [Parameter(Mandatory = $true)]
        [ValidateNotNullOrEmpty()]
        [string] $ProductSourcePath,

        # File describing the MSI Package creation semantics
        [ValidateNotNullOrEmpty()]
        [string] $ProductWxsPath = "$PSScriptRoot\assets\Product.wxs",

        # Path to Assets folder containing artifacts such as icons, images
        [Parameter(Mandatory = $true)]
        [ValidateNotNullOrEmpty()]
        [string] $AssetsPath,

        # Path to license.rtf file - for the EULA
        [Parameter(Mandatory = $true)]
        [ValidateNotNullOrEmpty()]
        [string] $LicenseFilePath,

        # Architecture to use when creating the MSI
        [Parameter(Mandatory = $true)]
        [ValidateSet("x86", "x64")]
        [ValidateNotNullOrEmpty()]
        [string] $ProductTargetArchitecture

    )

    $wixToolsetBinPath = "${env:ProgramFiles(x86)}\WiX Toolset v3.10\bin"

    Write-Verbose "Ensure Wix Toolset is present on the machine @ $wixToolsetBinPath"
    if (-not (Test-Path $wixToolsetBinPath))
    {
        throw "Wix Toolset is required to create MSI package. Please install Wix from https://wix.codeplex.com/downloads/get/1540240"
    }

    Write-Verbose "Initialize Wix executables - Heat.exe, Candle.exe, Light.exe"
    $wixHeatExePath = Join-Path $wixToolsetBinPath "Heat.exe"
    $wixCandleExePath = Join-Path $wixToolsetBinPath "Candle.exe"
    $wixLightExePath = Join-Path $wixToolsetBinPath "Light.exe"

    $ProductSemanticVersion = Get-PackageSemanticVersion -Version $ProductVersion
    $ProductVersion = Get-PackageVersionAsMajorMinorBuildRevision -Version $ProductVersion

    $assetsInSourcePath = Join-Path $ProductSourcePath 'assets'
    New-Item $assetsInSourcePath -type directory -Force | Write-Verbose

    Write-Verbose "Place dependencies such as icons to $assetsInSourcePath"
    Copy-Item "$AssetsPath\*.ico" $assetsInSourcePath -Force

    $productVersionWithName = $ProductName + "_" + $ProductVersion
    $productSemanticVersionWithName = $ProductName + "_" + $ProductSemanticVersion

    Write-Verbose "Create MSI for Product $productSemanticVersionWithName"

    [Environment]::SetEnvironmentVariable("ProductSourcePath", $ProductSourcePath, "Process")
    # These variables are used by Product.wxs in assets directory
    [Environment]::SetEnvironmentVariable("ProductName", $ProductName, "Process")
    [Environment]::SetEnvironmentVariable("ProductGuid", $ProductGuid, "Process")
    [Environment]::SetEnvironmentVariable("ProductVersion", $ProductVersion, "Process")
    [Environment]::SetEnvironmentVariable("ProductVersionWithName", $productVersionWithName, "Process")
    [Environment]::SetEnvironmentVariable("ProductTargetArchitecture", $ProductTargetArchitecture, "Process")
    $ProductProgFilesDir = "ProgramFiles64Folder"
    if ($ProductTargetArchitecture -eq "x86")
    {
        $ProductProgFilesDir = "ProgramFilesFolder"
    }
    [Environment]::SetEnvironmentVariable("ProductProgFilesDir", $ProductProgFilesDir, "Process")

    $wixFragmentPath = (Join-path $env:Temp "Fragment.wxs")
    $wixObjProductPath = (Join-path $env:Temp "Product.wixobj")
    $wixObjFragmentPath = (Join-path $env:Temp "Fragment.wixobj")

    $packageName = $productSemanticVersionWithName
    if ($ProductNameSuffix) {
        $packageName += "-$ProductNameSuffix"
    }
    $msiLocationPath = Join-Path $pwd "$packageName.msi"
    Remove-Item -ErrorAction SilentlyContinue $msiLocationPath -Force

    & $wixHeatExePath dir  $ProductSourcePath -dr  $productVersionWithName -cg $productVersionWithName -gg -sfrag -srd -scom -sreg -out $wixFragmentPath -var env.ProductSourcePath -v | Write-Verbose
    & $wixCandleExePath  "$ProductWxsPath"  "$wixFragmentPath" -out (Join-Path "$env:Temp" "\\") -arch x64 -v | Write-Verbose
    & $wixLightExePath -out $msiLocationPath $wixObjProductPath $wixObjFragmentPath -ext WixUIExtension -dWixUILicenseRtf="$LicenseFilePath" -v | Write-Verbose

    Remove-Item -ErrorAction SilentlyContinue *.wixpdb -Force

    Write-Verbose "You can find the MSI @ $msiLocationPath" -Verbose
    $msiLocationPath
}

# Function to create an Appx package compatible with Windows 8.1 and above
function New-AppxPackage
{
    [CmdletBinding()]
    param (

        # Name of the Package
        [ValidateNotNullOrEmpty()]
        [string] $PackageName = 'PowerShell',

        # Suffix of the Name
        [string] $PackageNameSuffix,

        # Version of the Package
        [Parameter(Mandatory = $true)]
        [ValidateNotNullOrEmpty()]
        [string] $PackageVersion,

        # Source Path to the Binplaced Files
        [Parameter(Mandatory = $true)]
        [ValidateNotNullOrEmpty()]
        [string] $PackageSourcePath,

        # Path to Assets folder containing Appx specific artifacts
        [Parameter(Mandatory = $true)]
        [ValidateNotNullOrEmpty()]
        [string] $AssetsPath
    )

    $PackageSemanticVersion = Get-PackageSemanticVersion -Version $PackageVersion

    $PackageVersion = Get-PackageVersionAsMajorMinorBuildRevision -Version $PackageVersion
    Write-Verbose "Package Version is $PackageVersion"

    $win10sdkBinPath = Get-Win10SDKBinDir

    Write-Verbose "Ensure Win10 SDK is present on the machine @ $win10sdkBinPath"
    if (-not (Test-Win10SDK)) {
        throw "Install Win10 SDK prior to running this script - https://go.microsoft.com/fwlink/p/?LinkID=698771"
    }

    Write-Verbose "Ensure Source Path is valid - $PackageSourcePath"
    if (-not (Test-Path $PackageSourcePath)) {
        throw "Invalid PackageSourcePath - $PackageSourcePath"
    }

    Write-Verbose "Ensure Assets Path is valid - $AssetsPath"
    if (-not (Test-Path $AssetsPath)) {
        throw "Invalid AssetsPath - $AssetsPath"
    }

    Write-Verbose "Initialize MakeAppx executable path"
    $makeappxExePath = Join-Path $win10sdkBinPath "MakeAppx.exe"

    $appxManifest = @"
<Package xmlns="http://schemas.microsoft.com/appx/manifest/foundation/windows10" xmlns:uap="http://schemas.microsoft.com/appx/manifest/uap/windows10" xmlns:rescap="http://schemas.microsoft.com/appx/manifest/foundation/windows10/restrictedcapabilities">
  <Identity Name="Microsoft.PowerShell" ProcessorArchitecture="x64" Publisher="CN=Microsoft Corporation, O=Microsoft Corporation, L=Redmond, S=Washington, C=US" Version="#VERSION#" />
  <Properties>
    <DisplayName>PowerShell</DisplayName>
    <PublisherDisplayName>Microsoft Corporation</PublisherDisplayName>
    <Logo>#LOGO#</Logo>
  </Properties>
  <Resources>
    <Resource Language="en-us" />
  </Resources>
  <Dependencies>
    <TargetDeviceFamily Name="Windows.Desktop" MinVersion="10.0.14257.0" MaxVersionTested="12.0.0.0" />
    <TargetDeviceFamily Name="Windows.Server" MinVersion="10.0.14257.0" MaxVersionTested="12.0.0.0" />
  </Dependencies>
  <Capabilities>
    <rescap:Capability Name="runFullTrust" />
  </Capabilities>
  <Applications>
    <Application Id="PowerShell" Executable="powershell.exe" EntryPoint="Windows.FullTrustApplication">
      <uap:VisualElements DisplayName="PowerShell" Description="PowerShell for every system" BackgroundColor="transparent" Square150x150Logo="#SQUARE150x150LOGO#" Square44x44Logo="#SQUARE44x44LOGO#">
      </uap:VisualElements>
    </Application>
  </Applications>
</Package>
"@

    $appxManifest = $appxManifest.Replace('#VERSION#', $PackageVersion)
    $appxManifest = $appxManifest.Replace('#LOGO#', 'Assets\Powershell_256.png')
    $appxManifest = $appxManifest.Replace('#SQUARE150x150LOGO#', 'Assets\Powershell_256.png')
    $appxManifest = $appxManifest.Replace('#SQUARE44x44LOGO#', 'Assets\Powershell_48.png')

    Write-Verbose "Place Appx Manifest in $PackageSourcePath"
    $appxManifest | Out-File "$PackageSourcePath\AppxManifest.xml" -Force

    $assetsInSourcePath = Join-Path $PackageSourcePath 'Assets'
    New-Item $assetsInSourcePath -type directory -Force | Out-Null

    Write-Verbose "Place AppxManifest dependencies such as images to $assetsInSourcePath"
    Copy-Item "$AssetsPath\*.png" $assetsInSourcePath -Force

    $appxPackageName = $PackageName + "_" + $PackageSemanticVersion
    if ($PackageNameSuffix) {
        $appxPackageName = $appxPackageName, $PackageNameSuffix -join "-"
    }
    $appxLocationPath = "$pwd\$appxPackageName.appx"
    Write-Verbose "Calling MakeAppx from $makeappxExePath to create the package @ $appxLocationPath"
    & $makeappxExePath pack /o /v /d $PackageSourcePath  /p $appxLocationPath | Write-Verbose

    Write-Verbose "Clean-up Appx artifacts and Assets from $SourcePath"
    Remove-Item $assetsInSourcePath -Recurse -Force -ErrorAction SilentlyContinue
    Remove-Item "$PackageSourcePath\AppxManifest.xml" -Force -ErrorAction SilentlyContinue

    Write-Verbose "You can find the APPX @ $appxLocationPath" -Verbose
    $appxLocationPath
}

# Function to create a zip file for Nano Server and xcopy deployment
function New-ZipPackage
{
    [CmdletBinding()]
    param (

        # Name of the Product
        [ValidateNotNullOrEmpty()]
        [string] $PackageName = 'PowerShell',

        # Suffix of the Name
        [string] $PackageNameSuffix,

        # Version of the Product
        [Parameter(Mandatory = $true)]
        [ValidateNotNullOrEmpty()]
        [string] $PackageVersion,

        # Source Path to the Product Files - required to package the contents into an Zip
        [Parameter(Mandatory = $true)]
        [ValidateNotNullOrEmpty()]
        [string] $PackageSourcePath
    )

    $ProductSemanticVersion = Get-PackageSemanticVersion -Version $PackageVersion

    $zipPackageName = $PackageName + "_" + $ProductSemanticVersion
    if ($PackageNameSuffix) {
        $zipPackageName = $zipPackageName, $PackageNameSuffix -join "-"
    }

    Write-Verbose "Create Zip for Product $zipPackageName"

    $zipLocationPath = Join-Path $PWD "$zipPackageName.zip"

    If(Get-Command Compress-Archive -ErrorAction Ignore)
    {
        Compress-Archive -Path $PackageSourcePath\* -DestinationPath $zipLocationPath

        Write-Verbose "You can find the Zip @ $zipLocationPath" -Verbose
        $zipLocationPath

    }
    #TODO: Use .NET Api to do compresss-archive equivalent if the cmdlet is not present
    else
    {
        Write-Error -Message "Compress-Archive cmdlet is missing in this PowerShell version"
    }
}

function Start-CrossGen {
    [CmdletBinding()]
    param(
        [Parameter(Mandatory= $true)]
        [ValidateNotNullOrEmpty()]
        [String]
        $PublishPath,

        [Parameter(Mandatory=$true)]
        [ValidateSet("ubuntu.14.04-x64",
                     "ubuntu.16.04-x64",
                     "debian.8-x64",
                     "centos.7-x64",
                     "win7-x86",
                     "win7-x64",
                     "win81-x64",
                     "win10-x64",
                     "osx.10.11-x64")]
        [string]
        $Runtime
    )

    function Generate-CrossGenAssembly {
        param (
            [Parameter(Mandatory= $true)]
            [ValidateNotNullOrEmpty()]
            [String]
            $AssemblyPath,
            [Parameter(Mandatory= $true)]
            [ValidateNotNullOrEmpty()]
            [String]
            $CrossgenPath
        )

        $outputAssembly = $AssemblyPath.Replace(".dll", ".ni.dll")
        $platformAssembliesPath = Split-Path $AssemblyPath -Parent
        $crossgenFolder = Split-Path $CrossgenPath
        $niAssemblyName = Split-Path $outputAssembly -Leaf

        try {
            Push-Location $crossgenFolder

            # Generate the ngen assembly
            Write-Verbose "Generating assembly $niAssemblyName"
            Start-NativeExecution {
                & $CrossgenPath /MissingDependenciesOK /in $AssemblyPath /out $outputAssembly /Platform_Assemblies_Paths $platformAssembliesPath
            } | Write-Verbose

            <#
            # TODO: Generate the pdb for the ngen binary - currently, there is a hard dependency on diasymreader.dll, which is available at %windir%\Microsoft.NET\Framework\v4.0.30319.
            # However, we still need to figure out the prerequisites on Linux.
            Start-NativeExecution {
                & $CrossgenPath /Platform_Assemblies_Paths $platformAssembliesPath  /CreatePDB $platformAssembliesPath /lines $platformAssembliesPath $niAssemblyName
            } | Write-Verbose
            #>
        } finally {
            Pop-Location
        }
    }

    if (-not (Test-Path $PublishPath)) {
        throw "Path '$PublishPath' does not exist."
    }

    # Get the path to crossgen
    $crossGenExe = if ($IsWindows) { "crossgen.exe" } else { "crossgen" }

    # The crossgen tool is only published for these particular runtimes
    $crossGenRuntime = if ($IsWindows) {
        if ($Runtime -match "-x86") {
            "win7-x86"
        } else {
            "win7-x64"
        }
    } elseif ($IsLinux) {
        if ($IsUbuntu) {
            "ubuntu.14.04-x64"
        } elseif ($IsCentOS) {
            "rhel.7-x64"
        }
    } elseif ($IsOSX) {
        "osx.10.10-x64"
    }

    if (-not $crossGenRuntime) {
        throw "crossgen is not available for this platform"
    }

    # Get the CrossGen.exe for the correct runtime with the latest version
    $crossGenPath = Get-ChildItem $script:nugetPackagesRoot $crossGenExe -Recurse | `
                        Where-Object { $_.FullName -match $crossGenRuntime } | `
                        Sort-Object -Property FullName -Descending | `
                        Select-Object -First 1 | `
                        ForEach-Object { $_.FullName }
    if (-not $crossGenPath) {
        throw "Unable to find latest version of crossgen.exe. 'Please run Start-PSBuild -Clean' first, and then try again."
    }
    Write-Verbose "Matched CrossGen.exe: $crossGenPath" -Verbose

    # Crossgen.exe requires the following assemblies:
    # mscorlib.dll
    # System.Private.CoreLib.dll
    # clrjit.dll on Windows or libclrjit.so/dylib on Linux/OS X
    $crossGenRequiredAssemblies = @("mscorlib.dll", "System.Private.CoreLib.dll")

    $crossGenRequiredAssemblies += if ($IsWindows) {
         "clrjit.dll"
    } elseif ($IsLinux) {
        "libclrjit.so"
    } elseif ($IsOSX) {
        "libclrjit.dylib"
    }

    # Make sure that all dependencies required by crossgen are at the directory.
    $crossGenFolder = Split-Path $crossGenPath
    foreach ($assemblyName in $crossGenRequiredAssemblies) {
        if (-not (Test-Path "$crossGenFolder\$assemblyName")) {
            Copy-Item -Path "$PublishPath\$assemblyName" -Destination $crossGenFolder -Force -ErrorAction Stop
        }
    }

    # Common PowerShell libraries to crossgen
    $psCoreAssemblyList = @(
        "Microsoft.PowerShell.Commands.Utility.dll",
        "Microsoft.PowerShell.Commands.Management.dll",
        "Microsoft.PowerShell.Security.dll",
        "Microsoft.PowerShell.CoreCLR.AssemblyLoadContext.dll",
        "Microsoft.PowerShell.CoreCLR.Eventing.dll",
        "Microsoft.PowerShell.ConsoleHost.dll",
        "Microsoft.PowerShell.PSReadLine.dll",
        "System.Management.Automation.dll"
    )

    # Add Windows specific libraries
    if ($IsWindows) {
        $psCoreAssemblyList += @(
            "Microsoft.WSMan.Management.dll",
            "Microsoft.WSMan.Runtime.dll",
            "Microsoft.PowerShell.LocalAccounts.dll",
            "Microsoft.PowerShell.Commands.Diagnostics.dll",
            "Microsoft.Management.Infrastructure.CimCmdlets.dll"
        )
    }

    foreach ($assemblyName in $psCoreAssemblyList) {
        $assemblyPath = Join-Path $PublishPath $assemblyName
        Generate-CrossGenAssembly -CrossgenPath $crossGenPath -AssemblyPath $assemblyPath
    }

    #
    # With the latest dotnet.exe, the default load context is only able to load TPAs, and TPA
    # only contains IL assembly names. In order to make the default load context able to load
    # the NI PS assemblies, we need to replace the IL PS assemblies with the corresponding NI
    # PS assemblies, but with the same IL assembly names.
    #
    Write-Verbose "PowerShell Ngen assemblies have been generated. Deploying ..." -Verbose
    foreach ($assemblyName in $psCoreAssemblyList) {
        # Remove the IL assembly and its symbols.
        $assemblyPath = Join-Path $PublishPath $assemblyName
        $symbolsPath = [System.IO.Path]::ChangeExtension($assemblyPath, ".pdb")
        Remove-Item $assemblyPath -Force -ErrorAction Stop
        Remove-Item $symbolsPath -Force -ErrorAction Stop

        # Rename the corresponding ni.dll assembly to be the same as the IL assembly
        $niAssemblyPath = [System.IO.Path]::ChangeExtension($assemblyPath, "ni.dll")
        Rename-Item $niAssemblyPath $assemblyPath -Force -ErrorAction Stop
    }
}

# Cleans the PowerShell repo - everything but the root folder
function Clear-PSRepo
{
    [CmdletBinding()]
<<<<<<< HEAD
    param()
        Get-ChildItem $PSScriptRoot\* -Directory | ForEach-Object {
            Write-Verbose "Cleaning $_ ..."
            git clean -fdX $_
=======
    param(
        [switch] $IncludePackages
    )
        Get-ChildItem $PSScriptRoot\* -Directory -Exclude 'Packages' | ForEach-Object {
        Write-Verbose "Cleaning $_ ..."
        git clean -fdX $_
    }

    if($IncludePackages)
    {
        remove-item $RepoRoot\Packages\ -Recurse -Force  -ErrorAction SilentlyContinue
>>>>>>> 02b5f357
    }
}

# Install PowerShell modules such as PackageManagement, PowerShellGet
function Restore-PSModule
{
    [CmdletBinding()]
    param(
        [Parameter(Mandatory=$true)]
        [ValidateNotNullOrEmpty()]
        [string[]]$Name,

        [Parameter(Mandatory=$true)]
        [ValidateNotNullOrEmpty()]
        [string]$Destination,

        [string]$SourceLocation="https://powershell.myget.org/F/powershellmodule/api/v2/",

        [string]$RequiredVersion
        )

    $needRegister = $true
    $RepositoryName = "mygetpsmodule"

    # Check if the PackageManagement works in the base-oS or PowerShellCore
    Get-PackageProvider -Name NuGet -ForceBootstrap -Verbose:$VerbosePreference
    Get-PackageProvider -Name PowerShellGet -Verbose:$VerbosePreference

    # Get the existing registered PowerShellGet repositories
    $psrepos = PowerShellGet\Get-PSRepository

    foreach ($repo in $psrepos)
    {
        if(($repo.SourceLocation -eq $SourceLocation) -or ($repo.SourceLocation.TrimEnd("/") -eq $SourceLocation.TrimEnd("/")))
        {
            # found a registered repository that matches the source location
            $needRegister = $false
            $RepositoryName = $repo.Name
            break
        }
    }

    if($needRegister)
    {
        $regVar = PowerShellGet\Get-PSRepository -Name $RepositoryName -ErrorAction SilentlyContinue
        if($regVar)
        {
            PowerShellGet\UnRegister-PSRepository -Name $RepositoryName
        }

        log "Registering PSRepository with name: $RepositoryName and sourcelocation: $SourceLocation"
        PowerShellGet\Register-PSRepository -Name $RepositoryName -SourceLocation $SourceLocation -ErrorVariable ev -verbose
        if($ev)
        {
            throw ("Failed to register repository '{0}'" -f $RepositoryName)
        }

        $regVar = PowerShellGet\Get-PSRepository -Name $RepositoryName
        if(-not $regVar)
        {
            throw ("'{0}' is not registered" -f $RepositoryName)
        }
    }

    log ("Name='{0}', Destination='{1}', Repository='{2}'" -f ($Name -join ','), $Destination, $RepositoryName)

    # do not output progress
    $ProgressPreference = "SilentlyContinue"
    $Name | ForEach-Object {

        $command = @{
                        Name=$_
                        Path = $Destination
                        Repository =$RepositoryName
                    }

        if($RequiredVersion)
        {
            $command.Add("RequiredVersion", $RequiredVersion)
        }

        # pull down the module
        log "running save-module $_"
        PowerShellGet\Save-Module @command -Force

        # Remove PSGetModuleInfo.xml file
        Find-Module -Name $_ -Repository $RepositoryName -IncludeDependencies | ForEach-Object {
            Remove-Item -Path $Destination\$($_.Name)\*\PSGetModuleInfo.xml -Force
        }
    }

    # Clean up
    if($needRegister)
    {
        $regVar = PowerShellGet\Get-PSRepository -Name $RepositoryName -ErrorAction SilentlyContinue
        if($regVar)
        {
            log "Unregistering PSRepository with name: $RepositoryName"
            PowerShellGet\UnRegister-PSRepository -Name $RepositoryName
        }
    }
}


$script:RESX_TEMPLATE = @'
<?xml version="1.0" encoding="utf-8"?>
<root>
  <!--
    Microsoft ResX Schema

    Version 2.0

    The primary goals of this format is to allow a simple XML format
    that is mostly human readable. The generation and parsing of the
    various data types are done through the TypeConverter classes
    associated with the data types.

    Example:

    ... ado.net/XML headers & schema ...
    <resheader name="resmimetype">text/microsoft-resx</resheader>
    <resheader name="version">2.0</resheader>
    <resheader name="reader">System.Resources.ResXResourceReader, System.Windows.Forms, ...</resheader>
    <resheader name="writer">System.Resources.ResXResourceWriter, System.Windows.Forms, ...</resheader>
    <data name="Name1"><value>this is my long string</value><comment>this is a comment</comment></data>
    <data name="Color1" type="System.Drawing.Color, System.Drawing">Blue</data>
    <data name="Bitmap1" mimetype="application/x-microsoft.net.object.binary.base64">
        <value>[base64 mime encoded serialized .NET Framework object]</value>
    </data>
    <data name="Icon1" type="System.Drawing.Icon, System.Drawing" mimetype="application/x-microsoft.net.object.bytearray.base64">
        <value>[base64 mime encoded string representing a byte array form of the .NET Framework object]</value>
        <comment>This is a comment</comment>
    </data>

    There are any number of "resheader" rows that contain simple
    name/value pairs.

    Each data row contains a name, and value. The row also contains a
    type or mimetype. Type corresponds to a .NET class that support
    text/value conversion through the TypeConverter architecture.
    Classes that don't support this are serialized and stored with the
    mimetype set.

    The mimetype is used for serialized objects, and tells the
    ResXResourceReader how to depersist the object. This is currently not
    extensible. For a given mimetype the value must be set accordingly:

    Note - application/x-microsoft.net.object.binary.base64 is the format
    that the ResXResourceWriter will generate, however the reader can
    read any of the formats listed below.

    mimetype: application/x-microsoft.net.object.binary.base64
    value   : The object must be serialized with
            : System.Runtime.Serialization.Formatters.Binary.BinaryFormatter
            : and then encoded with base64 encoding.

    mimetype: application/x-microsoft.net.object.soap.base64
    value   : The object must be serialized with
            : System.Runtime.Serialization.Formatters.Soap.SoapFormatter
            : and then encoded with base64 encoding.

    mimetype: application/x-microsoft.net.object.bytearray.base64
    value   : The object must be serialized into a byte array
            : using a System.ComponentModel.TypeConverter
            : and then encoded with base64 encoding.
    -->
  <xsd:schema id="root" xmlns="" xmlns:xsd="http://www.w3.org/2001/XMLSchema" xmlns:msdata="urn:schemas-microsoft-com:xml-msdata">
    <xsd:import namespace="http://www.w3.org/XML/1998/namespace" />
    <xsd:element name="root" msdata:IsDataSet="true">
      <xsd:complexType>
        <xsd:choice maxOccurs="unbounded">
          <xsd:element name="metadata">
            <xsd:complexType>
              <xsd:sequence>
                <xsd:element name="value" type="xsd:string" minOccurs="0" />
              </xsd:sequence>
              <xsd:attribute name="name" use="required" type="xsd:string" />
              <xsd:attribute name="type" type="xsd:string" />
              <xsd:attribute name="mimetype" type="xsd:string" />
              <xsd:attribute ref="xml:space" />
            </xsd:complexType>
          </xsd:element>
          <xsd:element name="assembly">
            <xsd:complexType>
              <xsd:attribute name="alias" type="xsd:string" />
              <xsd:attribute name="name" type="xsd:string" />
            </xsd:complexType>
          </xsd:element>
          <xsd:element name="data">
            <xsd:complexType>
              <xsd:sequence>
                <xsd:element name="value" type="xsd:string" minOccurs="0" msdata:Ordinal="1" />
                <xsd:element name="comment" type="xsd:string" minOccurs="0" msdata:Ordinal="2" />
              </xsd:sequence>
              <xsd:attribute name="name" type="xsd:string" use="required" msdata:Ordinal="1" />
              <xsd:attribute name="type" type="xsd:string" msdata:Ordinal="3" />
              <xsd:attribute name="mimetype" type="xsd:string" msdata:Ordinal="4" />
              <xsd:attribute ref="xml:space" />
            </xsd:complexType>
          </xsd:element>
          <xsd:element name="resheader">
            <xsd:complexType>
              <xsd:sequence>
                <xsd:element name="value" type="xsd:string" minOccurs="0" msdata:Ordinal="1" />
              </xsd:sequence>
              <xsd:attribute name="name" type="xsd:string" use="required" />
            </xsd:complexType>
          </xsd:element>
        </xsd:choice>
      </xsd:complexType>
    </xsd:element>
  </xsd:schema>
  <resheader name="resmimetype">
    <value>text/microsoft-resx</value>
  </resheader>
  <resheader name="version">
    <value>2.0</value>
  </resheader>
  <resheader name="reader">
    <value>System.Resources.ResXResourceReader, System.Windows.Forms, Version=2.0.0.0, Culture=neutral, PublicKeyToken=b77a5c561934e089</value>
  </resheader>
  <resheader name="writer">
    <value>System.Resources.ResXResourceWriter, System.Windows.Forms, Version=2.0.0.0, Culture=neutral, PublicKeyToken=b77a5c561934e089</value>
  </resheader>
{0}
</root>
'@<|MERGE_RESOLUTION|>--- conflicted
+++ resolved
@@ -2746,24 +2746,11 @@
 function Clear-PSRepo
 {
     [CmdletBinding()]
-<<<<<<< HEAD
     param()
-        Get-ChildItem $PSScriptRoot\* -Directory | ForEach-Object {
-            Write-Verbose "Cleaning $_ ..."
-            git clean -fdX $_
-=======
-    param(
-        [switch] $IncludePackages
-    )
-        Get-ChildItem $PSScriptRoot\* -Directory -Exclude 'Packages' | ForEach-Object {
+
+    Get-ChildItem $PSScriptRoot\* -Directory | ForEach-Object {
         Write-Verbose "Cleaning $_ ..."
         git clean -fdX $_
-    }
-
-    if($IncludePackages)
-    {
-        remove-item $RepoRoot\Packages\ -Recurse -Force  -ErrorAction SilentlyContinue
->>>>>>> 02b5f357
     }
 }
 
