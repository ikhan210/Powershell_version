# Copyright (c) Microsoft Corporation. All rights reserved.
# Licensed under the MIT License.

# On Unix paths is separated by colon
# On Windows paths is separated by semicolon
$script:TestModulePathSeparator = [System.IO.Path]::PathSeparator

$dotnetCLIChannel = "release"
$dotnetCLIRequiredVersion = $(Get-Content $PSScriptRoot/global.json | ConvertFrom-Json).Sdk.Version

# Track if tags have been sync'ed
$tagsUpToDate = $false

# Sync Tags
# When not using a branch in PowerShell/PowerShell, tags will not be fetched automatically
# Since code that uses Get-PSCommitID and Get-PSLatestTag assume that tags are fetched,
# This function can ensure that tags have been fetched.
# This function is used during the setup phase in tools/appveyor.psm1 and tools/travis.ps1
function Sync-PSTags
{
    param(
        [Switch]
        $AddRemoteIfMissing
    )

    $PowerShellRemoteUrl = "https://github.com/powershell/powershell.git"
    $upstreamRemoteDefaultName = 'upstream'
    $remotes = Start-NativeExecution {git --git-dir="$PSScriptRoot/.git" remote}
    $upstreamRemote = $null
    foreach($remote in $remotes)
    {
        $url = Start-NativeExecution {git --git-dir="$PSScriptRoot/.git" remote get-url $remote}
        if($url -eq $PowerShellRemoteUrl)
        {
            $upstreamRemote = $remote
            break
        }
    }

    if(!$upstreamRemote -and $AddRemoteIfMissing.IsPresent -and $remotes -notcontains $upstreamRemoteDefaultName)
    {
        $null = Start-NativeExecution {git --git-dir="$PSScriptRoot/.git" remote add $upstreamRemoteDefaultName $PowerShellRemoteUrl}
        $upstreamRemote = $upstreamRemoteDefaultName
    }
    elseif(!$upstreamRemote)
    {
        Write-Error "Please add a remote to PowerShell\PowerShell.  Example:  git remote add $upstreamRemoteDefaultName $PowerShellRemoteUrl" -ErrorAction Stop
    }

    $null = Start-NativeExecution {git --git-dir="$PSScriptRoot/.git" fetch --tags --quiet $upstreamRemote}
    $script:tagsUpToDate=$true
}

# Gets the latest tag for the current branch
function Get-PSLatestTag
{
    [CmdletBinding()]
    param()
    # This function won't always return the correct value unless tags have been sync'ed
    # So, Write a warning to run Sync-PSTags
    if(!$tagsUpToDate)
    {
        Write-Warning "Run Sync-PSTags to update tags"
    }

    return (Start-NativeExecution {git --git-dir="$PSScriptRoot/.git" describe --abbrev=0})
}

function Get-PSVersion
{
    [CmdletBinding()]
    param(
        [switch]
        $OmitCommitId
    )
    if($OmitCommitId.IsPresent)
    {
        return (Get-PSLatestTag) -replace '^v'
    }
    else
    {
        return (Get-PSCommitId) -replace '^v'
    }
}

function Get-PSCommitId
{
    [CmdletBinding()]
    param()
    # This function won't always return the correct value unless tags have been sync'ed
    # So, Write a warning to run Sync-PSTags
    if(!$tagsUpToDate)
    {
        Write-Warning "Run Sync-PSTags to update tags"
    }

    return (Start-NativeExecution {git --git-dir="$PSScriptRoot/.git" describe --dirty --abbrev=60})
}

function Get-EnvironmentInformation
{
    $environment = @{}
    # PowerShell Core will likely not be built on pre-1709 nanoserver
    if ($PSVersionTable.ContainsKey("PSEdition") -and "Core" -eq $PSVersionTable.PSEdition) {
        $environment += @{'IsCoreCLR' = $true}
        $environment += @{'IsLinux' = $IsLinux}
        $environment += @{'IsMacOS' = $IsMacOS}
        $environment += @{'IsWindows' = $IsWindows}
    } else {
        $environment += @{'IsCoreCLR' = $false}
        $environment += @{'IsLinux' = $false}
        $environment += @{'IsMacOS' = $false}
        $environment += @{'IsWindows' = $true}
    }

    if ($Environment.IsWindows)
    {
        $environment += @{'IsAdmin' = (New-Object Security.Principal.WindowsPrincipal ([Security.Principal.WindowsIdentity]::GetCurrent())).IsInRole([Security.Principal.WindowsBuiltinRole]::Administrator)}
        # Can't use $env:HOME - not available on older systems (e.g. in AppVeyor)
        $environment += @{'nugetPackagesRoot' = "${env:HOMEDRIVE}${env:HOMEPATH}\.nuget\packages"}
    }
    else
    {
        $environment += @{'nugetPackagesRoot' = "${env:HOME}/.nuget/packages"}
    }

    if ($Environment.IsLinux) {
        $LinuxInfo = Get-Content /etc/os-release -Raw | ConvertFrom-StringData

        $environment += @{'LinuxInfo' = $LinuxInfo}
        $environment += @{'IsDebian' = $LinuxInfo.ID -match 'debian'}
        $environment += @{'IsDebian8' = $Environment.IsDebian -and $LinuxInfo.VERSION_ID -match '8'}
        $environment += @{'IsDebian9' = $Environment.IsDebian -and $LinuxInfo.VERSION_ID -match '9'}
        $environment += @{'IsUbuntu' = $LinuxInfo.ID -match 'ubuntu'}
        $environment += @{'IsUbuntu14' = $Environment.IsUbuntu -and $LinuxInfo.VERSION_ID -match '14.04'}
        $environment += @{'IsUbuntu16' = $Environment.IsUbuntu -and $LinuxInfo.VERSION_ID -match '16.04'}
        $environment += @{'IsUbuntu17' = $Environment.IsUbuntu -and $LinuxInfo.VERSION_ID -match '17.10'}
        $environment += @{'IsUbuntu18' = $Environment.IsUbuntu -and $LinuxInfo.VERSION_ID -match '18.04'}
        $environment += @{'IsCentOS' = $LinuxInfo.ID -match 'centos' -and $LinuxInfo.VERSION_ID -match '7'}
        $environment += @{'IsFedora' = $LinuxInfo.ID -match 'fedora' -and $LinuxInfo.VERSION_ID -ge 24}
        $environment += @{'IsOpenSUSE' = $LinuxInfo.ID -match 'opensuse'}
        $environment += @{'IsSLES' = $LinuxInfo.ID -match 'sles'}
        $environment += @{'IsRedHat' = $LinuxInfo.ID -match 'rhel'}
        $environment += @{'IsRedHat7' = $Environment.IsRedHat -and $LinuxInfo.VERSION_ID -match '7' }
        $environment += @{'IsOpenSUSE13' = $Environmenst.IsOpenSUSE -and $LinuxInfo.VERSION_ID  -match '13'}
        $environment += @{'IsOpenSUSE42.1' = $Environment.IsOpenSUSE -and $LinuxInfo.VERSION_ID  -match '42.1'}
        $environment += @{'IsRedHatFamily' = $Environment.IsCentOS -or $Environment.IsFedora -or $Environment.IsRedHat}
        $environment += @{'IsSUSEFamily' = $Environment.IsSLES -or $Environment.IsOpenSUSE}

        # Workaround for temporary LD_LIBRARY_PATH hack for Fedora 24
        # https://github.com/PowerShell/PowerShell/issues/2511
        if ($environment.IsFedora -and (Test-Path ENV:\LD_LIBRARY_PATH)) {
            Remove-Item -Force ENV:\LD_LIBRARY_PATH
            Get-ChildItem ENV:
        }

        if( -not(
            $environment.IsDebian -or
            $environment.IsUbuntu -or
<<<<<<< HEAD
            $environmment.IsRedHatFamily -or
=======
            $environment.IsRedHatFamily -or
>>>>>>> bfd46b1a
            $environment.IsSUSEFamily)
        ) {
            throw "The current OS : $($LinuxInfo.ID) is not supported for building PowerShell."
        }
    }

    return [PSCustomObject] $environment
}

$Environment = Get-EnvironmentInformation

# Autoload (in current session) temporary modules used in our tests
$TestModulePath = Join-Path $PSScriptRoot "test/tools/Modules"
if ( -not $env:PSModulePath.Contains($TestModulePath) ) {
    $env:PSModulePath = $TestModulePath+$TestModulePathSeparator+$($env:PSModulePath)
}

function Test-Win10SDK {
    # The Windows 10 SDK is installed to "${env:ProgramFiles(x86)}\Windows Kits\10\bin\x64",
    # but the directory may exist even if the SDK has not been installed.
    #
    # A slightly more robust check is for the mc.exe binary within that directory.
    # It is only present if the SDK is installed.
    return (Test-Path "${env:ProgramFiles(x86)}\Windows Kits\10\bin\x64\mc.exe")
}

function Start-BuildNativeWindowsBinaries {
    param(
        [ValidateSet('Debug', 'Release')]
        [string]$Configuration = 'Release',

        # The `x64_arm` syntax is the build environment for VS2017, `x64` means the host is an x64 machine and will use
        # the x64 built tool.  The `arm` refers to the target architecture when doing cross compilation.
        [ValidateSet('x64', 'x86', 'x64_arm64', 'x64_arm')]
        [string]$Arch = 'x64',

        [switch]$Clean
    )

    if (-not $Environment.IsWindows) {
        Write-Warning -Message "'Start-BuildNativeWindowsBinaries' is only supported on Windows platforms"
        return
    }

    # cmake is needed to build pwsh.exe
    if (-not (precheck 'cmake' $null)) {
        throw 'cmake not found. Run "Start-PSBootstrap -BuildWindowsNative". You can also install it from https://chocolatey.org/packages/cmake'
    }

    Use-MSBuild

    # mc.exe is Message Compiler for native resources
    if (-Not (Test-Win10SDK)) {
        throw 'Win 10 SDK not found. Run "Start-PSBootstrap -BuildWindowsNative" or install Microsoft Windows 10 SDK from https://developer.microsoft.com/en-US/windows/downloads/windows-10-sdk'
    }

    if ($env:VS140COMNTOOLS -ne $null) {
        $vcPath = (Get-Item(Join-Path -Path "$env:VS140COMNTOOLS" -ChildPath '../../vc')).FullName
    } else {
        $vcPath = (Get-ChildItem "${env:ProgramFiles(x86)}\Microsoft Visual Studio\2017" -Filter "VC" -Directory -Recurse | Select-Object -First 1).FullName
    }

    $atlMfcIncludePath = Join-Path -Path $vcPath -ChildPath 'atlmfc/include'
    if (!(Test-Path $atlMfcIncludePath)) { # for VS2017, need to search for it
        $atlMfcIncludePath = (Get-ChildItem $vcPath -Filter AtlBase.h -Recurse -File | Select-Object -First 1).DirectoryName
    }

    # atlbase.h is included in the pwrshplugin project
    if ((Test-Path -Path $atlMfcIncludePath\atlbase.h) -eq $false) {
        throw "Could not find Visual Studio include file atlbase.h at $atlMfcIncludePath. Please ensure the optional feature 'Microsoft Foundation Classes for C++' is installed."
    }

    # vcvarsall.bat is used to setup environment variables
    $vcvarsallbatPath = "$vcPath\vcvarsall.bat"
    if (!(Test-Path -Path $vcvarsallbatPath)) { # for VS2017, need to search for it
        $vcvarsallbatPath = (Get-ChildItem $vcPath -Filter vcvarsall.bat -Recurse -File | Select-Object -First 1).FullName
    }

    if ([string]::IsNullOrEmpty($vcvarsallbatPath) -or (Test-Path -Path $vcvarsallbatPath) -eq $false) {
        throw "Could not find Visual Studio vcvarsall.bat at $vcvarsallbatPath. Please ensure the optional feature 'Common Tools for Visual C++' is installed."
    }

    Write-Log "Start building native Windows binaries"

    if ($Clean) {
        git clean -fdx
        Remove-Item $HOME\source\cmakecache.txt -ErrorAction SilentlyContinue
    }

    try {
        Push-Location "$PSScriptRoot\src\powershell-native"

        # setup cmakeGenerator
        $cmakeGeneratorPlatform = ""
        if ($Arch -eq 'x86') {
            $cmakeGenerator = 'Visual Studio 15 2017'
            $cmakeArch = 'x86'
        } elseif ($Arch -eq 'x64_arm') {
            $cmakeGenerator = 'Visual Studio 15 2017 ARM'
            $cmakeArch = 'arm'
        } elseif ($Arch -eq 'x64_arm64') {
            $cmakeGenerator = 'Visual Studio 15 2017'
            $cmakeArch = 'arm64'
            $cmakeGeneratorPlatform = "-A ARM64"
        } else {
            $cmakeGenerator = 'Visual Studio 15 2017 Win64'
            $cmakeArch = 'x64'
        }

        # Compile native resources
        $currentLocation = Get-Location
        @("nativemsh\pwrshplugin") | ForEach-Object {
            $nativeResourcesFolder = $_
            Get-ChildItem $nativeResourcesFolder -Filter "*.mc" | ForEach-Object {
                $command = @"
cmd.exe /C cd /d "$currentLocation" "&" "$vcvarsallbatPath" "$Arch" "&" mc.exe -o -d -c -U "$($_.FullName)" -h "$currentLocation\$nativeResourcesFolder" -r "$currentLocation\$nativeResourcesFolder"
"@
                Write-Log "  Executing mc.exe Command: $command"
                Start-NativeExecution { Invoke-Expression -Command:$command }
            }
        }

        # make sure we use version we installed and not from VS
        $cmakePath = (Get-Command cmake).Source
        # Disabling until I figure out if it is necessary
        # $overrideFlags = "-DCMAKE_USER_MAKE_RULES_OVERRIDE=$PSScriptRoot\src\powershell-native\windows-compiler-override.txt"
        $overrideFlags = ""
        $command = @"
cmd.exe /C cd /d "$currentLocation" "&" "$vcvarsallbatPath" "$Arch" "&" "$cmakePath" "$overrideFlags" -DBUILD_ONECORE=ON -DBUILD_TARGET_ARCH=$cmakeArch -G "$cmakeGenerator" $cmakeGeneratorPlatform "$currentLocation" "&" msbuild ALL_BUILD.vcxproj "/p:Configuration=$Configuration"
"@
        Write-Log "  Executing Build Command: $command"
        Start-NativeExecution { Invoke-Expression -Command:$command }

        # Copy the binaries from the local build directory to the packaging directory
        $FilesToCopy = @('pwrshplugin.dll', 'pwrshplugin.pdb')
        $dstPath = "$PSScriptRoot\src\powershell-win-core"
        $FilesToCopy | ForEach-Object {
            $srcPath = [IO.Path]::Combine($PWD.Path, "bin", $Configuration, "CoreClr/$_")

            Write-Log "  Copying $srcPath to $dstPath"
            Copy-Item $srcPath $dstPath
        }

        #
        #   Build the ETW manifest resource-only binary
        #
        $location = "$PSScriptRoot\src\PowerShell.Core.Instrumentation"
        Set-Location -Path $location

        Remove-Item $HOME\source\cmakecache.txt -ErrorAction SilentlyContinue

        $command = @"
cmd.exe /C cd /d "$location" "&" "$vcvarsallbatPath" "$Arch" "&" "$cmakePath" "$overrideFlags" -DBUILD_ONECORE=ON -DBUILD_TARGET_ARCH=$cmakeArch -G "$cmakeGenerator" $cmakeGeneratorPlatform "$location" "&" msbuild ALL_BUILD.vcxproj "/p:Configuration=$Configuration"
"@
        Write-Log "  Executing Build Command for PowerShell.Core.Instrumentation: $command"
        Start-NativeExecution { Invoke-Expression -Command:$command }

        # Copy the binary to the packaging directory
        # NOTE: No PDB file; it's a resource-only DLL.
        $srcPath = [IO.Path]::Combine($PWD.Path, $Configuration, 'PowerShell.Core.Instrumentation.dll')
        Copy-Item -Path $srcPath -Destination $dstPath

    } finally {
        Pop-Location
    }
}

function Start-BuildNativeUnixBinaries {
    param (
        [switch] $BuildLinuxArm
    )

    if (-not $Environment.IsLinux -and -not $Environment.IsMacOS) {
        Write-Warning -Message "'Start-BuildNativeUnixBinaries' is only supported on Linux/macOS platforms"
        return
    }

    if ($BuildLinuxArm -and -not $Environment.IsUbuntu) {
        throw "Cross compiling for linux-arm is only supported on Ubuntu environment"
    }

    # Verify we have all tools in place to do the build
    $precheck = $true
    foreach ($Dependency in 'cmake', 'make', 'g++') {
        $precheck = $precheck -and (precheck $Dependency "Build dependency '$Dependency' not found. Run 'Start-PSBootstrap'.")
    }

    if ($BuildLinuxArm) {
        foreach ($Dependency in 'arm-linux-gnueabihf-gcc', 'arm-linux-gnueabihf-g++') {
            $precheck = $precheck -and (precheck $Dependency "Build dependency '$Dependency' not found. Run 'Start-PSBootstrap'.")
        }
    }

    # Abort if any precheck failed
    if (-not $precheck) {
        return
    }

    # Build native components
    $Ext = if ($Environment.IsLinux) {
        "so"
    } elseif ($Environment.IsMacOS) {
        "dylib"
    }

    $Native = "$PSScriptRoot/src/libpsl-native"
    $Lib = "$PSScriptRoot/src/powershell-unix/libpsl-native.$Ext"
    Write-Log "Start building $Lib"

    git clean -qfdX $Native

    try {
        Push-Location $Native
        if ($BuildLinuxArm) {
            Start-NativeExecution { cmake -DCMAKE_TOOLCHAIN_FILE="./arm.toolchain.cmake" . }
            Start-NativeExecution { make -j }
        }
        else {
            Start-NativeExecution { cmake -DCMAKE_BUILD_TYPE=Debug . }
            Start-NativeExecution { make -j }
            Start-NativeExecution { ctest --verbose }
        }
    } finally {
        Pop-Location
    }

    if (-not (Test-Path $Lib)) {
        throw "Compilation of $Lib failed"
    }
}

<#
    .Synopsis
        Tests if a version is preview
    .EXAMPLE
        Test-IsPreview -version '6.1.0-sometthing' # returns true
        Test-IsPreview -version '6.1.0' # returns false
#>
function Test-IsPreview
{
    param(
        [parameter(Mandatory)]
        [string]
        $Version
    )

    return $Version -like '*-*'
}

function Start-PSBuild {
    [CmdletBinding()]
    param(
        # When specified this switch will stops running dev powershell
        # to help avoid compilation error, because file are in use.
        [switch]$StopDevPowerShell,

        [switch]$Restore,
        [string]$Output,
        [switch]$ResGen,
        [switch]$TypeGen,
        [switch]$Clean,
        [switch]$PSModuleRestore,
        [switch]$CI,

        # this switch will re-build only System.Management.Automation.dll
        # it's useful for development, to do a quick changes in the engine
        [switch]$SMAOnly,

        # These runtimes must match those in project.json
        # We do not use ValidateScript since we want tab completion
        # If this parameter is not provided it will get determined automatically.
        [ValidateSet("linux-arm",
                     "linux-musl-x64",
                     "linux-x64",
                     "osx-x64",
                     "win-arm",
                     "win-arm64",
                     "win7-x64",
                     "win7-x86")]
        [string]$Runtime,

        [ValidateSet('Debug', 'Release', 'CodeCoverage', '')] # We might need "Checked" as well
        [string]$Configuration,

        [switch]$CrossGen,

        [ValidatePattern("^v\d+\.\d+\.\d+(-\w+(\.\d+)?)?$")]
        [ValidateNotNullOrEmpty()]
        [string]$ReleaseTag
    )

    if ($Runtime -eq "linux-arm" -and -not $Environment.IsUbuntu) {
        throw "Cross compiling for linux-arm is only supported on Ubuntu environment"
    }

    if ("win-arm","win-arm64" -contains $Runtime -and -not $Environment.IsWindows) {
        throw "Cross compiling for win-arm or win-arm64 is only supported on Windows environment"
    }

    function Stop-DevPowerShell {
        Get-Process pwsh* |
            Where-Object {
                $_.Modules |
                Where-Object {
                    $_.FileName -eq (Resolve-Path $script:Options.Output).Path
                }
            } |
        Stop-Process -Verbose
    }

    if ($Clean) {
        Write-Log "Cleaning your working directory. You can also do it with 'git clean -fdx --exclude .vs/PowerShell/v15/Server/sqlite3'"
        Push-Location $PSScriptRoot
        try {
            # Excluded sqlite3 folder is due to this Roslyn issue: https://github.com/dotnet/roslyn/issues/23060
            git clean -fdx --exclude .vs/PowerShell/v15/Server/sqlite3
        } finally {
            Pop-Location
        }
    }

    # Add .NET CLI tools to PATH
    Find-Dotnet

    # Verify we have .NET SDK in place to do the build, and abort if the precheck failed
    $precheck = precheck 'dotnet' "Build dependency 'dotnet' not found in PATH. Run Start-PSBootstrap. Also see: https://dotnet.github.io/getting-started/"
    if (-not $precheck) {
        return
    }

    # Verify if the dotnet in-use is the required version
    $dotnetCLIInstalledVersion = (dotnet --version)
    If ($dotnetCLIInstalledVersion -ne $dotnetCLIRequiredVersion) {
        Write-Warning @"
The currently installed .NET Command Line Tools is not the required version.

Installed version: $dotnetCLIInstalledVersion
Required version: $dotnetCLIRequiredVersion

Fix steps:

1. Remove the installed version from:
    - on windows '`$env:LOCALAPPDATA\Microsoft\dotnet'
    - on macOS and linux '`$env:HOME/.dotnet'
2. Run Start-PSBootstrap or Install-Dotnet
3. Start-PSBuild -Clean
`n
"@
        return
    }

    # set output options
    $OptionsArguments = @{
        CrossGen=$CrossGen
        Output=$Output
        Runtime=$Runtime
        Configuration=$Configuration
        Verbose=$true
        SMAOnly=[bool]$SMAOnly
        PSModuleRestore=$PSModuleRestore
    }
    $script:Options = New-PSOptions @OptionsArguments

    if ($StopDevPowerShell) {
        Stop-DevPowerShell
    }

    # setup arguments
    $Arguments = @("publish","--no-restore","/property:GenerateFullPaths=true")
    if ($Output) {
        $Arguments += "--output", $Output
    }
    elseif ($SMAOnly) {
        $Arguments += "--output", (Split-Path $script:Options.Output)
    }

    $Arguments += "--configuration", $Options.Configuration
    $Arguments += "--framework", $Options.Framework

    if (-not $SMAOnly) {
        # libraries should not have runtime
        $Arguments += "--runtime", $Options.Runtime
    }

    if ($ReleaseTag) {
        $ReleaseTagToUse = $ReleaseTag -Replace '^v'
        $Arguments += "/property:ReleaseTag=$ReleaseTagToUse"
    }

    # handle Restore
    Restore-PSPackage -Options $Options -Force:$Restore

    # handle ResGen
    # Heuristic to run ResGen on the fresh machine
    if ($ResGen -or -not (Test-Path "$PSScriptRoot/src/Microsoft.PowerShell.ConsoleHost/gen")) {
        Write-Log "Run ResGen (generating C# bindings for resx files)"
        Start-ResGen
    }

    # Handle TypeGen
    # .inc file name must be different for Windows and Linux to allow build on Windows and WSL.
    $incFileName = "powershell_$($Options.Runtime).inc"
    if ($TypeGen -or -not (Test-Path "$PSScriptRoot/src/TypeCatalogGen/$incFileName")) {
        Write-Log "Run TypeGen (generating CorePsTypeCatalog.cs)"
        Start-TypeGen -IncFileName $incFileName
    }

    # Get the folder path where pwsh.exe is located.
    $publishPath = Split-Path $Options.Output -Parent
    try {
        # Relative paths do not work well if cwd is not changed to project
        Push-Location $Options.Top
        Write-Log "Run dotnet $Arguments from $pwd"
        Start-NativeExecution { dotnet $Arguments }

        if ($CrossGen) {
            Start-CrossGen -PublishPath $publishPath -Runtime $script:Options.Runtime
            Write-Log "pwsh.exe with ngen binaries is available at: $($Options.Output)"
        } else {
            Write-Log "PowerShell output: $($Options.Output)"
        }
    } finally {
        Pop-Location
    }

    # publish netcoreapp2.1 reference assemblies
    try {
        Push-Location "$PSScriptRoot/src/TypeCatalogGen"
        $refAssemblies = Get-Content -Path $incFileName | Where-Object { $_ -like "*microsoft.netcore.app*" } | ForEach-Object { $_.TrimEnd(';') }
        $refDestFolder = Join-Path -Path $publishPath -ChildPath "ref"

        if (Test-Path $refDestFolder -PathType Container) {
            Remove-Item $refDestFolder -Force -Recurse -ErrorAction Stop
        }
        New-Item -Path $refDestFolder -ItemType Directory -Force -ErrorAction Stop > $null
        Copy-Item -Path $refAssemblies -Destination $refDestFolder -Force -ErrorAction Stop
    } finally {
        Pop-Location
    }

    if ($Environment.IsRedHatFamily) {
        # add two symbolic links to system shared libraries that libmi.so is dependent on to handle
        # platform specific changes. This is the only set of platforms needed for this currently
        # as Ubuntu has these specific library files in the platform and macOS builds for itself
        # against the correct versions.
        if ( ! (test-path "$publishPath/libssl.so.1.0.0")) {
            $null = New-Item -Force -ItemType SymbolicLink -Target "/lib64/libssl.so.10" -Path "$publishPath/libssl.so.1.0.0" -ErrorAction Stop
        }
        if ( ! (test-path "$publishPath/libcrypto.so.1.0.0")) {
            $null = New-Item -Force -ItemType SymbolicLink -Target "/lib64/libcrypto.so.10" -Path "$publishPath/libcrypto.so.1.0.0" -ErrorAction Stop
        }
    }

    if ($Environment.IsWindows) {
        ## need RCEdit to modify the binaries embedded resources
        $rcedit = "~/.rcedit/rcedit-x64.exe"
        if (-not (Test-Path -Type Leaf $rcedit)) {
            $rcedit = Get-Command "rcedit-x64.exe" -CommandType Application -ErrorAction SilentlyContinue | Select-Object -First 1 | % Name
        }
        if (-not $rcedit) {
            throw "RCEdit is required to modify pwsh.exe resources, please run 'Start-PSBootStrap' to install"
        }

        $ReleaseVersion = ""
        if ($ReleaseTagToUse) {
            $ReleaseVersion = $ReleaseTagToUse
        } else {
            $ReleaseVersion = (Get-PSCommitId -WarningAction SilentlyContinue) -replace '^v'
        }
        # in VSCode, depending on where you started it from, the git commit id may be empty so provide a default value
        if (!$ReleaseVersion) {
            $ReleaseVersion = "6.0.0"
            $fileVersion = "6.0.0"
        } else {
            $fileVersion = $ReleaseVersion.Split("-")[0]
        }

        # in VSCode, the build output folder doesn't include the name of the exe so we have to add it for rcedit
        $pwshPath = $Options.Output
        if (!$pwshPath.EndsWith("pwsh.exe")) {
            $pwshPath = Join-Path $Options.Output "pwsh.exe"
        }

        if (Test-IsPreview $ReleaseVersion) {
            $iconPath = "$PSScriptRoot\assets\Powershell_av_colors.ico"
        } else {
            $iconPath = "$PSScriptRoot\assets\Powershell_black.ico"
        }

        Start-NativeExecution { & $rcedit $pwshPath --set-icon $iconPath `
            --set-file-version $fileVersion --set-product-version $ReleaseVersion --set-version-string "ProductName" "PowerShell Core 6" `
            --set-version-string "LegalCopyright" "(C) Microsoft Corporation.  All Rights Reserved." `
            --application-manifest "$PSScriptRoot\assets\pwsh.manifest" } | Write-Verbose
    }

    # download modules from powershell gallery.
    #   - PowerShellGet, PackageManagement, Microsoft.PowerShell.Archive
    if ($PSModuleRestore) {
        Restore-PSModuleToBuild -PublishPath $publishPath
    }

    # Restore the Pester module
    if ($CI) {
        Restore-PSPester -Destination (Join-Path $publishPath "Modules")
    }
}

function Restore-PSPackage
{
    param(
        [ValidateNotNullOrEmpty()]
        [Parameter()]
        [string[]] $ProjectDirs,

        [ValidateNotNullOrEmpty()]
        [Parameter()]
        $Options = (Get-PSOptions -DefaultToNew),

        [switch] $Force
    )

    if (-not $ProjectDirs)
    {
        $ProjectDirs = @($Options.Top, "$PSScriptRoot/src/TypeCatalogGen", "$PSScriptRoot/src/ResGen", "$PSScriptRoot/src/Modules")
    }

    if ($Force -or (-not (Test-Path "$($Options.Top)/obj/project.assets.json"))) {

        $RestoreArguments = @("--runtime",$Options.Runtime,"--verbosity")
        if ($PSCmdlet.MyInvocation.BoundParameters["Verbose"].IsPresent) {
            $RestoreArguments += "detailed"
        } else {
            $RestoreArguments += "quiet"
        }

        $ProjectDirs | ForEach-Object {
            $project = $_
            Write-Log "Run dotnet restore $project $RestoreArguments"
            $retryCount = 0
            $maxTries = 5
            while($retryCount -lt $maxTries)
            {
                try
                {
                    Start-NativeExecution { dotnet restore $project $RestoreArguments }
                }
                catch
                {
                    Write-Log "Failed to restore $project, retrying..."
                    $retryCount++
                    if($retryCount -ge $maxTries)
                    {
                        throw
                    }
                    continue
                }

                Write-Log "Done restoring $project"
                break
            }
        }
    }
}

function Restore-PSModuleToBuild
{
    param(
        [Parameter(Mandatory)]
        [string]
        $PublishPath
    )

    Write-Log "Restore PowerShell modules to $publishPath"
    $modulesDir = Join-Path -Path $publishPath -ChildPath "Modules"
    Copy-PSGalleryModules -Destination $modulesDir
}

function Restore-PSPester
{
    param(
        [ValidateNotNullOrEmpty()]
        [string] $Destination = ([IO.Path]::Combine((Split-Path (Get-PSOptions -DefaultToNew).Output), "Modules"))
    )
    Save-Module -Name Pester -Path $Destination -Repository PSGallery -RequiredVersion "4.2"
}

function Compress-TestContent {
    [CmdletBinding()]
    param(
        $Destination
    )

    $null = Publish-PSTestTools
    $powerShellTestRoot =  Join-Path $PSScriptRoot 'test'
    Add-Type -AssemblyName System.IO.Compression.FileSystem

    $resolvedPath = $ExecutionContext.SessionState.Path.GetUnresolvedProviderPathFromPSPath($Destination)
    [System.IO.Compression.ZipFile]::CreateFromDirectory($powerShellTestRoot, $resolvedPath)
}

function New-PSOptions {
    [CmdletBinding()]
    param(
        [ValidateSet("Debug", "Release", "CodeCoverage", '')]
        [string]$Configuration,

        [ValidateSet("netcoreapp2.1")]
        [string]$Framework,

        # These are duplicated from Start-PSBuild
        # We do not use ValidateScript since we want tab completion
        [ValidateSet("",
                     "linux-arm",
                     "linux-musl-x64",
                     "linux-x64",
                     "osx-x64",
                     "win-arm",
                     "win-arm64",
                     "win7-x64",
                     "win7-x86")]
        [string]$Runtime,

        [switch]$CrossGen,

        [string]$Output,

        [switch]$SMAOnly,

        [switch]$PSModuleRestore
    )

    # Add .NET CLI tools to PATH
    Find-Dotnet

    $ConfigWarningMsg = "The passed-in Configuration value '{0}' is not supported on '{1}'. Use '{2}' instead."
    if (-not $Configuration) {
        $Configuration = 'Debug'
    } else {
        switch ($Configuration) {
            "CodeCoverage" {
                if(-not $Environment.IsWindows) {
                    $Configuration = "Debug"
                    Write-Warning ($ConfigWarningMsg -f $switch.Current, $Environment.LinuxInfo.PRETTY_NAME, $Configuration)
                }
            }
        }
    }
    Write-Verbose "Using configuration '$Configuration'"

    $PowerShellDir = if (!$Environment.IsWindows) {
        "powershell-unix"
    } else {
        "powershell-win-core"
    }
    $Top = [IO.Path]::Combine($PSScriptRoot, "src", $PowerShellDir)
    Write-Verbose "Top project directory is $Top"

    if (-not $Framework) {
        $Framework = "netcoreapp2.1"
        Write-Verbose "Using framework '$Framework'"
    }

    if (-not $Runtime) {
        if ($Environment.IsLinux) {
            $Runtime = "linux-x64"
        } elseif ($Environment.IsMacOS) {
            $Runtime = "osx-x64"
        } else {
            $RID = dotnet --info | ForEach-Object {
                if ($_ -match "RID") {
                    $_ -split "\s+" | Select-Object -Last 1
                }
            }

            # We plan to release packages targetting win7-x64 and win7-x86 RIDs,
            # which supports all supported windows platforms.
            # So we, will change the RID to win7-<arch>
            $Runtime = $RID -replace "win\d+", "win7"
        }

        if (-not $Runtime) {
            Throw "Could not determine Runtime Identifier, please update dotnet"
        } else {
            Write-Verbose "Using runtime '$Runtime'"
        }
    }

    $Executable = if ($Environment.IsLinux -or $Environment.IsMacOS) {
        "pwsh"
    } elseif ($Environment.IsWindows) {
        "pwsh.exe"
    }

    # Build the Output path
    if (!$Output) {
        $Output = [IO.Path]::Combine($Top, "bin", $Configuration, $Framework, $Runtime, "publish", $Executable)
    }

    if ($SMAOnly)
    {
        $Top = [IO.Path]::Combine($PSScriptRoot, "src", "System.Management.Automation")
    }

    $RootInfo = @{RepoPath = $PSScriptRoot}

    # the valid root is the root of the filesystem and the folder PowerShell
    $RootInfo['ValidPath'] = Join-Path -Path ([system.io.path]::GetPathRoot($RootInfo.RepoPath)) -ChildPath 'PowerShell'

    if($RootInfo.RepoPath -ne $RootInfo.ValidPath)
    {
        $RootInfo['Warning'] = "Please ensure your repo is at the root of the file system and named 'PowerShell' (example: '$($RootInfo.ValidPath)'), when building and packaging for release!"
        $RootInfo['IsValid'] = $false
    }
    else
    {
        $RootInfo['IsValid'] = $true
    }

    return @{ RootInfo = [PSCustomObject]$RootInfo
              Top = $Top
              Configuration = $Configuration
              Framework = $Framework
              Runtime = $Runtime
              Output = $Output
              CrossGen = $CrossGen.IsPresent
              PSModuleRestore = $PSModuleRestore.IsPresent }
}

# Get the Options of the last build
function Get-PSOptions {
    param(
        [Parameter(HelpMessage='Defaults to New-PSOption if a build has not ocurred.')]
        [switch]
        $DefaultToNew
    )

    if(!$script:Options -and $DefaultToNew.IsPresent)
    {
        return New-PSOptions
    }

    return $script:Options
}

function Set-PSOptions {
    param(
        [PSObject]
        $Options
    )

    $script:Options = $Options
}

function Get-PSOutput {
    [CmdletBinding()]param(
        [hashtable]$Options
    )
    if ($Options) {
        return $Options.Output
    } elseif ($script:Options) {
        return $script:Options.Output
    } else {
        return (New-PSOptions).Output
    }
}

function Get-PesterTag {
    param ( [Parameter(Position=0)][string]$testbase = "$PSScriptRoot/test/powershell" )
    $alltags = @{}
    $warnings = @()

    get-childitem -Recurse $testbase -File | Where-Object {$_.name -match "tests.ps1"}| ForEach-Object {
        $fullname = $_.fullname
        $tok = $err = $null
        $ast = [System.Management.Automation.Language.Parser]::ParseFile($FullName, [ref]$tok,[ref]$err)
        $des = $ast.FindAll({$args[0] -is "System.Management.Automation.Language.CommandAst" -and $args[0].CommandElements[0].Value -eq "Describe"},$true)
        foreach( $describe in $des) {
            $elements = $describe.CommandElements
            $lineno = $elements[0].Extent.StartLineNumber
            $foundPriorityTags = @()
            for ( $i = 0; $i -lt $elements.Count; $i++) {
                if ( $elements[$i].extent.text -match "^-t" ) {
                    $vAst = $elements[$i+1]
                    if ( $vAst.FindAll({$args[0] -is "System.Management.Automation.Language.VariableExpressionAst"},$true) ) {
                        $warnings += "TAGS must be static strings, error in ${fullname}, line $lineno"
                    }
                    $values = $vAst.FindAll({$args[0] -is "System.Management.Automation.Language.StringConstantExpressionAst"},$true).Value
                    $values | ForEach-Object {
                        if (@('REQUIREADMINONWINDOWS', 'REQUIRESUDOONUNIX', 'SLOW') -contains $_) {
                            # These are valid tags also, but they are not the priority tags
                        }
                        elseif (@('CI', 'FEATURE', 'SCENARIO') -contains $_) {
                            $foundPriorityTags += $_
                        }
                        else {
                            $warnings += "${fullname} includes improper tag '$_', line '$lineno'"
                        }

                        $alltags[$_]++
                    }
                }
            }
            if ( $foundPriorityTags.Count -eq 0 ) {
                $warnings += "${fullname}:$lineno does not include -Tag in Describe"
            }
            elseif ( $foundPriorityTags.Count -gt 1 ) {
                $warnings += "${fullname}:$lineno includes more then one scope -Tag: $foundPriorityTags"
            }
        }
    }
    if ( $Warnings.Count -gt 0 ) {
        $alltags['Result'] = "Fail"
    }
    else {
        $alltags['Result'] = "Pass"
    }
    $alltags['Warnings'] = $warnings
    $o = [pscustomobject]$alltags
    $o.psobject.TypeNames.Add("DescribeTagsInUse")
    $o
}

function Publish-PSTestTools {
    [CmdletBinding()]
    param()

    Find-Dotnet

    $tools = @(
        @{Path="${PSScriptRoot}/test/tools/TestExe";Output="testexe"}
        @{Path="${PSScriptRoot}/test/tools/WebListener";Output="WebListener"}
    )

    $Options = Get-PSOptions -DefaultToNew

    # Publish tools so it can be run by tests
    foreach ($tool in $tools)
    {
        Push-Location $tool.Path
        try {
            dotnet publish --output bin --configuration $Options.Configuration --framework $Options.Framework --runtime $Options.Runtime
            $toolPath = Join-Path -Path $tool.Path -ChildPath "bin"

            if ( -not $env:PATH.Contains($toolPath) ) {
                $env:PATH = $toolPath+$TestModulePathSeparator+$($env:PATH)
            }
        } finally {
            Pop-Location
        }
    }
}

function Get-ExperimentalFeatureTests {
    $testMetadataFile = Join-Path $PSScriptRoot "test/tools/TestMetadata.json"
    $metadata = Get-Content -Path $testMetadataFile -Raw | ConvertFrom-Json | ForEach-Object -MemberName ExperimentalFeatures
    $features = $metadata | Get-Member -MemberType NoteProperty | ForEach-Object -MemberName Name

    $featureTests = @{}
    foreach ($featureName in $features) {
        $featureTests[$featureName] = $metadata.$featureName
    }
    $featureTests
}

function Start-PSPester {
    [CmdletBinding(DefaultParameterSetName='default')]
    param(
        [Parameter(Position=0)]
        [string[]]$Path = @("$PSScriptRoot/test/common","$PSScriptRoot/test/powershell"),
        [string]$OutputFormat = "NUnitXml",
        [string]$OutputFile = "pester-tests.xml",
        [string[]]$ExcludeTag = 'Slow',
        [string[]]$Tag = @("CI","Feature"),
        [switch]$ThrowOnFailure,
        [string]$BinDir = (Split-Path (Get-PSOptions -DefaultToNew).Output),
        [string]$powershell = (Join-Path $BinDir 'pwsh'),
        [string]$Pester = ([IO.Path]::Combine($BinDir, "Modules", "Pester")),
        [Parameter(ParameterSetName='Unelevate',Mandatory=$true)]
        [switch]$Unelevate,
        [switch]$Quiet,
        [switch]$Terse,
        [Parameter(ParameterSetName='PassThru',Mandatory=$true)]
        [switch]$PassThru,
        [Parameter(ParameterSetName='PassThru',HelpMessage='Run commands on Linux with sudo.')]
        [switch]$Sudo,
        [switch]$IncludeFailingTest,
        [string]$ExperimentalFeatureName,
        [Parameter(HelpMessage='Title to publish the results as.')]
        [string]$Title = 'PowerShell Core Tests'
    )

    if (-not (Get-Module -ListAvailable -Name $Pester -ErrorAction SilentlyContinue | Where-Object { $_.Version -ge "4.2" } ))
    {
          Restore-PSPester
    }

    if ($IncludeFailingTest.IsPresent)
    {
        $Path += "$PSScriptRoot/tools/failingTests"
    }

    # we need to do few checks and if user didn't provide $ExcludeTag explicitly, we should alternate the default
    if ($Unelevate)
    {
        if (-not $Environment.IsWindows)
        {
            throw '-Unelevate is currently not supported on non-Windows platforms'
        }

        if (-not $Environment.IsAdmin)
        {
            throw '-Unelevate cannot be applied because the current user is not Administrator'
        }

        if (-not $PSBoundParameters.ContainsKey('ExcludeTag'))
        {
            $ExcludeTag += 'RequireAdminOnWindows'
        }
    }
    elseif ($Environment.IsWindows -and (-not $Environment.IsAdmin))
    {
        if (-not $PSBoundParameters.ContainsKey('ExcludeTag'))
        {
            $ExcludeTag += 'RequireAdminOnWindows'
        }
    }
    elseif (-not $Environment.IsWindows -and (-not $Sudo.IsPresent))
    {
        if (-not $PSBoundParameters.ContainsKey('ExcludeTag'))
        {
            $ExcludeTag += 'RequireSudoOnUnix'
        }
    }
    elseif (-not $Environment.IsWindows -and $Sudo.IsPresent)
    {
        if (-not $PSBoundParameters.ContainsKey('Tag'))
        {
            $Tag = 'RequireSudoOnUnix'
        }
    }

    Write-Verbose "Running pester tests at '$path' with tag '$($Tag -join ''', ''')' and ExcludeTag '$($ExcludeTag -join ''', ''')'" -Verbose
    Publish-PSTestTools | ForEach-Object {Write-Host $_}

    # All concatenated commands/arguments are suffixed with the delimiter (space)

    # Disable telemetry for all startups of pwsh in tests
    $command = "`$env:POWERSHELL_TELEMETRY_OPTOUT = 1;"
    if ($Terse)
    {
        $command += "`$ProgressPreference = 'silentlyContinue'; "
    }

    # Autoload (in subprocess) temporary modules used in our tests
    $command += '$env:PSModulePath = '+"'$TestModulePath$TestModulePathSeparator'" + '+$($env:PSModulePath);'

    # Windows needs the execution policy adjusted
    if ($Environment.IsWindows) {
        $command += "Set-ExecutionPolicy -Scope Process Unrestricted; "
    }

    $command += "Import-Module '$Pester'; "

    if ($Unelevate)
    {
        $outputBufferFilePath = [System.IO.Path]::GetTempFileName()
    }

    $command += "Invoke-Pester "

    $command += "-OutputFormat ${OutputFormat} -OutputFile ${OutputFile} "
    if ($ExcludeTag -and ($ExcludeTag -ne "")) {
        $command += "-ExcludeTag @('" + (${ExcludeTag} -join "','") + "') "
    }
    if ($Tag) {
        $command += "-Tag @('" + (${Tag} -join "','") + "') "
    }
    # sometimes we need to eliminate Pester output, especially when we're
    # doing a daily build as the log file is too large
    if ( $Quiet ) {
        $command += "-Quiet "
    }
    if ( $PassThru ) {
        $command += "-PassThru "
    }

    $command += "'" + ($Path -join "','") + "'"
    if ($Unelevate)
    {
        $command += " *> $outputBufferFilePath; '__UNELEVATED_TESTS_THE_END__' >> $outputBufferFilePath"
    }

    Write-Verbose $command

    $script:nonewline = $true
    $script:inerror = $false
    function Write-Terse([string] $line)
    {
        $trimmedline = $line.Trim()
        if ($trimmedline.StartsWith("[+]")) {
            Write-Host "+" -NoNewline -ForegroundColor Green
            $script:nonewline = $true
            $script:inerror = $false
        }
        elseif ($trimmedline.StartsWith("[?]")) {
            Write-Host "?" -NoNewline -ForegroundColor Cyan
            $script:nonewline = $true
            $script:inerror = $false
        }
        elseif ($trimmedline.StartsWith("[!]")) {
            Write-Host "!" -NoNewline -ForegroundColor Gray
            $script:nonewline = $true
            $script:inerror = $false
        }
        elseif ($trimmedline.StartsWith("Executing script ")) {
            # Skip lines where Pester reports that is executing a test script
            return
        }
        elseif ($trimmedline -match "^\d+(\.\d+)?m?s$") {
            # Skip the time elapse like '12ms', '1ms', '1.2s' and '12.53s'
            return
        }
        else {
            if ($script:nonewline) {
                Write-Host "`n" -NoNewline
            }
            if ($trimmedline.StartsWith("[-]") -or $script:inerror) {
                Write-Host $line -ForegroundColor Red
                $script:inerror = $true
            }
            elseif ($trimmedline.StartsWith("VERBOSE:")) {
                Write-Host $line -ForegroundColor Yellow
                $script:inerror = $false
            }
            elseif ($trimmedline.StartsWith("Describing") -or $trimmedline.StartsWith("Context")) {
                Write-Host $line -ForegroundColor Magenta
                $script:inerror = $false
            }
            else {
                Write-Host $line -ForegroundColor Gray
            }
            $script:nonewline = $false
        }
    }

    $PSFlags = @("-noprofile")
    if (-not [string]::IsNullOrEmpty($ExperimentalFeatureName)) {
        $configFile = [System.IO.Path]::GetTempFileName()
        $configFile = [System.IO.Path]::ChangeExtension($configFile, ".json")

        ## Create the config.json file to enable the given experimental feature.
        ## On Windows, we need to have 'RemoteSigned' declared for ExecutionPolicy because the ExecutionPolicy is 'Restricted' by default.
        ## On Unix, ExecutionPolicy is not supported, so we don't need to declare it.
        if ($Environment.IsWindows) {
            $content = @"
{
    "Microsoft.PowerShell:ExecutionPolicy":"RemoteSigned",
    "ExperimentalFeatures": [
        "$ExperimentalFeatureName"
    ]
}
"@
        } else {
            $content = @"
{
    "ExperimentalFeatures": [
        "$ExperimentalFeatureName"
    ]
}
"@
        }

        Set-Content -Path $configFile -Value $content -Encoding Ascii -Force
        $PSFlags = @("-settings", $configFile, "-noprofile")
    }

    # To ensure proper testing, the module path must not be inherited by the spawned process
    try {
        $originalModulePath = $env:PSModulePath
        $originalTelemetry = $env:POWERSHELL_TELEMETRY_OPTOUT
        $env:POWERSHELL_TELEMETRY_OPTOUT = 1
        if ($Unelevate)
        {
            Start-UnelevatedProcess -process $powershell -arguments ($PSFlags + "-c $Command")
            $currentLines = 0
            while ($true)
            {
                $lines = Get-Content $outputBufferFilePath | Select-Object -Skip $currentLines
                if ($Terse)
                {
                    foreach ($line in $lines)
                    {
                        Write-Terse -line $line
                    }
                }
                else
                {
                    $lines | Write-Host
                }
                if ($lines | Where-Object { $_ -eq '__UNELEVATED_TESTS_THE_END__'})
                {
                    break
                }

                $count = ($lines | measure-object).Count
                if ($count -eq 0)
                {
                    Start-Sleep -Seconds 1
                }
                else
                {
                    $currentLines += $count
                }
            }
        }
        else
        {
            if ($PassThru.IsPresent)
            {
                $passThruFile = [System.IO.Path]::GetTempFileName()
                try
                {
                    $command += "| Export-Clixml -Path '$passThruFile' -Force"

                    $passThruCommand = { & $powershell $PSFlags -c $command }
                    if ($Sudo.IsPresent) {
                        # -E says to preserve the environment
                        $passThruCommand =  { & sudo -E $powershell $PSFlags -c $command }
                    }

                    $writeCommand = { Write-Host $_ }
                    if ($Terse)
                    {
                        $writeCommand = { Write-Terse $_ }
                    }

                    Start-NativeExecution -sb $passThruCommand | ForEach-Object $writeCommand
                    Import-Clixml -Path $passThruFile | Where-Object {$_.TotalCount -is [Int32]}
                }
                finally
                {
                    Remove-Item $passThruFile -ErrorAction SilentlyContinue -Force
                }
            }
            else
            {
                if ($Terse)
                {
                    Start-NativeExecution -sb {& $powershell $PSFlags -c $command} | ForEach-Object { Write-Terse -line $_ }
                }
                else
                {
                    Start-NativeExecution -sb {& $powershell $PSFlags -c $command}
                }
            }
        }
    } finally {
        $env:PSModulePath = $originalModulePath
        $env:POWERSHELL_TELEMETRY_OPTOUT = $originalTelemetry
        if ($Unelevate)
        {
            Remove-Item $outputBufferFilePath
        }
    }

    Publish-TestResults -Path $OutputFile -Title $Title

    if($ThrowOnFailure)
    {
        Test-PSPesterResults -TestResultsFile $OutputFile
    }
}

function Publish-TestResults
{
    param(
        [Parameter(Mandatory)]
        [string]
        $Title,

        [Parameter(Mandatory)]
        [ValidateScript({Test-Path -Path $_})]
        [string]
        $Path,

        [ValidateSet('NUnit','XUnit')]
        [string]
        $Type='NUnit'
    )

    # In VSTS publish Test Results
    if($env:TF_BUILD)
    {
        $resolvedPath = (Resolve-Path -Path $Path).ProviderPath
        Write-Host "##vso[results.publish type=$Type;mergeResults=true;runTitle=$Title;publishRunAttachments=true;resultFiles=$resolvedPath;]"

        if($env:BUILD_REASON -ne 'PullRequest')
        {
            Write-Host "##vso[artifact.upload containerfolder=testResults;artifactname=testResults]$resolvedPath"
        }
    }
}

function script:Start-UnelevatedProcess
{
    param(
        [string]$process,
        [string[]]$arguments
    )
    if (-not $Environment.IsWindows)
    {
        throw "Start-UnelevatedProcess is currently not supported on non-Windows platforms"
    }

    runas.exe /trustlevel:0x20000 "$process $arguments"
}

function Show-PSPesterError
{
    [CmdletBinding(DefaultParameterSetName='xml')]
    param (
        [Parameter(ParameterSetName='xml',Mandatory)]
        [Xml.XmlElement]$testFailure,
        [Parameter(ParameterSetName='object',Mandatory)]
        [PSCustomObject]$testFailureObject
        )

    if ($PSCmdLet.ParameterSetName -eq 'xml')
    {
        $description = $testFailure.description
        $name = $testFailure.name
        $message = $testFailure.failure.message
        $stackTrace = $testFailure.failure."stack-trace"
    }
    elseif ($PSCmdLet.ParameterSetName -eq 'object')
    {
        $description = $testFailureObject.Describe + '/' + $testFailureObject.Context
        $name = $testFailureObject.Name
        $message = $testFailureObject.FailureMessage
        $stackTrace = $testFailureObject.StackTrace
    }
    else
    {
        throw 'Unknown Show-PSPester parameter set'
    }

    Write-Log -Error ("Description: " + $description)
    Write-Log -Error ("Name:        " + $name)
    Write-Log -Error "message:"
    Write-Log -Error $message
    Write-Log -Error "stack-trace:"
    Write-Log -Error $stackTrace

}

function Test-XUnitTestResults
{
    param(
        [Parameter(Mandatory)]
        [ValidateNotNullOrEmpty()]
        [string] $TestResultsFile
    )

    if(-not (Test-Path $TestResultsFile))
    {
        throw "File not found $TestResultsFile"
    }

    try
    {
        $results = [xml] (Get-Content $TestResultsFile)
    }
    catch
    {
        throw "Cannot convert $TestResultsFile to xml : $($_.message)"
    }

    $failedTests = $results.assemblies.assembly.collection | Where-Object failed -gt 0

    if(-not $failedTests)
    {
        return $true
    }

    foreach($failure in $failedTests)
    {
        $description = $failure.test.type
        $name = $failure.test.method
        $message = $failure.test.failure.message.'#cdata-section'
        $stackTrace = $failure.test.failure.'stack-trace'.'#cdata-section'

        Write-Log -Error ("Description: " + $description)
        Write-Log -Error ("Name:        " + $name)
        Write-Log -Error "message:"
        Write-Log -Error $message
        Write-Log -Error "stack-trace:"
        Write-Log -Error $stackTrace
    }

    throw "$($failedTests.failed) tests failed"
}

#
# Read the test result file and
# Throw if a test failed
function Test-PSPesterResults
{
    [CmdletBinding(DefaultParameterSetName='file')]
    param(
        [Parameter(ParameterSetName='file')]
        [string] $TestResultsFile = "pester-tests.xml",

        [Parameter(ParameterSetName='file')]
        [string] $TestArea = 'test/powershell',

        [Parameter(ParameterSetName='PesterPassThruObject', Mandatory)]
        [pscustomobject] $ResultObject,

        [Parameter(ParameterSetName='PesterPassThruObject')]
        [switch] $CanHaveNoResult
    )

    if($PSCmdLet.ParameterSetName -eq 'file')
    {
        if(!(Test-Path $TestResultsFile))
        {
            throw "Test result file '$testResultsFile' not found for $TestArea."
        }

        $x = [xml](Get-Content -raw $testResultsFile)
        if ([int]$x.'test-results'.failures -gt 0)
        {
            Write-Log -Error "TEST FAILURES"
            # switch between methods, SelectNode is not available on dotnet core
            if ( "System.Xml.XmlDocumentXPathExtensions" -as [Type] )
            {
                $failures = [System.Xml.XmlDocumentXPathExtensions]::SelectNodes($x."test-results",'.//test-case[@result = "Failure"]')
            }
            else
            {
                $failures = $x.SelectNodes('.//test-case[@result = "Failure"]')
            }
            foreach ( $testfail in $failures )
            {
                Show-PSPesterError -testFailure $testfail
            }
            throw "$($x.'test-results'.failures) tests in $TestArea failed"
        }
    }
    elseif ($PSCmdLet.ParameterSetName -eq 'PesterPassThruObject')
    {
        if ($ResultObject.TotalCount -le 0 -and -not $CanHaveNoResult)
        {
            throw 'NO TESTS RUN'
        }
        elseif ($ResultObject.FailedCount -gt 0)
        {
            Write-Log -Error 'TEST FAILURES'

            $ResultObject.TestResult | Where-Object {$_.Passed -eq $false} | ForEach-Object {
                Show-PSPesterError -testFailureObject $_
            }

            throw "$($ResultObject.FailedCount) tests in $TestArea failed"
        }
    }
}

function Start-PSxUnit {
    [CmdletBinding()]param(
        [string] $SequentialTestResultsFile = "SequentialXUnitResults.xml",
        [string] $ParallelTestResultsFile = "ParallelXUnitResults.xml"
    )

    # Add .NET CLI tools to PATH
    Find-Dotnet

    $Content = Split-Path -Parent (Get-PSOutput)
    if (-not (Test-Path $Content)) {
        throw "PowerShell must be built before running tests!"
    }

    if (Test-Path $SequentialTestResultsFile) {
        Remove-Item $SequentialTestResultsFile -Force -ErrorAction SilentlyContinue
    }
    if (Test-Path $ParallelTestResultsFile) {
        Remove-Item $ParallelTestResultsFile -Force -ErrorAction SilentlyContinue
    }

    try {
        Push-Location $PSScriptRoot/test/csharp

        # Path manipulation to obtain test project output directory
        dotnet restore

        if(-not $Environment.IsWindows)
        {
            if($Environment.IsMacOS)
            {
                $nativeLib = "$Content/libpsl-native.dylib"
            }
            else
            {
                $nativeLib = "$Content/libpsl-native.so"
            }

            $requiredDependencies = @(
                $nativeLib,
                "$Content/Microsoft.Management.Infrastructure.dll",
                "$Content/System.Text.Encoding.CodePages.dll"
            )

            if((Test-Path $requiredDependencies) -notcontains $false)
            {
                $options = Get-PSOptions -DefaultToNew
                $Destination = "bin/$($options.configuration)/$($options.framework)"
                New-Item $Destination -ItemType Directory -Force > $null
                Copy-Item -Path $requiredDependencies -Destination $Destination -Force
            }
            else
            {
                throw "Dependencies $requiredDependencies not met."
            }
        }

        # Run sequential tests first, and then run the tests that can execute in parallel
        dotnet xunit -configuration $Options.configuration -xml $SequentialTestResultsFile -namespace "PSTests.Sequential" -parallel none

        Publish-TestResults -Path $SequentialTestResultsFile -Type 'XUnit' -Title 'Xunit Sequential'

        $extraParams = @()

        # we are having intermittent issues on macOS with these tests failing.
        # VSTS has suggested forcing them to be sequential
        if($env:TF_BUILD -and $IsMacOS)
        {
            Write-Log 'Forcing parallel xunit tests to run sequentially.'
            $extraParams += @(
                '-parallel'
                'none'
            )
        }

        dotnet xunit -configuration $Options.configuration -xml $ParallelTestResultsFile -namespace "PSTests.Parallel" -nobuild @extraParams
        Publish-TestResults -Path $ParallelTestResultsFile -Type 'XUnit' -Title 'Xunit Parallel'
    }
    finally {
        Pop-Location
    }
}

function Install-Dotnet {
    [CmdletBinding()]
    param(
        [string]$Channel = $dotnetCLIChannel,
        [string]$Version = $dotnetCLIRequiredVersion,
        [switch]$NoSudo
    )

    # This allows sudo install to be optional; needed when running in containers / as root
    # Note that when it is null, Invoke-Expression (but not &) must be used to interpolate properly
    $sudo = if (!$NoSudo) { "sudo" }

    $obtainUrl = "https://raw.githubusercontent.com/dotnet/cli/master/scripts/obtain"

    # Install for Linux and OS X
    if ($Environment.IsLinux -or $Environment.IsMacOS) {
        # Uninstall all previous dotnet packages
        $uninstallScript = if ($Environment.IsUbuntu) {
            "dotnet-uninstall-debian-packages.sh"
        } elseif ($Environment.IsMacOS) {
            "dotnet-uninstall-pkgs.sh"
        }

        if ($uninstallScript) {
            Start-NativeExecution {
                curl -sO $obtainUrl/uninstall/$uninstallScript
                Invoke-Expression "$sudo bash ./$uninstallScript"
            }
        } else {
            Write-Warning "This script only removes prior versions of dotnet for Ubuntu 14.04 and OS X"
        }

        # Install new dotnet 1.1.0 preview packages
        $installScript = "dotnet-install.sh"
        Start-NativeExecution {
            curl -sO $obtainUrl/$installScript
            bash ./$installScript -c $Channel -v $Version
        }
    } elseif ($Environment.IsWindows) {
        Remove-Item -ErrorAction SilentlyContinue -Recurse -Force ~\AppData\Local\Microsoft\dotnet
        $installScript = "dotnet-install.ps1"
        Invoke-WebRequest -Uri $obtainUrl/$installScript -OutFile $installScript

        if (-not $Environment.IsCoreCLR) {
            & ./$installScript -Channel $Channel -Version $Version
        } else {
            # dotnet-install.ps1 uses APIs that are not supported in .NET Core, so we run it with Windows PowerShell
            $fullPSPath = Join-Path -Path $env:windir -ChildPath "System32\WindowsPowerShell\v1.0\powershell.exe"
            $fullDotnetInstallPath = Join-Path -Path $pwd.Path -ChildPath $installScript
            Start-NativeExecution { & $fullPSPath -NoLogo -NoProfile -File $fullDotnetInstallPath -Channel $Channel -Version $Version }
        }
    }
}

function Get-RedHatPackageManager {
    if ($Environment.IsCentOS) {
        "yum install -y -q"
    } elseif ($Environment.IsFedora) {
        "dnf install -y -q"
    } else {
        throw "Error determining package manager for this distribution."
    }
}

function Start-PSBootstrap {
    [CmdletBinding(
        SupportsShouldProcess=$true,
        ConfirmImpact="High")]
    param(
        [string]$Channel = $dotnetCLIChannel,
        # we currently pin dotnet-cli version, and will
        # update it when more stable version comes out.
        [string]$Version = $dotnetCLIRequiredVersion,
        [switch]$Package,
        [switch]$NoSudo,
        [switch]$BuildWindowsNative,
        [switch]$BuildLinuxArm,
        [switch]$Force
    )

    Write-Log "Installing PowerShell build dependencies"

    Push-Location $PSScriptRoot/tools

    try {
        if ($Environment.IsLinux -or $Environment.IsMacOS) {
            # This allows sudo install to be optional; needed when running in containers / as root
            # Note that when it is null, Invoke-Expression (but not &) must be used to interpolate properly
            $sudo = if (!$NoSudo) { "sudo" }

            try {
                # Update googletest submodule for linux native cmake
                Push-Location $PSScriptRoot
                $Submodule = "$PSScriptRoot/src/libpsl-native/test/googletest"
                Remove-Item -Path $Submodule -Recurse -Force -ErrorAction SilentlyContinue
                git submodule --quiet update --init -- $submodule
            } finally {
                Pop-Location
            }

            if ($BuildLinuxArm -and -not $Environment.IsUbuntu) {
                Write-Error "Cross compiling for linux-arm is only supported on Ubuntu environment"
                return
            }

            # Install ours and .NET's dependencies
            $Deps = @()
            if ($Environment.IsUbuntu) {
                # Build tools
                $Deps += "curl", "g++", "cmake", "make"

                if ($BuildLinuxArm) {
                    $Deps += "gcc-arm-linux-gnueabihf", "g++-arm-linux-gnueabihf"
                }

                # .NET Core required runtime libraries
                $Deps += "libunwind8"
                if ($Environment.IsUbuntu14) { $Deps += "libicu52" }
                elseif ($Environment.IsUbuntu16) { $Deps += "libicu55" }

                # Packaging tools
                if ($Package) { $Deps += "ruby-dev", "groff", "libffi-dev" }

                # Install dependencies
                # change the fontend from apt-get to noninteractive
                $originalDebianFrontEnd=$env:DEBIAN_FRONTEND
                $env:DEBIAN_FRONTEND='noninteractive'
                try {
                    Start-NativeExecution {
                        Invoke-Expression "$sudo apt-get update -qq"
                        Invoke-Expression "$sudo apt-get install -y -qq $Deps"
                    }
                }
                finally {
                    # change the apt frontend back to the original
                    $env:DEBIAN_FRONTEND=$originalDebianFrontEnd
                }
            } elseif ($Environment.IsRedHatFamily) {
                # Build tools
                $Deps += "which", "curl", "gcc-c++", "cmake", "make"

                # .NET Core required runtime libraries
                $Deps += "libicu", "libunwind"

                # Packaging tools
                if ($Package) { $Deps += "ruby-devel", "rpm-build", "groff", 'libffi-devel' }

                $PackageManager = Get-RedHatPackageManager

                $baseCommand = "$sudo $PackageManager"

                # On OpenSUSE 13.2 container, sudo does not exist, so don't use it if not needed
                if($NoSudo)
                {
                    $baseCommand = $PackageManager
                }

                # Install dependencies
                Start-NativeExecution {
                    Invoke-Expression "$baseCommand $Deps"
                }
            } elseif ($Environment.IsSUSEFamily) {
                # Build tools
                $Deps += "gcc", "cmake", "make"

                # Packaging tools
                if ($Package) { $Deps += "ruby-devel", "rpmbuild", "groff", 'libffi-devel' }

                $PackageManager = "zypper --non-interactive install"
                $baseCommand = "$sudo $PackageManager"

                # On OpenSUSE 13.2 container, sudo does not exist, so don't use it if not needed
                if($NoSudo)
                {
                    $baseCommand = $PackageManager
                }

                # Install dependencies
                Start-NativeExecution {
                    Invoke-Expression "$baseCommand $Deps"
                }
            } elseif ($Environment.IsMacOS) {
                precheck 'brew' "Bootstrap dependency 'brew' not found, must install Homebrew! See http://brew.sh/"

                # Build tools
                $Deps += "cmake"

                # .NET Core required runtime libraries
                $Deps += "openssl"

                # Install dependencies
                # ignore exitcode, because they may be already installed
                Start-NativeExecution { brew install $Deps } -IgnoreExitcode

                # Install patched version of curl
                Start-NativeExecution { brew install curl --with-openssl --with-gssapi } -IgnoreExitcode
            }

            # Install [fpm](https://github.com/jordansissel/fpm) and [ronn](https://github.com/rtomayko/ronn)
            if ($Package) {
                try {
                    # We cannot guess if the user wants to run gem install as root on linux and windows,
                    # but macOs usually requires sudo
                    $gemsudo = ''
                    if($Environment.IsMacOS) {
                        $gemsudo = $sudo
                    }
                    Start-NativeExecution ([ScriptBlock]::Create("$gemsudo gem install fpm -v 1.10.0"))
                    Start-NativeExecution ([ScriptBlock]::Create("$gemsudo gem install ronn -v 0.7.3"))
                } catch {
                    Write-Warning "Installation of fpm and ronn gems failed! Must resolve manually."
                }
            }
        }

        # Try to locate dotnet-SDK before installing it
        Find-Dotnet

        # Install dotnet-SDK
        $dotNetExists = precheck 'dotnet' $null
        $dotNetVersion = [string]::Empty
        if($dotNetExists) {
            $dotNetVersion = (dotnet --version)
        }

        if(!$dotNetExists -or $dotNetVersion -ne $dotnetCLIRequiredVersion -or $Force.IsPresent) {
            if($Force.IsPresent) {
                Write-Log "Installing dotnet due to -Force."
            }
            elseif(!$dotNetExistis) {
                Write-Log "dotnet not present.  Installing dotnet."
            }
            else {
                Write-Log "dotnet out of date ($dotNetVersion).  Updating dotnet."
            }

            $DotnetArguments = @{ Channel=$Channel; Version=$Version; NoSudo=$NoSudo }
            Install-Dotnet @DotnetArguments
        }
        else {
            Write-Log "dotnet is already installed.  Skipping installation."
        }

        # Install Windows dependencies if `-Package` or `-BuildWindowsNative` is specified
        if ($Environment.IsWindows) {
            ## The VSCode build task requires 'pwsh.exe' to be found in Path
            if (-not (Get-Command -Name pwsh.exe -CommandType Application -ErrorAction SilentlyContinue))
            {
                Write-Log "pwsh.exe not found. Install latest PowerShell Core release and add it to Path"
                $psInstallFile = [System.IO.Path]::Combine($PSScriptRoot, "tools", "install-powershell.ps1")
                & $psInstallFile -AddToPath
            }

            ## need RCEdit to modify the binaries embedded resources
            if (-not (Test-Path "~/.rcedit/rcedit-x64.exe"))
            {
                Write-Log "Install RCEdit for modifying exe resources"
                $rceditUrl = "https://github.com/electron/rcedit/releases/download/v1.0.0/rcedit-x64.exe"
                New-Item -Path "~/.rcedit" -Type Directory -Force > $null

                ## need to specify TLS version 1.2 since GitHub API requires it
                [Net.ServicePointManager]::SecurityProtocol = [Net.ServicePointManager]::SecurityProtocol -bor [Net.SecurityProtocolType]::Tls12

                Invoke-WebRequest -OutFile "~/.rcedit/rcedit-x64.exe" -Uri $rceditUrl
            }

            if ($BuildWindowsNative) {
                Write-Log "Install Windows dependencies for building PSRP plugin"

                $machinePath = [Environment]::GetEnvironmentVariable('Path', 'MACHINE')
                $newMachineEnvironmentPath = $machinePath

                $cmakePresent = precheck 'cmake' $null
                $sdkPresent = Test-Win10SDK

                # Install chocolatey
                $chocolateyPath = "$env:AllUsersProfile\chocolatey\bin"

                if(precheck 'choco' $null) {
                    Write-Log "Chocolatey is already installed. Skipping installation."
                }
                elseif(($cmakePresent -eq $false) -or ($sdkPresent -eq $false)) {
                    Write-Log "Chocolatey not present. Installing chocolatey."
                    if ($Force -or $PSCmdlet.ShouldProcess("Install chocolatey via https://chocolatey.org/install.ps1")) {
                        Invoke-Expression ((new-object net.webclient).DownloadString('https://chocolatey.org/install.ps1'))
                        if (-not ($machinePath.ToLower().Contains($chocolateyPath.ToLower()))) {
                            Write-Log "Adding $chocolateyPath to Path environment variable"
                            $env:Path += ";$chocolateyPath"
                            $newMachineEnvironmentPath += ";$chocolateyPath"
                        } else {
                            Write-Log "$chocolateyPath already present in Path environment variable"
                        }
                    } else {
                        Write-Error "Chocolatey is required to install missing dependencies. Please install it from https://chocolatey.org/ manually. Alternatively, install cmake and Windows 10 SDK."
                        return
                    }
                } else {
                    Write-Log "Skipping installation of chocolatey, cause both cmake and Win 10 SDK are present."
                }

                # Install cmake
                $cmakePath = "${env:ProgramFiles}\CMake\bin"
                if($cmakePresent -and !($force.IsPresent)) {
                    Write-Log "Cmake is already installed. Skipping installation."
                } else {
                    Write-Log "Cmake not present or -Force used. Installing cmake."
                    Start-NativeExecution { choco install cmake -y --version 3.10.0 }
                    if (-not ($machinePath.ToLower().Contains($cmakePath.ToLower()))) {
                        Write-Log "Adding $cmakePath to Path environment variable"
                        $env:Path += ";$cmakePath"
                        $newMachineEnvironmentPath = "$cmakePath;$newMachineEnvironmentPath"
                    } else {
                        Write-Log "$cmakePath already present in Path environment variable"
                    }
                }

                # Install Windows 10 SDK
                $packageName = "windows-sdk-10.0"

                if (-not $sdkPresent) {
                    Write-Log "Windows 10 SDK not present. Installing $packageName."
                    Start-NativeExecution { choco install windows-sdk-10.0 -y }
                } else {
                    Write-Log "Windows 10 SDK present. Skipping installation."
                }

                # Update path machine environment variable
                if ($newMachineEnvironmentPath -ne $machinePath) {
                    Write-Log "Updating Path machine environment variable"
                    if ($Force -or $PSCmdlet.ShouldProcess("Update Path machine environment variable to $newMachineEnvironmentPath")) {
                        [Environment]::SetEnvironmentVariable('Path', $newMachineEnvironmentPath, 'MACHINE')
                    }
                }
            }
        }
    } finally {
        Pop-Location
    }
}

function Publish-NuGetFeed
{
    param(
        [string]$OutputPath = "$PSScriptRoot/nuget-artifacts",
        [ValidatePattern("^v\d+\.\d+\.\d+(-\w+(\.\d+)?)?$")]
        [ValidateNotNullOrEmpty()]
        [string]$ReleaseTag
    )

    # Add .NET CLI tools to PATH
    Find-Dotnet

    ## We update 'project.assets.json' files with new version tag value by 'GetPSCoreVersionFromGit' target.
    $TopProject = (New-PSOptions).Top
    if ($ReleaseTag) {
        $ReleaseTagToUse = $ReleaseTag -Replace '^v'
        dotnet restore $TopProject "/property:ReleaseTag=$ReleaseTagToUse"
    } else {
        dotnet restore $TopProject
    }

    try {
        Push-Location $PSScriptRoot
        @(
'Microsoft.PowerShell.Commands.Management',
'Microsoft.PowerShell.Commands.Utility',
'Microsoft.PowerShell.Commands.Diagnostics',
'Microsoft.PowerShell.ConsoleHost',
'Microsoft.PowerShell.Security',
'System.Management.Automation',
'Microsoft.PowerShell.CoreCLR.Eventing',
'Microsoft.WSMan.Management',
'Microsoft.WSMan.Runtime',
'Microsoft.PowerShell.SDK'
        ) | ForEach-Object {
            if ($ReleaseTag) {
                dotnet pack "src/$_" --output $OutputPath "/property:IncludeSymbols=true;ReleaseTag=$ReleaseTagToUse"
            } else {
                dotnet pack "src/$_" --output $OutputPath
            }
        }
    } finally {
        Pop-Location
    }
}

function Start-DevPowerShell {
    [CmdletBinding(DefaultParameterSetName='ConfigurationParamSet')]
    param(
        [string[]]$ArgumentList = @(),
        [switch]$LoadProfile,
        [Parameter(ParameterSetName='ConfigurationParamSet')]
        [ValidateSet("Debug", "Release", "CodeCoverage", '')] # should match New-PSOptions -Configuration values
        [string]$Configuration,
        [Parameter(ParameterSetName='BinDirParamSet')]
        [string]$BinDir,
        [switch]$NoNewWindow,
        [string]$Command,
        [switch]$KeepPSModulePath
    )

    try {
        if (-not $BinDir) {
            $BinDir = Split-Path (New-PSOptions -Configuration $Configuration).Output
        }

        if ((-not $NoNewWindow) -and ($Environment.IsCoreCLR)) {
            Write-Warning "Start-DevPowerShell -NoNewWindow is currently implied in PowerShellCore edition https://github.com/PowerShell/PowerShell/issues/1543"
            $NoNewWindow = $true
        }

        if (-not $LoadProfile) {
            $ArgumentList = @('-noprofile') + $ArgumentList
        }

        if (-not $KeepPSModulePath) {
            if (-not $Command) {
                $ArgumentList = @('-NoExit') + $ArgumentList
            }
            $Command = '$env:PSModulePath = Join-Path $env:DEVPATH Modules; ' + $Command
        }

        if ($Command) {
            $ArgumentList = $ArgumentList + @("-command $Command")
        }

        $env:DEVPATH = $BinDir


        # splatting for the win
        $startProcessArgs = @{
            FilePath = "$BinDir\pwsh"
        }

        if ($ArgumentList) {
            $startProcessArgs.ArgumentList = $ArgumentList
        }

        if ($NoNewWindow) {
            $startProcessArgs.NoNewWindow = $true
            $startProcessArgs.Wait = $true
        }

        Start-Process @startProcessArgs
    } finally {
        if($env:DevPath)
        {
            Remove-Item env:DEVPATH
        }

        if ($ZapDisable) {
            Remove-Item env:COMPLUS_ZapDisable
        }
    }
}

function Start-TypeGen
{
    [CmdletBinding()]
    param
    (
        [ValidateNotNullOrEmpty()]
        $IncFileName = 'powershell.inc'
    )

    # Add .NET CLI tools to PATH
    Find-Dotnet

    # This custom target depends on 'ResolveAssemblyReferencesDesignTime', whose definition can be found in the sdk folder.
    # To find the available properties of '_ReferencesFromRAR' when switching to a new dotnet sdk, follow the steps below:
    #   1. create a dummy project using the new dotnet sdk.
    #   2. build the dummy project with this command:
    #      dotnet msbuild .\dummy.csproj /t:ResolveAssemblyReferencesDesignTime /fileLogger /noconsolelogger /v:diag
    #   3. search '_ReferencesFromRAR' in the produced 'msbuild.log' file. You will find the properties there.
    $GetDependenciesTargetPath = "$PSScriptRoot/src/Microsoft.PowerShell.SDK/obj/Microsoft.PowerShell.SDK.csproj.TypeCatalog.targets"
    $GetDependenciesTargetValue = @'
<Project>
    <Target Name="_GetDependencies"
            DependsOnTargets="ResolveAssemblyReferencesDesignTime">
        <ItemGroup>
            <_RefAssemblyPath Include="%(_ReferencesFromRAR.HintPath)%3B"  Condition=" '%(_ReferencesFromRAR.NuGetPackageId)' != 'Microsoft.Management.Infrastructure' "/>
        </ItemGroup>
        <WriteLinesToFile File="$(_DependencyFile)" Lines="@(_RefAssemblyPath)" Overwrite="true" />
    </Target>
</Project>
'@
    Set-Content -Path $GetDependenciesTargetPath -Value $GetDependenciesTargetValue -Force -Encoding Ascii

    Push-Location "$PSScriptRoot/src/Microsoft.PowerShell.SDK"
    try {
        $ps_inc_file = "$PSScriptRoot/src/TypeCatalogGen/$IncFileName"
        dotnet msbuild .\Microsoft.PowerShell.SDK.csproj /t:_GetDependencies "/property:DesignTimeBuild=true;_DependencyFile=$ps_inc_file" /nologo
    } finally {
        Pop-Location
    }

    Push-Location "$PSScriptRoot/src/TypeCatalogGen"
    try {
        dotnet run ../System.Management.Automation/CoreCLR/CorePsTypeCatalog.cs $IncFileName
    } finally {
        Pop-Location
    }
}

function Start-ResGen
{
    [CmdletBinding()]
    param()

    # Add .NET CLI tools to PATH
    Find-Dotnet

    Push-Location "$PSScriptRoot/src/ResGen"
    try {
        Start-NativeExecution { dotnet run } | Write-Verbose
    } finally {
        Pop-Location
    }
}

function Find-Dotnet() {
    $originalPath = $env:PATH
    $dotnetPath = if ($Environment.IsWindows) { "$env:LocalAppData\Microsoft\dotnet" } else { "$env:HOME/.dotnet" }

    # If there dotnet is already in the PATH, check to see if that version of dotnet can find the required SDK
    # This is "typically" the globally installed dotnet
    if (precheck dotnet) {
        # Must run from within repo to ensure global.json can specify the required SDK version
        Push-Location $PSScriptRoot
        $dotnetCLIInstalledVersion = (dotnet --version)
        Pop-Location
        if ($dotnetCLIInstalledVersion -ne $dotnetCLIRequiredVersion) {
            Write-Warning "The 'dotnet' in the current path can't find SDK version ${dotnetCLIRequiredVersion}, prepending $dotnetPath to PATH."
            # Globally installed dotnet doesn't have the required SDK version, prepend the user local dotnet location
            $env:PATH = $dotnetPath + [IO.Path]::PathSeparator + $env:PATH
        }
    }
    else {
        Write-Warning "Could not find 'dotnet', appending $dotnetPath to PATH."
        $env:PATH += [IO.Path]::PathSeparator + $dotnetPath
    }

    if (-not (precheck 'dotnet' "Still could not find 'dotnet', restoring PATH.")) {
        $env:PATH = $originalPath
    }
}

<#
    This is one-time conversion. We use it for to turn GetEventResources.txt into GetEventResources.resx

    .EXAMPLE Convert-TxtResourceToXml -Path Microsoft.PowerShell.Commands.Diagnostics\resources
#>
function Convert-TxtResourceToXml
{
    param(
        [string[]]$Path
    )

    process {
        $Path | ForEach-Object {
            Get-ChildItem $_ -Filter "*.txt" | ForEach-Object {
                $txtFile = $_.FullName
                $resxFile = Join-Path (Split-Path $txtFile) "$($_.BaseName).resx"
                $resourceHashtable = ConvertFrom-StringData (Get-Content -Raw $txtFile)
                $resxContent = $resourceHashtable.GetEnumerator() | ForEach-Object {
@'
  <data name="{0}" xml:space="preserve">
    <value>{1}</value>
  </data>
'@ -f $_.Key, $_.Value
                } | Out-String
                Set-Content -Path $resxFile -Value ($script:RESX_TEMPLATE -f $resxContent)
            }
        }
    }
}

function script:Use-MSBuild {
    # TODO: we probably should require a particular version of msbuild, if we are taking this dependency
    # msbuild v14 and msbuild v4 behaviors are different for XAML generation
    $frameworkMsBuildLocation = "${env:SystemRoot}\Microsoft.Net\Framework\v4.0.30319\msbuild"

    $msbuild = get-command msbuild -ErrorAction SilentlyContinue
    if ($msbuild) {
        # all good, nothing to do
        return
    }

    if (-not (Test-Path $frameworkMsBuildLocation)) {
        throw "msbuild not found in '$frameworkMsBuildLocation'. Install Visual Studio 2015."
    }

    Set-Alias msbuild $frameworkMsBuildLocation -Scope Script
}

function script:Write-Log
{
    param
    (
        [Parameter(Position=0, Mandatory)]
        [ValidateNotNullOrEmpty()]
        [string] $message,

        [switch] $error
    )
    if ($error)
    {
        Write-Host -Foreground Red $message
    }
    else
    {
        Write-Host -Foreground Green $message
    }
    #reset colors for older package to at return to default after error message on a compilation error
    [console]::ResetColor()
}
function script:precheck([string]$command, [string]$missedMessage) {
    $c = Get-Command $command -ErrorAction SilentlyContinue
    if (-not $c) {
        if (-not [string]::IsNullOrEmpty($missedMessage))
        {
            Write-Warning $missedMessage
        }
        return $false
    } else {
        return $true
    }
}

# this function wraps native command Execution
# for more information, read https://mnaoumov.wordpress.com/2015/01/11/execution-of-external-commands-in-powershell-done-right/
function script:Start-NativeExecution
{
    param(
        [scriptblock]$sb,
        [switch]$IgnoreExitcode,
        [switch]$VerboseOutputOnError
    )
    $backupEAP = $script:ErrorActionPreference
    $script:ErrorActionPreference = "Continue"
    try {
        if($VerboseOutputOnError.IsPresent)
        {
            $output = & $sb 2>&1
        }
        else
        {
            & $sb
        }

        # note, if $sb doesn't have a native invocation, $LASTEXITCODE will
        # point to the obsolete value
        if ($LASTEXITCODE -ne 0 -and -not $IgnoreExitcode) {
            if($VerboseOutputOnError.IsPresent -and $output)
            {
                $output | Out-String | Write-Verbose -Verbose
            }

            # Get caller location for easier debugging
            $caller = Get-PSCallStack -ErrorAction SilentlyContinue
            if($caller)
            {
                $callerLocationParts = $caller[1].Location -split ":\s*line\s*"
                $callerFile = $callerLocationParts[0]
                $callerLine = $callerLocationParts[1]

                $errorMessage = "Execution of {$sb} by ${callerFile}: line $callerLine failed with exit code $LASTEXITCODE"
                throw $errorMessage
            }
            throw "Execution of {$sb} failed with exit code $LASTEXITCODE"
        }
    } finally {
        $script:ErrorActionPreference = $backupEAP
    }
}

function Start-CrossGen {
    [CmdletBinding()]
    param(
        [Parameter(Mandatory= $true)]
        [ValidateNotNullOrEmpty()]
        [String]
        $PublishPath,

        [Parameter(Mandatory=$true)]
        [ValidateSet("linux-arm",
                     "linux-musl-x64",
                     "linux-x64",
                     "osx-x64",
                     "win-arm",
                     "win-arm64",
                     "win7-x64",
                     "win7-x86")]
        [string]
        $Runtime
    )

    function Generate-CrossGenAssembly {
        param (
            [Parameter(Mandatory= $true)]
            [ValidateNotNullOrEmpty()]
            [String]
            $AssemblyPath,
            [Parameter(Mandatory= $true)]
            [ValidateNotNullOrEmpty()]
            [String]
            $CrossgenPath
        )

        $outputAssembly = $AssemblyPath.Replace(".dll", ".ni.dll")
        $platformAssembliesPath = Split-Path $AssemblyPath -Parent
        $crossgenFolder = Split-Path $CrossgenPath
        $niAssemblyName = Split-Path $outputAssembly -Leaf

        try {
            Push-Location $crossgenFolder

            # Generate the ngen assembly
            Write-Verbose "Generating assembly $niAssemblyName"
            Start-NativeExecution {
                & $CrossgenPath /MissingDependenciesOK /in $AssemblyPath /out $outputAssembly /Platform_Assemblies_Paths $platformAssembliesPath
            } | Write-Verbose

            <#
            # TODO: Generate the pdb for the ngen binary - currently, there is a hard dependency on diasymreader.dll, which is available at %windir%\Microsoft.NET\Framework\v4.0.30319.
            # However, we still need to figure out the prerequisites on Linux.
            Start-NativeExecution {
                & $CrossgenPath /Platform_Assemblies_Paths $platformAssembliesPath  /CreatePDB $platformAssembliesPath /lines $platformAssembliesPath $niAssemblyName
            } | Write-Verbose
            #>
        } finally {
            Pop-Location
        }
    }

    if (-not (Test-Path $PublishPath)) {
        throw "Path '$PublishPath' does not exist."
    }

    # Get the path to crossgen
    $crossGenExe = if ($Environment.IsWindows) { "crossgen.exe" } else { "crossgen" }

    # The crossgen tool is only published for these particular runtimes
    $crossGenRuntime = if ($Environment.IsWindows) {
        if ($Runtime -match "-x86") {
            "win-x86"
        } elseif ($Runtime -match "-x64") {
            "win-x64"
        } elseif (!($env:PROCESSOR_ARCHITECTURE -match "arm")) {
            throw "crossgen for 'win-arm' and 'win-arm64' must be run on that platform"
        }
    } elseif ($Runtime -eq "linux-arm") {
        throw "crossgen is not available for 'linux-arm'"
    } else {
        $Runtime
    }

    if (-not $crossGenRuntime) {
        throw "crossgen is not available for this platform"
    }

    $dotnetRuntimeVersion = $script:Options.Framework -replace 'netcoreapp'

    # Get the CrossGen.exe for the correct runtime with the latest version
    $crossGenPath = Get-ChildItem $script:Environment.nugetPackagesRoot $crossGenExe -Recurse | `
                        Where-Object { $_.FullName -match $crossGenRuntime } | `
                        Where-Object { $_.FullName -match $dotnetRuntimeVersion } | `
                        Sort-Object -Property FullName -Descending | `
                        Select-Object -First 1 | `
                        ForEach-Object { $_.FullName }
    if (-not $crossGenPath) {
        throw "Unable to find latest version of crossgen.exe. 'Please run Start-PSBuild -Clean' first, and then try again."
    }
    Write-Verbose "Matched CrossGen.exe: $crossGenPath" -Verbose

    # Crossgen.exe requires the following assemblies:
    # mscorlib.dll
    # System.Private.CoreLib.dll
    # clrjit.dll on Windows or libclrjit.so/dylib on Linux/OS X
    $crossGenRequiredAssemblies = @("mscorlib.dll", "System.Private.CoreLib.dll")

    $crossGenRequiredAssemblies += if ($Environment.IsWindows) {
         "clrjit.dll"
    } elseif ($Environment.IsLinux) {
        "libclrjit.so"
    } elseif ($Environment.IsMacOS) {
        "libclrjit.dylib"
    }

    # Make sure that all dependencies required by crossgen are at the directory.
    $crossGenFolder = Split-Path $crossGenPath
    foreach ($assemblyName in $crossGenRequiredAssemblies) {
        if (-not (Test-Path "$crossGenFolder\$assemblyName")) {
            Copy-Item -Path "$PublishPath\$assemblyName" -Destination $crossGenFolder -Force -ErrorAction Stop
        }
    }

    # Common assemblies used by Add-Type or assemblies with high JIT and no pdbs to crossgen
    $commonAssembliesForAddType = @(
        "Microsoft.CodeAnalysis.CSharp.dll"
        "Microsoft.CodeAnalysis.dll"
        "System.Linq.Expressions.dll"
        "Microsoft.CSharp.dll"
        "System.Runtime.Extensions.dll"
        "System.Linq.dll"
        "System.Collections.Concurrent.dll"
        "System.Collections.dll"
        "Newtonsoft.Json.dll"
        "System.IO.FileSystem.dll"
        "System.Diagnostics.Process.dll"
        "System.Threading.Tasks.Parallel.dll"
        "System.Security.AccessControl.dll"
        "System.Text.Encoding.CodePages.dll"
        "System.Private.Uri.dll"
        "System.Threading.dll"
        "System.Security.Principal.Windows.dll"
        "System.Console.dll"
        "Microsoft.Win32.Registry.dll"
        "System.IO.Pipes.dll"
        "System.Diagnostics.FileVersionInfo.dll"
        "System.Collections.Specialized.dll"
    )

    # Common PowerShell libraries to crossgen
    $psCoreAssemblyList = @(
        "Microsoft.PowerShell.Commands.Utility.dll",
        "Microsoft.PowerShell.Commands.Management.dll",
        "Microsoft.PowerShell.Security.dll",
        "Microsoft.PowerShell.CoreCLR.Eventing.dll",
        "Microsoft.PowerShell.ConsoleHost.dll",
        "System.Management.Automation.dll"
    )

    # Add Windows specific libraries
    if ($Environment.IsWindows) {
        $psCoreAssemblyList += @(
            "Microsoft.WSMan.Management.dll",
            "Microsoft.WSMan.Runtime.dll",
            "Microsoft.PowerShell.Commands.Diagnostics.dll",
            "Microsoft.Management.Infrastructure.CimCmdlets.dll"
        )
    }

    $fullAssemblyList = $commonAssembliesForAddType + $psCoreAssemblyList

    foreach ($assemblyName in $fullAssemblyList) {
        $assemblyPath = Join-Path $PublishPath $assemblyName
        Generate-CrossGenAssembly -CrossgenPath $crossGenPath -AssemblyPath $assemblyPath
    }

    #
    # With the latest dotnet.exe, the default load context is only able to load TPAs, and TPA
    # only contains IL assembly names. In order to make the default load context able to load
    # the NI PS assemblies, we need to replace the IL PS assemblies with the corresponding NI
    # PS assemblies, but with the same IL assembly names.
    #
    Write-Verbose "PowerShell Ngen assemblies have been generated. Deploying ..." -Verbose
    foreach ($assemblyName in $fullAssemblyList) {

        # Remove the IL assembly and its symbols.
        $assemblyPath = Join-Path $PublishPath $assemblyName
        $symbolsPath = [System.IO.Path]::ChangeExtension($assemblyPath, ".pdb")

        Remove-Item $assemblyPath -Force -ErrorAction Stop

        # No symbols are available for Microsoft.CodeAnalysis.CSharp.dll, Microsoft.CodeAnalysis.dll,
        # Microsoft.CodeAnalysis.VisualBasic.dll, and Microsoft.CSharp.dll.
        if ($commonAssembliesForAddType -notcontains $assemblyName) {
            Remove-Item $symbolsPath -Force -ErrorAction Stop
        }

        # Rename the corresponding ni.dll assembly to be the same as the IL assembly
        $niAssemblyPath = [System.IO.Path]::ChangeExtension($assemblyPath, "ni.dll")
        Rename-Item $niAssemblyPath $assemblyPath -Force -ErrorAction Stop
    }
}

# Cleans the PowerShell repo - everything but the root folder
function Clear-PSRepo
{
    [CmdletBinding()]
    param()

    Get-ChildItem $PSScriptRoot\* -Directory | ForEach-Object {
        Write-Verbose "Cleaning $_ ..."
        git clean -fdX $_
    }
}

# Install PowerShell modules such as PackageManagement, PowerShellGet
function Copy-PSGalleryModules
{
    [CmdletBinding()]
    param(
        [Parameter(Mandatory=$true)]
        [string]$Destination
    )

    if (!$Destination.EndsWith("Modules")) {
        throw "Installing to an unexpected location"
    }

    Find-DotNet
    Restore-PSPackage

    $cache = dotnet nuget locals global-packages -l
    if ($cache -match "info : global-packages: (.*)") {
        $nugetCache = $matches[1]
    }
    else {
        throw "Can't find nuget global cache"
    }

    $psGalleryProj = [xml](Get-Content -Raw $PSScriptRoot\src\Modules\PSGalleryModules.csproj)

    foreach ($m in $psGalleryProj.Project.ItemGroup.PackageReference) {
        $name = $m.Include
        $version = $m.Version
        Write-Log "Name='$Name', Version='$version', Destination='$Destination'"

        # Remove the build revision from the src (nuget drops it).
        $srcVer = if ($version -match "(\d+.\d+.\d+).0") {
            $matches[1]
        } else {
            $version
        }

        # Nuget seems to always use lowercase in the cache
        $src = "$nugetCache/$($name.ToLower())/$srcVer"
        $dest = "$Destination/$name"

        Remove-Item -Force -ErrorAction Ignore -Recurse "$Destination/$name"
        New-Item -Path $dest -ItemType Directory -Force -ErrorAction Stop > $null
        $dontCopy = '*.nupkg', '*.nupkg.sha512', '*.nuspec', 'System.Runtime.InteropServices.RuntimeInformation.dll'
        Copy-Item -Exclude $dontCopy -Recurse $src/* $dest
    }
}

function Merge-TestLogs
{
    [CmdletBinding()]
    param (
        [Parameter(Mandatory = $true)]
        [ValidateScript({Test-Path $_})]
        [string]$XUnitLogPath,

        [Parameter(Mandatory = $true)]
        [ValidateScript({Test-Path $_})]
        [string[]]$NUnitLogPath,

        [Parameter()]
        [ValidateScript({Test-Path $_})]
        [string[]]$AdditionalXUnitLogPath,

        [Parameter()]
        [string]$OutputLogPath
    )

    # Convert all the NUnit logs into single object
    $convertedNUnit = ConvertFrom-PesterLog -logFile $NUnitLogPath

    $xunit = [xml] (Get-Content $XUnitLogPath -ReadCount 0 -Raw)

    $strBld = [System.Text.StringBuilder]::new($xunit.assemblies.InnerXml)

    foreach($assembly in $convertedNUnit.assembly)
    {
        $strBld.Append($assembly.ToString()) | Out-Null
    }

    foreach($path in $AdditionalXUnitLogPath)
    {
        $addXunit = [xml] (Get-Content $path -ReadCount 0 -Raw)
        $strBld.Append($addXunit.assemblies.InnerXml) | Out-Null
    }

    $xunit.assemblies.InnerXml = $strBld.ToString()
    $xunit.Save($OutputLogPath)
}

function ConvertFrom-PesterLog {
    [CmdletBinding()]
    param (
        [Parameter(ValueFromPipeline = $true, Mandatory = $true, Position = 0)]
        [string[]]$Logfile,
        [Parameter()][switch]$IncludeEmpty,
        [Parameter()][switch]$MultipleLog
    )
    <#
Convert our test logs to
xunit schema - top level assemblies
Pester conversion
foreach $r in "test-results"."test-suite".results."test-suite"
assembly
    name = $r.Description
    config-file = log file (this is the only way we can determine between admin/nonadmin log)
    test-framework = Pester
    environment = top-level "test-results.environment.platform
    run-date = date (doesn't exist in pester except for beginning)
    run-time = time
    time =
#>

    BEGIN {
        # CLASSES
        class assemblies {
            # attributes
            [datetime]$timestamp
            # child elements
            [System.Collections.Generic.List[testAssembly]]$assembly
            assemblies() {
                $this.timestamp = [datetime]::now
                $this.assembly = [System.Collections.Generic.List[testAssembly]]::new()
            }
            static [assemblies] op_Addition([assemblies]$ls, [assemblies]$rs) {
                $newAssembly = [assemblies]::new()
                $newAssembly.assembly.AddRange($ls.assembly)
                $newAssembly.assembly.AddRange($rs.assembly)
                return $newAssembly
            }
            [string]ToString() {
                $sb = [text.stringbuilder]::new()
                $sb.AppendLine('<assemblies timestamp="{0:MM}/{0:dd}/{0:yyyy} {0:HH}:{0:mm}:{0:ss}">' -f $this.timestamp)
                foreach ( $a in $this.assembly  ) {
                    $sb.Append("$a")
                }
                $sb.AppendLine("</assemblies>");
                return $sb.ToString()
            }
            # use Write-Output to emit these into the pipeline
            [array]GetTests() {
                return $this.Assembly.collection.test
            }
        }

        class testAssembly {
            # attributes
            [string]$name # path to pester file
            [string]${config-file}
            [string]${test-framework} # Pester
            [string]$environment
            [string]${run-date}
            [string]${run-time}
            [decimal]$time
            [int]$total
            [int]$passed
            [int]$failed
            [int]$skipped
            [int]$errors
            testAssembly ( ) {
                $this."config-file" = "no config"
                $this."test-framework" = "Pester"
                $this.environment = $script:environment
                $this."run-date" = $script:rundate
                $this."run-time" = $script:runtime
                $this.collection = [System.Collections.Generic.List[collection]]::new()
            }
            # child elements
            [error[]]$error
            [System.Collections.Generic.List[collection]]$collection
            [string]ToString() {
                $sb = [System.Text.StringBuilder]::new()
                $sb.AppendFormat('  <assembly name="{0}" ', $this.name)
                $sb.AppendFormat('environment="{0}" ', [security.securityelement]::escape($this.environment))
                $sb.AppendFormat('test-framework="{0}" ', $this."test-framework")
                $sb.AppendFormat('run-date="{0}" ', $this."run-date")
                $sb.AppendFormat('run-time="{0}" ', $this."run-time")
                $sb.AppendFormat('total="{0}" ', $this.total)
                $sb.AppendFormat('passed="{0}" ', $this.passed)
                $sb.AppendFormat('failed="{0}" ', $this.failed)
                $sb.AppendFormat('skipped="{0}" ', $this.skipped)
                $sb.AppendFormat('time="{0}" ', $this.time)
                $sb.AppendFormat('errors="{0}" ', $this.errors)
                $sb.AppendLine(">")
                if ( $this.error ) {
                    $sb.AppendLine("    <errors>")
                    foreach ( $e in $this.error ) {
                        $sb.AppendLine($e.ToString())
                    }
                    $sb.AppendLine("    </errors>")
                } else {
                    $sb.AppendLine("    <errors />")
                }
                foreach ( $col in $this.collection ) {
                    $sb.AppendLine($col.ToString())
                }
                $sb.AppendLine("  </assembly>")
                return $sb.ToString()
            }
        }

        class collection {
            # attributes
            [string]$name
            [decimal]$time
            [int]$total
            [int]$passed
            [int]$failed
            [int]$skipped
            # child element
            [System.Collections.Generic.List[test]]$test
            # constructor
            collection () {
                $this.test = [System.Collections.Generic.List[test]]::new()
            }
            [string]ToString() {
                $sb = [Text.StringBuilder]::new()
                if ( $this.test.count -eq 0 ) {
                    $sb.AppendLine("    <collection />")
                } else {
                    $sb.AppendFormat('    <collection total="{0}" passed="{1}" failed="{2}" skipped="{3}" name="{4}" time="{5}">' + "`n",
                        $this.total, $this.passed, $this.failed, $this.skipped, [security.securityelement]::escape($this.name), $this.time)
                    foreach ( $t in $this.test ) {
                        $sb.AppendLine("    " + $t.ToString());
                    }
                    $sb.Append("    </collection>")
                }
                return $sb.ToString()
            }
        }

        class errors {
            [error[]]$error
        }
        class error {
            # attributes
            [string]$type
            [string]$name
            # child elements
            [failure]$failure
            [string]ToString() {
                $sb = [system.text.stringbuilder]::new()
                $sb.AppendLine('<error type="{0}" name="{1}" >' -f $this.type, [security.securityelement]::escape($this.Name))
                $sb.AppendLine($this.failure -as [string])
                $sb.AppendLine("</error>")
                return $sb.ToString()
            }
        }

        class cdata {
            [string]$text
            cdata ( [string]$s ) { $this.text = $s }
            [string]ToString() {
                return '<![CDATA[' + [security.securityelement]::escape($this.text) + ']]>'
            }
        }

        class failure {
            [string]${exception-type}
            [cdata]$message
            [cdata]${stack-trace}
            failure ( [string]$message, [string]$stack ) {
                $this."exception-type" = "Pester"
                $this.Message = [cdata]::new($message)
                $this."stack-trace" = [cdata]::new($stack)
            }
            [string]ToString() {
                $sb = [text.stringbuilder]::new()
                $sb.AppendLine("        <failure>")
                $sb.AppendLine("          <message>" + ($this.message -as [string]) + "</message>")
                $sb.AppendLine("          <stack-trace>" + ($this."stack-trace" -as [string]) + "</stack-trace>")
                $sb.Append("        </failure>")
                return $sb.ToString()
            }
        }

        enum resultenum {
            Pass
            Fail
            Skip
        }

        class trait {
            # attributes
            [string]$name
            [string]$value
        }
        class traits {
            [trait[]]$trait
        }
        class test {
            # attributes
            [string]$name
            [string]$type
            [string]$method
            [decimal]$time
            [resultenum]$result
            # child elements
            [trait[]]$traits
            [failure]$failure
            [cdata]$reason # skip reason
            [string]ToString() {
                $sb = [text.stringbuilder]::new()
                $sb.appendformat('  <test name="{0}" type="{1}" method="{2}" time="{3}" result="{4}"',
                    [security.securityelement]::escape($this.name), [security.securityelement]::escape($this.type),
                    [security.securityelement]::escape($this.method), $this.time, $this.result)
                if ( $this.failure ) {
                    $sb.AppendLine(">")
                    $sb.AppendLine($this.failure -as [string])
                    $sb.append('      </test>')
                } else {
                    $sb.Append("/>")
                }
                return $sb.ToString()
            }
        }

        function convert-pesterlog ( [xml]$x, $logpath, [switch]$includeEmpty ) {
            <#$resultMap = @{
                Success = "Pass"
                Ignored = "Skip"
                Failure = "Fail"
            }#>

            $resultMap = @{
                Success = "Pass"
                Ignored = "Skip"
                Failure = "Fail"
                Inconclusive = "Skip"
            }

            $configfile = $logpath
            $runtime = $x."test-results".time
            $environment = $x."test-results".environment.platform + "-" + $x."test-results".environment."os-version"
            $rundate = $x."test-results".date
            $suites = $x."test-results"."test-suite".results."test-suite"
            $assemblies = [assemblies]::new()
            foreach ( $suite in $suites ) {
                $tCases = $suite.SelectNodes(".//test-case")
                # only create an assembly group if we have tests
                if ( $tCases.count -eq 0 -and ! $includeEmpty ) { continue }
                $tGroup = $tCases | Group-Object result
                $total = $tCases.Count
                $asm = [testassembly]::new()
                $asm.environment = $environment
                $asm."run-date" = $rundate
                $asm."run-time" = $runtime
                $asm.Name = $suite.name
                $asm."config-file" = $configfile
                $asm.time = $suite.time
                $asm.total = $suite.SelectNodes(".//test-case").Count
                $asm.Passed = $tGroup|? {$_.Name -eq "Success"} | % {$_.Count}
                $asm.Failed = $tGroup|? {$_.Name -eq "Failure"} | % {$_.Count}
                $asm.Skipped = $tGroup|? { $_.Name -eq "Ignored" } | % {$_.Count}
                $asm.Skipped += $tGroup|? { $_.Name -eq "Inconclusive" } | % {$_.Count}
                $c = [collection]::new()
                $c.passed = $asm.Passed
                $c.failed = $asm.failed
                $c.skipped = $asm.skipped
                $c.total = $asm.total
                $c.time = $asm.time
                $c.name = $asm.name
                foreach ( $tc in $suite.SelectNodes(".//test-case")) {
                    if ( $tc.result -match "Success|Ignored|Failure" ) {
                        $t = [test]::new()
                        $t.name = $tc.Name
                        $t.time = $tc.time
                        $t.method = $tc.description # the pester actually puts the name of the "it" as description
                        $t.type = $suite.results."test-suite".description | Select-Object -First 1
                        $t.result = $resultMap[$tc.result]
                        if ( $tc.failure ) {
                            $t.failure = [failure]::new($tc.failure.message, $tc.failure."stack-trace")
                        }
                        $null = $c.test.Add($t)
                    }
                }
                $null = $asm.collection.add($c)
                $assemblies.assembly.Add($asm)
            }
            $assemblies
        }

        # convert it to our object model
        # a simple conversion
        function convert-xunitlog {
            param ( $x, $logpath )
            $asms = [assemblies]::new()
            $asms.timestamp = $x.assemblies.timestamp
            foreach ( $assembly in $x.assemblies.assembly ) {
                $asm = [testAssembly]::new()
                $asm.environment = $assembly.environment
                $asm."test-framework" = $assembly."test-framework"
                $asm."run-date" = $assembly."run-date"
                $asm."run-time" = $assembly."run-time"
                $asm.total = $assembly.total
                $asm.passed = $assembly.passed
                $asm.failed = $assembly.failed
                $asm.skipped = $assembly.skipped
                $asm.time = $assembly.time
                $asm.name = $assembly.name
                foreach ( $coll in $assembly.collection ) {
                    $c = [collection]::new()
                    $c.name = $coll.name
                    $c.total = $coll.total
                    $c.passed = $coll.passed
                    $c.failed = $coll.failed
                    $c.skipped = $coll.skipped
                    $c.time = $coll.time
                    foreach ( $t in $coll.test ) {
                        $test = [test]::new()
                        $test.name = $t.name
                        $test.type = $t.type
                        $test.method = $t.method
                        $test.time = $t.time
                        $test.result = $t.result
                        $c.test.Add($test)
                    }
                    $null = $asm.collection.add($c)
                }
                $null = $asms.assembly.add($asm)
            }
            $asms
        }
        $Logs = @()
    }

    PROCESS {
        #### MAIN ####
        foreach ( $log in $Logfile ) {
            foreach ( $logpath in (resolve-path $log).path ) {
                write-progress "converting file $logpath"
                if ( ! $logpath) { throw "Cannot resolve $Logfile" }
                $x = [xml](get-content -raw -readcount 0 $logpath)

                if ( $x.psobject.properties['test-results'] ) {
                    $Logs += convert-pesterlog $x $logpath -includeempty:$includeempty
                } elseif ( $x.psobject.properties['assemblies'] ) {
                    $Logs += convert-xunitlog $x $logpath -includeEmpty:$includeEmpty
                } else {
                    write-error "Cannot determine log type"
                }
            }
        }
    }

    END {
        if ( $MultipleLog ) {
            $Logs
        } else {
            $combinedLog = $Logs[0]
            for ( $i = 1; $i -lt $logs.count; $i++ ) {
                $combinedLog += $Logs[$i]
            }
            $combinedLog
        }
    }
}

# Save PSOptions to be restored by Restore-PSOptions
function Save-PSOptions {
    param(
        [ValidateScript({$parent = Split-Path $_;if($parent){Test-Path $parent}else{return $true}})]
        [ValidateNotNullOrEmpty()]
        [string]
        $PSOptionsPath = (Join-Path -Path $PSScriptRoot -ChildPath 'psoptions.json'),

        [ValidateNotNullOrEmpty()]
        [object]
        $Options = (Get-PSOptions -DefaultToNew)
    )

    $Options | ConvertTo-Json -Depth 3 | Out-File -Encoding utf8 -FilePath $PSOptionsPath
}

# Restore PSOptions
# Optionally remove the PSOptions file
function Restore-PSOptions {
    param(
        [ValidateScript({Test-Path $_})]
        [string]
        $PSOptionsPath = (Join-Path -Path $PSScriptRoot -ChildPath 'psoptions.json'),
        [switch]
        $Remove
    )

    $options = Get-Content -Path $PSOptionsPath | ConvertFrom-Json

    if($Remove)
    {
        # Remove PSOptions.
        # The file is only used to set the PSOptions.
        Remove-Item -Path $psOptionsPath
    }

    Set-PSOptions -Options $options
}

$script:RESX_TEMPLATE = @'
<?xml version="1.0" encoding="utf-8"?>
<root>
  <!--
    Microsoft ResX Schema

    Version 2.0

    The primary goals of this format is to allow a simple XML format
    that is mostly human readable. The generation and parsing of the
    various data types are done through the TypeConverter classes
    associated with the data types.

    Example:

    ... ado.net/XML headers & schema ...
    <resheader name="resmimetype">text/microsoft-resx</resheader>
    <resheader name="version">2.0</resheader>
    <resheader name="reader">System.Resources.ResXResourceReader, System.Windows.Forms, ...</resheader>
    <resheader name="writer">System.Resources.ResXResourceWriter, System.Windows.Forms, ...</resheader>
    <data name="Name1"><value>this is my long string</value><comment>this is a comment</comment></data>
    <data name="Color1" type="System.Drawing.Color, System.Drawing">Blue</data>
    <data name="Bitmap1" mimetype="application/x-microsoft.net.object.binary.base64">
        <value>[base64 mime encoded serialized .NET Framework object]</value>
    </data>
    <data name="Icon1" type="System.Drawing.Icon, System.Drawing" mimetype="application/x-microsoft.net.object.bytearray.base64">
        <value>[base64 mime encoded string representing a byte array form of the .NET Framework object]</value>
        <comment>This is a comment</comment>
    </data>

    There are any number of "resheader" rows that contain simple
    name/value pairs.

    Each data row contains a name, and value. The row also contains a
    type or mimetype. Type corresponds to a .NET class that support
    text/value conversion through the TypeConverter architecture.
    Classes that don't support this are serialized and stored with the
    mimetype set.

    The mimetype is used for serialized objects, and tells the
    ResXResourceReader how to depersist the object. This is currently not
    extensible. For a given mimetype the value must be set accordingly:

    Note - application/x-microsoft.net.object.binary.base64 is the format
    that the ResXResourceWriter will generate, however the reader can
    read any of the formats listed below.

    mimetype: application/x-microsoft.net.object.binary.base64
    value   : The object must be serialized with
            : System.Runtime.Serialization.Formatters.Binary.BinaryFormatter
            : and then encoded with base64 encoding.

    mimetype: application/x-microsoft.net.object.soap.base64
    value   : The object must be serialized with
            : System.Runtime.Serialization.Formatters.Soap.SoapFormatter
            : and then encoded with base64 encoding.

    mimetype: application/x-microsoft.net.object.bytearray.base64
    value   : The object must be serialized into a byte array
            : using a System.ComponentModel.TypeConverter
            : and then encoded with base64 encoding.
    -->
  <xsd:schema id="root" xmlns="" xmlns:xsd="http://www.w3.org/2001/XMLSchema" xmlns:msdata="urn:schemas-microsoft-com:xml-msdata">
    <xsd:import namespace="http://www.w3.org/XML/1998/namespace" />
    <xsd:element name="root" msdata:IsDataSet="true">
      <xsd:complexType>
        <xsd:choice maxOccurs="unbounded">
          <xsd:element name="metadata">
            <xsd:complexType>
              <xsd:sequence>
                <xsd:element name="value" type="xsd:string" minOccurs="0" />
              </xsd:sequence>
              <xsd:attribute name="name" use="required" type="xsd:string" />
              <xsd:attribute name="type" type="xsd:string" />
              <xsd:attribute name="mimetype" type="xsd:string" />
              <xsd:attribute ref="xml:space" />
            </xsd:complexType>
          </xsd:element>
          <xsd:element name="assembly">
            <xsd:complexType>
              <xsd:attribute name="alias" type="xsd:string" />
              <xsd:attribute name="name" type="xsd:string" />
            </xsd:complexType>
          </xsd:element>
          <xsd:element name="data">
            <xsd:complexType>
              <xsd:sequence>
                <xsd:element name="value" type="xsd:string" minOccurs="0" msdata:Ordinal="1" />
                <xsd:element name="comment" type="xsd:string" minOccurs="0" msdata:Ordinal="2" />
              </xsd:sequence>
              <xsd:attribute name="name" type="xsd:string" use="required" msdata:Ordinal="1" />
              <xsd:attribute name="type" type="xsd:string" msdata:Ordinal="3" />
              <xsd:attribute name="mimetype" type="xsd:string" msdata:Ordinal="4" />
              <xsd:attribute ref="xml:space" />
            </xsd:complexType>
          </xsd:element>
          <xsd:element name="resheader">
            <xsd:complexType>
              <xsd:sequence>
                <xsd:element name="value" type="xsd:string" minOccurs="0" msdata:Ordinal="1" />
              </xsd:sequence>
              <xsd:attribute name="name" type="xsd:string" use="required" />
            </xsd:complexType>
          </xsd:element>
        </xsd:choice>
      </xsd:complexType>
    </xsd:element>
  </xsd:schema>
  <resheader name="resmimetype">
    <value>text/microsoft-resx</value>
  </resheader>
  <resheader name="version">
    <value>2.0</value>
  </resheader>
  <resheader name="reader">
    <value>System.Resources.ResXResourceReader, System.Windows.Forms, Version=2.0.0.0, Culture=neutral, PublicKeyToken=b77a5c561934e089</value>
  </resheader>
  <resheader name="writer">
    <value>System.Resources.ResXResourceWriter, System.Windows.Forms, Version=2.0.0.0, Culture=neutral, PublicKeyToken=b77a5c561934e089</value>
  </resheader>
{0}
</root>
'@<|MERGE_RESOLUTION|>--- conflicted
+++ resolved
@@ -157,11 +157,7 @@
         if( -not(
             $environment.IsDebian -or
             $environment.IsUbuntu -or
-<<<<<<< HEAD
-            $environmment.IsRedHatFamily -or
-=======
             $environment.IsRedHatFamily -or
->>>>>>> bfd46b1a
             $environment.IsSUSEFamily)
         ) {
             throw "The current OS : $($LinuxInfo.ID) is not supported for building PowerShell."
